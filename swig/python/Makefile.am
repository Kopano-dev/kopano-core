--- conflicted
+++ resolved
@@ -1,10 +1,5 @@
 # -*- Makefile -*-
 
-<<<<<<< HEAD
-SUBDIRS = include/kopano kopano
-
-=======
->>>>>>> 11077622
 SWIG_CXXFLAGS = -Wall -python -c++ -threads \
 	-I${top_srcdir}/common/include -I${top_srcdir}/swig/include \
 	-I${srcdir}/include
