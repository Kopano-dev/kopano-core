--- conflicted
+++ resolved
@@ -43,23 +43,11 @@
 )
 from .errors import Error, NotFoundError
 
-<<<<<<< HEAD
 try:
     from . import utils as _utils
 except ImportError: # pragma: no cover
     _utils = sys.modules[__package__ + '.utils']
-=======
-if sys.hexversion >= 0x03000000:
-    try:
-        from . import utils as _utils
-    except ImportError: # pragma: no cover
-        _utils = sys.modules[__package__ + '.utils']
-
-    from . import timezone as _timezone
-else: # pragma: no cover
-    import utils as _utils
-    import timezone as _timezone
->>>>>>> d54bfdde
+from . import timezone as _timezone
 
 TYPEMAP = {
     'PT_SHORT': PT_SHORT,
@@ -425,13 +413,8 @@
             if self.type_ == PT_SYSTIME: # TODO generalize, property?
                 # TODO add global flag to enable tz-aware UTC datetimes
                 try:
-<<<<<<< HEAD
-                    self._value = datetime.datetime.fromtimestamp(
-                        self.mapiobj.Value.unixtime)
-=======
                     value = datetime.datetime.utcfromtimestamp(self.mapiobj.Value.unixtime)
                     value = _timezone._from_utc(value, _timezone.LOCAL)
->>>>>>> d54bfdde
                 except ValueError: # Y10K: datetime is limited to 4-digit years
                     value = datetime.datetime(9999, 1, 1)
                 self._value = value
