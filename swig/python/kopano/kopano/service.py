--- conflicted
+++ resolved
@@ -40,24 +40,13 @@
         if not service or isinstance(service, Service):
             if isinstance(service, Service): # TODO
                 service.log_queue = multiprocessing.Queue()
-<<<<<<< HEAD
-                service.ql = _log.QueueListener(
-                    service.log_queue,*service.log.handlers)
-=======
                 service.log_queue.cancel_join_thread()
                 service.ql = _log.QueueListener(service.log_queue, *service.log.handlers)
->>>>>>> 4a04f13c
                 service.ql.start()
             func()
         else:
             func(service)
     finally:
-<<<<<<< HEAD
-        # TODO move queue stuff into Service
-        if isinstance(service, Service) and service.ql:
-            service.ql.stop()
-=======
->>>>>>> 4a04f13c
         if log and service:
             log.info('stopping %s', service.name)
         if isinstance(service, Service) and service.ql: # XXX move queue stuff into Service
