--- conflicted
+++ resolved
@@ -126,10 +126,6 @@
     """Item class"""
 
     def __init__(self, parent=None, eml=None, ics=None, vcf=None, load=None, loads=None, attachments=True, create=False, mapiobj=None, entryid=None, content_flag=None, save=True):
-<<<<<<< HEAD
-
-=======
->>>>>>> 38902675
         self.emlfile = None
         self._architem = None
         self._folder = None
