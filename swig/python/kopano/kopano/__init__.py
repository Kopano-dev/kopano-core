--- conflicted
+++ resolved
@@ -2559,13 +2559,8 @@
         * IPM.StickyNote                 - note
         * IPM.Appointment                - appointment
         * IPM.Task                       - task
-<<<<<<< HEAD
-        '''
+        """
         self.mapiobj.SetProps([SPropValue(PR_MESSAGE_CLASS_W, unicode(messageclass))])
-=======
-        """
-        self.mapiobj.SetProps([SPropValue(PR_MESSAGE_CLASS, unicode(messageclass))])
->>>>>>> b251f283
         self.mapiobj.SaveChanges(KEEP_OPEN_READWRITE)
 
     @body.setter
@@ -4065,13 +4060,7 @@
         if log and service:
             log.info('stopping %s', service.name)
 
-<<<<<<< HEAD
-def daemonize(func, options=None, foreground=False, log=None, config=None, service=None):
-=======
 def _daemonize(func, options=None, foreground=False, log=None, config=None, service=None):
-    if log and service:
-        log.info('starting %s', service.logname or service.name)
->>>>>>> b251f283
     uid = gid = None
     working_directory = '/'
     pidfile = None
@@ -4600,14 +4589,10 @@
 
         self.log.info('starting %s', self.logname or self.name)
         with log_exc(self.log):
-<<<<<<< HEAD
             if getattr(self.options, 'service', True): # do not run-as-service (eg backup)
-                daemonize(self.main, options=self.options, log=self.log, config=self.config, service=self)
+                _daemonize(self.main, options=self.options, log=self.log, config=self.config, service=self)
             else:
-                daemon_helper(self.main, self, self.log)
-=======
-            _daemonize(self.main, options=self.options, log=self.log, config=self.config, service=self)
->>>>>>> b251f283
+                _daemon_helper(self.main, self, self.log)
 
 class Worker(Process):
     def __init__(self, service, name, **kwargs):
