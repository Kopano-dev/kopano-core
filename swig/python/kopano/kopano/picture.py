--- conflicted
+++ resolved
@@ -64,15 +64,12 @@
         return (self.width, self.height)
 
     def scale(self, size):
-<<<<<<< HEAD
         """Return new picture instance, scaled to given size.
 
         :param size: (width, height) tuple
         """
-=======
         if not WITH_PIL:
             raise NotImplementedError('PIL is not available')
->>>>>>> db09a84a
         img = Image.open(io.BytesIO(self.data))
         img.thumbnail(size)
         b = io.BytesIO()
