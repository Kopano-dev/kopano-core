# SPDX-License-Identifier: AGPL-3.0-only
"""
Part of the high-level python bindings for Kopano.

Copyright 2005 - 2016 Zarafa and its licensors (see LICENSE file)
Copyright 2016 - 2019 Kopano and its licensors (see LICENSE file)
"""

import atexit
import codecs
import gc
import datetime
import functools
import os
import time
import socket
import sys
import warnings

from MAPI import (
    MAPI_UNICODE, MDB_WRITE, RELOP_EQ, MAPI_MAILUSER, TBL_BATCH,
    ECSTORE_TYPE_PRIVATE, DT_REMOTE_MAILUSER, RELOP_NE, FL_FULLSTRING,
    FL_IGNORECASE, BOOKMARK_BEGINNING, EC_OVERRIDE_HOMESERVER, WrapStoreEntryID
)
from MAPI.Util import (
    GetDefaultStore, OpenECSession
)
from MAPI.Defs import (
    HrGetOneProp,
)

from MAPI.Struct import (
    SPropertyRestriction, SPropValue, ECCOMPANY, ECGROUP, ECUSER,
    MAPIErrorNotFound, MAPIErrorNoSupport, MAPIErrorCollision,
    MAPIErrorLogonFailed, MAPIErrorNetworkError, MAPIErrorDiskError,
    SAndRestriction, SContentRestriction,
)
from MAPI.Tags import (
    PR_ACCOUNT_W, PURGE_CACHE_ALL, PR_DISPLAY_NAME_W, PR_ENTRYID,
    PR_STORE_RECORD_KEY, PR_MAPPING_SIGNATURE,
    PR_EC_STATSTABLE_SYSTEM, PR_EC_STATSTABLE_SESSIONS,
    PR_EC_STATSTABLE_USERS, PR_EC_STATSTABLE_COMPANY, PR_DISPLAY_NAME,
    PR_EC_STATSTABLE_SERVERS, PR_EC_STATS_SERVER_HTTPSURL,
    PR_STORE_ENTRYID, EC_PROFILE_FLAGS_NO_UID_AUTH, PR_EC_STATS_SYSTEM_VALUE,
    EC_PROFILE_FLAGS_NO_NOTIFICATIONS, EC_PROFILE_FLAGS_OIDC,
    PR_FREEBUSY_ENTRYIDS,
    PR_OBJECT_TYPE, PR_DISPLAY_TYPE,
)
from MAPI.Tags import (
    IID_IMsgStore, IID_IMAPITable, IID_IExchangeManageStore,
    IID_IECServiceAdmin
)

from .errors import (
    Error, NotFoundError, DuplicateError, NotSupportedError,
    LogonError, ArgumentError, _DeprecationWarning
)
from .log import LOG, _loglevel

from .parser import parser
from .table import Table
from .company import Company
from .group import Group
from .query import _query_to_restriction

from .compat import (
    repr as _repr, benc as _benc,
    bdec as _bdec, fake_unicode as _unicode,
)

try:
    from . import user as _user
except ImportError: # pragma: no cover
    _user = sys.modules[__package__ + '.user']
try:
    from . import config as _config
except ImportError: # pragma: no cover
    _config = sys.modules[__package__ + '.config']
from . import ics as _ics
try:
    from . import store as _store
except ImportError: # pragma: no cover
    _store = sys.modules[__package__ + '.store']
try:
    from . import utils as _utils
except ImportError: # pragma: no cover
    _utils = sys.modules[__package__ + '.utils']

def _timed_cache(seconds=0, minutes=0, hours=0, days=0):
    # used with permission from will mcgugan, https://www.willmcgugan.com
    time_delta = datetime.timedelta(
        seconds=seconds, minutes=minutes, hours=hours, days=days)

    def decorate(f):
        f._updates = {}
        f._results = {}

        def do_cache(*args, **kwargs):
            key = tuple(sorted(kwargs.items()))

            updates = f._updates
            results = f._results

            t = datetime.datetime.now()
            updated = updates.get(key, t)

            if key not in results or t - updated > time_delta:
                # calculate
                updates[key] = t
                result = f(*args, **kwargs)
                results[key] = result
                return result
            else:
                # cache
                return results[key]
        return do_cache
    return decorate

def instance_method_lru_cache(*cache_args, **cache_kwargs):
    # Just like functools.lru_cache, but a new cache is created for each
    # instance of the class that owns the method this is applied to.
    # Snippet by Alex Fraser (https://github.com/z0u, alex@phatcore.com)
    def cache_decorator(func):
        @functools.wraps(func)
        def cache_factory(self, *args, **kwargs):
            # Wrap the function in a cache by calling the decorator
            instance_cache = functools.lru_cache(
                *cache_args, **cache_kwargs)(func)
            # Bind the decorated function to the instance to make it a method
            instance_cache = instance_cache.__get__(self, self.__class__)
            setattr(self, func.__name__, instance_cache)
            # Call the instance cache now. Next time the method is called, the
            # call will go directly to the instance cache and not via this
            # decorator.
            return instance_cache(*args, **kwargs)
        return cache_factory
    return cache_decorator

# python does not always seem to release modules at shutdown:
#
# https://bugs.python.org/issue9072
#
# also, for the tests we've seen SWIG objects end up here:
#
# https://docs.python.org/2/library/gc.html#gc.garbage
#
# in both cases, store objects are not finalized, so the associated memory
# on the C side is not released, causing valgrind to report many leaks.
#
# to avoid valgrind going nuts, we manually clean up references at shutdown.
# for the second case, this may only be a work-around as it may be too late.
#
# for python3, both problems may have been solved already:
#
# https://www.python.org/dev/peps/pep-0442/
#
# and if not, python3 provides a work-around we could use, so manual
# clearing can be done each collection:
#
# https://docs.python.org/3/library/gc.html#gc.callbacks
#
# of course we might also try to prevent cycles in the first place.
#
# TODO valgrind python3

def _cleanup_mapistores():
    for obj in gc.get_objects():
        if isinstance(obj, (Server, _store.Store)):
            obj.__dict__.clear()
        elif (hasattr(obj, '__class__') and \
              obj.__class__.__name__ in ('IMAPISession', 'IMsgStore',
                  'IECServiceAdmin', 'IExchangeManageStore')):
            obj.__dict__.clear()

    del gc.garbage[:]
    gc.collect()

if os.getenv('ZCPSRCDIR'):
    atexit.register(_cleanup_mapistores)

class Options(object):
    pass

class Server(object):
    """Server class.

    Abstraction for Kopano servers. A MAPI session is automatically setup,
    according to the passed arguments and environment.
    """

    def __init__(self, options=None, config=None, sslkey_file=None,
            sslkey_pass=None, server_socket=None, auth_user=None,
            auth_pass=None, log=None, service=None, mapisession=None,
            parse_args=True, notifications=False, store_cache=True,
            oidc=False, _skip_check=False):
        """
        Create Server instance.

        By default, tries to connect to a storage server as configured in
        ``/etc/kopano/admin.cfg`` or at UNIX socket
        ``/var/run/kopano/server.sock``

        Looks at command-line to see if another server address or other
        related options were given (such as -c, -s, -k, -p)

        :param server_socket: similar to 'server_socket' option in config file
        :param sslkey_file: similar to 'sslkey_file' option in config file
        :param sslkey_pass: similar to 'sslkey_pass' option in config file
        :param config: path of configuration file containing common server
            options, for example ``/etc/kopano/admin.cfg``
        :param auth_user: username to user for user authentication
        :param auth_pass: password to use for user authentication
        :param options: OptionParser instance to get settings from
            (see:func:`parser`)
        :param parse_args: set this True if cli arguments should be parsed
        """
        self.options = options
        self.config = config
        self.sslkey_file = sslkey_file
        self.sslkey_pass = sslkey_pass
        self.server_socket = server_socket
        self.service = service
        if log: # TODO deprecate?
            self.log = log
        elif service:
            self.log = service.log
        elif config:
            self.log = LOG
            self.log.setLevel(_loglevel(options, config))
        else:
            self.log = LOG
        self.mapisession = mapisession
        self.store_cache = store_cache

        if not _skip_check:
            warnings.warn('use kopano.server instead of kopano.Server',
                _DeprecationWarning)

        if not self.mapisession:
            # get cmd-line options
            if not self.options:
                if parse_args:
                    self.options, _ = parser().parse_args()
                else:
                    self.options = Options()

            # determine config file
            if config:
                pass
            elif getattr(self.options, 'config_file', None):
                config_file = os.path.abspath(self.options.config_file)
                config = _config.Config(
                    None, filename=self.options.config_file)
            else:
                config_file = '/etc/kopano/admin.cfg'
                try:
                    open(config_file) # check if accessible
                    config = _config.Config(None, filename=config_file)
                except IOError:
                    pass
            self.config = config

            # get defaults
            if os.getenv("KOPANO_SOCKET"): # env variable used in testset
                self.server_socket = os.getenv("KOPANO_SOCKET")
            elif config:
                if (not (server_socket or \
                    getattr(self.options, 'server_socket', None))):
                    self.server_socket = config.get('server_socket')
                    self.sslkey_file = config.get('sslkey_file')
                    self.sslkey_pass = config.get('sslkey_pass')
            self.server_socket = self.server_socket or "default:"

            # override with explicit or command-line args
            self.server_socket = server_socket or \
                getattr(self.options, 'server_socket', None) or \
                self.server_socket
            self.sslkey_file = sslkey_file or \
                getattr(self.options, 'sslkey_file', None) or \
                self.sslkey_file
            self.sslkey_pass = sslkey_pass or \
                getattr(self.options, 'sslkey_pass', None) or \
                self.sslkey_pass

            # make actual connection. in case of service,
            # wait until this succeeds.
            self.auth_user = auth_user or \
                getattr(self.options, 'auth_user', None) or \
                ''
            self.auth_pass = auth_pass or \
                getattr(self.options, 'auth_pass', None) or \
                ''

            flags = 0
            self.notifications = notifications
            if not notifications:
                flags |= EC_PROFILE_FLAGS_NO_NOTIFICATIONS

            # Username and password was supplied, so let us do verfication
            # (OpenECSession will not check password unless this parameter
            # is provided)
            if self.auth_user and self.auth_pass:
                flags |= EC_PROFILE_FLAGS_NO_UID_AUTH

            if oidc:
                flags |= EC_PROFILE_FLAGS_OIDC
            elif not self.auth_user:
                self.auth_user = "SYSTEM"

            while True:
                try:
                    self.mapisession = OpenECSession(
                        self.auth_user,
                        self.auth_pass,
                        self.server_socket,
                        sslkey_file=self.sslkey_file,
                        sslkey_pass=self.sslkey_pass,
                        flags=flags)
                    break
                except (MAPIErrorNetworkError, MAPIErrorDiskError):
                    if service:
                        self.log.warning("could not connect to server at \
'%s', retrying in 5 sec", self.server_socket)
                        time.sleep(5)
                    else:
                        raise Error("could not connect to server at '%s'" %
                            self.server_socket)
                except MAPIErrorLogonFailed:
                    raise LogonError('Could not logon to server: username or \
password incorrect')

        self._mapistore = None
        self._sa = None
        self._ems = None
        self._ab = None
        self._admin_store = None
        self._gab = None
        self._pseudo_url = None
        self._name = None

    @property
    def mapistore(self):
        if self._mapistore is None:
            self._mapistore = GetDefaultStore(self.mapisession)
        return self._mapistore

    @property
    def sa(self):
        if self._sa is None:
            self._sa = self.mapistore.QueryInterface(IID_IECServiceAdmin)
        return self._sa

    @property
    def ems(self):
        if self._ems is None:
            self._ems = self.mapistore.QueryInterface(IID_IExchangeManageStore)
        return self._ems

    @property
    def pseudo_url(self):
        if self._pseudo_url is None:
            entryid = HrGetOneProp(self.mapistore, PR_STORE_ENTRYID).Value
            # TODO ECSERVER
            self._pseudo_url = entryid[entryid.find(b'pseudo:'):-1]
        return self._pseudo_url

    @property
    def name(self):
        """Server name."""
        if self._name is None:
            # TODO encoding, get this kind of stuff from
            # pr_ec_statstable_servers..?
            self._name = self.pseudo_url[9:].decode('ascii')
        return self._name

    # TODO delay mapi sessions until actually needed
    def nodes(self):
        """For a multi-server setup, return all servers (nodes)."""
        for row in self.table(PR_EC_STATSTABLE_SERVERS).dict_rows():
            yield Server(options=self.options, config=self.config,
                sslkey_file=self.sslkey_file, sslkey_pass=self.sslkey_pass,
                server_socket=codecs.decode(
                    row[PR_EC_STATS_SERVER_HTTPSURL], 'utf-8'),
                log=self.log, service=self.service, _skip_check=True)

    def table(self, name, restriction=None, order=None, columns=None):
        return Table(
            self,
            self.mapistore,
            self.mapistore.OpenProperty(name, IID_IMAPITable, MAPI_UNICODE, 0),
            name,
            restriction=restriction,
            order=order,
            columns=columns,
        )

    def tables(self):
        for table in (
            PR_EC_STATSTABLE_SYSTEM,
            PR_EC_STATSTABLE_SESSIONS,
            PR_EC_STATSTABLE_USERS,
            PR_EC_STATSTABLE_COMPANY,
            PR_EC_STATSTABLE_SERVERS):
            try:
                yield self.table(table)
            except MAPIErrorNotFound:
                pass

    @property
    def ab(self):
        if not self._ab:
            self._ab = self.mapisession.OpenAddressBook(0, None, 0) # TODO
        return self._ab

    @property
    def admin_store(self):
        """Admin store."""
        if not self._admin_store:
            self._admin_store = _store.Store(
                mapiobj=self.mapistore, server=self)
        return self._admin_store

    @property
    def gab(self):
        # TODO deprecate, because MAPI-level
        if not self._gab:
            self._gab = self.ab.OpenEntry(self.ab.GetDefaultDir(), None, 0)
        return self._gab

    @property
    def guid(self):
        """Server GUID."""
        return _benc(HrGetOneProp(self.mapistore, PR_MAPPING_SIGNATURE).Value)

    def user(self, name=None, email=None, create=False, userid=None):
        """:class:`User <User>` with given name, email address or userid.

        :param name: User name (optional)
        :param email: User email address (optional)
        :param userid: User userid (optional)
        :param create: create user if it doesn't exist (default False,
            name required)
        """

        if not (name or email or userid):
            raise ArgumentError('missing argument to identify user')

        try:
            return _user.User(name, email=email, server=self, userid=userid)
        except NotFoundError:
            if create and name:
                return self.create_user(name)
            else:
                raise

    def get_user(self, name):
        """Return :class:`user <User>` with given name or *None* if not
        found."""
        try:
            return self.user(name)
        except NotFoundError:
            pass

    # TODO change default for hidden
    def users(self, remote=False, system=False, parse=True, page_start=None,
              page_limit=None, order=None, hidden=True, inactive=True,
              _server=None, _company=None, query=None):
        """Return all :class:`users <User>` on server.

        :param remote: Include users on remote server nodes (default False)
        :param system: Include system users (default False)
        :param hidden: Include hidden users (default True)
        :param inactive: Include inactive users (default True)
        :param query: Search query (optional)
        """

        # users specified on command-line
        if parse and getattr(self.options, 'users', None):
            for username in self.options.users:
                yield _user.User(username, self)
            return

        # global listing on multitenant setup
        if self.multitenant and not _company:
            if (page_limit is None and page_start is None and \
                query is None and order is None):
                for company in self.companies():
                    for user in company.users(remote=remote, system=system,
                            parse=parse, hidden=hidden, inactive=inactive):
                        yield user
                return
            else:
                raise NotSupportedError('unsupported method of user listing')

        # find right addressbook container (global or for company)
        gab = self.gab

        restriction = SAndRestriction([
            SPropertyRestriction(RELOP_EQ, PR_OBJECT_TYPE,
                SPropValue(PR_OBJECT_TYPE, MAPI_MAILUSER)),
            SPropertyRestriction(RELOP_NE, PR_DISPLAY_TYPE,
                SPropValue(PR_DISPLAY_TYPE, DT_REMOTE_MAILUSER))
        ])

        if _company and _company.name != 'Default':
            htable = gab.GetHierarchyTable(0)
            htable.SetColumns([PR_ENTRYID], TBL_BATCH)
<<<<<<< HEAD
            htable.FindRow(SContentRestriction(
                    FL_FULLSTRING | FL_IGNORECASE,
                    PR_DISPLAY_NAME_W,
                    SPropValue(PR_DISPLAY_NAME_W, _company.name)),
                BOOKMARK_BEGINNING, 0)
            row = htable.QueryRows(1, 0)[0]
            container = gab.OpenEntry(row[0].Value, None, 0)
=======
            # TODO(longsleep): Find a way to avoid finding the limited table,
            # if the gab is itself already limited to the same.
            try:
                htable.FindRow(SContentRestriction(
                        FL_FULLSTRING | FL_IGNORECASE,
                        PR_DISPLAY_NAME_W,
                        SPropValue(PR_DISPLAY_NAME_W, _company.name)),
                    BOOKMARK_BEGINNING, 0)
            except MAPIErrorNotFound:
                # If not, found we do not have permission to access that row. and
                # instead fall back to the gab and let it handle access and
                # limits based on user authentication.
                container = gab
            else:
                row = htable.QueryRows(1, 0)[0]
                container = gab.OpenEntry(row[0].Value, None, 0)
>>>>>>> 5450003a
        else:
            container = gab

        table = container.GetContentsTable(0)
        table.SetColumns([PR_ENTRYID], MAPI_UNICODE)

        # apply query restriction
        if query is not None:
            store = _store.Store(mapiobj=self.mapistore, server=self)
            restriction.lpRes.append(
                _query_to_restriction(query, 'user', store).mapiobj)

        table.Restrict(restriction, TBL_BATCH)

        # TODO apply order argument here

        def include(user, ecuser):
            return ((system or user.name != 'SYSTEM') and
                    (remote or ecuser.Servername in (self.name, '')) and
                    (hidden or not user.hidden) and
                    (inactive or user.active))

        # TODO simpler/faster if sa.GetUserList could do restrictions,
        # ordering, pagination..
        # since then we can always work with ecuser objects in bulk
        userid_ecuser = None
        if page_limit is None and page_start is None and query is None:
            userid_ecuser = {}
            if _company and _company.name != 'Default':
                ecusers = self.sa.GetUserList(
                    _company._eccompany.CompanyID, MAPI_UNICODE)
            else:
                ecusers = self.sa.GetUserList(None, MAPI_UNICODE)
            for ecuser in ecusers:
                userid_ecuser[ecuser.UserID] = ecuser

                # fast path: just get all users
                if order is None:
                    user = _user.User(server=self, ecuser=ecuser)
                    if include(user, ecuser):
                        yield user
            if order is None:
                return

        # loop over rows and paginate
        pos = 0
        count = 0

        while True:
            rows = table.QueryRows(50, 0)
            if not rows:
                break
            for row in rows:
                userid = row[0].Value
                if userid_ecuser is None:
                    try:
                        user = _user.User(server=self, userid=_benc(userid))
                    except NotFoundError:
                        continue
                else:
                    try:
                        user = _user.User(
                            server=self, ecuser=userid_ecuser[userid])
                    except KeyError:
                        continue

                if include(user, user._ecuser):
                    if page_start is None or pos >= page_start:
                        yield user
                        count += 1
                    if page_limit is not None and count >= page_limit:
                        return
                    pos += 1

    def create_user(self, name, email=None, password=None, company=None,
            fullname=None, create_store=True):
        """Create a new :class:`user <User>` on the server.

        :param name: User login name
        :param email: User email address (optional)
        :param password: User login password (optional)
        :param company: User company (optional)
        :param fullname: User full name (optional)
        :param create_store: Should a store be created (default True)
        """
        fullname = _unicode(fullname or name or '')
        name = _unicode(name)
        if email:
            email = _unicode(email)
        else:
            email = '%s@%s' % (name, socket.gethostname())
        if password:
            password = _unicode(password)
        if company:
            company = _unicode(company)
        if company and company != 'Default':
            self.sa.CreateUser(ECUSER('%s@%s' % (name, company), password,
                email, fullname), MAPI_UNICODE)
            user = self.company(company).user('%s@%s' % (name, company))
        else:
            try:
                self.sa.CreateUser(
                    ECUSER(name, password, email, fullname),MAPI_UNICODE)
            except MAPIErrorNoSupport:
                raise NotSupportedError(
                    "cannot create users with configured user plugin")
            except MAPIErrorCollision:
                raise DuplicateError("user '%s' already exists" % name)
            user = self.user(name)
        if create_store:
            try:
                self.sa.CreateStore(ECSTORE_TYPE_PRIVATE, _bdec(user.userid))
            except MAPIErrorCollision:
                pass # create-user userscript may already create store
        return user

    def remove_user(self, name): # TODO delete(object)?
        """Remove :class:`User`.

        :param name: User login name
        """
        user = self.user(name)
        self.sa.DeleteUser(user._ecuser.UserID)

    def company(self, name, create=False):
        """Return :class:`company <Company>` with given name.

        :param name: Company name
        :param create: Create company if it doesn't exist (default False)
        """
        try:
            return Company(name, self)
        except MAPIErrorNoSupport:
            raise NotFoundError('no such company: %s' % name)
        except NotFoundError:
            if create:
                return self.create_company(name)
            else:
                raise

    def get_company(self, name):
        """:class:`Company <Company>` with given name or *None* if not found.

        :param name: Company name
        """
        try:
            return self.company(name)
        except NotFoundError:
            pass

    def remove_company(self, name): # TODO delete(object)?
        """Remove :class:`Company`.

        :param name: Company name
        """
        company = self.company(name)

        if company.name == 'Default':
            raise NotSupportedError(
                'cannot remove company in single-tenant mode')
        else:
            self.sa.DeleteCompany(company._eccompany.CompanyID)

    def _companylist(self):
        return [eccompany.Companyname for eccompany in \
            self.sa.GetCompanyList(MAPI_UNICODE)]

    @property
    def multitenant(self):
        """The server is multi-tenant (multiple :class:`companies <Company>`)."""
        try:
            self._companylist()
            return True
        except MAPIErrorNoSupport:
            return False

    def companies(self, remote=False, parse=True): # TODO remote?
        """Return all :class:`companies <Company>` on server.

        :param remote: include companies without users on this server node
            (default False)
        :param parse: take cli argument --companies into account
            (default True)
        """
        if parse and getattr(self.options, 'companies', None):
            for name in self.options.companies:
                try:
                    yield Company(name, self)
                except MAPIErrorNoSupport:
                    raise NotFoundError('no such company: %s' % name)
            return
        try:
            for name in self._companylist():
                yield Company(name, self)
        except MAPIErrorNoSupport:
            yield Company('Default', self)

    def create_company(self, name):
        """Create a new :class:`company <Company>` on the server.

        :param name: Company name
        """
        name = _unicode(name)
        try:
            self.sa.CreateCompany(ECCOMPANY(name, None), MAPI_UNICODE)
        except MAPIErrorCollision:
            raise DuplicateError("company '%s' already exists" % name)
        except MAPIErrorNoSupport:
            raise NotSupportedError(
                'cannot create company in single-tenant mode')
        return self.company(name)

    # TODO move guid checks to caller
    def _store(self, guid):
        if len(guid) != 32:
            raise Error("invalid store id: '%s'" % guid)
        try:
            storeid = _bdec(guid)
        except:
            raise Error("invalid store id: '%s'" % guid)
        # TODO merge with Store.__init__
        table = self.ems.GetMailboxTable(None, 0)
        table.SetColumns([PR_ENTRYID], 0)
        table.Restrict(SPropertyRestriction(RELOP_EQ, PR_STORE_RECORD_KEY,
            SPropValue(PR_STORE_RECORD_KEY, storeid)), TBL_BATCH)
        for row in table.QueryRows(-1, 0):
            return self._store2(row[0].Value)
        raise NotFoundError("no such store: '%s'" % guid)

    @instance_method_lru_cache(128) # backend doesn't like too many open stores
    def _store_cached(self, storeid):
        return self.mapisession.OpenMsgStore(
            0, storeid, IID_IMsgStore, MDB_WRITE)

    def _store2(self, storeid): # TODO max lifetime?
        if self.store_cache:
            return self._store_cached(storeid)
        else:
            return self.mapisession.OpenMsgStore(
                0, storeid, IID_IMsgStore, MDB_WRITE)

    def groups(self):
        """Return all :class:`groups <Group>` on the server."""
        try:
            for ecgroup in self.sa.GetGroupList(None, MAPI_UNICODE):
                yield Group(ecgroup.Groupname, self)
        except NotFoundError:
            # TODO what to do here (single-tenant..), as groups do exist?
            pass

    def group(self, name, create=False):
        """Return :class:`group <Group>` with given name.

        :param name: Group name
        :param create: Create group if it doesn't exist (default False)
        """
        try:
            return Group(name, self)
        except NotFoundError:
            if create:
                return self.create_group(name)
            else:
                raise

    def create_group(self, name, fullname='', email='', hidden=False,
            groupid=None):
        """Create a new :class:`group <Group>` on the server.

        :param name: the name of the group
        :param fullname: the full name of the group (optional)
        :param email: the email address of the group (optional)
        :param hidden: hide the group (optional)
        :param groupid: the id of the group (optional)
        """
        name = _unicode(name) # TODO: fullname/email unicode?
        email = _unicode(email)
        fullname = _unicode(fullname)
        try:
            self.sa.CreateGroup(ECGROUP(name, fullname, email, int(hidden),
                groupid), MAPI_UNICODE)
        except MAPIErrorNoSupport:
            raise NotSupportedError(
                'cannot create groups with configured user plugin')
        except MAPIErrorCollision:
            raise DuplicateError("group '%s' already exists" % name)

        return self.group(name)

    def remove_group(self, name): # TODO delete
        """Remove :class:`group <Group>`.

        :param name: Group name
        """
        group = self.group(name)
        self.sa.DeleteGroup(group._ecgroup.GroupID)

    def delete(self, objects):
        """Delete users, groups, companies or stores from server.

        :param objects: The object(s) to delete
        """
        objects = _utils.arg_objects(objects,
            (_user.User, Group, Company, _store.Store), 'Server.delete')

        for item in objects:
            if isinstance(item, _user.User):
                self.remove_user(item.name)
            elif isinstance(item, Group):
                self.remove_group(item.name)
            elif isinstance(item, Company):
                self.remove_company(item.name)
            elif isinstance(item, _store.Store):
                self.remove_store(item)

    def _pubstore(self, name):
        if name == 'public':
            if not self.public_store:
                raise NotFoundError("no public store")
            return self.public_store
        else:
            company = Company(name.split('@')[1], self)
            if not company.public_store:
                raise NotFoundError(
                    "no public store for company '%s'" % company.name)
            return company.public_store

    def store(self, guid=None, entryid=None):
        """Return :class:`store <Store>` with given GUID or entryid.

        :param guid: Store GUID (optional)
        :param entryid: Store entryid (optional)
        """
        if isinstance(guid, str) and _unicode(guid).split('@')[0] == 'public':
            return self._pubstore(guid)
        else:
            return _store.Store(guid=guid, entryid=entryid, server=self)

    def get_store(self, guid):
        """Return :class:`store <Store>` with given GUID or
        *None* if not found."""
        try:
            return self.store(guid)
        except Error:
            pass

    # TODO implement remote
    def stores(self, system=False, remote=False, parse=True):
        """Return all :class:`stores <Store>` on the server node.

        :param system: Include system stores (default False)
        :param remote: Include stores on other nodes (default False)
        """
        if parse and getattr(self.options, 'stores', None):
            for guid in self.options.stores:
                if guid.split('@')[0] == 'public':
                    yield self._pubstore(guid)
                elif len(guid) == 32:
                    yield _store.Store(guid=guid, server=self)
                else:
                    yield _store.Store(entryid=guid, server=self)
            return

        table = self.ems.GetMailboxTable(None, 0)
        table.SetColumns([PR_DISPLAY_NAME_W, PR_ENTRYID], 0)
        for row in table.QueryRows(-1, 0):
            store = _store.Store(
                mapiobj=self._store2(row[1].Value),server=self)
            if not system and store.user and store.user.name == 'SYSTEM':
                continue
            yield store

    def create_store(self, user, _msr=False):
        """Create store for :class:`User`.

        :param user: User
        """
        # TODO detect homeserver override
        storetype = ECSTORE_TYPE_PRIVATE
        # TODO configurable storetype

        if _msr:
            try:
                storeid, rootid = self.sa.CreateEmptyStore(storetype,
                    _bdec(user.userid), EC_OVERRIDE_HOMESERVER, None, None)
            except MAPIErrorCollision:
                raise DuplicateError("user '%s' already has an associated \
store (unhook first?)" % user.name)
            store_entryid = \
                WrapStoreEntryID(0, b'zarafa6client.dll',storeid[:-4]) + \
                b'https://' + \
                codecs.encode(self.name, 'utf-8') + \
                b':237\x00'
            # multi-server flag
            store_entryid = \
                store_entryid[:66] + \
                b'\x10' + \
                store_entryid[67:]
            store = self.store(entryid=_benc(store_entryid))

            # TODO add EC_OVERRIDE_HOMESERVER flag to CreateStore instead?
            # or how does the old MSR do this?

            # TODO language

            # system folders
            root = store.root

            store.findroot = root.create_folder('FINDER_ROOT')
            store.findroot.permission(
                self.group('Everyone'), create=True).rights = \
                ['read_items', 'create_subfolders', 'edit_own', 'delete_own',
                 'folder_visible']

            store.views = root.create_folder('IPM_VIEWS')
            store.common_views = root.create_folder('IPM_COMMON_VIEWS')

            root.create_folder('Freebusy Data')
            root.create_folder('Schedule')
            root.create_folder('Shortcut')

            # special folders
            subtree = store.subtree = root.folder('IPM_SUBTREE', create=True)

            store.calendar = subtree.create_folder('Calendar')
            store.contacts = subtree.create_folder('Contacts')
            # TODO Conversation Action Settings?
            store.wastebasket = subtree.create_folder('Deleted Items')
            store.drafts = subtree.create_folder('Drafts')
            store.inbox = subtree.create_folder('Inbox')
            store.journal = subtree.create_folder('Journal')
            store.junk = subtree.create_folder('Junk E-mail')
            store.notes = subtree.create_folder('Notes')
            store.outbox = subtree.create_folder('Outbox')
            # TODO Quick Step Settings?
            # TODO RSS Feeds?
            store.sentmail = subtree.create_folder('Sent Items')
            # TODO Suggested Contacts?
            store.tasks = subtree.create_folder('Tasks')

            # freebusy message TODO create dynamically instead?
            fbmsg = root.create_item(
                subject='LocalFreebusy',
                message_class='IPM.Microsoft.ScheduleData.FreeBusy'
            )
            root[PR_FREEBUSY_ENTRYIDS] = [b'', _bdec(fbmsg.entryid), b'', b'']

        else:
            store = user.create_store()
        return store

    def remove_store(self, store):
        """Remove :class:`Store`.

        :param store: Store
        """
        try:
            self.sa.RemoveStore(_bdec(store.guid))
        except MAPIErrorCollision:
            raise Error("cannot remove store with GUID '%s'" % store.guid)

    def sync_users(self):
        """Synchronize users with external source."""
        self.sa.SyncUsers(None)

    def clear_cache(self): # TODO specify one or more caches?
        """Clear caches."""
        self.sa.PurgeCache(PURGE_CACHE_ALL)

    def purge_softdeletes(self, days):
        """Purge soft-deletes older than certain amount of days.

        :param days: Amount of days in the past.
        """
        self.sa.PurgeSoftDelete(days)

    def purge_deferred(self): # TODO purge all at once?
        """Purge deferred updates."""
        try:
            return self.sa.PurgeDeferredUpdates() # remaining records
        except MAPIErrorNotFound:
            return 0

    def _pubhelper(self):
        try:
            self.sa.GetCompanyList(MAPI_UNICODE)
            raise NotSupportedError('request for server-wide public store in \
multi-tenant setup')
        except MAPIErrorNoSupport:
            return next(self.companies())

    @property
    def public_store(self):
        """Public :class:`store <Store>` (single-tenant mode)."""
        return self._pubhelper().public_store

    def create_public_store(self):
        """Create public :class:`store <Store>` (single-tenant mode)."""
        return self._pubhelper().create_public_store()

    def hook_public_store(self, store):
        """Hook public :class:`store <Store>` (single-tenant mode).

        :param store: store to hook
        """
        return self._pubhelper().hook_public_store(store)

    def unhook_public_store(self):
        """Unhook public :class:`store <Store>` (single-tenant mode)."""
        return self._pubhelper().unhook_public_store()

    @property
    def state(self):
        """Server state (for use with ICS synchronization)."""
        return _ics.state(self.mapistore)

    def sync(self, importer, state, log=None, max_changes=None, window=None,
            begin=None, end=None, stats=None):
        """Perform ICS synchronization against server node.

        :param importer: importer instance with callbacks to process changes
        :param state: start from this state (has to be given)
        :log: logger instance to receive important warnings/errors
        """
        importer.store = None
        return _ics.sync(self, self.mapistore, importer, state, max_changes,
            window=window, begin=begin, end=end, stats=stats)

    def sync_gab(self, importer, state=None):
        """Perform ICS synchronization against global address book.

        :param importer: importer instance with callbacks to process changes
        :param state: start from this state (optional)
        """
        if state is None:
            state = _benc(8 * b'\0')
        return _ics.sync_gab(self, self.mapistore, importer, state)

    def stats(self):
        """Dictionary containing useful server statistics."""
        table = self.table(PR_EC_STATSTABLE_SYSTEM)
        stats = {}
        # TODO use *_W?
        for key, value in table.dict_(
            PR_DISPLAY_NAME, PR_EC_STATS_SYSTEM_VALUE).items():
            stats[key] = value

        # TODO shouldn't be necessary
        stats = dict([(s.decode('UTF-8'), stats[s].decode('UTF-8')) \
            for s in stats])

        return stats

    def stat(self, key): # TODO optimize with restriction?
        """Specific server statistic.

        :param key: Statistic key
        """
        return self.stats()[key]

    def get_stat(self, key, default=None):
        """Specific server statistic or *None* if not found.

        :param key: Statistic key
        """
        return self.stats().get(key, default)

    @_timed_cache(minutes=60)
    def _resolve_email(self, entryid=None):
        try:
            mailuser = self.mapisession.OpenEntry(entryid, None, 0)
            # TODO PR_SMTP_ADDRESS_W from mailuser?
            return self.user(HrGetOneProp(mailuser, PR_ACCOUNT_W).Value).email
        except (Error, MAPIErrorNotFound): # TODO deleted user
            return '' # TODO groups

    def __unicode__(self):
        return 'Server(%s)' % self.server_socket

    def __repr__(self):
        return _repr(self)<|MERGE_RESOLUTION|>--- conflicted
+++ resolved
@@ -505,15 +505,6 @@
         if _company and _company.name != 'Default':
             htable = gab.GetHierarchyTable(0)
             htable.SetColumns([PR_ENTRYID], TBL_BATCH)
-<<<<<<< HEAD
-            htable.FindRow(SContentRestriction(
-                    FL_FULLSTRING | FL_IGNORECASE,
-                    PR_DISPLAY_NAME_W,
-                    SPropValue(PR_DISPLAY_NAME_W, _company.name)),
-                BOOKMARK_BEGINNING, 0)
-            row = htable.QueryRows(1, 0)[0]
-            container = gab.OpenEntry(row[0].Value, None, 0)
-=======
             # TODO(longsleep): Find a way to avoid finding the limited table,
             # if the gab is itself already limited to the same.
             try:
@@ -530,7 +521,6 @@
             else:
                 row = htable.QueryRows(1, 0)[0]
                 container = gab.OpenEntry(row[0].Value, None, 0)
->>>>>>> 5450003a
         else:
             container = gab
 
