--- conflicted
+++ resolved
@@ -26,15 +26,11 @@
     bdec as _bdec
     )
 
-<<<<<<< HEAD
-# TODO to utils.py?
-=======
 from .errors import (
         NotFoundError
 )
 
-# XXX to utils.py?
->>>>>>> fe638e45
+# TODO to utils.py?
 NANOSECS_BETWEEN_EPOCH = 116444736000000000
 def datetime_to_filetime(d):
     return FileTime(int(time.mktime(d.timetuple())) * 10000000 + \
