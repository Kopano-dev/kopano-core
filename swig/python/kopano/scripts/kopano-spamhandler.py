--- conflicted
+++ resolved
@@ -36,11 +36,7 @@
                             p = subprocess.Popen(spamcommand, shell=True, stdin=subprocess.PIPE, stdout=subprocess.PIPE)
                             learn, output_err = p.communicate(item.eml())
                         except:
-<<<<<<< HEAD
-                            print('failed to run [%s] [%s]' % (SPAM, output_err))
-=======
-                            print 'failed to run [%s] [%s]' % (spamcommand, output_err)
->>>>>>> cf8d7a94
+                            print('failed to run [%s] [%s]' % (spamcommand, output_err))
                         if learn:
                             print("%s : learned [%s]" % (user.name, learn.rstrip('\n')))
                             delmsg = 'delete after learn'
