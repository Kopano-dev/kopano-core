/* SPDX-License-Identifier: AGPL-3.0-only */
%module libfreebusy

%{
#include <mapix.h>
#include <mapidefs.h>
#include <kopano/ECLogger.h>
#include <kopano/memory.hpp>
#include "freebusy.h"
#include "freebusyguid.h"
#include "ECFreeBusySupport.h"
#include "PublishFreeBusy.h"
#include "libfreebusy_conv.h"
%}

%include "std_string.i"
%include "cstring.i"
%include <kopano/typemap.i>

// ICLASS (Class instances of MAPI objects)

// Output
%typemap(in,numinputs=0)    ICLASS *($basetype *temp)
    "temp = NULL; $1 = &temp;";
%typemap(argout)    ICLASS *
{
	%append_output3(SWIG_NewPointerObj((void *)*($1), $*1_descriptor, SWIG_SHADOW | SWIG_OWNER));
}

// Classes
%apply ICLASS *{IFreeBusySupport**, IFreeBusyData**, IFreeBusyUpdate**, IEnumFBBlock**}
%apply long {time_t}

enum FBStatus {
        fbFree,				/**< Free */
        fbTentative,			/**< Tentative */
        fbBusy,				/**< Busy */
        fbOutOfOffice,			/**< Out Of Office */
        fbKopanoAllBusy = 1000          /**< Internal used */
};

%apply (ULONG, MAPIARRAY) { (ULONG cMax, FBUser *rgfbuser), (ULONG cUsers, FBUser *lpUsers) };
%apply (MAPIARRAY, ULONG) { (FBBlock_1 const *, ULONG), (FBBlock_1 *, ULONG) }

%typemap(in) (LONG, FBBLOCK)
{
	$1 = PyLong_AsLong($input);
	if (MAPIAllocateBuffer($1 * sizeof(FBBlock_1),
	    reinterpret_cast<void **>(&$2)) != hrSuccess)
		SWIG_fail;
}

%typemap(freearg) (LONG, FBBLOCK) {
        MAPIFreeBuffer($2);
}

%typemap(freearg) (FBBLOCK, LONG) {
        MAPIFreeBuffer($1);
}

%apply (LONG, FBBLOCK) { (LONG celt, FBBlock_1 *pblk), (ULONG celt, FBBlock_1 *pblk) }
%apply (MAPIARRAY, LONG) { (FBBlock_1 *pblk, LONG* pcfetch), (FBBlock_1 *pblk, LONG* pcfetch) }
%apply (FBBLOCK, LONG) { (const FBBlock_1 *, ULONG nblks) }

%typemap(argout) LONG *
{
        %append_output3(PyLong_FromLong(*$1));
}

%typemap(argout) ULONG *
{
        %append_output3(PyLong_FromUnsignedLong(*$1));
}

%init %{
	InitFreebusy();
%}

class IFreeBusyUpdate {
public:
	virtual HRESULT PublishFreeBusy(const FBBlock_1 *, ULONG nblks) = 0;
        virtual HRESULT ResetPublishedFreeBusy() = 0;
        virtual HRESULT SaveChanges(const FILETIME start, const FILETIME end) = 0;
        %extend {
                ~IFreeBusyUpdate() { self->Release(); }
        }
};

class IEnumFBBlock {

public:

        virtual HRESULT Next(LONG celt, FBBlock_1 *pblk, LONG *pcfetch) = 0;
        virtual HRESULT Skip(LONG celt) = 0;
        virtual HRESULT Reset() = 0;
        virtual HRESULT Clone(IEnumFBBlock **ppclone) = 0;
        virtual HRESULT Restrict(const FILETIME start, const FILETIME end) = 0;
        %extend {
                ~IEnumFBBlock() { self->Release(); }
        }
};

class IFreeBusyData {
public:
        virtual HRESULT EnumBlocks(IEnumFBBlock **ppenumfb, const FILETIME start, const FILETIME end) = 0;
        virtual HRESULT GetDelegateInfo(void *) = 0;
        virtual HRESULT SetFBRange(LONG rtmStart, LONG rtmEnd) = 0;
        virtual HRESULT GetFBPublishRange(LONG *prtmStart, LONG *prtmEnd) = 0;
        %extend {
                ~IFreeBusyData() { self->Release(); }
        }
};

%feature("notabstract") IFreeBusySupport;

class IFreeBusySupport {
public:
        virtual HRESULT Open(IMAPISession* lpMAPISession, IMsgStore* lpMsgStore, BOOL bStore) = 0;
        virtual HRESULT Close() = 0;
        virtual HRESULT LoadFreeBusyData(ULONG cMax, FBUser *rgfbuser, IFreeBusyData **prgfbdata, HRESULT *phrStatus, ULONG *pcRead) = 0;
        virtual HRESULT LoadFreeBusyUpdate(ULONG cUsers, FBUser *lpUsers, IFreeBusyUpdate **lppFBUpdate, ULONG *lpcFBUpdate, void *lpData4) = 0;
        virtual HRESULT CommitChanges() = 0;
        virtual HRESULT GetDelegateInfo(const FBUser &, void *) = 0;
        virtual HRESULT SetDelegateInfo(void *) = 0;
        virtual HRESULT AdviseFreeBusy(void *) = 0;
        virtual HRESULT GetFBDetailSupport(void **, BOOL ) = 0;
        virtual HRESULT HrHandleServerSched(void *) = 0;
        virtual HRESULT HrHandleServerSchedAccess() = 0;
        virtual BOOL FShowServerSched(BOOL ) = 0;
        virtual HRESULT HrDeleteServerSched() = 0;
        virtual HRESULT GetFReadOnly(void *) = 0;
        virtual HRESULT SetLocalFB(void *) = 0;
        virtual HRESULT PrepareForSync() = 0;
        virtual HRESULT GetFBPublishMonthRange(void *) = 0;
        virtual HRESULT PublishRangeChanged() = 0;
        virtual HRESULT CleanTombstone() = 0;
        virtual HRESULT GetDelegateInfoEx(const FBUser &, unsigned int *status, unsigned int *start, unsigned int *end) = 0;
        virtual HRESULT PushDelegateInfoToWorkspace() = 0;
        %extend {
                IFreeBusySupport() {
                    HRESULT hr = hrSuccess;
					KC::object_ptr<ECFreeBusySupport> lpFreeBusySup;
                       IFreeBusySupport *lpFreeBusySupport = NULL;

                    hr = ECFreeBusySupport::Create(&~lpFreeBusySup);
                    if(hr != hrSuccess)
				return NULL;
<<<<<<< HEAD
                    hr = lpFreeBusySup->QueryInterface(IID_IFreeBusySupport, reinterpret_cast<void **>(&lpFreeBusySupport));
=======
                    hr = lpFreeBusySup->QueryInterface(IID_IFreeBusySupport, (void**)&lpFreeBusySupport);
			if (hr != hrSuccess)
				return nullptr;
>>>>>>> 48b7d40b
                    return lpFreeBusySupport;
                }

                ~IFreeBusySupport() { self->Release(); }
        }

};<|MERGE_RESOLUTION|>--- conflicted
+++ resolved
@@ -145,13 +145,9 @@
                     hr = ECFreeBusySupport::Create(&~lpFreeBusySup);
                     if(hr != hrSuccess)
 				return NULL;
-<<<<<<< HEAD
                     hr = lpFreeBusySup->QueryInterface(IID_IFreeBusySupport, reinterpret_cast<void **>(&lpFreeBusySupport));
-=======
-                    hr = lpFreeBusySup->QueryInterface(IID_IFreeBusySupport, (void**)&lpFreeBusySupport);
 			if (hr != hrSuccess)
 				return nullptr;
->>>>>>> 48b7d40b
                     return lpFreeBusySupport;
                 }
 
