--- conflicted
+++ resolved
@@ -29,10 +29,6 @@
 # Switch to C, like at boot time.
 unset LANG LC_CTYPE LC_NUMERIC LC_COLLATE LC_MESSAGES LC_ALL
 # Update with user settings.
-<<<<<<< HEAD
-LC_CTYPE=en_US.UTF-8
-=======
->>>>>>> 7cad624a
 [ -f /etc/sysconfig/kopano ] && . /etc/sysconfig/kopano
 export LANG LC_CTYPE LC_NUMERIC LC_COLLATE LC_MESSAGES LC_ALL
 
