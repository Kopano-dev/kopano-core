--- conflicted
+++ resolved
@@ -149,12 +149,9 @@
 # Example:
 #    forward_whitelist_domains = kopano.com *.kopano.com
 #
-<<<<<<< HEAD
 # Example:
 #    forward_whitelist_domains = kopano.com sub.kopano.com
 #
-#forward_whitelist_domains = *
-=======
 #forward_whitelist_domains = *
 
 # A custom-defined reply subject to the user with a rule forwarding to a
@@ -163,5 +160,4 @@
 
 # A custom-defined reply message to the user with a rule forwarding to a
 # domain not in forward_whitelist_domains.
-#forward_whitelist_domain_message = The Kopano mail system has rejected your request to forward your e-mail with subject %subject (via mail filters) to %sender: the operation is not permitted.\n\nRemove the rule or contact your administrator about the forward_whitelist_domains setting.
->>>>>>> 8dd84e26
+#forward_whitelist_domain_message = The Kopano mail system has rejected your request to forward your e-mail with subject %subject (via mail filters) to %sender: the operation is not permitted.\n\nRemove the rule or contact your administrator about the forward_whitelist_domains setting.