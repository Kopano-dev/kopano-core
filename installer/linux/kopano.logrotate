/var/log/kopano/archiver.log {
        weekly
        missingok
<<<<<<< HEAD
	create 640 kopano adm
=======
	create 640 kopano kopano
>>>>>>> 351e03dd
        rotate 52
	postrotate
            if [ -d /run/systemd/system ] && command systemctl >/dev/null 2>&1 && systemctl is-active --quiet kopano-archiver; then
                systemctl kill --kill-who all --signal=SIGHUP kopano-archiver
            elif [ -f /var/run/kopano/archiver.pid ]; then
                 kill -HUP `cat /var/run/kopano/archiver.pid` 2> /dev/null || true
            fi
        endscript
        compress
        delaycompress
        notifempty
}

/var/log/kopano/dagent.log {
        weekly
        missingok
<<<<<<< HEAD
	create 640 kopano adm
=======
	create 640 kopano kopano
>>>>>>> 351e03dd
        rotate 52
	postrotate
	    if [ -d /run/systemd/system ] && command systemctl >/dev/null 2>&1 && systemctl is-active --quiet kopano-dagent; then
                systemctl kill --kill-who all --signal=SIGHUP kopano-dagent
            elif [ -f /var/run/kopano/dagent.pid ]; then
                 kill -HUP `cat /var/run/kopano/dagent.pid` 2> /dev/null || true
            fi
	endscript
        compress
        delaycompress
        notifempty
<<<<<<< HEAD
=======
        postrotate
		if [ -d /run/systemd/system ] && systemctl --quiet is-active kopano-dagent; then
			systemctl reload kopano-dagent || :
		else
			killall -HUP kopano-dagent 2> /dev/null || true
		fi
        endscript
>>>>>>> 351e03dd
}

/var/log/kopano/gateway.log {
        weekly
        missingok
<<<<<<< HEAD
	create 640 kopano adm
=======
	create 640 kopano kopano
>>>>>>> 351e03dd
        rotate 52
	postrotate
	    if [ -d /run/systemd/system ] && command systemctl >/dev/null 2>&1 && systemctl is-active --quiet kopano-gateway; then
                systemctl kill --kill-who all --signal=SIGHUP kopano-gateway
            elif [ -f /var/run/kopano/gateway.pid ]; then
                 kill -HUP `cat /var/run/kopano/gateway.pid` 2> /dev/null || true
            fi
        endscript
	compress
        delaycompress
        notifempty
<<<<<<< HEAD
=======
        postrotate
		if [ -d /run/systemd/system ] && systemctl --quiet is-active kopano-gateway; then
			systemctl reload kopano-gateway || :
		else
			killall -HUP kopano-gateway 2> /dev/null || true
		fi
        endscript
>>>>>>> 351e03dd
}

/var/log/kopano/ical.log {
        weekly
        missingok
<<<<<<< HEAD
	create 640 kopano adm
=======
	create 640 kopano kopano
>>>>>>> 351e03dd
        rotate 52
	postrotate
	    if [ -d /run/systemd/system ] && command systemctl >/dev/null 2>&1 && systemctl is-active --quiet kopano-ical; then
                systemctl kill --kill-who all --signal=SIGHUP kopano-ical
            elif [ -f /var/run/kopano/ical.pid ]; then
                 kill -HUP `cat /var/run/kopano/ical.pid` 2> /dev/null || true
            fi
        endscript
		compress
        delaycompress
        notifempty
<<<<<<< HEAD
=======
        postrotate
		if [ -d /run/systemd/system ] && systemctl --quiet is-active kopano-ical; then
			systemctl reload kopano-ical || :
		else
			killall -HUP kopano-ical 2> /dev/null || true
		fi
        endscript
>>>>>>> 351e03dd
}

/var/log/kopano/search.log {
        weekly
        missingok
<<<<<<< HEAD
	create 640 kopano adm
=======
	create 640 kopano kopano
>>>>>>> 351e03dd
        rotate 52
	postrotate
	    if [ -d /run/systemd/system ] && command systemctl >/dev/null 2>&1 && systemctl is-active --quiet kopano-search; then
                systemctl kill --kill-who all --signal=SIGHUP kopano-search
            elif [ -f /var/run/kopano/search.pid ]; then
                 kill -HUP `cat /var/run/kopano/search.pid` 2> /dev/null || true
            fi
        endscript
	compress
        delaycompress
        notifempty
<<<<<<< HEAD
=======
        postrotate
		if [ -d /run/systemd/system ] && systemctl --quiet is-active kopano-search; then
			systemctl reload kopano-search || :
		else
			killall -HUP kopano-search 2> /dev/null || true
		fi
        endscript
>>>>>>> 351e03dd
}

/var/log/kopano/backup.log {
        weekly
        missingok
<<<<<<< HEAD
	create 640 kopano adm
=======
	create 640 kopano kopano
>>>>>>> 351e03dd
        rotate 52
	postrotate
	    if [ -d /run/systemd/system ] && command systemctl >/dev/null 2>&1 && systemctl is-active --quiet kopano-backup; then
                systemctl kill --kill-who all --signal=SIGHUP kopano-backup
            elif [ -f /var/run/kopano/backup.pid ]; then
                 kill -HUP `cat /var/run/kopano/backup.pid` 2> /dev/null || true
            fi
        endscript
	compress
        delaycompress
        notifempty
}

/var/log/kopano/presence.log {
        weekly
        missingok
<<<<<<< HEAD
	create 640 kopano adm
=======
	create 640 kopano kopano
>>>>>>> 351e03dd
        rotate 52
	postrotate
	    if [ -d /run/systemd/system ] && command systemctl >/dev/null 2>&1 && systemctl is-active --quiet kopano-presence; then
                systemctl kill --kill-who all --signal=SIGHUP kopano-presence
            elif [ -f /var/run/kopano/presence.pid ]; then
                 kill -HUP `cat /var/run/kopano/presence.pid` 2> /dev/null || true
            fi
        endscript
	compress
        delaycompress
        notifempty
<<<<<<< HEAD
=======
        postrotate
		if [ -d /run/systemd/system ] && systemctl --quiet is-active kopano-presence; then
			systemctl reload kopano-presence || :
		else
			killall -HUP kopano-presence 2> /dev/null || true
		fi
        endscript
>>>>>>> 351e03dd
}

/var/log/kopano/monitor.log {
        weekly
        missingok
<<<<<<< HEAD
	create 640 kopano adm
=======
	create 640 kopano kopano
>>>>>>> 351e03dd
        rotate 52
	postrotate
	    if [ -d /run/systemd/system ] && command systemctl >/dev/null 2>&1 && systemctl is-active --quiet kopano-monitor; then
                systemctl kill --kill-who all --signal=SIGHUP kopano-monitor
            elif [ -f /var/run/kopano/monitor.pid ]; then
                 kill -HUP `cat /var/run/kopano/monitor.pid` 2> /dev/null || true
            fi
        endscript
	compress
        delaycompress
        notifempty
<<<<<<< HEAD
=======
        postrotate
		if [ -d /run/systemd/system ] && systemctl --quiet is-active kopano-monitor; then
			systemctl reload kopano-monitor || :
		else
			killall -HUP kopano-monitor 2> /dev/null || true
		fi
        endscript
>>>>>>> 351e03dd
}

/var/log/kopano/server.log /var/log/kopano/audit.log {
        weekly
        missingok
<<<<<<< HEAD
	create 640 kopano adm
=======
	create 640 kopano kopano
>>>>>>> 351e03dd
        rotate 52
	postrotate
	    if [ -d /run/systemd/system ] && command systemctl >/dev/null 2>&1 && systemctl is-active --quiet kopano-server; then
                systemctl kill --kill-who all --signal=SIGHUP kopano-server
            elif [ -f /var/run/kopano/server.pid ]; then
                 kill -HUP `cat /var/run/kopano/server.pid` 2> /dev/null || true
            fi
        endscript
	compress
        delaycompress
        notifempty
<<<<<<< HEAD
=======
        postrotate
		if [ -d /run/systemd/system ] && systemctl --quiet is-active kopano-server; then
			systemctl reload kopano-server || :
		else
			killall -HUP kopano-server 2> /dev/null || true
		fi
        endscript
>>>>>>> 351e03dd
}

/var/log/kopano/spooler.log {
        weekly
        missingok
<<<<<<< HEAD
	create 640 kopano adm
=======
	create 640 kopano kopano
>>>>>>> 351e03dd
        rotate 52
	postrotate
	    if [ -d /run/systemd/system ] && command systemctl >/dev/null 2>&1 && systemctl is-active --quiet kopano-spooler; then
                systemctl kill --kill-who all --signal=SIGHUP kopano-spooler
            elif [ -f /var/run/kopano/spooler.pid ]; then
                 kill -HUP `cat /var/run/kopano/spooler.pid` 2> /dev/null || true
            fi
        endscript
	compress
        delaycompress
        notifempty
<<<<<<< HEAD
=======
        postrotate
		if [ -d /run/systemd/system ] && systemctl --quiet is-active kopano-spooler; then
			systemctl reload kopano-spooler || :
		else
			killall -HUP kopano-spooler 2> /dev/null || true
		fi
        endscript
>>>>>>> 351e03dd
}

/var/log/kopano/spamd.log {
        weekly
        missingok
<<<<<<< HEAD
	create 640 kopano adm
=======
	create 640 kopano kopano
>>>>>>> 351e03dd
        rotate 52
	postrotate
	    if [ -d /run/systemd/system ] && command systemctl >/dev/null 2>&1 && systemctl is-active --quiet kopano-spamd; then
                systemctl kill --kill-who all --signal=SIGHUP kopano-spamd
            elif [ -f /var/run/kopano/spamd.pid ]; then
                 kill -HUP `cat /var/run/kopano/spamd.pid` 2> /dev/null || true
            fi
        endscript
	compress
        delaycompress
        notifempty
<<<<<<< HEAD
=======
        postrotate
		if [ -d /run/systemd/system ] && systemctl --quiet is-active kopano-spamd; then
			systemctl reload kopano-spamd || :
		else
			killall -HUP kopano-spamd 2> /dev/null || true
		fi
        endscript
>>>>>>> 351e03dd
}<|MERGE_RESOLUTION|>--- conflicted
+++ resolved
@@ -1,19 +1,8 @@
 /var/log/kopano/archiver.log {
         weekly
         missingok
-<<<<<<< HEAD
-	create 640 kopano adm
-=======
-	create 640 kopano kopano
->>>>>>> 351e03dd
+        create 640 kopano adm
         rotate 52
-	postrotate
-            if [ -d /run/systemd/system ] && command systemctl >/dev/null 2>&1 && systemctl is-active --quiet kopano-archiver; then
-                systemctl kill --kill-who all --signal=SIGHUP kopano-archiver
-            elif [ -f /var/run/kopano/archiver.pid ]; then
-                 kill -HUP `cat /var/run/kopano/archiver.pid` 2> /dev/null || true
-            fi
-        endscript
         compress
         delaycompress
         notifempty
@@ -22,144 +11,77 @@
 /var/log/kopano/dagent.log {
         weekly
         missingok
-<<<<<<< HEAD
-	create 640 kopano adm
-=======
-	create 640 kopano kopano
->>>>>>> 351e03dd
+        create 640 kopano adm
         rotate 52
-	postrotate
-	    if [ -d /run/systemd/system ] && command systemctl >/dev/null 2>&1 && systemctl is-active --quiet kopano-dagent; then
-                systemctl kill --kill-who all --signal=SIGHUP kopano-dagent
-            elif [ -f /var/run/kopano/dagent.pid ]; then
-                 kill -HUP `cat /var/run/kopano/dagent.pid` 2> /dev/null || true
-            fi
-	endscript
         compress
         delaycompress
         notifempty
-<<<<<<< HEAD
-=======
         postrotate
-		if [ -d /run/systemd/system ] && systemctl --quiet is-active kopano-dagent; then
-			systemctl reload kopano-dagent || :
-		else
-			killall -HUP kopano-dagent 2> /dev/null || true
-		fi
+        if [ -d /run/systemd/system ] && systemctl --quiet is-active kopano-dagent; then
+            systemctl reload kopano-dagent || :
+        else
+            killall -HUP kopano-dagent 2> /dev/null || true
+        fi
         endscript
->>>>>>> 351e03dd
 }
 
 /var/log/kopano/gateway.log {
         weekly
         missingok
-<<<<<<< HEAD
-	create 640 kopano adm
-=======
-	create 640 kopano kopano
->>>>>>> 351e03dd
+        create 640 kopano adm
         rotate 52
-	postrotate
-	    if [ -d /run/systemd/system ] && command systemctl >/dev/null 2>&1 && systemctl is-active --quiet kopano-gateway; then
-                systemctl kill --kill-who all --signal=SIGHUP kopano-gateway
-            elif [ -f /var/run/kopano/gateway.pid ]; then
-                 kill -HUP `cat /var/run/kopano/gateway.pid` 2> /dev/null || true
-            fi
-        endscript
-	compress
+        compress
         delaycompress
         notifempty
-<<<<<<< HEAD
-=======
         postrotate
-		if [ -d /run/systemd/system ] && systemctl --quiet is-active kopano-gateway; then
-			systemctl reload kopano-gateway || :
-		else
-			killall -HUP kopano-gateway 2> /dev/null || true
-		fi
+        if [ -d /run/systemd/system ] && systemctl --quiet is-active kopano-gateway; then
+            systemctl reload kopano-gateway || :
+        else
+            killall -HUP kopano-gateway 2> /dev/null || true
+        fi
         endscript
->>>>>>> 351e03dd
 }
 
 /var/log/kopano/ical.log {
         weekly
         missingok
-<<<<<<< HEAD
-	create 640 kopano adm
-=======
-	create 640 kopano kopano
->>>>>>> 351e03dd
+        create 640 kopano adm
         rotate 52
-	postrotate
-	    if [ -d /run/systemd/system ] && command systemctl >/dev/null 2>&1 && systemctl is-active --quiet kopano-ical; then
-                systemctl kill --kill-who all --signal=SIGHUP kopano-ical
-            elif [ -f /var/run/kopano/ical.pid ]; then
-                 kill -HUP `cat /var/run/kopano/ical.pid` 2> /dev/null || true
-            fi
-        endscript
-		compress
+        compress
         delaycompress
         notifempty
-<<<<<<< HEAD
-=======
         postrotate
-		if [ -d /run/systemd/system ] && systemctl --quiet is-active kopano-ical; then
-			systemctl reload kopano-ical || :
-		else
-			killall -HUP kopano-ical 2> /dev/null || true
-		fi
+        if [ -d /run/systemd/system ] && systemctl --quiet is-active kopano-ical; then
+            systemctl reload kopano-ical || :
+        else
+            killall -HUP kopano-ical 2> /dev/null || true
+        fi
         endscript
->>>>>>> 351e03dd
 }
 
 /var/log/kopano/search.log {
         weekly
         missingok
-<<<<<<< HEAD
-	create 640 kopano adm
-=======
-	create 640 kopano kopano
->>>>>>> 351e03dd
+        create 640 kopano adm
         rotate 52
-	postrotate
-	    if [ -d /run/systemd/system ] && command systemctl >/dev/null 2>&1 && systemctl is-active --quiet kopano-search; then
-                systemctl kill --kill-who all --signal=SIGHUP kopano-search
-            elif [ -f /var/run/kopano/search.pid ]; then
-                 kill -HUP `cat /var/run/kopano/search.pid` 2> /dev/null || true
-            fi
-        endscript
-	compress
+        compress
         delaycompress
         notifempty
-<<<<<<< HEAD
-=======
         postrotate
-		if [ -d /run/systemd/system ] && systemctl --quiet is-active kopano-search; then
-			systemctl reload kopano-search || :
-		else
-			killall -HUP kopano-search 2> /dev/null || true
-		fi
+        if [ -d /run/systemd/system ] && systemctl --quiet is-active kopano-search; then
+            systemctl reload kopano-search || :
+        else
+            killall -HUP kopano-search 2> /dev/null || true
+        fi
         endscript
->>>>>>> 351e03dd
 }
 
 /var/log/kopano/backup.log {
         weekly
         missingok
-<<<<<<< HEAD
-	create 640 kopano adm
-=======
-	create 640 kopano kopano
->>>>>>> 351e03dd
+        create 640 kopano adm
         rotate 52
-	postrotate
-	    if [ -d /run/systemd/system ] && command systemctl >/dev/null 2>&1 && systemctl is-active --quiet kopano-backup; then
-                systemctl kill --kill-who all --signal=SIGHUP kopano-backup
-            elif [ -f /var/run/kopano/backup.pid ]; then
-                 kill -HUP `cat /var/run/kopano/backup.pid` 2> /dev/null || true
-            fi
-        endscript
-	compress
+        compress
         delaycompress
         notifempty
 }
@@ -167,154 +89,84 @@
 /var/log/kopano/presence.log {
         weekly
         missingok
-<<<<<<< HEAD
-	create 640 kopano adm
-=======
-	create 640 kopano kopano
->>>>>>> 351e03dd
+        create 640 kopano kopano
         rotate 52
-	postrotate
-	    if [ -d /run/systemd/system ] && command systemctl >/dev/null 2>&1 && systemctl is-active --quiet kopano-presence; then
-                systemctl kill --kill-who all --signal=SIGHUP kopano-presence
-            elif [ -f /var/run/kopano/presence.pid ]; then
-                 kill -HUP `cat /var/run/kopano/presence.pid` 2> /dev/null || true
-            fi
-        endscript
-	compress
+        compress
         delaycompress
         notifempty
-<<<<<<< HEAD
-=======
         postrotate
-		if [ -d /run/systemd/system ] && systemctl --quiet is-active kopano-presence; then
-			systemctl reload kopano-presence || :
-		else
-			killall -HUP kopano-presence 2> /dev/null || true
-		fi
+        if [ -d /run/systemd/system ] && systemctl --quiet is-active kopano-presence; then
+            systemctl reload kopano-presence || :
+        else
+            killall -HUP kopano-presence 2> /dev/null || true
+        fi
         endscript
->>>>>>> 351e03dd
 }
 
 /var/log/kopano/monitor.log {
         weekly
         missingok
-<<<<<<< HEAD
-	create 640 kopano adm
-=======
-	create 640 kopano kopano
->>>>>>> 351e03dd
+        create 640 kopano adm
         rotate 52
-	postrotate
-	    if [ -d /run/systemd/system ] && command systemctl >/dev/null 2>&1 && systemctl is-active --quiet kopano-monitor; then
-                systemctl kill --kill-who all --signal=SIGHUP kopano-monitor
-            elif [ -f /var/run/kopano/monitor.pid ]; then
-                 kill -HUP `cat /var/run/kopano/monitor.pid` 2> /dev/null || true
-            fi
-        endscript
-	compress
+        compress
         delaycompress
         notifempty
-<<<<<<< HEAD
-=======
         postrotate
-		if [ -d /run/systemd/system ] && systemctl --quiet is-active kopano-monitor; then
-			systemctl reload kopano-monitor || :
-		else
-			killall -HUP kopano-monitor 2> /dev/null || true
-		fi
+        if [ -d /run/systemd/system ] && systemctl --quiet is-active kopano-monitor; then
+            systemctl reload kopano-monitor || :
+        else
+            killall -HUP kopano-monitor 2> /dev/null || true
+        fi
         endscript
->>>>>>> 351e03dd
 }
 
 /var/log/kopano/server.log /var/log/kopano/audit.log {
         weekly
         missingok
-<<<<<<< HEAD
-	create 640 kopano adm
-=======
-	create 640 kopano kopano
->>>>>>> 351e03dd
+        create 640 kopano adm
         rotate 52
-	postrotate
-	    if [ -d /run/systemd/system ] && command systemctl >/dev/null 2>&1 && systemctl is-active --quiet kopano-server; then
-                systemctl kill --kill-who all --signal=SIGHUP kopano-server
-            elif [ -f /var/run/kopano/server.pid ]; then
-                 kill -HUP `cat /var/run/kopano/server.pid` 2> /dev/null || true
-            fi
-        endscript
-	compress
+        compress
         delaycompress
         notifempty
-<<<<<<< HEAD
-=======
         postrotate
-		if [ -d /run/systemd/system ] && systemctl --quiet is-active kopano-server; then
-			systemctl reload kopano-server || :
-		else
-			killall -HUP kopano-server 2> /dev/null || true
-		fi
+        if [ -d /run/systemd/system ] && systemctl --quiet is-active kopano-server; then
+            systemctl reload kopano-server || :
+        else
+            killall -HUP kopano-server 2> /dev/null || true
+        fi
         endscript
->>>>>>> 351e03dd
 }
 
 /var/log/kopano/spooler.log {
         weekly
         missingok
-<<<<<<< HEAD
-	create 640 kopano adm
-=======
-	create 640 kopano kopano
->>>>>>> 351e03dd
+        create 640 kopano adm
         rotate 52
-	postrotate
-	    if [ -d /run/systemd/system ] && command systemctl >/dev/null 2>&1 && systemctl is-active --quiet kopano-spooler; then
-                systemctl kill --kill-who all --signal=SIGHUP kopano-spooler
-            elif [ -f /var/run/kopano/spooler.pid ]; then
-                 kill -HUP `cat /var/run/kopano/spooler.pid` 2> /dev/null || true
-            fi
-        endscript
-	compress
+        compress
         delaycompress
         notifempty
-<<<<<<< HEAD
-=======
         postrotate
-		if [ -d /run/systemd/system ] && systemctl --quiet is-active kopano-spooler; then
-			systemctl reload kopano-spooler || :
-		else
-			killall -HUP kopano-spooler 2> /dev/null || true
-		fi
+        if [ -d /run/systemd/system ] && systemctl --quiet is-active kopano-spooler; then
+            systemctl reload kopano-spooler || :
+        else
+            killall -HUP kopano-spooler 2> /dev/null || true
+        fi
         endscript
->>>>>>> 351e03dd
 }
 
 /var/log/kopano/spamd.log {
         weekly
         missingok
-<<<<<<< HEAD
-	create 640 kopano adm
-=======
-	create 640 kopano kopano
->>>>>>> 351e03dd
+        create 640 kopano adm
         rotate 52
-	postrotate
-	    if [ -d /run/systemd/system ] && command systemctl >/dev/null 2>&1 && systemctl is-active --quiet kopano-spamd; then
-                systemctl kill --kill-who all --signal=SIGHUP kopano-spamd
-            elif [ -f /var/run/kopano/spamd.pid ]; then
-                 kill -HUP `cat /var/run/kopano/spamd.pid` 2> /dev/null || true
-            fi
-        endscript
-	compress
+        compress
         delaycompress
         notifempty
-<<<<<<< HEAD
-=======
         postrotate
-		if [ -d /run/systemd/system ] && systemctl --quiet is-active kopano-spamd; then
-			systemctl reload kopano-spamd || :
-		else
-			killall -HUP kopano-spamd 2> /dev/null || true
-		fi
+        if [ -d /run/systemd/system ] && systemctl --quiet is-active kopano-spamd; then
+            systemctl reload kopano-spamd || :
+        else
+            killall -HUP kopano-spamd 2> /dev/null || true
+        fi
         endscript
->>>>>>> 351e03dd
 }