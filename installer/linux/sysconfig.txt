--- conflicted
+++ resolved
@@ -6,30 +6,3 @@
 # ESPECIALLY NOT WHEN ISSUING kopano-storeadm FROM A SHELL.
 #
 
-<<<<<<< HEAD
-
-## Path:        Network/Mail/Kopano
-## Description: Kopano service locale
-## Type:        string
-## Default:     "en_US.UTF-8"
-#
-# Definition of what constitutes the alphabet. This primarily affects the
-# encoding of everything and character classes.
-#
-LC_CTYPE=en_US.UTF-8
-
-## Path:        Network/Mail/Kopano
-## Description: Kopano timestamp format/locale
-## Type:        string
-## Default:     "en_US.UTF-8"
-#
-# Locale setting for Kopano userscripts. This is assigned to LC_MESSAGES
-# and therefore affects the emitted language, e.g. folder names for new
-# message stores.
-#
-# If this is empty, it defaults to the LC_MESSAGES value of kopano-server.
-# (Cf. `systemctl show kopano-server`)
-#
-KOPANO_USERSCRIPT_LOCALE="en_US.UTF-8"
-=======
->>>>>>> 7cad624a
