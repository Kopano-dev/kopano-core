#! /bin/sh

# Script that is executed whenever a new user is deleted from
# the external user source, such as an Active Directory tree or
# /etc/passwd.

# This script executes all scripts in @USERSCRIPTDIR@/deleteuser.d
# using find.  The environment variable KOPANO_USER is set, but beware
# that this string can contain any characters, so take heed to correct
# quoting.

<<<<<<< HEAD
if [ -f @sysconfdir@/sysconfig/kopano ]; then
  . @sysconfdir@/sysconfig/kopano
elif [ -f @sysconfdir@/default/kopano ]; then
  . @sysconfdir@/default/kopano
fi
=======
PKGLIBEXECDIR=@PKGLIBEXECDIR@
>>>>>>> 88d6f0a1
KOPANO_USER_SCRIPTS=@USERSCRIPTDIR@/deleteuser.d
PATH=/bin:/usr/local/bin:/usr/bin
export PATH
if [ -z "${KOPANO_USER}" -a -z "${KOPANO_STOREGUID}" ] ; then
    exec >&2
    echo "KOPANO_USER and KOPANO_STOREGUID is not set."
    exit 1
fi
exec "@pkglibexecdir@/kscriptrun" @uscriptlibdir@/deleteuser.d @uscriptconfdir@/deleteuser.d<|MERGE_RESOLUTION|>--- conflicted
+++ resolved
@@ -9,15 +9,6 @@
 # that this string can contain any characters, so take heed to correct
 # quoting.
 
-<<<<<<< HEAD
-if [ -f @sysconfdir@/sysconfig/kopano ]; then
-  . @sysconfdir@/sysconfig/kopano
-elif [ -f @sysconfdir@/default/kopano ]; then
-  . @sysconfdir@/default/kopano
-fi
-=======
-PKGLIBEXECDIR=@PKGLIBEXECDIR@
->>>>>>> 88d6f0a1
 KOPANO_USER_SCRIPTS=@USERSCRIPTDIR@/deleteuser.d
 PATH=/bin:/usr/local/bin:/usr/bin
 export PATH
