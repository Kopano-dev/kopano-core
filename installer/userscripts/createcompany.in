#! /bin/sh

# Script that is executed whenever a new company is created in the
# external user source, such as an Active Directory tree or
# /etc/passwd.

# This script executes all scripts in @USERSCRIPTDIR@/createcompany.d
# using find.  The environment variable KOPANO_COMPANY is set, but
# beware that this string can contain any characters, so take heed to
# correct quoting.

<<<<<<< HEAD
if [ -f @sysconfdir@/sysconfig/kopano ]; then
  . @sysconfdir@/sysconfig/kopano
elif [ -f @sysconfdir@/default/kopano ]; then
  # Used on Debian in place of sysconfig
  . @sysconfdir@/default/kopano
fi
KOPANO_COMPANY_SCRIPTS=/ignore/
PATH=/bin:/usr/local/bin:/usr/bin
export PATH
if [ -z "${KOPANO_COMPANY}" -a -z "${KOPANO_COMPANYID}" ] ; then
    exec >&2
    echo "KOPANO_COMPANY and KOPANO_COMPANYID is not set."
    exit 1
fi
exec "@pkglibexecdir@/kscriptrun" @uscriptlibdir@/createcompany.d @uscriptconfdir@/createcompany.d
=======
PKGLIBEXECDIR=@PKGLIBEXECDIR@
KOPANO_COMPANY_SCRIPTS=@USERSCRIPTDIR@/createcompany.d
. @USERSCRIPTDIR@/companies_common.sh
>>>>>>> 88d6f0a1
<|MERGE_RESOLUTION|>--- conflicted
+++ resolved
@@ -9,13 +9,6 @@
 # beware that this string can contain any characters, so take heed to
 # correct quoting.
 
-<<<<<<< HEAD
-if [ -f @sysconfdir@/sysconfig/kopano ]; then
-  . @sysconfdir@/sysconfig/kopano
-elif [ -f @sysconfdir@/default/kopano ]; then
-  # Used on Debian in place of sysconfig
-  . @sysconfdir@/default/kopano
-fi
 KOPANO_COMPANY_SCRIPTS=/ignore/
 PATH=/bin:/usr/local/bin:/usr/bin
 export PATH
@@ -24,9 +17,4 @@
     echo "KOPANO_COMPANY and KOPANO_COMPANYID is not set."
     exit 1
 fi
-exec "@pkglibexecdir@/kscriptrun" @uscriptlibdir@/createcompany.d @uscriptconfdir@/createcompany.d
-=======
-PKGLIBEXECDIR=@PKGLIBEXECDIR@
-KOPANO_COMPANY_SCRIPTS=@USERSCRIPTDIR@/createcompany.d
-. @USERSCRIPTDIR@/companies_common.sh
->>>>>>> 88d6f0a1
+exec "@pkglibexecdir@/kscriptrun" @uscriptlibdir@/createcompany.d @uscriptconfdir@/createcompany.d