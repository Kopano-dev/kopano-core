#! /bin/sh

# Script that is executed whenever a new group is deleted from
# the external user source, such as an Active Directory tree or
# /etc/passwd.

# This script executes all scripts in @USERSCRIPTDIR@/deletegroup.d
# using find.  The environment variable KOPANO_GROUP is set, but
# beware that this string can contain any characters, so take heed to
# correct quoting.

<<<<<<< HEAD
if [ -f @sysconfdir@/sysconfig/kopano ]; then
  . @sysconfdir@/sysconfig/kopano
elif [ -f @sysconfdir@/default/kopano ]; then
  . @sysconfdir@/default/kopano
fi
KOPANO_GROUP_SCRIPTS=/ignore/
PATH=/bin:/usr/local/bin:/usr/bin
export PATH
if [ -z "${KOPANO_GROUP}" -a -z "${KOPANO_GROUPID}" ] ; then
    exec >&2
    echo "KOPANO_GROUP and KOPANO_GROUPID is not set."
    exit 1
fi
exec "@pkglibexecdir@/kscriptrun" @uscriptlibdir@/deletegroup.d @uscriptconfdir@/deletegroup.d
=======
PKGLIBEXECDIR=@PKGLIBEXECDIR@
KOPANO_GROUP_SCRIPTS=@USERSCRIPTDIR@/deletegroup.d
. @USERSCRIPTDIR@/groups_common.sh
>>>>>>> 88d6f0a1
<|MERGE_RESOLUTION|>--- conflicted
+++ resolved
@@ -9,12 +9,6 @@
 # beware that this string can contain any characters, so take heed to
 # correct quoting.
 
-<<<<<<< HEAD
-if [ -f @sysconfdir@/sysconfig/kopano ]; then
-  . @sysconfdir@/sysconfig/kopano
-elif [ -f @sysconfdir@/default/kopano ]; then
-  . @sysconfdir@/default/kopano
-fi
 KOPANO_GROUP_SCRIPTS=/ignore/
 PATH=/bin:/usr/local/bin:/usr/bin
 export PATH
@@ -23,9 +17,4 @@
     echo "KOPANO_GROUP and KOPANO_GROUPID is not set."
     exit 1
 fi
-exec "@pkglibexecdir@/kscriptrun" @uscriptlibdir@/deletegroup.d @uscriptconfdir@/deletegroup.d
-=======
-PKGLIBEXECDIR=@PKGLIBEXECDIR@
-KOPANO_GROUP_SCRIPTS=@USERSCRIPTDIR@/deletegroup.d
-. @USERSCRIPTDIR@/groups_common.sh
->>>>>>> 88d6f0a1
+exec "@pkglibexecdir@/kscriptrun" @uscriptlibdir@/deletegroup.d @uscriptconfdir@/deletegroup.d