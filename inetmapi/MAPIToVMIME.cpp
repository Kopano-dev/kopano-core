/*
 * SPDX-License-Identifier: AGPL-3.0-only
 * Copyright 2005 - 2016 Zarafa and its licensors
 */
#include <kopano/platform.h>
#include <algorithm>
#include <exception>
#include <memory>
#include <string>
#include <utility>
#include <vector>
#include <kopano/MAPIErrors.h>
#include <vmime/vmime.hpp>
#include <vmime/platforms/posix/posixHandler.hpp>
#include <vmime/contentTypeField.hpp>
#include <vmime/parsedMessageAttachment.hpp>
#include <vmime/emptyContentHandler.hpp>
#include <kopano/memory.hpp>
#include <kopano/tie.hpp>
#include <mapi.h>
#include <mapiutil.h>
#include <kopano/mapiext.h>
#include <edkmdb.h>
#include <kopano/mapiguidext.h>
#include <kopano/mapi_ptr.h>
#include "tnef.h"
#include "ECMapiUtils.h"
#include "MAPIToVMIME.h"
#include "VMIMEToMAPI.h"
#include "inputStreamMAPIAdapter.h"
#include "mapiAttachment.h"
#include "mapiTextPart.h"
#include "rtfutil.h"
#include <kopano/CommonUtil.h>
#include <kopano/stringutil.h>
#include "mapicontact.h"
#include <kopano/Util.h>
#include <kopano/ECLogger.h>
#include <kopano/codepage.h>
#include <kopano/ecversion.h>
#include "ECVMIMEUtils.h"
#include "SMIMEMessage.h"
#include "MAPIToICal.h"

using std::min;
using std::string;
using std::wstring;

namespace KC {

/* These are the properties that we DON'T send through TNEF. Reasons can be:
 *
 * - Privacy (PR_MDB_PROVIDER, etc)
 * - Sent through rfc2822 (PR_SUBJECT, PR_BODY, etc)
 * - Not part of an outgoing message (PR_TRANSPORT_MESSAGE_HEADERS)
 */

// Since UNICODE is defined, the strings will be PT_UNICODE, as required by ECTNEF::AddProps()
static constexpr const SizedSPropTagArray(54, sptaExclude) = {
    54, 	{
        PR_BODY,
        PR_HTML,
        PR_RTF_COMPRESSED,
        PR_RTF_IN_SYNC,
        PR_ACCESS,
        PR_ACCESS_LEVEL,
        PR_CHANGE_KEY,
        PR_CLIENT_SUBMIT_TIME,
        PR_CREATION_TIME,
        PR_DELETE_AFTER_SUBMIT,
        PR_DISPLAY_BCC,
        PR_DISPLAY_CC,
        PR_DISPLAY_TO,
        PR_ENTRYID,
        PR_HASATTACH,
        PR_LAST_MODIFICATION_TIME,
        PR_MAPPING_SIGNATURE,
        PR_MDB_PROVIDER,
        PR_MESSAGE_DELIVERY_TIME,
        PR_MESSAGE_FLAGS,
        PR_MESSAGE_SIZE,
        PR_NORMALIZED_SUBJECT,
        PR_OBJECT_TYPE,
        PR_PARENT_ENTRYID,
        PR_PARENT_SOURCE_KEY,
        PR_PREDECESSOR_CHANGE_LIST,
        PR_RECORD_KEY,
        PR_RTF_SYNC_BODY_COUNT,
        PR_RTF_SYNC_BODY_CRC,
        PR_RTF_SYNC_BODY_TAG,
        PR_RTF_SYNC_PREFIX_COUNT,
        PR_RTF_SYNC_TRAILING_COUNT,
        PR_SEARCH_KEY,
        PR_SENDER_ADDRTYPE,
        PR_SENDER_EMAIL_ADDRESS,
        PR_SENDER_ENTRYID,
        PR_SENDER_NAME,
        PR_SENDER_SEARCH_KEY,
        PR_SENTMAIL_ENTRYID,
        PR_SENT_REPRESENTING_ADDRTYPE,
        PR_SENT_REPRESENTING_EMAIL_ADDRESS,
        PR_SENT_REPRESENTING_ENTRYID,
        PR_SENT_REPRESENTING_NAME,
        PR_SENT_REPRESENTING_SEARCH_KEY,
        PR_SOURCE_KEY,
        PR_STORE_ENTRYID,
        PR_STORE_RECORD_KEY,
        PR_STORE_SUPPORT_MASK,
        PR_SUBJECT,
        PR_SUBJECT_PREFIX,
        PR_SUBMIT_FLAGS,
        PR_TRANSPORT_MESSAGE_HEADERS,
        PR_LAST_MODIFIER_NAME, 		// IMPORTANT: exchange will drop the message if this is included
        PR_LAST_MODIFIER_ENTRYID,   // IMPORTANT: exchange will drop the message if this is included
    }
};

// These are named properties that are mapped to fixed values in Kopano, so
// we can use the ID values instead of using GetIDsFromNames every times
#define PR_EC_USE_TNEF		PROP_TAG(PT_BOOLEAN, 0x8222)
#define PR_EC_SEND_AS_ICAL 	PROP_TAG(PT_BOOLEAN, 0x8000)
#define PR_EC_OUTLOOK_VERSION PROP_TAG(PT_STRING8, 0x81F4)

/**
 * Inits the class with empty/default values.
 */
MAPIToVMIME::MAPIToVMIME() :
	m_parsectx(imopt_default_parsectx())
{
	rand_init();
	imopt_default_sending_options(&sopt);
}

/**
 * @param[in]	lpSession	current mapi session, used to open contact entryids
 * @param[in]	lpAddrBook	global addressbook
 * @param[in]	newlogger	logger object
 * @param[in]	sopt		struct with optional settings to change conversion
 */
MAPIToVMIME::MAPIToVMIME(IMAPISession *lpSession, IAddrBook *lpAddrBook,
    sending_options so) :
	m_parsectx(imopt_default_parsectx()), sopt(so), m_lpSession(lpSession)
{
	rand_init();
	if (lpSession != nullptr && lpAddrBook == nullptr)
		lpSession->OpenAddressBook(0, nullptr, AB_NO_DIALOG, &~m_lpAdrBook);
		// ignore error
	else
		lpAddrBook->QueryInterface(IID_IAddrBook, &~m_lpAdrBook);
}

/**
 * Convert recipient table to vmime recipients.
 *
 * @param[in]	lpMessage	Message with recipients to convert
 * @param[in]	lpVMMessageBuilder messagebuilder to add recipients to
 * @param[in]	charset		Charset to use for fullname encoding of recipient
 * @return	Mapi error code
 */
HRESULT MAPIToVMIME::processRecipients(IMessage *lpMessage, vmime::messageBuilder *lpVMMessageBuilder)
{
	vmime::shared_ptr<vmime::address> vmMailbox;
	object_ptr<IMAPITable> lpRecipientTable;
	rowset_ptr pRows;
	bool fToFound = false, hasRecips = false;
	static constexpr const SizedSPropTagArray(7, sPropRecipColumns) =
		{7, {PR_ENTRYID, PR_EMAIL_ADDRESS_W, PR_DISPLAY_NAME_W,
		PR_RECIPIENT_TYPE, PR_SMTP_ADDRESS_W, PR_ADDRTYPE_W,
		PR_OBJECT_TYPE}};

	auto hr = lpMessage->GetRecipientTable(MAPI_UNICODE | MAPI_DEFERRED_ERRORS, &~lpRecipientTable);
	if (hr != hrSuccess)
		return kc_perror("Unable to open recipient table", hr);
	hr = lpRecipientTable->SetColumns(sPropRecipColumns, 0);
	if (hr != hrSuccess)
		return kc_perror("Unable to set columns on recipient table", hr);
	hr = HrQueryAllRows(lpRecipientTable, nullptr, nullptr, nullptr, 0, &~pRows);
	if (hr != hrSuccess)
		return kc_perror("Unable to read recipient table", hr);
	try {
		for (ULONG i = 0; i < pRows->cRows; ++i) {
			auto pPropRecipType = pRows[i].cfind(PR_RECIPIENT_TYPE);

			if(pPropRecipType == NULL) {
				// getMailBox properties
				auto pPropDispl = pRows[i].cfind(PR_DISPLAY_NAME_W);
				auto pPropAType = pRows[i].cfind(PR_ADDRTYPE_W);
				auto pPropEAddr = pRows[i].cfind(PR_EMAIL_ADDRESS_W);
				ec_log_err("No recipient type set for recipient. DisplayName: %ls, AddrType: %ls, Email: %ls",
					pPropDispl ? pPropDispl->Value.lpszW : L"(none)",
					pPropAType ? pPropAType->Value.lpszW : L"(none)",
					pPropEAddr ? pPropEAddr->Value.lpszW : L"(none)");
				continue;
			}

			hr = getMailBox(&pRows->aRow[i], vmMailbox);
			if (hr == MAPI_E_INVALID_PARAMETER)	// skip invalid addresses
				continue;
			if (hr != hrSuccess)
				return hr; // Logging done in getMailBox

			switch (pPropRecipType->Value.ul) {
			case MAPI_TO:
				lpVMMessageBuilder->getRecipients().appendAddress(vmMailbox);
				fToFound = true;
				hasRecips = true;
				break;
			case MAPI_CC:
				lpVMMessageBuilder->getCopyRecipients().appendAddress(vmMailbox);
				hasRecips = true;
				break;
			case MAPI_BCC:
				lpVMMessageBuilder->getBlindCopyRecipients().appendAddress(vmMailbox);
				hasRecips = true;
				break;
			}
		}

		if (!fToFound) {
			if (!hasRecips && !sopt.no_recipients_workaround) {
				// spooler will exit here, gateway will continue with the workaround
				ec_log_err("No valid recipients found.");
				return MAPI_E_NOT_FOUND;
			}

			// No recipients were in the 'To' .. add 'undisclosed recipients'
			vmime::shared_ptr<vmime::mailboxGroup> undisclosed = vmime::make_shared<vmime::mailboxGroup>(vmime::text("undisclosed-recipients"));
			lpVMMessageBuilder->getRecipients().appendAddress(undisclosed);
		}
	} catch (const vmime::exception &e) {
		ec_log_err("VMIME exception: %s", e.what());
		return MAPI_E_CALL_FAILED;
	} catch (const std::exception &e) {
		ec_log_err("STD exception on recipients: %s", e.what());
		return MAPI_E_CALL_FAILED;
	}
	catch (...) {
		ec_log_err("Unknown generic exception occurred on recipients");
		return MAPI_E_CALL_FAILED;
	}
	return hrSuccess;
}

/**
 * Convert an attachment and attach to vmime messageBuilder.
 *
 * @param[in]	lpMessage	Message to open attachments on
 * @param[in]	lpRow		Current attachment to process, row from attachment table
 * @param[in]	charset		Charset to use for filename encoding of attachment
 * @param[in]	lpVMMessageBuilder messagebuilder to add attachment to
 * @return Mapi error code
 */
HRESULT MAPIToVMIME::handleSingleAttachment(IMessage* lpMessage, LPSRow lpRow, vmime::messageBuilder *lpVMMessageBuilder) {
	HRESULT			hr					= hrSuccess;
	object_ptr<IStream> lpStream;
	object_ptr<IAttach> lpAttach;
	memory_ptr<SPropValue> lpContentId, lpContentLocation, lpHidden;
	memory_ptr<SPropValue> lpFilename, lpAMClass, lpAMAttach, lpMIMETag;
	object_ptr<IMessage> lpAttachedMessage;
	vmime::shared_ptr<vmime::utility::inputStream> inputDataStream;
	vmime::shared_ptr<mapiAttachment> vmMapiAttach;
	std::string strContentId, strContentLocation, strBoundary;
	bool bHidden = false, bSendBinary = true;
	sending_options sopt_keep;
	const wchar_t *szFilename = NULL;  // just a reference, don't free
	vmime::mediaType vmMIMEType;

	auto pPropAttachNum = lpRow->cfind(PR_ATTACH_NUM);
	if (pPropAttachNum == NULL) {
		ec_log_err("Attachment in table not correct, no attachment number present.");
		return MAPI_E_NOT_FOUND;
	}

	unsigned int ulAttachmentNum = pPropAttachNum->Value.ul;
	// check PR_ATTACH_METHOD to determine Attachment or email
	unsigned int ulAttachmentMethod = ATTACH_BY_VALUE;
	auto pPropAttachType = lpRow->cfind(PR_ATTACH_METHOD);
	if (pPropAttachType == NULL)
		ec_log_warn("Attachment method not present for attachment %d, assuming default value", ulAttachmentNum);
	else
		ulAttachmentMethod = pPropAttachType->Value.ul;

	if (ulAttachmentMethod == ATTACH_EMBEDDED_MSG) {
		vmime::shared_ptr<vmime::message> vmNewMess;
		std::string strBuff;
		vmime::utility::outputStreamStringAdapter mout(strBuff);

		hr = lpMessage->OpenAttach(ulAttachmentNum, nullptr, MAPI_BEST_ACCESS, &~lpAttach);
		if (hr != hrSuccess) {
			ec_log_err("Could not open message attachment %d: %s (%x)",
				ulAttachmentNum, GetMAPIErrorMessage(hr), hr);
			return hr;
		}
		hr = lpAttach->OpenProperty(PR_ATTACH_DATA_OBJ, &IID_IMessage, 0, MAPI_DEFERRED_ERRORS, &~lpAttachedMessage);
		if (hr != hrSuccess) {
			ec_log_err("Could not open data of message attachment %d: %s (%x)",
				ulAttachmentNum, GetMAPIErrorMessage(hr), hr);
			return hr;
		}

		// Check whether we're sending a calendar object
		// if so, we do not need to create a message-in-message object, but just attach the ics file.
		hr = HrGetOneProp(lpAttachedMessage, PR_MESSAGE_CLASS_A, &~lpAMClass);
		if (hr == hrSuccess &&
			strcmp(lpAMClass->Value.lpszA, "IPM.OLE.CLASS.{00061055-0000-0000-C000-000000000046}") == 0)
				// This is an exception message. We might get here because kopano-ical is able to
				// SubmitMessage for Mac Ical meeting requests. The way Outlook does this, is
				// send a message for each exception itself. We just ignore this exception, since
				// it's already in the main ical data on the top level message.
			return hr;

		// sub objects do not necessarily need to have valid recipients, so disable the test
		sopt_keep = sopt;
		sopt.no_recipients_workaround = true;
		sopt.msg_in_msg = true;
		sopt.add_received_date = false;
		
		if(sopt.alternate_boundary) {
		    strBoundary = sopt.alternate_boundary;
		    strBoundary += "_sub_";
		    strBoundary += stringify(ulAttachmentNum);
		    sopt.alternate_boundary = (char *)strBoundary.c_str();
		}

		// recursive processing of embedded message as a new e-mail
		hr = convertMAPIToVMIME(lpAttachedMessage, &vmNewMess);
		if (hr != hrSuccess)
			// Logging has been done by convertMAPIToVMIME()
			return hr;
		sopt = sopt_keep;
		lpVMMessageBuilder->appendAttachment(vmime::make_shared<vmime::parsedMessageAttachment>(vmNewMess));
	} else if (ulAttachmentMethod == ATTACH_BY_VALUE) {
		hr = lpMessage->OpenAttach(ulAttachmentNum, nullptr, MAPI_BEST_ACCESS, &~lpAttach);
		if (hr != hrSuccess) {
			ec_log_err("Could not open attachment %d: %s (%x)",
				ulAttachmentNum, GetMAPIErrorMessage(hr), hr);
			return hr;
		}
	
		if (HrGetOneProp(lpAttach, PR_ATTACH_CONTENT_ID_A, &~lpContentId) == hrSuccess)
			strContentId = lpContentId->Value.lpszA;
		if (HrGetOneProp(lpAttach, PR_ATTACH_CONTENT_LOCATION_A, &~lpContentLocation) == hrSuccess)
			strContentLocation = lpContentLocation->Value.lpszA;
		if (HrGetOneProp(lpAttach, PR_ATTACHMENT_HIDDEN, &~lpHidden) == hrSuccess)
			bHidden = lpHidden->Value.b;

        // Optimize: if we're only outputting headers, we needn't bother with attachment data
        if(sopt.headers_only)
            CreateStreamOnHGlobal(nullptr, true, &~lpStream);
        else {
            hr = lpAttach->OpenProperty(PR_ATTACH_DATA_BIN, &IID_IStream, 0, MAPI_DEFERRED_ERRORS, &~lpStream);
            if (hr != hrSuccess) {
				ec_log_err("Could not open data of attachment %d: %s (%x)",
					ulAttachmentNum, GetMAPIErrorMessage(hr), hr);
			return hr;
            }
        }
        	
		try {
			// add ref to lpStream
			if (lpStream != nullptr)
				inputDataStream = vmime::make_shared<inputStreamMAPIAdapter>(lpStream);

			// Set filename
			szFilename = L"data.bin";
			if (HrGetOneProp(lpAttach, PR_ATTACH_LONG_FILENAME_W, &~lpFilename) == hrSuccess)
				szFilename = lpFilename->Value.lpszW;
			else if (HrGetOneProp(lpAttach, PR_ATTACH_FILENAME_W, &~lpFilename) == hrSuccess)
				szFilename = lpFilename->Value.lpszW;
            
            // Set MIME type
            parseMimeTypeFromFilename(szFilename, &vmMIMEType, &bSendBinary);
			if (HrGetOneProp(lpAttach, PR_ATTACH_MIME_TAG_A, &~lpMIMETag) == hrSuccess)
				vmMIMEType = lpMIMETag->Value.lpszA;

			static const char absent_note[] = "Attachment is missing.";
			vmime::mediaType note_type("text/plain");

			// inline attachments: Only make attachments inline if they are hidden and have a content-id or content-location.
			if ((!strContentId.empty() || !strContentLocation.empty()) && bHidden &&
				lpVMMessageBuilder->getTextPart()->getType() == vmime::mediaType(vmime::mediaTypes::TEXT, vmime::mediaTypes::TEXT_HTML))
			{
				// add inline object to html part
				vmime::mapiTextPart& textPart = dynamic_cast<vmime::mapiTextPart&>(*lpVMMessageBuilder->getTextPart());
				// had szFilename .. but how, on inline?
				// @todo find out how Content-Disposition receives highchar filename... always UTF-8?
				if (inputDataStream != nullptr)
					textPart.addObject(vmime::make_shared<vmime::streamContentHandler>(inputDataStream, 0), vmime::encoding("base64"), vmMIMEType, strContentId, string(), strContentLocation);
				else
					textPart.addObject(vmime::make_shared<vmime::stringContentHandler>(absent_note), vmime::encoding("base64"), note_type, strContentId, std::string(), strContentLocation);
			} else if (inputDataStream != nullptr) {
				vmMapiAttach = vmime::make_shared<mapiAttachment>(vmime::make_shared<vmime::streamContentHandler>(inputDataStream, 0),
				               bSendBinary ? vmime::encoding("base64") : vmime::encoding("quoted-printable"),
				               vmMIMEType, strContentId,
				               vmime::word(m_converter.convert_to<string>(m_strCharset.c_str(), szFilename, rawsize(szFilename), CHARSET_WCHAR), m_vmCharset));

				// add to message (copies pointer, not data)
				lpVMMessageBuilder->appendAttachment(vmMapiAttach); 
			} else {
				vmMapiAttach = vmime::make_shared<mapiAttachment>(vmime::make_shared<vmime::stringContentHandler>(absent_note),
				               bSendBinary ? vmime::encoding("base64") : vmime::encoding("quoted-printable"),
				               note_type, strContentId,
				               vmime::word(m_converter.convert_to<std::string>(m_strCharset.c_str(), szFilename, rawsize(szFilename), CHARSET_WCHAR), m_vmCharset));
				lpVMMessageBuilder->appendAttachment(vmMapiAttach);
			}
		} catch (const vmime::exception &e) {
			ec_log_err("VMIME exception: %s", e.what());
			return MAPI_E_CALL_FAILED;
		} catch (const std::exception &e) {
			ec_log_err("STD exception on attachment: %s", e.what());
			return MAPI_E_CALL_FAILED;
		}
		catch (...) {
			ec_log_err("Unknown generic exception occurred on attachment");
			return MAPI_E_CALL_FAILED;
		}
	} else if (ulAttachmentMethod == ATTACH_OLE) {
	    // Ignore ATTACH_OLE attachments, they are handled in handleTNEF()
	} else {
		ec_log_err("Attachment %d contains invalid method %d.", ulAttachmentNum, ulAttachmentMethod);
		hr = MAPI_E_INVALID_PARAMETER;
	}
	// ATTN: lpMapiAttach are linked in the VMMessageBuilder. The VMMessageBuilder will delete() it.
	return hr;
}

/**
 * Return a MIME type for the filename of an attachment.
 *
 * The MIME type is found using the extension. Also returns if the
 * attachment should be attached in text or binary mode. Currently
 * only edifact files (.edi) are forced as text attachment.
 *
 * @param[in]	strFilename	Widechar filename to find mimetype for
 * @param[out]	lpMT		mimetype in vmime class
 * @param[out]	lpbSendBinary	flag to specify if the attachment should be in binary or forced text format.
 * @return always hrSuccess
 *
 * @todo Use /etc/mime.types to find more mime types for extensions
 */
HRESULT MAPIToVMIME::parseMimeTypeFromFilename(std::wstring strFilename, vmime::mediaType *lpMT, bool *lpbSendBinary)
{
	// to lowercase
	transform(strFilename.begin(), strFilename.end(), strFilename.begin(), ::towlower);
	auto strExt = m_converter.convert_to<std::string>(m_strCharset.c_str(), strFilename, rawsize(strFilename), CHARSET_WCHAR);
	strExt.erase(0, strExt.find_last_of(".")+1);
	auto strMedType = ext_to_mime_type(strExt.c_str());
	*lpMT = vmime::mediaType(strMedType);
	*lpbSendBinary = strcmp(strMedType, "application/edifact") != 0;
	return hrSuccess;
}

/**
 * Loops through the attachment table and copies all attachments to vmime object
 *
 * @param[in]	lpMessage	Message to open attachments on
 * @param[in]	charset		Charset to use for filename encoding of attachment
 * @param[in]	lpVMMessageBuilder messagebuilder to add attachments to
 * @return Mapi error code
 */
HRESULT MAPIToVMIME::handleAttachments(IMessage* lpMessage, vmime::messageBuilder *lpVMMessageBuilder) {
	rowset_ptr pRows;
	object_ptr<IMAPITable> lpAttachmentTable;
	static constexpr const SizedSSortOrderSet(1, sosRTFSeq) =
		{1, 0, 0, {{PR_RENDERING_POSITION, TABLE_SORT_ASCEND}}};

	// get attachment table
	auto hr = lpMessage->GetAttachmentTable(0, &~lpAttachmentTable);
	if (hr != hrSuccess)
		return kc_perror("Unable to open attachment table", hr);
	hr = HrQueryAllRows(lpAttachmentTable, nullptr, nullptr, sosRTFSeq, 0, &~pRows);
	if (hr != hrSuccess)
		return kc_perror("Unable to fetch rows of attachment table", hr);
	
	for (ULONG i = 0; i < pRows->cRows; ++i) {
		// if one attachment fails, we're not sending what the user intended to send so abort. Logging was done in handleSingleAttachment()
		hr = handleSingleAttachment(lpMessage, &pRows->aRow[i], lpVMMessageBuilder);
		if (sopt.ignore_missing_attachments && hr == MAPI_E_NOT_FOUND)
			continue;
		if (hr != hrSuccess)
			return hr;
	} 
	return hrSuccess;
}

/**
 * Force the boundary string to a predefined value.
 *
 * Used for gateway, because vmime will otherwise always use a newly
 * generated boundary string. This is not good for consistency in the
 * IMAP gateway. This is done recursively for all multipart bodies in
 * the e-mail.
 *
 * @param[in]	vmHeader	The header block to find multipart Content-Type header in, and modify.
 * @param[in]	vmBody		vmBody part of vmHeader. Used to recurse for more boundaries to change.
 * @param[in]	boundary	new boundary string to use.
 * @return Always hrSuccess
 */
HRESULT MAPIToVMIME::setBoundaries(vmime::shared_ptr<vmime::header> vmHeader,
    vmime::shared_ptr<vmime::body> vmBody, const std::string& boundary)
{
	if (!vmHeader->hasField(vmime::fields::CONTENT_TYPE))
		return hrSuccess;

	auto vmCTF = vmime::dynamicCast<vmime::contentTypeField>(vmHeader->findField(vmime::fields::CONTENT_TYPE));
	if (vmime::dynamicCast<vmime::mediaType>(vmCTF->getValue())->getType() != vmime::mediaTypes::MULTIPART)
		return hrSuccess;
	// This is a multipart, so set the boundary for this part
	vmCTF->setBoundary(boundary);
	// Set boundaries on children also
	for (size_t i = 0; i < vmBody->getPartCount(); ++i) {
		std::ostringstream os;
		vmime::shared_ptr<vmime::bodyPart> vmBodyPart = vmBody->getPartAt(i);
		os << boundary << "_" << i;
		setBoundaries(vmBodyPart->getHeader(), vmBodyPart->getBody(), os.str());
	}
	return hrSuccess;
}

/**
 * Build a normal vmime message from a MAPI lpMessage.
 *
 * @param[in]	lpMessage		MAPI message to convert
 * @param[in]	bSkipContent	set to true if only the headers of the e-mail are required to obtain
 * @param[in]	charset			Charset to convert message in, valid for headers and bodies.
 * @param[out]	lpvmMessage		vmime message version of lpMessage
 * @return Mapi error code
 */
HRESULT MAPIToVMIME::BuildNoteMessage(IMessage *lpMessage,
    vmime::shared_ptr<vmime::message> *lpvmMessage, unsigned int flags)
{
	memory_ptr<SPropValue> lpDeliveryDate, lpTransportHeaders, prop;
	vmime::messageBuilder   vmMessageBuilder;
	vmime::shared_ptr<vmime::message> vmMessage;

	// construct the message..
	try {
		// messageBuilder is body and simple headers only (to/cc/subject/...)
		auto hr = fillVMIMEMail(lpMessage, flags & MTV_SKIP_CONTENT, &vmMessageBuilder);
		if (hr != hrSuccess)
			return hr; // Logging has been done in fillVMIMEMail()

		vmMessage = vmMessageBuilder.construct();
		// message builder has set Date header to now(). this will be overwritten.
		auto vmHeader = vmMessage->getHeader();
		hr = handleExtraHeaders(lpMessage, vmHeader, flags);
		if (hr!= hrSuccess)
			return hr;

		// from/sender headers
		hr = handleSenderInfo(lpMessage, vmHeader);
		if (hr!= hrSuccess)
			return hr;

		// add reply to email, ignore errors
		hr = handleReplyTo(lpMessage, vmHeader);
		if (hr != hrSuccess) {
			ec_log_warn("Unable to set reply-to address");
			hr = hrSuccess;
		}

		// Set consistent boundary (optional)
		if (sopt.alternate_boundary != nullptr)
			setBoundaries(vmMessage->getHeader(), vmMessage->getBody(), sopt.alternate_boundary);

		// If we're sending a msg-in-msg, use the original date of that message
		if (sopt.msg_in_msg && HrGetOneProp(lpMessage, PR_MESSAGE_DELIVERY_TIME, &~lpDeliveryDate) == hrSuccess)
			vmHeader->Date()->setValue(FiletimeTovmimeDatetime(lpDeliveryDate->Value.ft));
		else if (HrGetOneProp(lpMessage, PR_LAST_MODIFICATION_TIME, &~prop) == hrSuccess)
			vmHeader->Date()->setValue(FiletimeTovmimeDatetime(prop->Value.ft));
		
		// Regenerate some headers if available (basically a copy of the headers in
		// PR_TRANSPORT_MESSAGE_HEADERS)
		// currently includes: Received*, Return-Path, List* and Precedence.
		// New e-mails should not have this property.
		if (HrGetOneProp(lpMessage, PR_TRANSPORT_MESSAGE_HEADERS_A, &~lpTransportHeaders) == hrSuccess &&
		    lpTransportHeaders != nullptr) {
			try {
				int j=0;
				vmime::header headers;
				std::string strHeaders = lpTransportHeaders->Value.lpszA;
				strHeaders += "\r\n\r\n";
				headers.parse(strHeaders);
				
				for (size_t i = 0; i < headers.getFieldCount(); ++i) {
					vmime::shared_ptr<vmime::headerField> vmField = headers.getFieldAt(i);
					std::string name = vmField->getName();

					// Received checks start of string to accept Received-SPF
					if (strncasecmp(name.c_str(), vmime::fields::RECEIVED, strlen(vmime::fields::RECEIVED)) == 0 ||
					    strcasecmp(name.c_str(), vmime::fields::RETURN_PATH) == 0)
						// Insert in same order at start of headers
						vmHeader->insertFieldBefore(j++, vmField);
					else if (strncasecmp(name.c_str(), "list-", strlen("list-")) == 0 ||
					    strcasecmp(name.c_str(), "precedence") == 0)
						// Just append at the end of this list, order is not important
						vmHeader->appendField(vmime::dynamicCast<vmime::headerField>(vmField->clone()));
				}
			} catch (const vmime::exception &e) {
				ec_log_warn("VMIME exception adding extra headers: %s", e.what());
			}
			catch(...) { 
				// If we can't parse, just ignore
			}
		}

		// POP3 wants the delivery date as received header to correctly show in outlook
		if (sopt.add_received_date && lpDeliveryDate) {
			auto hff = vmime::headerFieldFactory::getInstance();
			vmime::shared_ptr<vmime::headerField> rf = hff->create(vmime::fields::RECEIVED);
			vmime::dynamicCast<vmime::relay>(rf->getValue())->setDate(FiletimeTovmimeDatetime(lpDeliveryDate->Value.ft));
			// set received header at the start
			vmHeader->insertFieldBefore(0, rf);
		}

		// no hr checking
		handleXHeaders(lpMessage, vmHeader, flags);
	} catch (const vmime::exception &e) {
		ec_log_err("VMIME exception: %s", e.what());
		return MAPI_E_CALL_FAILED; // set real error
	} catch (const std::exception &e) {
		ec_log_err("STD exception on note message: %s", e.what());
		return MAPI_E_CALL_FAILED; // set real error
	}
	catch (...) {
		ec_log_err("Unknown generic exception on note message");
		return MAPI_E_CALL_FAILED;
	}

	*lpvmMessage = std::move(vmMessage);
	return hrSuccess;
}

/**
 * Build an MDN vmime message from a MAPI lpMessage.
 *
 * MDN (Mail Disposition Notification) is a read receipt message,
 * which notifies a sender that the e-mail was read.
 *
 * @param[in]	lpMessage		MAPI message to convert
 * @param[in]	charset			Charset to convert message in, valid for headers and bodies.
 * @param[out]	lpvmMessage		vmime message version of lpMessage
 * @return Mapi error code
 */
HRESULT MAPIToVMIME::BuildMDNMessage(IMessage *lpMessage,
    vmime::shared_ptr<vmime::message> *lpvmMessage)
{
	HRESULT				hr = hrSuccess;
	vmime::shared_ptr<vmime::message> vmMessage;
	object_ptr<IStream> lpBodyStream;
	memory_ptr<SPropValue> lpiNetMsgId, lpMsgClass, lpSubject;
	object_ptr<IMAPITable> lpRecipientTable;
	vmime::mailbox		expeditor; // From
	string strMDNText, reportingUA, strActionMode;
	vmime::disposition	dispo;
	std::vector<string>	reportingUAProducts; //empty
	vmime::shared_ptr<vmime::address> vmRecipientbox;
	std::wstring		strOut;

	// sender information
	std::wstring strEmailAdd, strName, strType;
	std::wstring strRepEmailAdd, strRepName, strRepType;

	if (lpMessage == nullptr || m_lpAdrBook == nullptr ||
	    lpvmMessage == nullptr)
		return MAPI_E_INVALID_OBJECT;

	try {
		rowset_ptr pRows;
		auto vmMsgOriginal = vmime::make_shared<vmime::message>();

		// Create original vmime message
		if (HrGetOneProp(lpMessage, PR_INTERNET_MESSAGE_ID_A, &~lpiNetMsgId) == hrSuccess) {
			vmMsgOriginal->getHeader()->OriginalMessageId()->setValue(lpiNetMsgId->Value.lpszA);
			vmMsgOriginal->getHeader()->MessageId()->setValue(lpiNetMsgId->Value.lpszA);
		}
		
		// Create Recipient
		hr = lpMessage->GetRecipientTable(MAPI_DEFERRED_ERRORS, &~lpRecipientTable);
		if (hr != hrSuccess)
			return kc_perror("Unable to open MDN recipient table", hr);
		hr = HrQueryAllRows(lpRecipientTable, nullptr, nullptr, nullptr, 0, &~pRows);
		if (hr != hrSuccess)
			return kc_perror("Unable to read MDN recipient table", hr);
		if (pRows->cRows == 0) {
			if (!sopt.no_recipients_workaround) {
				ec_log_err("No MDN recipient found");
				return MAPI_E_NOT_FOUND;
			}
			// no recipient, but need to continue ... is this correct??
			vmRecipientbox = vmime::make_shared<vmime::mailbox>(string("undisclosed-recipients"));
		} else {
			hr = getMailBox(&pRows->aRow[0], vmRecipientbox);
			if (hr != hrSuccess)
				return hr; // Logging done in getMailBox
		}

		// if vmRecipientbox is a vmime::mailboxGroup the dynamicCast to vmime::mailbox failed,
		// so never send a MDN to a group.
		if (vmRecipientbox->isGroup()) {
			ec_log_err("Not possible to send a MDN to a group");
			return MAPI_E_CORRUPT_DATA;
		}

		vmime::mdn::sendableMDNInfos mdnInfos(vmMsgOriginal, *vmime::dynamicCast<vmime::mailbox>(vmRecipientbox).get());
		
		//FIXME: Get the ActionMode and sending mode from the property 0x0081001E.
		//		And the type in property 0x0080001E.

		// Vmime is broken, The RFC 3798 says: "The action type can be 'manual-action' or 'automatic-action'"
		// but VMime can set only 'manual' or 'automatic' so should be add the string '-action'
		strActionMode = vmime::dispositionActionModes::MANUAL;
		strActionMode+= "-action";

		dispo.setActionMode(strActionMode);
		dispo.setSendingMode(vmime::dispositionSendingModes::SENT_MANUALLY);

		if (HrGetOneProp(lpMessage, PR_MESSAGE_CLASS_A, &~lpMsgClass) != hrSuccess) {
			ec_log_err("MDN message has no class.");
			return MAPI_E_CORRUPT_DATA;
		}

		if(strcasecmp(lpMsgClass->Value.lpszA, "REPORT.IPM.Note.IPNNRN") == 0)
			dispo.setType(vmime::dispositionTypes::DELETED);
		else // if(strcasecmp(lpMsgClass->Value.lpszA, "REPORT.IPM.Note.IPNRN") == 0)
			dispo.setType(vmime::dispositionTypes::DISPLAYED);		
	
		strMDNText.clear();// Default Empty body
		hr = lpMessage->OpenProperty(PR_BODY_W, &IID_IStream, 0, 0, &~lpBodyStream);
		if (hr == hrSuccess) {
			std::wstring strBuffer;
			hr = Util::HrStreamToString(lpBodyStream, strBuffer);
			if (hr != hrSuccess) {
				ec_log_err("Unable to read MDN message body.");
				return hr;
			}
			strMDNText = m_converter.convert_to<string>(m_strCharset.c_str(), strBuffer, rawsize(strBuffer), CHARSET_WCHAR);
		}

		// Store owner, actual sender
		hr = HrGetAddress(m_lpAdrBook, lpMessage, PR_SENDER_ENTRYID, PR_SENDER_NAME_W, PR_SENDER_ADDRTYPE_W, PR_SENDER_EMAIL_ADDRESS_W, strName, strType, strEmailAdd);
		if (hr != hrSuccess)
			return kc_perror("Unable to get MDN sender information", hr);
		// Ignore errors here and let strRep* untouched
		HrGetAddress(m_lpAdrBook, lpMessage, PR_SENT_REPRESENTING_ENTRYID, PR_SENT_REPRESENTING_NAME_W, PR_SENT_REPRESENTING_ADDRTYPE_W, PR_SENT_REPRESENTING_EMAIL_ADDRESS_W, strRepName, strRepType, strRepEmailAdd);

		expeditor.setEmail(m_converter.convert_to<string>(strEmailAdd));
		if(!strName.empty())
			expeditor.setName(getVmimeTextFromWide(strName));
		else
			expeditor.setName(getVmimeTextFromWide(strEmailAdd));

		//Create MDN message, does vmime convert again with charset, or was this wrong before?
		vmMessage = vmime::mdn::MDNHelper::buildMDN(mdnInfos, strMDNText, m_vmCharset, expeditor, dispo, reportingUA, reportingUAProducts);

		// rewrite subject
		if (HrGetOneProp(lpMessage, PR_SUBJECT_W, &~lpSubject) == hrSuccess) {
			removeEnters(lpSubject->Value.lpszW);

			strOut = lpSubject->Value.lpszW;

			vmMessage->getHeader()->Subject()->setValue(getVmimeTextFromWide(strOut));
		}
		
		if (!strRepEmailAdd.empty()) {
			vmMessage->getHeader()->Sender()->setValue(expeditor);

			if (strRepName.empty() || strRepName == strRepEmailAdd) 
				vmMessage->getHeader()->From()->setValue(vmime::mailbox(m_converter.convert_to<string>(strRepEmailAdd)));
			else
				vmMessage->getHeader()->From()->setValue(vmime::mailbox(getVmimeTextFromWide(strRepName), m_converter.convert_to<string>(strRepEmailAdd)));
		}
	} catch (const vmime::exception &e) {
		ec_log_err("VMIME exception: %s", e.what());
		return MAPI_E_CALL_FAILED; // set real error
	} catch (const std::exception &e) {
		ec_log_err("STD exception on MDN message: %s", e.what());
		return MAPI_E_CALL_FAILED; // set real error
	}
	catch (...) {
		ec_log_err("Unknown generic exception on MDN message");
		return MAPI_E_CALL_FAILED;
	}

	*lpvmMessage = std::move(vmMessage);
	return hrSuccess;
}

/**
 * Returns a description of the conversion error that occurred.
 *
 * @return Description of the error if convertMAPIToVMIME returned an error.
 */
std::wstring MAPIToVMIME::getConversionError(void) const
{
	return m_strError;
}

/**
 * Entry point to start the conversion from lpMessage to message.
 *
 * @param[in]	lpMessage		MAPI message to convert
 * @param[out]	lpvmMessage		message to send to SMTP or Gateway client
 * @return Mapi error code
 */
HRESULT MAPIToVMIME::convertMAPIToVMIME(IMessage *lpMessage,
    vmime::shared_ptr<vmime::message> *lpvmMessage, unsigned int flags)
{
	memory_ptr<SPropValue> lpInternetCPID, lpMsgClass;
	vmime::shared_ptr<vmime::message> vmMessage;
	const char *lpszCharset = NULL;
	std::unique_ptr<char[]> lpszRawSMTP;
	object_ptr<IMAPITable> lpAttachmentTable;
	const SPropValue *lpPropAttach = nullptr;
	object_ptr<IAttach> lpAttach;
	object_ptr<IStream> lpStream;
	STATSTG					sStreamStat;
	static constexpr const SizedSPropTagArray(2, sPropAttachColumns) =
		{2, { PR_ATTACH_NUM, PR_ATTACH_MIME_TAG}};

	if (HrGetOneProp(lpMessage, PR_MESSAGE_CLASS_A, &~lpMsgClass) != hrSuccess) {
		auto hr = MAPIAllocateBuffer(sizeof(SPropValue), &~lpMsgClass);
		if (hr != hrSuccess)
			return hr;
		lpMsgClass->ulPropTag = PR_MESSAGE_CLASS_A;
		lpMsgClass->Value.lpszA = const_cast<char *>("IPM.Note");
	}

	// Get the outgoing charset we want to be using
	if (HrGetOneProp(lpMessage, PR_INTERNET_CPID, &~lpInternetCPID) == hrSuccess &&
		HrGetCharsetByCP(lpInternetCPID->Value.ul, &lpszCharset) == hrSuccess)
	{
		m_strHTMLCharset = lpszCharset;
		m_vmCharset = m_strHTMLCharset;
	} else {
		// default to UTF-8 if not set
		m_vmCharset = MAPI_CHARSET_STRING;
	}

	if (strncasecmp(lpMsgClass->Value.lpszA, "IPM.Note", 8) && strncasecmp(lpMsgClass->Value.lpszA, "REPORT.IPM.Note", 15)) {
		// Outlook sets some other incorrect charset for meeting requests and such,
		// so for non-email we upgrade this to UTF-8
		m_vmCharset = MAPI_CHARSET_STRING;
	} else if (m_vmCharset == "us-ascii") {
		// silently upgrade, since recipients and attachment filenames may contain high-chars, while the body does not.
		if (sopt.charset_upgrade && strlen(sopt.charset_upgrade))
			m_vmCharset = sopt.charset_upgrade;
		else
			m_vmCharset = "windows-1252";
	}

	// Add iconv tag to convert non-exising chars without a fuss
	m_strCharset = m_vmCharset.getName() + "//TRANSLIT";
	if ((strcasecmp(lpMsgClass->Value.lpszA, "REPORT.IPM.Note.IPNNRN") == 0 ||
		strcasecmp(lpMsgClass->Value.lpszA, "REPORT.IPM.Note.IPNRN") == 0)
		)
	{
		// Create a read receipt message
		auto hr = BuildMDNMessage(lpMessage, &vmMessage);
		if(hr != hrSuccess)
			return hr;
	} else if ((strcasecmp(lpMsgClass->Value.lpszA, "IPM.Note.SMIME.MultiPartSigned") == 0) ||
			   (strcasecmp(lpMsgClass->Value.lpszA, "IPM.Note.SMIME") == 0))
	{
		rowset_ptr lpRows;
		// - find attachment, and convert to char, and place in lpszRawSMTP
		// - normal convert the message, but only from/to headers and such .. nothing else
		auto hr = lpMessage->GetAttachmentTable(0, &~lpAttachmentTable);
		if (hr != hrSuccess)
			return kc_perror("Could not get attachment table of signed attachment", hr);
		// set columns to get pr attach mime tag and pr attach num only.
		hr = lpAttachmentTable->SetColumns(sPropAttachColumns, 0);
		if (hr != hrSuccess)
			return kc_perror("Could set table contents of attachment table of signed attachment", hr);
		hr = HrQueryAllRows(lpAttachmentTable, nullptr, nullptr, nullptr, 0, &~lpRows);
		if (hr != hrSuccess)
			return kc_perror("Could not get table contents of attachment table of signed attachment", hr);
		if (lpRows->cRows != 1)
			goto normal;
		lpPropAttach = lpRows[0].cfind(PR_ATTACH_MIME_TAG);
		if (!lpPropAttach)
			goto normal;
		lpPropAttach = lpRows[0].cfind(PR_ATTACH_NUM);
		if (!lpPropAttach)
			goto normal;
		hr = lpMessage->OpenAttach(lpPropAttach->Value.ul, nullptr, MAPI_BEST_ACCESS, &~lpAttach);
		if (hr != hrSuccess)
			return kc_perror("Could not open signed attachment", hr);
		hr = lpAttach->OpenProperty(PR_ATTACH_DATA_BIN, &IID_IStream, 0, MAPI_DEFERRED_ERRORS, &~lpStream);
		if (hr != hrSuccess)
			return kc_perror("Could not open data of signed attachment", hr);
		hr = lpStream->Stat(&sStreamStat, 0);
		if (hr != hrSuccess)
			return kc_perror("Could not find size of signed attachment", hr);
		lpszRawSMTP = make_unique_nt<char[]>(static_cast<ULONG>(sStreamStat.cbSize.QuadPart) + 1);
		if (lpszRawSMTP == nullptr)
			return MAPI_E_NOT_ENOUGH_MEMORY;
		hr = lpStream->Read(lpszRawSMTP.get(), (ULONG)sStreamStat.cbSize.QuadPart, NULL);
		if (hr != hrSuccess)
			return kc_perror("Could not read data of signed attachment", hr);
		lpszRawSMTP[(ULONG)sStreamStat.cbSize.QuadPart] = '\0';

		// build the message, but without the bodies and attachments
		hr = BuildNoteMessage(lpMessage, &vmMessage, flags | MTV_SKIP_CONTENT);
		if (hr != hrSuccess)
			return hr;

		// remove excess headers
		auto field = vmMessage->getHeader()->findField(vmime::fields::CONTENT_TYPE);
		if (field != nullptr)
			vmMessage->getHeader()->removeField(field);
		field = vmMessage->getHeader()->findField(vmime::fields::CONTENT_TRANSFER_ENCODING);
		if (field != nullptr)
			vmMessage->getHeader()->removeField(field);

		if (strcasecmp(lpMsgClass->Value.lpszA, "IPM.Note.SMIME") != 0) {
			auto vmSMIMEMessage = vmime::make_shared<SMIMEMessage>();
			
			// not sure why this was needed, and causes problems, eg ZCP-12994.
			//vmMessage->getHeader()->removeField(vmMessage->getHeader()->findField(vmime::fields::MIME_VERSION));
			
			*vmSMIMEMessage->getHeader() = *vmMessage->getHeader();
			vmSMIMEMessage->setSMIMEBody(lpszRawSMTP.get());
			vmMessage = vmSMIMEMessage;
		} else {
			// encoded mail, set data as only mail body
			memory_ptr<MAPINAMEID> lpNameID;
			memory_ptr<SPropTagArray> lpPropTags;
			memory_ptr<SPropValue> lpPropContentType;
			const char *lpszContentType = NULL;

			hr = MAPIAllocateBuffer(sizeof(MAPINAMEID), &~lpNameID);
			if (hr != hrSuccess)
				return kc_perror("Not enough memory", hr);
			lpNameID->lpguid = (GUID*)&PS_INTERNET_HEADERS;
			lpNameID->ulKind = MNID_STRING;
			lpNameID->Kind.lpwstrName = const_cast<wchar_t *>(L"Content-Type");

			hr = lpMessage->GetIDsFromNames(1, &+lpNameID, MAPI_CREATE, &~lpPropTags);
			if (hr != hrSuccess)
				return kc_perror("Unable to read encrypted mail properties", hr);
			if (HrGetOneProp(lpMessage, CHANGE_PROP_TYPE(lpPropTags->aulPropTag[0], PT_STRING8), &~lpPropContentType) == hrSuccess)
				lpszContentType = lpPropContentType->Value.lpszA;
			else
				// default, or exit?
				lpszContentType = "application/x-pkcs7-mime;smime-type=enveloped-data;name=smime.p7m";

			vmMessage->getHeader()->ContentType()->parse(m_parsectx, lpszContentType);
			// copy via string so we can set the size of the string since it's binary
			vmime::string inString(lpszRawSMTP.get(), static_cast<size_t>(sStreamStat.cbSize.QuadPart));
			vmMessage->getBody()->setContents(vmime::make_shared<vmime::stringContentHandler>(inString));

			// vmime now encodes the body too, so I don't have to
			vmMessage->getHeader()->appendField(vmime::headerFieldFactory::getInstance()->create(vmime::fields::CONTENT_TRANSFER_ENCODING, "base64"));
		}
	} else {
normal:
		// Create default
		auto hr = BuildNoteMessage(lpMessage, &vmMessage, flags);
		if (hr != hrSuccess)
			return hr;
	}

	*lpvmMessage = std::move(vmMessage);
	return hrSuccess;
}

/**
 * Basic conversion of mapi message to messageBuilder.
 *
 * @param[in]	lpMessage		MAPI message to convert
 * @param[in]	bSkipContent	set to true if only the headers of the e-mail are required to obtain
 * @param[out]	lpVMMessageBuilder vmime messagebuilder, used to construct the mail later.
 * @param[in]	charset			Charset to convert message in, valid for headers and bodies.
 * @return Mapi error code
 */
HRESULT MAPIToVMIME::fillVMIMEMail(IMessage *lpMessage, bool bSkipContent, vmime::messageBuilder *lpVMMessageBuilder) {
	std::wstring	strOut;
	memory_ptr<SPropValue> lpSubject;
	eBestBody bestBody = plaintext;

	try {
		if (HrGetOneProp(lpMessage, PR_SUBJECT_W, &~lpSubject) == hrSuccess) {
			removeEnters(lpSubject->Value.lpszW);
			strOut = lpSubject->Value.lpszW;
		}
		else
			strOut.clear();

		// we can't ignore any errors.. the sender should know if an email is not sent correctly
		lpVMMessageBuilder->setSubject(getVmimeTextFromWide(strOut));

		// handle recipients
		auto hr = processRecipients(lpMessage, lpVMMessageBuilder);
		if (hr != hrSuccess)
			// Logging has been done in processRecipients()
			return hr;

		if (!bSkipContent) {
			// handle text
			hr = handleTextparts(lpMessage, lpVMMessageBuilder, &bestBody);
			if (hr != hrSuccess)
				return hr;

			// handle attachments
			hr = handleAttachments(lpMessage, lpVMMessageBuilder);
			if (hr != hrSuccess)
				return hr;

			// check for TNEF information, and add winmail.dat if needed
			hr = handleTNEF(lpMessage, lpVMMessageBuilder, bestBody);
			if (hr != hrSuccess)
				return hr;
		}

		/*
		  To convert a VMMessageBuilder to a VMMessage object, an 'expeditor' needs to be set in vmime
		  later on, this from will be overwritten .. so maybe replace this with a dummy value?
		 */

		std::wstring strName, strType, strEmAdd;
		hr = HrGetAddress(m_lpAdrBook, lpMessage, PR_SENDER_ENTRYID, PR_SENDER_NAME_W, PR_SENDER_ADDRTYPE_W, PR_SENDER_EMAIL_ADDRESS_W, strName, strType, strEmAdd);
		if (hr != hrSuccess)
			return kc_perror("Unable to get sender information", hr);
		if (!strName.empty())
			lpVMMessageBuilder->setExpeditor(vmime::mailbox(getVmimeTextFromWide(strName), m_converter.convert_to<string>(strEmAdd)));
		else
			lpVMMessageBuilder->setExpeditor(vmime::mailbox(m_converter.convert_to<string>(strEmAdd)));
		// sender and reply-to is set elsewhere because it can only be done on a message object...
	} catch (const vmime::exception &e) {
		ec_log_err("VMIME exception: %s", e.what());
		return MAPI_E_CALL_FAILED; // set real error
	} catch (const std::exception &e) {
		ec_log_err("STD exception on fill message: %s", e.what());
		return MAPI_E_CALL_FAILED; // set real error
	}
	catch (...) {
		ec_log_err("Unknown generic exception  on fill message");
		return MAPI_E_CALL_FAILED;
	}
	return hrSuccess;
}

/**
 * Make a vmime::mailbox from a recipient table row. If this function
 * fails in the gateway, thunderbird will stop parsing the whole
 * folder, and not just the single message.
 *
 * @param[in]	lpRow	One row from the recipient table.
 * @param[out]	lpvmMailbox	vmime::mailbox object containing the recipient.
 * 
 * @return MAPI error code
 * @retval MAPI_E_INVALID_PARAMTER email address in row is not usable for the SMTP protocol
 */
HRESULT MAPIToVMIME::getMailBox(LPSRow lpRow,
    vmime::shared_ptr<vmime::address> &vmMailboxNew)
{
	std::wstring strName, strEmail, strType;

	auto hr = HrGetAddress(m_lpAdrBook, lpRow->lpProps, lpRow->cValues, PR_ENTRYID, PR_DISPLAY_NAME_W, PR_ADDRTYPE_W, PR_EMAIL_ADDRESS_W, strName, strType, strEmail);
	if (hr != hrSuccess)
		return kc_perror("Unable to create mailbox", hr);
	auto pPropObjectType = lpRow->cfind(PR_OBJECT_TYPE);
	if (strName.empty() && !strEmail.empty()) {
		// email address only
		vmMailboxNew = vmime::make_shared<vmime::mailbox>(m_converter.convert_to<string>(strEmail));
		return hrSuccess;
	} else if (strEmail.find('@') != string::npos) {
		// email with fullname
		vmMailboxNew = vmime::make_shared<vmime::mailbox>(getVmimeTextFromWide(strName), m_converter.convert_to<string>(strEmail));
		return hrSuccess;
	} else if (pPropObjectType && pPropObjectType->Value.ul == MAPI_DISTLIST) {
		// if mailing to a group without email address
		vmMailboxNew = vmime::make_shared<vmime::mailboxGroup>(getVmimeTextFromWide(strName));
		return hrSuccess;
	} else if (sopt.no_recipients_workaround) {
		// gateway must always return a mailbox object
		vmMailboxNew = vmime::make_shared<vmime::mailbox>(getVmimeTextFromWide(strName), m_converter.convert_to<string>(strEmail));
		return hrSuccess;
	}
	if (strEmail.empty()) {
		// not an email address and not a group: invalid
		m_strError = L"Invalid email address in recipient list found: \"" + strName + L"\". Email Address is empty.";
		ec_log_err("%ls", m_strError.c_str());
		return MAPI_E_INVALID_PARAMETER;
	}

	// we only want to have this recipient fail, and not the whole message, if the user has a username
	m_strError = L"Invalid email address in recipient list found: \"" + strName + L"\" <" + strEmail + L">.";
	ec_log_err("%ls", m_strError.c_str());
	return MAPI_E_INVALID_PARAMETER;
}

/**
 * Converts RTF (using TNEF) or HTML with plain to body parts.
 *
 * @param[in]	lpMessage	Message to convert body parts from 
 * @param[in]	lpVMMessageBuilder	messageBuilder object place bodyparts in
 * @param[in]	charset		Use this charset for the HTML and plain text bodies.
 * @param[out]	lpbRealRTF	true if real rtf should be used, which is attached later, since it can't be a body.
 */
HRESULT MAPIToVMIME::handleTextparts(IMessage* lpMessage, vmime::messageBuilder *lpVMMessageBuilder, eBestBody *bestBody) {
	std::string strHTMLOut, strRtf, strBodyConverted;
	std::wstring strBody;
	object_ptr<IStream> lpCompressedRTFStream, lpUncompressedRTFStream;

	// set the encoder of plaintext body part
	vmime::encoding bodyEncoding("quoted-printable");
	// will skip enters in q-p encoding, "fixes" plaintext mails to be more plain text
	vmime::shared_ptr<vmime::utility::encoder::encoder> vmBodyEncoder = bodyEncoding.getEncoder();
	vmBodyEncoder->getProperties().setProperty("text", true);

	*bestBody = plaintext;

	// grabbing rtf
	HRESULT hr = lpMessage->OpenProperty(PR_RTF_COMPRESSED, &IID_IStream,
	             0, 0, &~lpCompressedRTFStream);
	if(hr == hrSuccess) {
		hr = WrapCompressedRTFStream(lpCompressedRTFStream, 0, &~lpUncompressedRTFStream);
		if (hr != hrSuccess) {
			kc_perror("Unable to create RTF text stream", hr);
			goto exit;
		}

		hr = Util::HrStreamToString(lpUncompressedRTFStream, strRtf);
		if (hr != hrSuccess) {
			kc_perror("Unable to read RTF text stream", hr);
			goto exit;
		}

		if (isrtfhtml(strRtf.c_str(), strRtf.size()) ||
			(sopt.use_tnef == -1 && !isrtftext(strRtf.c_str(), strRtf.size())))
		{
			// Open html
			object_ptr<IStream> lpHTMLStream;

			hr = lpMessage->OpenProperty(PR_HTML, &IID_IStream, 0, 0, &~lpHTMLStream);
			if (hr == hrSuccess) {
				hr = Util::HrStreamToString(lpHTMLStream, strHTMLOut);
				if (hr != hrSuccess) {
					kc_perror("Unable to read HTML text stream", hr);
					goto exit;
				}

				// strHTMLout is now escaped us-ascii HTML, this is what we will be sending
				// Or, if something failed, the HTML is now empty
				*bestBody = html;
			} else {
				kc_perror("Unable to open HTML text stream", hr);
				// continue with plaintext
			}
		} else if (isrtftext(strRtf.c_str(), strRtf.size())) {
			//Do nothing, only plain/text
		} else {
			// Real rtf
			*bestBody = realRTF;
		}
	} else {
		if (hr != MAPI_E_NOT_FOUND)
			kc_perror("Unable to open RTF text stream", hr);
		hr = hrSuccess;
	}
	
	try {
		object_ptr<IStream> lpBody;

		hr = lpMessage->OpenProperty(PR_BODY_W, &IID_IStream, 0, 0, &~lpBody);
		if (hr == hrSuccess) {
			hr = Util::HrStreamToString(lpBody, strBody);
		} else {
			if (hr != MAPI_E_NOT_FOUND)
				kc_perror("Unable to open plain text stream", hr);
			hr = hrSuccess;
		}

		// Convert body to correct charset
		strBodyConverted = m_converter.convert_to<string>(m_strCharset.c_str(), strBody, rawsize(strBody), CHARSET_WCHAR);

		// always use our textpart class
		lpVMMessageBuilder->constructTextPart(vmime::mediaType(vmime::mediaTypes::TEXT, "mapi"));

		// If HTML, create HTML and plaintext parts
		if (!strHTMLOut.empty()) {
			if (m_vmCharset.getName() != m_strHTMLCharset)
				// convert from HTML charset to vmime output charset
				strHTMLOut = m_converter.convert_to<string>(m_vmCharset.getName().c_str(), strHTMLOut, rawsize(strHTMLOut), m_strHTMLCharset.c_str());
			vmime::shared_ptr<vmime::mapiTextPart> textPart = vmime::dynamicCast<vmime::mapiTextPart>(lpVMMessageBuilder->getTextPart());
			textPart->setText(vmime::make_shared<vmime::stringContentHandler>(strHTMLOut));
			textPart->setCharset(m_vmCharset);
			if (!strBodyConverted.empty())
				textPart->setPlainText(vmime::make_shared<vmime::stringContentHandler>(strBodyConverted));
		}
		// else just plaintext
		else if (!strBodyConverted.empty()) {
			// make sure we give vmime CRLF data, so SMTP servers (qmail) won't complain on the forced plaintext
			auto crlfconv = make_unique_nt<char[]>(strBodyConverted.length() * 2 + 1);
			if (crlfconv == nullptr)
				return MAPI_E_NOT_ENOUGH_MEMORY;
			size_t outsize = 0;
			BufferLFtoCRLF(strBodyConverted.length(), strBodyConverted.c_str(), crlfconv.get(), &outsize);
			strBodyConverted.assign(crlfconv.get(), outsize);

			// encode to q-p ourselves
			vmime::utility::inputStreamStringAdapter in(strBodyConverted);
			vmime::string outString;
			vmime::utility::outputStreamStringAdapter out(outString);
			vmBodyEncoder->encode(in, out);
			lpVMMessageBuilder->getTextPart()->setCharset(m_vmCharset);
			vmime::dynamicCast<vmime::mapiTextPart>(lpVMMessageBuilder->getTextPart())->setPlainText(vmime::make_shared<vmime::stringContentHandler>(outString, bodyEncoding));
		}
	} catch (const vmime::exception &e) {
		ec_log_err("VMIME exception: %s", e.what());
		hr = MAPI_E_CALL_FAILED;
		goto exit;
	} catch (const std::exception &e) {
		ec_log_err("STD exception on text part: %s", e.what());
		hr = MAPI_E_CALL_FAILED;
		goto exit;
	}
	catch (...) {
		ec_log_err("Unknown generic exception on text part");
		hr = MAPI_E_CALL_FAILED;
		goto exit;
	}

exit:
	if (hr != hrSuccess)
		ec_log_warn("Could not parse mail body");
	return hr;
}

/**
 * Add X-Headers to message from named properties.
 * Contents of X-Headers can only be US-Ascii.
 *
 * @param[in]	lpMessage	MAPI Message to get X headers from
 * @param[in]	vmHeader	vmime header object to add X headers to
 * @return Mapi error code
 */
HRESULT MAPIToVMIME::handleXHeaders(IMessage *lpMessage,
    vmime::shared_ptr<vmime::header> vmHeader, unsigned int flags)
{
	ULONG cValues;
	memory_ptr<SPropTagArray> lpsNamedTags, lpsAllTags;
	memory_ptr<SPropValue> lpPropArray;
	memory_ptr<MAPINAMEID *> lppNames;
	auto hff = vmime::headerFieldFactory::getInstance();

	// get all props on message
	auto hr = lpMessage->GetPropList(0, &~lpsAllTags);
	if (FAILED(hr))
		return hr;

	// find number of named props, which contain a string
	unsigned int cNames = 0;
	for (unsigned int i = 0; i < lpsAllTags->cValues; ++i)
		if (PROP_ID(lpsAllTags->aulPropTag[i]) >= 0x8000 && PROP_TYPE(lpsAllTags->aulPropTag[i]) == PT_STRING8)
			++cNames;

	// no string named properties found, we're done.
	if (cNames == 0)
		return hr;
	hr = MAPIAllocateBuffer(CbNewSPropTagArray(cNames), &~lpsNamedTags);
	if (hr != hrSuccess)
		return hr;
	lpsNamedTags->cValues = cNames;

	// make named prop array
	cNames = 0;
	for (unsigned int i = 0; i < lpsAllTags->cValues; ++i)
		if (PROP_ID(lpsAllTags->aulPropTag[i]) >= 0x8000 && PROP_TYPE(lpsAllTags->aulPropTag[i]) == PT_STRING8)
			lpsNamedTags->aulPropTag[cNames++] = lpsAllTags->aulPropTag[i];
	
	hr = lpMessage->GetNamesFromIDs(&+lpsNamedTags, NULL, 0, &cNames, &~lppNames);
	if (FAILED(hr))
		return hr;
	hr = lpMessage->GetProps(lpsNamedTags, 0, &cValues, &~lpPropArray);
	if (FAILED(hr))
		return hr;

	for (unsigned int i = 0; i < cNames; ++i) {
		if (lppNames[i] == nullptr ||
		    lppNames[i]->ulKind != MNID_STRING ||
		    lppNames[i]->Kind.lpwstrName == nullptr ||
		    PROP_TYPE(lpPropArray[i].ulPropTag) != PT_STRING8)
			continue;

		int l = wcstombs(NULL, lppNames[i]->Kind.lpwstrName, 0) +1;
		auto str = make_unique_nt<char[]>(l);
		if (str == nullptr)
			return MAPI_E_NOT_ENOUGH_MEMORY;
		wcstombs(str.get(), lppNames[i]->Kind.lpwstrName, l);

		bool xh = (str[0] == 'X' || str[0] == 'x') && str[1] == '-';
		if (!xh)
			continue;
		if (str[0] == 'x')
			capitalize(str.get());

		// keep the original x-mailer header under a different name
		// we still want to know that this mail was generated by kopano in the x-mailer header from handleExtraHeaders
		if (flags & MTV_SPOOL && strcasecmp(str.get(), "X-Mailer") == 0) {
			str.reset(new char[18]);
			strcpy(str.get(), "X-Original-Mailer");
		}
		if (!vmHeader->hasField(str.get()))
			vmHeader->appendField(hff->create(str.get(), lpPropArray[i].Value.lpszA));
	}
	return hr;
}

/**
 * Adds extra special headers to the e-mail.
 *
 * List of current extra e-mail headers:
 * \li In-Reply-To
 * \li References
 * \li Importance with X-Priority
 * \li X-Mailer
 * \li Thread-Index
 * \li Thread-Topic
 * \li Sensitivity
 * \li Expiry-Time
 *  
 * @param[in]	lpMessage	Message to convert extra headers for
 * @param[in]	charset		Charset to use in Thread-Topic header
 * @param[in]	vmHeader	Add headers to this vmime header object
 * @return always hrSuccess
 */
HRESULT MAPIToVMIME::handleExtraHeaders(IMessage *lpMessage,
    vmime::shared_ptr<vmime::header> vmHeader, unsigned int flags)
{
	SPropValuePtr ptrMessageId;
	memory_ptr<SPropValue> lpImportance, lpPriority, lpConversationIndex;
	memory_ptr<SPropValue> lpConversationTopic, lpNormSubject;
	memory_ptr<SPropValue> lpSensitivity, lpExpiryTime;
	auto hff = vmime::headerFieldFactory::getInstance();

	// Conversation headers. New Message-Id header is set just before sending.
	if (HrGetOneProp(lpMessage, PR_IN_REPLY_TO_ID_A, &~ptrMessageId) == hrSuccess && ptrMessageId->Value.lpszA[0]) {
		vmime::shared_ptr<vmime::messageId> mid = vmime::make_shared<vmime::messageId>(ptrMessageId->Value.lpszA);
		vmime::dynamicCast<vmime::messageIdSequence>(vmHeader->InReplyTo()->getValue())->appendMessageId(mid);
	}

	// Outlook never adds this property
	if (HrGetOneProp(lpMessage, PR_INTERNET_REFERENCES_A, &~ptrMessageId) == hrSuccess && ptrMessageId->Value.lpszA[0]) {
		std::vector<std::string> ids = tokenize(ptrMessageId->Value.lpszA, ' ', true);

		const size_t n = ids.size();
		for (size_t i = 0; i < n; ++i) {
			vmime::shared_ptr<vmime::messageId> mid = vmime::make_shared<vmime::messageId>(ids.at(i));
			vmime::dynamicCast<vmime::messageIdSequence>(vmHeader->References()->getValue())->appendMessageId(mid);
		}
	}

	// only for message-in-message items, add Message-ID header from MAPI
	if (sopt.msg_in_msg && HrGetOneProp(lpMessage, PR_INTERNET_MESSAGE_ID_A, &~ptrMessageId) == hrSuccess && ptrMessageId->Value.lpszA[0])
		vmHeader->MessageId()->setValue(ptrMessageId->Value.lpszA);

	// priority settings
	static const char *const priomap[3] = { "5 (Lowest)", "3 (Normal)", "1 (Highest)" }; // 2 and 4 cannot be set from outlook
	if (HrGetOneProp(lpMessage, PR_IMPORTANCE, &~lpImportance) == hrSuccess)
		vmHeader->appendField(hff->create("X-Priority", priomap[min(2, (int)(lpImportance->Value.ul)&3)])); // IMPORTANCE_* = 0..2
	else if (HrGetOneProp(lpMessage, PR_PRIORITY, &~lpPriority) == hrSuccess)
		vmHeader->appendField(hff->create("X-Priority", priomap[min(2, (int)(lpPriority->Value.ul+1)&3)])); // PRIO_* = -1..1

	// When adding a X-Priority, spamassassin may add a severe punishment because no User-Agent header
	// or X-Mailer header is present. So we set the X-Mailer header :)
	if (flags & MTV_SPOOL)
		vmHeader->appendField(hff->create("X-Mailer", "Kopano " PROJECT_VERSION));

	// PR_CONVERSATION_INDEX
	if (HrGetOneProp(lpMessage, PR_CONVERSATION_INDEX, &~lpConversationIndex) == hrSuccess) {
		vmime::string inString;
		inString.assign((const char*)lpConversationIndex->Value.bin.lpb, lpConversationIndex->Value.bin.cb);

		vmime::shared_ptr<vmime::utility::encoder::encoder> enc = vmime::utility::encoder::encoderFactory::getInstance()->create("base64");
		vmime::utility::inputStreamStringAdapter in(inString);
		vmime::string outString;
		vmime::utility::outputStreamStringAdapter out(outString);

		enc->encode(in, out);

		vmHeader->appendField(hff->create("Thread-Index", outString));
	}

	// PR_CONVERSATION_TOPIC is always the original started topic
	if (HrGetOneProp(lpMessage, PR_CONVERSATION_TOPIC_W, &~lpConversationTopic) == hrSuccess &&
	    (HrGetOneProp(lpMessage, PR_NORMALIZED_SUBJECT_W, &~lpNormSubject) != hrSuccess ||
	    wcscmp(lpNormSubject->Value.lpszW, lpConversationTopic->Value.lpszW) != 0)) {
		removeEnters(lpConversationTopic->Value.lpszW);
		vmHeader->appendField(hff->create("Thread-Topic", getVmimeTextFromWide(lpConversationTopic->Value.lpszW).generate()));
	}
	if (HrGetOneProp(lpMessage, PR_SENSITIVITY, &~lpSensitivity) == hrSuccess) {
		const char *strSens;
		switch (lpSensitivity->Value.ul) {
		case SENSITIVITY_PERSONAL:
			strSens = "Personal";
			break;
		case SENSITIVITY_PRIVATE:
			strSens = "Private";
			break;
		case SENSITIVITY_COMPANY_CONFIDENTIAL:
			strSens = "Company-Confidential";
			break;
		case SENSITIVITY_NONE:
		default:
			strSens = NULL;
			break;
		};
		if (strSens)
			vmHeader->appendField(hff->create("Sensitivity", strSens));
	}
	if (HrGetOneProp(lpMessage, PR_EXPIRY_TIME, &~lpExpiryTime) == hrSuccess)
		vmHeader->appendField(hff->create("Expiry-Time", FiletimeTovmimeDatetime(lpExpiryTime->Value.ft).generate()));

	if (!(flags & MTV_SPOOL))
		return hrSuccess;
	char buffer[4096] = {0};
	if (gethostname(buffer, sizeof buffer) == -1)
		strcpy(buffer, "???");
	vmime::relay relay;
	relay.setBy(std::string(buffer) + " (kopano-spooler)");
	relay.getWithList().emplace_back("MAPI");
	auto now = vmime::datetime::now();
	relay.setDate(now);
	auto header_field = hff->create("Received");
	header_field->setValue(relay);
	vmHeader->insertFieldBefore(0, header_field);
	return hrSuccess;
}

/**
 * Open the contact of the user if it is a contact folder and rewrite it to a
 * usable e-mail recipient.
 *
 * @param[in]	cValues	Number of properties in lpProps (unused)
 * @param[in]	lpProps	EntryID of contact in 1st property
 * @param[out]	strName	Fullname of the contact
 * @param[out]	strName	Type of the resolved contact
 * @param[out]	strName	SMTP e-mail address of the contact
 * @return Mapi error code
 *
 * @todo fix first two parameters
 */
HRESULT MAPIToVMIME::handleContactEntryID(ULONG cValues, LPSPropValue lpProps, wstring &strName, wstring &strType, wstring &strEmail)
{
	ULONG ulObjType;
	memory_ptr<SPropTagArray> lpNameTags;
	memory_ptr<SPropValue> lpNamedProps;
	object_ptr<IMailUser> lpContact;
	memory_ptr<MAPINAMEID *> lppNames;
	ULONG ulNames = 5;
	MAPINAMEID mnNamedProps[5] = {
		// offset 0, every offset < 3 is + 0x10
		{(LPGUID)&PSETID_Address, MNID_ID, {0x8080}}, // display name
		{(LPGUID)&PSETID_Address, MNID_ID, {0x8082}}, // address type
		{(LPGUID)&PSETID_Address, MNID_ID, {0x8083}}, // email address
		{(LPGUID)&PSETID_Address, MNID_ID, {0x8084}}, // original display name (unused)
		{(LPGUID)&PSETID_Address, MNID_ID, {0x8085}}, // real entryid
	};

	if (PROP_TYPE(lpProps[0].ulPropTag) != PT_BINARY)
		return MAPI_E_NOT_FOUND;
	auto lpContabEntryID = reinterpret_cast<CONTAB_ENTRYID *>(lpProps[0].Value.bin.lpb);
	if (lpContabEntryID == NULL)
		return MAPI_E_NOT_FOUND;
	auto guid = reinterpret_cast<GUID *>(&lpContabEntryID->muid);
	if (sizeof(CONTAB_ENTRYID) > lpProps[0].Value.bin.cb ||
	    *guid != PSETID_CONTACT_FOLDER_RECIPIENT ||
	    lpContabEntryID->email_offset > 2)
		return MAPI_E_NOT_FOUND;
	auto hr = m_lpSession->OpenEntry(lpContabEntryID->cbeid, reinterpret_cast<ENTRYID *>(lpContabEntryID->abeid), &iid_of(lpContact), 0, &ulObjType, &~lpContact);
	if (hr != hrSuccess)
		return hr;

	// add offset to get correct named properties
	for (unsigned int i = 0; i < ulNames; ++i)
		mnNamedProps[i].Kind.lID += (lpContabEntryID->email_offset * 0x10);

	hr = MAPIAllocateBuffer(sizeof(LPMAPINAMEID) * (ulNames), &~lppNames);
	if (hr != hrSuccess) {
		ec_log_err("No memory for named ids from contact");
		return hr;
	}
	for (unsigned int i = 0; i < ulNames; ++i)
		lppNames[i] = &mnNamedProps[i];

	hr = lpContact->GetIDsFromNames(ulNames, lppNames, MAPI_CREATE, &~lpNameTags);
	if (FAILED(hr))
		return hr;

	lpNameTags->aulPropTag[0] = CHANGE_PROP_TYPE(lpNameTags->aulPropTag[0], PT_UNICODE);
	lpNameTags->aulPropTag[1] = CHANGE_PROP_TYPE(lpNameTags->aulPropTag[1], PT_UNICODE);
	lpNameTags->aulPropTag[2] = CHANGE_PROP_TYPE(lpNameTags->aulPropTag[2], PT_UNICODE);
	lpNameTags->aulPropTag[3] = CHANGE_PROP_TYPE(lpNameTags->aulPropTag[3], PT_UNICODE); // unused
	lpNameTags->aulPropTag[4] = CHANGE_PROP_TYPE(lpNameTags->aulPropTag[4], PT_BINARY);
	hr = lpContact->GetProps(lpNameTags, 0, &ulNames, &~lpNamedProps);
	if (FAILED(hr))
		return hr;

	return HrGetAddress(m_lpAdrBook, lpNamedProps, ulNames,
	       lpNameTags->aulPropTag[4], lpNameTags->aulPropTag[0],
	       lpNameTags->aulPropTag[1], lpNameTags->aulPropTag[2],
	       strName, strType, strEmail);
}

/**
 * Set From and possibly Sender header.
 *
 * @param[in]	lpMessage	Message to get From and Sender of.
 * @param[in]	charset		charset to use for Fullname headers.
 * @param[in]	vmHeader	vmime header object to modify.
 * @return Mapi error code
 */
HRESULT MAPIToVMIME::handleSenderInfo(IMessage *lpMessage,
    vmime::shared_ptr<vmime::header> vmHeader)
{
	ULONG cValues;
	memory_ptr<SPropValue> lpProps, lpReadReceipt;

	// sender information
	std::wstring strEmail, strName, strType;
	std::wstring strResEmail, strResName, strResType;
	static constexpr const SizedSPropTagArray(4, sender_proptags) =
		{4, {PR_SENDER_ENTRYID, PR_SENDER_NAME_W,
		PR_SENDER_ADDRTYPE_W, PR_SENDER_EMAIL_ADDRESS_W}};
	HRESULT hr = lpMessage->GetProps(sender_proptags, 0, &cValues, &~lpProps);
	if (FAILED(hr))
		return hr;

	hr = handleContactEntryID(cValues, lpProps, strName, strType, strEmail);
	if (hr != hrSuccess) {
		// Store owner, actual sender
		hr = HrGetAddress(m_lpAdrBook, lpProps, cValues, PR_SENDER_ENTRYID, PR_SENDER_NAME_W, PR_SENDER_ADDRTYPE_W, PR_SENDER_EMAIL_ADDRESS_W, strName, strType, strEmail);
		if (hr != hrSuccess)
			return kc_perror("Unable to get sender information", hr);
	}

	// -- sender
	static constexpr const SizedSPropTagArray(4, repr_proptags) =
		{4, {PR_SENT_REPRESENTING_ENTRYID, PR_SENT_REPRESENTING_NAME_W,
		PR_SENT_REPRESENTING_ADDRTYPE_W,
		PR_SENT_REPRESENTING_EMAIL_ADDRESS_W}};
	hr = lpMessage->GetProps(repr_proptags, 0, &cValues, &~lpProps);
	if (FAILED(hr))
		return hr;

	hr = handleContactEntryID(cValues, lpProps, strResName, strResType, strResEmail);
	if (hr != hrSuccess) {
		hr = HrGetAddress(m_lpAdrBook, lpProps, cValues, PR_SENT_REPRESENTING_ENTRYID, PR_SENT_REPRESENTING_NAME_W, PR_SENT_REPRESENTING_ADDRTYPE_W, PR_SENT_REPRESENTING_EMAIL_ADDRESS_W, strResName, strResType, strResEmail);
		if (hr != hrSuccess) {
			kc_pwarn("Unable to get representing information", hr);
			// ignore error, since we still have enough information to send, maybe not just under the correct name
			hr = hrSuccess;
		}
		if (!sopt.no_recipients_workaround && strResEmail.empty() &&
		    PROP_TYPE(lpProps[0].ulPropTag) != PT_ERROR) {
			m_strError = L"Representing email address is empty";
			ec_log_err("%ls", m_strError.c_str());
			return MAPI_E_NOT_FOUND;
		}
	}

	// Set representing as from address, when possible
	// Ignore PR_SENT_REPRESENTING if the email adress is the same as the PR_SENDER email address
	if (!strResEmail.empty() && strResEmail != strEmail) {
		if (strResName.empty() || strResName == strResEmail) 
			vmHeader->From()->setValue(vmime::mailbox(m_converter.convert_to<string>(strResEmail)));
		else
			vmHeader->From()->setValue(vmime::mailbox(getVmimeTextFromWide(strResName), m_converter.convert_to<string>(strResEmail)));

		// spooler checked if this is allowed
		if (strResEmail != strEmail) {
			// Set store owner as sender
			if (strName.empty() || strName == strEmail) 
				vmHeader->Sender()->setValue(vmime::mailbox(m_converter.convert_to<string>(strEmail)));
			else
				vmHeader->Sender()->setValue(vmime::mailbox(getVmimeTextFromWide(strName), m_converter.convert_to<string>(strEmail)));
		}
	} else if (strName.empty() || strName == strEmail) {
		// Set store owner as from, sender does not need to be set
		vmHeader->From()->setValue(vmime::mailbox(m_converter.convert_to<string>(strEmail)));
	} else {
		vmHeader->From()->setValue(vmime::mailbox(getVmimeTextFromWide(strName), m_converter.convert_to<string>(strEmail)));
	}

	if (HrGetOneProp(lpMessage, PR_READ_RECEIPT_REQUESTED, &~lpReadReceipt) != hrSuccess || !lpReadReceipt->Value.b)
		return hrSuccess;
	// read receipt request
	vmime::mailboxList mbl;
	if (!strResEmail.empty() && strResEmail != strEmail) {
		// use user added from address
		if (strResName.empty() || strName == strResEmail)
			mbl.appendMailbox(vmime::make_shared<vmime::mailbox>(m_converter.convert_to<string>(strResEmail)));
		else
			mbl.appendMailbox(vmime::make_shared<vmime::mailbox>(getVmimeTextFromWide(strResName), m_converter.convert_to<string>(strResEmail)));
	} else if (strName.empty() || strName == strEmail) {
		mbl.appendMailbox(vmime::make_shared<vmime::mailbox>(m_converter.convert_to<string>(strEmail)));
	} else {
		mbl.appendMailbox(vmime::make_shared<vmime::mailbox>(getVmimeTextFromWide(strName), m_converter.convert_to<string>(strEmail)));
	}
	vmHeader->DispositionNotificationTo()->setValue(mbl);
	return hrSuccess;
}

/**
 * Set Reply-To header.
 *
 * @note In RFC 2822 and MAPI, you can set multiple Reply-To
 * values. However, in vmime this is currently not possible, so we
 * only convert the first.
 *
 * @param[in]	lpMessage	Message to get Reply-To value of.
 * @param[in]	charset		charset to use for Fullname headers.
 * @param[in]	vmHeader	vmime header object to modify.
 * @return Mapi error code
 */
HRESULT MAPIToVMIME::handleReplyTo(IMessage *lpMessage,
    vmime::shared_ptr<vmime::header> vmHeader)
{
<<<<<<< HEAD
=======
	HRESULT			hr = hrSuccess;
	LPCONTAB_ENTRYID lpContabEntryID = NULL;
	GUID*			guid = NULL;
>>>>>>> f43b4c3d
	ULONG			ulObjType;
	object_ptr<IMailUser> lpContact;
	wstring			strName, strType, strEmail;

	// "Email1DisplayName","Email1AddressType","Email1Address","Email1EntryID"
	static const ULONG lpulNamesIDs[] = {0x8080, 0x8082, 0x8083, 0x8085,
				0x8090, 0x8092, 0x8093, 0x8095,
				0x80A0, 0x80A2, 0x80A3, 0x80A5};
<<<<<<< HEAD
=======
	ULONG cNames, offset;
>>>>>>> f43b4c3d
	memory_ptr<MAPINAMEID> lpNames;
	memory_ptr<MAPINAMEID *> lppNames;
	memory_ptr<SPropTagArray> lpNameTagArray;
	memory_ptr<SPropValue> lpAddressProps, lpReplyTo;

	if (HrGetOneProp(lpMessage, PR_REPLY_RECIPIENT_ENTRIES, &~lpReplyTo) != hrSuccess)
		return hrSuccess;
	if (lpReplyTo->Value.bin.cb == 0)
<<<<<<< HEAD
		return hrSuccess;
	auto lpEntryList = reinterpret_cast<FLATENTRYLIST *>(lpReplyTo->Value.bin.lpb);
	if (lpEntryList->cEntries == 0)
		return hrSuccess;
	auto lpEntry = reinterpret_cast<FLATENTRY *>(&lpEntryList->abEntries);
	auto hr = HrGetAddress(m_lpAdrBook, reinterpret_cast<ENTRYID *>(lpEntry->abEntry), lpEntry->cb, strName, strType, strEmail);
=======
		return hr;
	auto lpEntryList = reinterpret_cast<const FLATENTRYLIST *>(lpReplyTo->Value.bin.lpb);
	if (lpEntryList->cEntries == 0)
		return hr;

	auto mblist = vmime::make_shared<vmime::mailboxList>();
	auto lpEntry = reinterpret_cast<const FLATENTRY *>(&lpEntryList->abEntries);
	for (unsigned int i = 0; i < lpEntryList->cEntries &&
	     reinterpret_cast<uintptr_t>(lpEntryList) < reinterpret_cast<uintptr_t>(lpEntryList + CbFLATENTRYLIST(lpEntryList));
	     ++i) {

	hr = HrGetAddress(m_lpAdrBook, (LPENTRYID)lpEntry->abEntry, lpEntry->cb, strName, strType, strEmail);
>>>>>>> f43b4c3d
	if (hr != hrSuccess) {
		if (m_lpSession == nullptr)
			return MAPI_E_INVALID_PARAMETER;

		// user selected a contact (or distrolist ?) in the reply-to
		auto lpContabEntryID = reinterpret_cast<CONTAB_ENTRYID *>(lpEntry->abEntry);
		auto guid = reinterpret_cast<GUID *>(&lpContabEntryID->muid);

		if (sizeof(CONTAB_ENTRYID) > lpEntry->cb || *guid != PSETID_CONTACT_FOLDER_RECIPIENT || lpContabEntryID->email_offset > 2)
			return hr;
		hr = m_lpSession->OpenEntry(lpContabEntryID->cbeid, reinterpret_cast<ENTRYID *>(lpContabEntryID->abeid), &iid_of(lpContact), 0, &ulObjType, &~lpContact);
		if (hr != hrSuccess)
			return hr;
		unsigned int cNames = ARRAY_SIZE(lpulNamesIDs);
		hr = MAPIAllocateBuffer(sizeof(MAPINAMEID) * cNames, &~lpNames);
		if (hr != hrSuccess)
			return hr;
		hr = MAPIAllocateBuffer(sizeof(LPMAPINAMEID) * cNames, &~lppNames);
		if (hr != hrSuccess)
			return hr;
		for (unsigned int i = 0; i < cNames; ++i) {
			lpNames[i].lpguid = (GUID*)&PSETID_Address;
			lpNames[i].ulKind = MNID_ID;
			lpNames[i].Kind.lID = lpulNamesIDs[i];
			lppNames[i] = &lpNames[i];
		}
		hr = lpContact->GetIDsFromNames(cNames, lppNames, 0, &~lpNameTagArray);
		if (FAILED(hr))
			return hr;

		// PT_UNSPECIFIED in tagarray, but we want PT_UNICODE
		hr = lpContact->GetProps(lpNameTagArray, MAPI_UNICODE, &cNames, &~lpAddressProps);
		if (FAILED(hr))
			return hr;
		unsigned int offset = lpContabEntryID->email_offset * 4; // 4 props per email address
		if (PROP_TYPE(lpAddressProps[offset+0].ulPropTag) == PT_ERROR || PROP_TYPE(lpAddressProps[offset+1].ulPropTag) == PT_ERROR ||
			PROP_TYPE(lpAddressProps[offset+2].ulPropTag) == PT_ERROR || PROP_TYPE(lpAddressProps[offset+3].ulPropTag) == PT_ERROR)
			return hr;

		if (wcscmp(lpAddressProps[offset+1].Value.lpszW, L"SMTP") == 0) {
			strName = lpAddressProps[offset+0].Value.lpszW;
			strEmail = lpAddressProps[offset+2].Value.lpszW;
		} else if (wcscmp(lpAddressProps[offset+1].Value.lpszW, L"ZARAFA") == 0) {
			hr = HrGetAddress(m_lpAdrBook, (LPENTRYID)lpAddressProps[offset+2].Value.bin.lpb, lpAddressProps[offset+2].Value.bin.cb, strName, strType, strEmail);
			if (hr != hrSuccess)
				return hr;
		}
	}

	auto mb = !strName.empty() && strName != strEmail ?
	          vmime::make_shared<vmime::mailbox>(getVmimeTextFromWide(strName), m_converter.convert_to<string>(strEmail)) :
	          vmime::make_shared<vmime::mailbox>(m_converter.convert_to<string>(strEmail));
	mblist->appendMailbox(mb);
	lpEntry = reinterpret_cast<const FLATENTRY *>((reinterpret_cast<uintptr_t>(lpEntry) + CbFLATENTRY(lpEntry) + 3) / 4 * 4);
	}
	try {
		vmHeader->ReplyTo()->setValue(mblist);
	} catch (const vmime::exceptions::bad_field_value_type &) {
		if (mblist->getMailboxCount() > 0)
			vmHeader->ReplyTo()->setValue(mblist->getMailboxAt(0));
	}
	return hrSuccess;
}

/**
 * check if named property exists which is used to hold voting options
 */

bool MAPIToVMIME::is_voting_request(IMessage *lpMessage) const
{
	memory_ptr<SPropTagArray> lpPropTags;
	memory_ptr<SPropValue> lpPropContentType;
	MAPINAMEID named_prop = {(LPGUID)&PSETID_Common, MNID_ID, {0x8520}};
	MAPINAMEID *named_proplist = &named_prop;

	auto hr = lpMessage->GetIDsFromNames(1, &named_proplist, MAPI_CREATE, &~lpPropTags);
	if (hr != hrSuccess)
		kc_perror("Unable to read voting property", hr);
	else
		hr = HrGetOneProp(lpMessage, CHANGE_PROP_TYPE(lpPropTags->aulPropTag[0], PT_BINARY), &~lpPropContentType);
	return hr == hrSuccess;
}

/**
 * CCheck if the named property exists which denotes if reminder is set
 */
bool MAPIToVMIME::has_reminder(IMessage *msg) const
{
	memory_ptr<SPropTagArray> tags;
	memory_ptr<SPropValue> content_type;
	MAPINAMEID named_prop = {const_cast<GUID *>(&PSETID_Common), MNID_ID, {0x8503}};
	auto named_proplist = &named_prop;
	bool result = false;

	auto hr = msg->GetIDsFromNames(1, &named_proplist, MAPI_CREATE, &~tags);
	if (hr != hrSuccess)
		kc_perror("Unable to read reminder property", hr);
	else {
		hr = HrGetOneProp(msg, CHANGE_PROP_TYPE(tags->aulPropTag[0], PT_BOOLEAN), &~content_type);
		if(hr == hrSuccess)
			result = content_type->Value.b;
		else
			ec_log_debug("Message has no reminder property");
	}
	return result;
}

/**
 * Adds a TNEF (winmail.dat) attachment to the message, if special
 * outlook data needs to be sent. May add iCal for calendar items
 * instead of TNEF.
 *
 * @param[in]	lpMessage	Message to get Reply-To value of.
 * @param[in]	charset		charset to use for Fullname headers.
 * @param[in]	vmHeader	vmime header object to modify.
 * @return Mapi error code
 */
HRESULT MAPIToVMIME::handleTNEF(IMessage* lpMessage, vmime::messageBuilder* lpVMMessageBuilder, eBestBody bestBody) {
	HRESULT			hr				= hrSuccess;
	memory_ptr<SPropValue> lpSendAsICal, lpOutlookVersion, lpMessageClass;
	memory_ptr<SPropValue> lpDelegateRule;
	object_ptr<IStream> lpStream;
	std::unique_ptr<MapiToICal> mapiical;
	memory_ptr<MAPINAMEID> lpNames;
	memory_ptr<SPropTagArray> lpNameTagArray;
	int				iUseTnef = sopt.use_tnef;
	std::string		strTnefReason;

	std::list<ULONG> lstOLEAttach; // list of OLE attachments that must be sent via TNEF
	object_ptr<IMAPITable> lpAttachTable;
	static constexpr const SizedSPropTagArray(2, sptaAttachProps) =
		{2, {PR_ATTACH_METHOD, PR_ATTACH_NUM}};
	static constexpr const SizedSPropTagArray(5, sptaOLEAttachProps) =
		{5, {PR_ATTACH_FILENAME, PR_ATTACH_LONG_FILENAME,
		PR_ATTACH_DATA_OBJ, PR_ATTACH_CONTENT_ID, PR_ATTACHMENT_HIDDEN}};
	static constexpr const SizedSSortOrderSet(1, sosRTFSeq) =
		{1, 0, 0, {{PR_RENDERING_POSITION, TABLE_SORT_ASCEND}}};

	try {
		rowset_ptr lpAttachRows;
	    // Find all ATTACH_OLE attachments and put them in lstOLEAttach
		hr = lpMessage->GetAttachmentTable(0, &~lpAttachTable);
	    if(hr != hrSuccess)
			return hr;
		hr = HrQueryAllRows(lpAttachTable, sptaAttachProps, NULL,
	             sosRTFSeq, 0, &~lpAttachRows);
		if (hr != hrSuccess)
			return hr;
            
        for (unsigned int i = 0; i < lpAttachRows->cRows; ++i)
			if (lpAttachRows[i].lpProps[0].ulPropTag == PR_ATTACH_METHOD &&
			    lpAttachRows[i].lpProps[1].ulPropTag == PR_ATTACH_NUM &&
			    lpAttachRows[i].lpProps[0].Value.ul == ATTACH_OLE)
				lstOLEAttach.emplace_back(lpAttachRows[i].lpProps[1].Value.ul);
	
        // Start processing TNEF properties
		if (HrGetOneProp(lpMessage, PR_EC_SEND_AS_ICAL, &~lpSendAsICal) != hrSuccess)
			lpSendAsICal = NULL;
		if (HrGetOneProp(lpMessage, PR_EC_OUTLOOK_VERSION, &~lpOutlookVersion) != hrSuccess)
			lpOutlookVersion = NULL;
		if (HrGetOneProp(lpMessage, PR_MESSAGE_CLASS_A, &~lpMessageClass) != hrSuccess)
			lpMessageClass = NULL;
		if (HrGetOneProp(lpMessage, PR_DELEGATED_BY_RULE, &~lpDelegateRule) != hrSuccess)
			lpDelegateRule = NULL;
		if (iUseTnef > 0)
			strTnefReason = "Force TNEF on request";

		// currently no task support for ical
		if (iUseTnef <= 0 && lpMessageClass && strncasecmp("IPM.Task", lpMessageClass->Value.lpszA, 8) == 0) {
			iUseTnef = 1;
			strTnefReason = "Force TNEF because of task request";
		}

		// delegation of meeting requests need to be in tnef too because of special properties
		if (iUseTnef <= 0 && lpDelegateRule && lpDelegateRule->Value.b == TRUE) {
			iUseTnef = 1;
			strTnefReason = "Force TNEF because of delegation";
		}

		if(iUseTnef <= 0 && is_voting_request(lpMessage)) {
			iUseTnef = 1;
			strTnefReason = "Force TNEF because of voting request";
		}

		if (iUseTnef == 0 && has_reminder(lpMessage)) {
			iUseTnef = 1;
			strTnefReason = "Force TNEF because of reminder";
		}
        /*
         * Outlook 2000 always sets PR_EC_SEND_AS_ICAL to FALSE, because the
         * iCal option is somehow missing from the options property sheet, and 
         * PR_EC_USE_TNEF is never set. So for outlook 2000 (9.0), we check the
         * _existence_ of PR_EC_SEND_AS_ICAL as a hint to use TNEF.
         */
		if (iUseTnef == 1 ||
			(lpSendAsICal && lpSendAsICal->Value.b) || 
			(lpSendAsICal && lpOutlookVersion && strcmp(lpOutlookVersion->Value.lpszA, "9.0") == 0) ||
			(lpMessageClass && (strncasecmp("IPM.Note", lpMessageClass->Value.lpszA, 8) != 0) ) || 
			bestBody == realRTF)
		{
		    // Send either TNEF or iCal data
			/* 
			 * Send TNEF information for this message if we really need to, or otherwise iCal
			 */
			
			if (lstOLEAttach.size() == 0 && iUseTnef <= 0 && lpMessageClass && (strncasecmp("IPM.Note", lpMessageClass->Value.lpszA, 8) != 0)) {
				// iCAL
				string ical, method;
				vmime::shared_ptr<mapiAttachment> vmAttach = NULL;

				ec_log_info("Adding ICS attachment for extra information");
				hr = CreateMapiToICal(m_lpAdrBook, "utf-8", &unique_tie(mapiical));
				if (hr != hrSuccess) {
					kc_pwarn("Cannot create MAPIToICal object, sending as TNEF", hr);
					goto tnef_anyway;
				}
				hr = mapiical->AddMessage(lpMessage, std::string(), 0);
				if (hr != hrSuccess) {
					ec_log_warn("Unable to create ical object, sending as TNEF");
					goto tnef_anyway;
				}

				hr = mapiical->Finalize(0, &method, &ical);
				if (hr != hrSuccess) {
					ec_log_warn("Unable to create ical object, sending as TNEF");
					goto tnef_anyway;
				}

				vmime::shared_ptr<vmime::mapiTextPart> lpvmMapiText = vmime::dynamicCast<vmime::mapiTextPart>(lpVMMessageBuilder->getTextPart());
				lpvmMapiText->setOtherText(vmime::make_shared<vmime::stringContentHandler>(ical));
				lpvmMapiText->setOtherContentType(vmime::mediaType(vmime::mediaTypes::TEXT, "calendar"));
				lpvmMapiText->setOtherContentEncoding(vmime::encoding(vmime::encodingTypes::EIGHT_BIT));
				lpvmMapiText->setOtherMethod(method);
				lpvmMapiText->setOtherCharset(vmime::charset("utf-8"));
			} else {
				if (lstOLEAttach.size())
					ec_log_info("TNEF because of OLE attachments");
				else if (iUseTnef == 0)
					ec_log_info("TNEF because of RTF body");
				else
					ec_log_info(strTnefReason);

tnef_anyway:
				hr = CreateStreamOnHGlobal(nullptr, TRUE, &~lpStream);
				if (hr != hrSuccess)
					return kc_perror("Unable to create stream for TNEF attachment", hr);

				ECTNEF tnef(TNEF_ENCODE, lpMessage, lpStream);
				// Encode the properties now, add all message properties except for the exclude list
				hr = tnef.AddProps(TNEF_PROP_EXCLUDE, sptaExclude);
				if(hr != hrSuccess) {
					ec_log_err("Unable to exclude properties from TNEF object");
					return hr;
				}
			
				// plaintext is never added to TNEF, only HTML or "real" RTF
				if (bestBody != plaintext) {
					SizedSPropTagArray(1, sptaBestBodyInclude) = {1, {PR_RTF_COMPRESSED}};

					if (bestBody == html) sptaBestBodyInclude.aulPropTag[0] = PR_HTML;
					else if (bestBody == realRTF) sptaBestBodyInclude.aulPropTag[0] = PR_RTF_COMPRESSED;

					hr = tnef.AddProps(TNEF_PROP_INCLUDE, sptaBestBodyInclude);
					if(hr != hrSuccess) {
						ec_log_err("Unable to include body property 0x%08x to TNEF object", sptaBestBodyInclude.aulPropTag[0]);
						return hr;
					}
				}
				
				// Add all OLE attachments
				for (const auto atnum : lstOLEAttach)
					tnef.FinishComponent(0x00002000, atnum, sptaOLEAttachProps);
		
				// Write the stream
				hr = tnef.Finish();
				auto inputDataStream = vmime::make_shared<inputStreamMAPIAdapter>(lpStream);
				// Now, add the stream as an attachment to the message, filename winmail.dat 
				// and MIME type 'application/ms-tnef', no content-id
				auto vmTNEFAtt = vmime::make_shared<mapiAttachment>(vmime::make_shared<vmime::streamContentHandler>(inputDataStream, 0),
				                 vmime::encoding("base64"), vmime::mediaType("application/ms-tnef"), string(),
				                 vmime::word("winmail.dat"));

				// add to message (copies pointer, not data)
				lpVMMessageBuilder->appendAttachment(vmTNEFAtt); 
			}
		}
	} catch (const vmime::exception &e) {
		ec_log_err("VMIME exception: %s", e.what());
		return MAPI_E_CALL_FAILED; // set real error
	} catch (const std::exception &e) {
		ec_log_err("STD exception on fill message: %s", e.what());
		return MAPI_E_CALL_FAILED; // set real error
	}
	catch (...) {
		ec_log_err("Unknown generic exception on fill message");
		return MAPI_E_CALL_FAILED;
	}
	return hr;
}

/**
 * converts x-mail-sender -> X-Mail-Sender
 *
 * @param[in,out]	s	String to capitalize
 */
void MAPIToVMIME::capitalize(char *s) {
	s[0] = toupper(s[0]);		// x to X
	auto p = s;
	while ((p = strchr(p, '-'))) { // capitalize every char after a -
		++p;
		if (*p != '\0')
			*p = toupper(*p);
	}
}

/**
 * makes spaces from enters, avoid enters in Subject
 *
 * @param[in,out]	s	String to fix enter to spaces in
 */
void MAPIToVMIME::removeEnters(WCHAR *s) {
	WCHAR *p = s;

	while (*p) {
		if (*p == '\r' || *p == '\n')
			*p = ' ';
		++p;
	}
}

/**
 * Shortcut for common conversion used in this file.
 * Note: Uses class members m_converter, m_vmCharset and m_strCharset.
 * 
 * @param[in]	lpszwInput	input string in WCHAR
 * @return	the converted text from WCHAR to vmime::text with specified charset
 */
vmime::text MAPIToVMIME::getVmimeTextFromWide(const WCHAR* lpszwInput, bool bWrapInWord) {
	std::string output = m_converter.convert_to<std::string>(m_strCharset.c_str(), lpszwInput, rawsize(lpszwInput), CHARSET_WCHAR);
	if (bWrapInWord)
		return vmime::text(vmime::word(output, m_vmCharset));
	else
		return vmime::text(output, m_vmCharset);
}

/**
 * Shortcut for common conversion used in this file.
 * Note: Uses class members m_converter, m_vmCharset and m_strCharset.
 * 
 * @param[in]	lpszwInput	input string in std::wstring
 * @return	the converted text from WCHAR to vmime::text with specified charset
 */
vmime::text MAPIToVMIME::getVmimeTextFromWide(const std::wstring& strwInput, bool bWrapInWord) {
	std::string output = m_converter.convert_to<std::string>(m_strCharset.c_str(), strwInput, rawsize(strwInput), CHARSET_WCHAR);
	if (bWrapInWord)
		return vmime::text(vmime::word(output, m_vmCharset));
	else
		return vmime::text(output, m_vmCharset);
}

} /* namespace */<|MERGE_RESOLUTION|>--- conflicted
+++ resolved
@@ -1619,12 +1619,6 @@
 HRESULT MAPIToVMIME::handleReplyTo(IMessage *lpMessage,
     vmime::shared_ptr<vmime::header> vmHeader)
 {
-<<<<<<< HEAD
-=======
-	HRESULT			hr = hrSuccess;
-	LPCONTAB_ENTRYID lpContabEntryID = NULL;
-	GUID*			guid = NULL;
->>>>>>> f43b4c3d
 	ULONG			ulObjType;
 	object_ptr<IMailUser> lpContact;
 	wstring			strName, strType, strEmail;
@@ -1633,10 +1627,6 @@
 	static const ULONG lpulNamesIDs[] = {0x8080, 0x8082, 0x8083, 0x8085,
 				0x8090, 0x8092, 0x8093, 0x8095,
 				0x80A0, 0x80A2, 0x80A3, 0x80A5};
-<<<<<<< HEAD
-=======
-	ULONG cNames, offset;
->>>>>>> f43b4c3d
 	memory_ptr<MAPINAMEID> lpNames;
 	memory_ptr<MAPINAMEID *> lppNames;
 	memory_ptr<SPropTagArray> lpNameTagArray;
@@ -1645,38 +1635,28 @@
 	if (HrGetOneProp(lpMessage, PR_REPLY_RECIPIENT_ENTRIES, &~lpReplyTo) != hrSuccess)
 		return hrSuccess;
 	if (lpReplyTo->Value.bin.cb == 0)
-<<<<<<< HEAD
 		return hrSuccess;
-	auto lpEntryList = reinterpret_cast<FLATENTRYLIST *>(lpReplyTo->Value.bin.lpb);
+	auto lpEntryList = reinterpret_cast<const FLATENTRYLIST *>(lpReplyTo->Value.bin.lpb);
 	if (lpEntryList->cEntries == 0)
 		return hrSuccess;
-	auto lpEntry = reinterpret_cast<FLATENTRY *>(&lpEntryList->abEntries);
-	auto hr = HrGetAddress(m_lpAdrBook, reinterpret_cast<ENTRYID *>(lpEntry->abEntry), lpEntry->cb, strName, strType, strEmail);
-=======
-		return hr;
-	auto lpEntryList = reinterpret_cast<const FLATENTRYLIST *>(lpReplyTo->Value.bin.lpb);
-	if (lpEntryList->cEntries == 0)
-		return hr;
-
 	auto mblist = vmime::make_shared<vmime::mailboxList>();
 	auto lpEntry = reinterpret_cast<const FLATENTRY *>(&lpEntryList->abEntries);
 	for (unsigned int i = 0; i < lpEntryList->cEntries &&
 	     reinterpret_cast<uintptr_t>(lpEntryList) < reinterpret_cast<uintptr_t>(lpEntryList + CbFLATENTRYLIST(lpEntryList));
 	     ++i) {
 
-	hr = HrGetAddress(m_lpAdrBook, (LPENTRYID)lpEntry->abEntry, lpEntry->cb, strName, strType, strEmail);
->>>>>>> f43b4c3d
+	auto hr = HrGetAddress(m_lpAdrBook, reinterpret_cast<const ENTRYID *>(lpEntry->abEntry), lpEntry->cb, strName, strType, strEmail);
 	if (hr != hrSuccess) {
 		if (m_lpSession == nullptr)
 			return MAPI_E_INVALID_PARAMETER;
 
 		// user selected a contact (or distrolist ?) in the reply-to
-		auto lpContabEntryID = reinterpret_cast<CONTAB_ENTRYID *>(lpEntry->abEntry);
-		auto guid = reinterpret_cast<GUID *>(&lpContabEntryID->muid);
+		auto lpContabEntryID = reinterpret_cast<const CONTAB_ENTRYID *>(lpEntry->abEntry);
+		auto guid = reinterpret_cast<const GUID *>(&lpContabEntryID->muid);
 
 		if (sizeof(CONTAB_ENTRYID) > lpEntry->cb || *guid != PSETID_CONTACT_FOLDER_RECIPIENT || lpContabEntryID->email_offset > 2)
 			return hr;
-		hr = m_lpSession->OpenEntry(lpContabEntryID->cbeid, reinterpret_cast<ENTRYID *>(lpContabEntryID->abeid), &iid_of(lpContact), 0, &ulObjType, &~lpContact);
+		hr = m_lpSession->OpenEntry(lpContabEntryID->cbeid, reinterpret_cast<const ENTRYID *>(lpContabEntryID->abeid), &iid_of(lpContact), 0, &ulObjType, &~lpContact);
 		if (hr != hrSuccess)
 			return hr;
 		unsigned int cNames = ARRAY_SIZE(lpulNamesIDs);
