/*
 * SPDX-License-Identifier: AGPL-3.0-only
 * Copyright 2005 - 2016 Zarafa and its licensors
 */
#include <kopano/platform.h>
#include <algorithm>
#include <exception>
#include <memory>
#include <string>
#include <utility>
#include <vector>
#include <kopano/MAPIErrors.h>
#include <vmime/vmime.hpp>
#include <vmime/platforms/posix/posixHandler.hpp>
#include <vmime/contentTypeField.hpp>
#include <vmime/parsedMessageAttachment.hpp>
#include <vmime/emptyContentHandler.hpp>
#include <kopano/memory.hpp>
#include <kopano/namedprops.h>
#include <kopano/tie.hpp>
#include <mapi.h>
#include <mapiutil.h>
#include <kopano/mapiext.h>
#include <edkmdb.h>
#include <kopano/mapiguidext.h>
#include <kopano/mapi_ptr.h>
#include "tnef.h"
#include "ECMapiUtils.h"
#include "MAPIToVMIME.h"
#include "VMIMEToMAPI.h"
#include "inputStreamMAPIAdapter.h"
#include "mapiAttachment.h"
#include "mapiTextPart.h"
#include "rtfutil.h"
#include <kopano/CommonUtil.h>
#include <kopano/stringutil.h>
#include "mapicontact.h"
#include <kopano/Util.h>
#include <kopano/ECLogger.h>
#include <kopano/codepage.h>
#include <kopano/ecversion.h>
#include "ECVMIMEUtils.h"
#include "SMIMEMessage.h"
#include "MAPIToICal.h"

using std::min;
using std::string;
using std::wstring;

namespace KC {

/* These are the properties that we DON'T send through TNEF. Reasons can be:
 *
 * - Privacy (PR_MDB_PROVIDER, etc)
 * - Sent through rfc2822 (PR_SUBJECT, PR_BODY, etc)
 * - Not part of an outgoing message (PR_TRANSPORT_MESSAGE_HEADERS)
 */

// Since UNICODE is defined, the strings will be PT_UNICODE, as required by ECTNEF::AddProps()
static constexpr const SizedSPropTagArray(54, sptaExclude) = {
    54, 	{
        PR_BODY,
        PR_HTML,
        PR_RTF_COMPRESSED,
        PR_RTF_IN_SYNC,
        PR_ACCESS,
        PR_ACCESS_LEVEL,
        PR_CHANGE_KEY,
        PR_CLIENT_SUBMIT_TIME,
        PR_CREATION_TIME,
        PR_DELETE_AFTER_SUBMIT,
        PR_DISPLAY_BCC,
        PR_DISPLAY_CC,
        PR_DISPLAY_TO,
        PR_ENTRYID,
        PR_HASATTACH,
        PR_LAST_MODIFICATION_TIME,
        PR_MAPPING_SIGNATURE,
        PR_MDB_PROVIDER,
        PR_MESSAGE_DELIVERY_TIME,
        PR_MESSAGE_FLAGS,
        PR_MESSAGE_SIZE,
        PR_NORMALIZED_SUBJECT,
        PR_OBJECT_TYPE,
        PR_PARENT_ENTRYID,
        PR_PARENT_SOURCE_KEY,
        PR_PREDECESSOR_CHANGE_LIST,
        PR_RECORD_KEY,
        PR_RTF_SYNC_BODY_COUNT,
        PR_RTF_SYNC_BODY_CRC,
        PR_RTF_SYNC_BODY_TAG,
        PR_RTF_SYNC_PREFIX_COUNT,
        PR_RTF_SYNC_TRAILING_COUNT,
        PR_SEARCH_KEY,
        PR_SENDER_ADDRTYPE,
        PR_SENDER_EMAIL_ADDRESS,
        PR_SENDER_ENTRYID,
        PR_SENDER_NAME,
        PR_SENDER_SEARCH_KEY,
        PR_SENTMAIL_ENTRYID,
        PR_SENT_REPRESENTING_ADDRTYPE,
        PR_SENT_REPRESENTING_EMAIL_ADDRESS,
        PR_SENT_REPRESENTING_ENTRYID,
        PR_SENT_REPRESENTING_NAME,
        PR_SENT_REPRESENTING_SEARCH_KEY,
        PR_SOURCE_KEY,
        PR_STORE_ENTRYID,
        PR_STORE_RECORD_KEY,
        PR_STORE_SUPPORT_MASK,
        PR_SUBJECT,
        PR_SUBJECT_PREFIX,
        PR_SUBMIT_FLAGS,
        PR_TRANSPORT_MESSAGE_HEADERS,
        PR_LAST_MODIFIER_NAME, 		// IMPORTANT: exchange will drop the message if this is included
        PR_LAST_MODIFIER_ENTRYID,   // IMPORTANT: exchange will drop the message if this is included
    }
};

// These are named properties that are mapped to fixed values in Kopano, so
// we can use the ID values instead of using GetIDsFromNames every times
#define PR_EC_USE_TNEF		PROP_TAG(PT_BOOLEAN, 0x8222)
#define PR_EC_SEND_AS_ICAL 	PROP_TAG(PT_BOOLEAN, 0x8000)
#define PR_EC_OUTLOOK_VERSION PROP_TAG(PT_STRING8, 0x81F4)

/**
 * Inits the class with empty/default values.
 */
MAPIToVMIME::MAPIToVMIME() :
	m_parsectx(imopt_default_parsectx())
{
	rand_init();
	imopt_default_sending_options(&sopt);
}

/**
 * @param[in]	lpSession	current mapi session, used to open contact entryids
 * @param[in]	lpAddrBook	global addressbook
 * @param[in]	newlogger	logger object
 * @param[in]	sopt		struct with optional settings to change conversion
 */
MAPIToVMIME::MAPIToVMIME(IMAPISession *lpSession, IAddrBook *lpAddrBook,
    sending_options so) :
	m_parsectx(imopt_default_parsectx()), sopt(so), m_lpSession(lpSession)
{
	HRESULT ret;
	rand_init();
	if (lpSession != nullptr && lpAddrBook == nullptr)
		ret = lpSession->OpenAddressBook(0, nullptr, AB_NO_DIALOG, &~m_lpAdrBook);
	else
		ret = lpAddrBook->QueryInterface(IID_IAddrBook, &~m_lpAdrBook);
	if (ret != hrSuccess)
		/* no further action needed [cov-scan] */;
}

/**
 * Convert recipient table to vmime recipients.
 *
 * @param[in]	lpMessage	Message with recipients to convert
 * @param[in]	lpVMMessageBuilder messagebuilder to add recipients to
 * @param[in]	charset		Charset to use for fullname encoding of recipient
 * @return	Mapi error code
 */
HRESULT MAPIToVMIME::processRecipients(IMessage *lpMessage, vmime::messageBuilder *lpVMMessageBuilder)
{
	vmime::shared_ptr<vmime::address> vmMailbox;
	object_ptr<IMAPITable> lpRecipientTable;
	rowset_ptr pRows;
	bool fToFound = false, hasRecips = false;
	static constexpr const SizedSPropTagArray(7, sPropRecipColumns) =
		{7, {PR_ENTRYID, PR_EMAIL_ADDRESS_W, PR_DISPLAY_NAME_W,
		PR_RECIPIENT_TYPE, PR_SMTP_ADDRESS_W, PR_ADDRTYPE_W,
		PR_OBJECT_TYPE}};

	auto hr = lpMessage->GetRecipientTable(MAPI_UNICODE | MAPI_DEFERRED_ERRORS, &~lpRecipientTable);
	if (hr != hrSuccess)
		return kc_perror("Unable to open recipient table", hr);
	hr = lpRecipientTable->SetColumns(sPropRecipColumns, 0);
	if (hr != hrSuccess)
		return kc_perror("Unable to set columns on recipient table", hr);
	hr = HrQueryAllRows(lpRecipientTable, nullptr, nullptr, nullptr, 0, &~pRows);
	if (hr != hrSuccess)
		return kc_perror("Unable to read recipient table", hr);
	try {
		for (ULONG i = 0; i < pRows->cRows; ++i) {
			auto pPropRecipType = pRows[i].cfind(PR_RECIPIENT_TYPE);

			if(pPropRecipType == NULL) {
				// getMailBox properties
				auto pPropDispl = pRows[i].cfind(PR_DISPLAY_NAME_W);
				auto pPropAType = pRows[i].cfind(PR_ADDRTYPE_W);
				auto pPropEAddr = pRows[i].cfind(PR_EMAIL_ADDRESS_W);
				ec_log_err("No recipient type set for recipient. DisplayName: %ls, AddrType: %ls, Email: %ls",
					pPropDispl ? pPropDispl->Value.lpszW : L"(none)",
					pPropAType ? pPropAType->Value.lpszW : L"(none)",
					pPropEAddr ? pPropEAddr->Value.lpszW : L"(none)");
				continue;
			}

			hr = getMailBox(&pRows->aRow[i], vmMailbox);
			if (hr == MAPI_E_INVALID_PARAMETER)	// skip invalid addresses
				continue;
			if (hr != hrSuccess)
				return hr; // Logging done in getMailBox

			switch (pPropRecipType->Value.ul) {
			case MAPI_TO:
				lpVMMessageBuilder->getRecipients().appendAddress(vmMailbox);
				fToFound = true;
				hasRecips = true;
				break;
			case MAPI_CC:
				lpVMMessageBuilder->getCopyRecipients().appendAddress(vmMailbox);
				hasRecips = true;
				break;
			case MAPI_BCC:
				lpVMMessageBuilder->getBlindCopyRecipients().appendAddress(vmMailbox);
				hasRecips = true;
				break;
			case MAPI_P1:
				hasRecips = true;
				break;
			}
		}

		if (!fToFound) {
			if (!hasRecips && !sopt.no_recipients_workaround) {
				// spooler will exit here, gateway will continue with the workaround
				ec_log_err("No valid recipients found.");
				return MAPI_E_NOT_FOUND;
			}

			// No recipients were in the 'To' .. add 'undisclosed recipients'
			vmime::shared_ptr<vmime::mailboxGroup> undisclosed = vmime::make_shared<vmime::mailboxGroup>(vmime::text("undisclosed-recipients"));
			lpVMMessageBuilder->getRecipients().appendAddress(undisclosed);
		}
	} catch (const vmime::exception &e) {
		ec_log_err("VMIME exception: %s", e.what());
		return MAPI_E_CALL_FAILED;
	} catch (const std::exception &e) {
		ec_log_err("STD exception on recipients: %s", e.what());
		return MAPI_E_CALL_FAILED;
	}
	catch (...) {
		ec_log_err("Unknown generic exception occurred on recipients");
		return MAPI_E_CALL_FAILED;
	}
	return hrSuccess;
}

/**
 * Convert an attachment and attach to vmime messageBuilder.
 *
 * @param[in]	lpMessage	Message to open attachments on
 * @param[in]	lpRow		Current attachment to process, row from attachment table
 * @param[in]	charset		Charset to use for filename encoding of attachment
 * @param[in]	lpVMMessageBuilder messagebuilder to add attachment to
 * @return Mapi error code
 */
HRESULT MAPIToVMIME::handleSingleAttachment(IMessage* lpMessage, LPSRow lpRow, vmime::messageBuilder *lpVMMessageBuilder) {
	HRESULT			hr					= hrSuccess;
	object_ptr<IStream> lpStream;
	object_ptr<IAttach> lpAttach;
	memory_ptr<SPropValue> lpContentId, lpContentLocation, lpHidden;
	memory_ptr<SPropValue> lpFilename, lpAMClass, lpAMAttach, lpMIMETag;
	object_ptr<IMessage> lpAttachedMessage;
	vmime::shared_ptr<vmime::utility::inputStream> inputDataStream;
	vmime::shared_ptr<mapiAttachment> vmMapiAttach;
	std::string strContentId, strContentLocation, strBoundary;
	bool bHidden = false, bSendBinary = true;
	sending_options sopt_keep;
	const wchar_t *szFilename = NULL;  // just a reference, don't free
	vmime::mediaType vmMIMEType;

	auto pPropAttachNum = lpRow->cfind(PR_ATTACH_NUM);
	if (pPropAttachNum == NULL) {
		ec_log_err("Attachment in table not correct, no attachment number present.");
		return MAPI_E_NOT_FOUND;
	}

	unsigned int ulAttachmentNum = pPropAttachNum->Value.ul;
	// check PR_ATTACH_METHOD to determine Attachment or email
	unsigned int ulAttachmentMethod = ATTACH_BY_VALUE;
	auto pPropAttachType = lpRow->cfind(PR_ATTACH_METHOD);
	if (pPropAttachType == NULL)
		ec_log_warn("Attachment method not present for attachment %d, assuming default value", ulAttachmentNum);
	else
		ulAttachmentMethod = pPropAttachType->Value.ul;

	if (ulAttachmentMethod == ATTACH_EMBEDDED_MSG) {
		vmime::shared_ptr<vmime::message> vmNewMess;
		std::string strBuff;
		vmime::utility::outputStreamStringAdapter mout(strBuff);

		hr = lpMessage->OpenAttach(ulAttachmentNum, nullptr, MAPI_BEST_ACCESS, &~lpAttach);
		if (hr != hrSuccess) {
			ec_log_err("Could not open message attachment %d: %s (%x)",
				ulAttachmentNum, GetMAPIErrorMessage(hr), hr);
			return hr;
		}
		hr = lpAttach->OpenProperty(PR_ATTACH_DATA_OBJ, &IID_IMessage, 0, MAPI_DEFERRED_ERRORS, &~lpAttachedMessage);
		if (hr != hrSuccess) {
			ec_log_err("Could not open data of message attachment %d: %s (%x)",
				ulAttachmentNum, GetMAPIErrorMessage(hr), hr);
			return hr;
		}

		// Check whether we're sending a calendar object
		// if so, we do not need to create a message-in-message object, but just attach the ics file.
		hr = HrGetOneProp(lpAttachedMessage, PR_MESSAGE_CLASS_A, &~lpAMClass);
		if (hr == hrSuccess &&
			strcmp(lpAMClass->Value.lpszA, "IPM.OLE.CLASS.{00061055-0000-0000-C000-000000000046}") == 0)
				// This is an exception message. We might get here because kopano-ical is able to
				// SubmitMessage for Mac Ical meeting requests. The way Outlook does this, is
				// send a message for each exception itself. We just ignore this exception, since
				// it's already in the main ical data on the top level message.
			return hr;

		// sub objects do not necessarily need to have valid recipients, so disable the test
		sopt_keep = sopt;
		sopt.no_recipients_workaround = true;
		sopt.msg_in_msg = true;
		sopt.add_received_date = false;

		if(sopt.alternate_boundary) {
		    strBoundary = sopt.alternate_boundary;
		    strBoundary += "_sub_";
		    strBoundary += stringify(ulAttachmentNum);
		    sopt.alternate_boundary = (char *)strBoundary.c_str();
		}

		// recursive processing of embedded message as a new e-mail
		hr = convertMAPIToVMIME(lpAttachedMessage, &vmNewMess);
		if (hr != hrSuccess)
			// Logging has been done by convertMAPIToVMIME()
			return hr;
		sopt = sopt_keep;
		lpVMMessageBuilder->appendAttachment(vmime::make_shared<vmime::parsedMessageAttachment>(vmNewMess));
	} else if (ulAttachmentMethod == ATTACH_BY_VALUE) {
		hr = lpMessage->OpenAttach(ulAttachmentNum, nullptr, MAPI_BEST_ACCESS, &~lpAttach);
		if (hr != hrSuccess) {
			ec_log_err("Could not open attachment %d: %s (%x)",
				ulAttachmentNum, GetMAPIErrorMessage(hr), hr);
			return hr;
		}

		if (HrGetOneProp(lpAttach, PR_ATTACH_CONTENT_ID_A, &~lpContentId) == hrSuccess)
			strContentId = lpContentId->Value.lpszA;
		if (HrGetOneProp(lpAttach, PR_ATTACH_CONTENT_LOCATION_A, &~lpContentLocation) == hrSuccess)
			strContentLocation = lpContentLocation->Value.lpszA;
		if (HrGetOneProp(lpAttach, PR_ATTACHMENT_HIDDEN, &~lpHidden) == hrSuccess)
			bHidden = lpHidden->Value.b;

        // Optimize: if we're only outputting headers, we needn't bother with attachment data
		if (sopt.headers_only) {
			hr = CreateStreamOnHGlobal(nullptr, true, &~lpStream);
			if (hr != hrSuccess)
				return hr;
		} else {
            hr = lpAttach->OpenProperty(PR_ATTACH_DATA_BIN, &IID_IStream, 0, MAPI_DEFERRED_ERRORS, &~lpStream);
            if (hr != hrSuccess) {
				ec_log_err("Could not open data of attachment %d: %s (%x)",
					ulAttachmentNum, GetMAPIErrorMessage(hr), hr);
			return hr;
            }
        }

		try {
			// add ref to lpStream
			if (lpStream != nullptr)
				inputDataStream = vmime::make_shared<inputStreamMAPIAdapter>(lpStream);

			// Set filename
			szFilename = L"data.bin";
			if (HrGetOneProp(lpAttach, PR_ATTACH_LONG_FILENAME_W, &~lpFilename) == hrSuccess)
				szFilename = lpFilename->Value.lpszW;
			else if (HrGetOneProp(lpAttach, PR_ATTACH_FILENAME_W, &~lpFilename) == hrSuccess)
				szFilename = lpFilename->Value.lpszW;

            // Set MIME type
            parseMimeTypeFromFilename(szFilename, &vmMIMEType, &bSendBinary);
			if (HrGetOneProp(lpAttach, PR_ATTACH_MIME_TAG_A, &~lpMIMETag) == hrSuccess)
				vmMIMEType = lpMIMETag->Value.lpszA;

			static const char absent_note[] = "Attachment is missing.";
			vmime::mediaType note_type("text/plain");

			// inline attachments: Only make attachments inline if they are hidden and have a content-id or content-location.
			if ((!strContentId.empty() || !strContentLocation.empty()) && bHidden &&
				lpVMMessageBuilder->getTextPart()->getType() == vmime::mediaType(vmime::mediaTypes::TEXT, vmime::mediaTypes::TEXT_HTML))
			{
				// add inline object to html part
				auto &textPart = dynamic_cast<mapiTextPart &>(*lpVMMessageBuilder->getTextPart());
				// had szFilename .. but how, on inline?
				// @todo find out how Content-Disposition receives highchar filename... always UTF-8?
				if (inputDataStream != nullptr)
					textPart.addObject(vmime::make_shared<vmime::streamContentHandler>(inputDataStream, 0), vmime::encoding("base64"), vmMIMEType, strContentId, string(), strContentLocation);
				else
					textPart.addObject(vmime::make_shared<vmime::stringContentHandler>(absent_note), vmime::encoding("base64"), note_type, strContentId, std::string(), strContentLocation);
			} else if (inputDataStream != nullptr) {
				vmMapiAttach = vmime::make_shared<mapiAttachment>(vmime::make_shared<vmime::streamContentHandler>(inputDataStream, 0),
				               bSendBinary ? vmime::encoding("base64") : vmime::encoding("quoted-printable"),
				               vmMIMEType, strContentId,
				               vmime::word(m_converter.convert_to<string>(m_strCharset.c_str(), szFilename, rawsize(szFilename), CHARSET_WCHAR), m_vmCharset));

				// add to message (copies pointer, not data)
				lpVMMessageBuilder->appendAttachment(vmMapiAttach);
			} else {
				vmMapiAttach = vmime::make_shared<mapiAttachment>(vmime::make_shared<vmime::stringContentHandler>(absent_note),
				               bSendBinary ? vmime::encoding("base64") : vmime::encoding("quoted-printable"),
				               note_type, strContentId,
				               vmime::word(m_converter.convert_to<std::string>(m_strCharset.c_str(), szFilename, rawsize(szFilename), CHARSET_WCHAR), m_vmCharset));
				lpVMMessageBuilder->appendAttachment(vmMapiAttach);
			}
		} catch (const vmime::exception &e) {
			ec_log_err("VMIME exception: %s", e.what());
			return MAPI_E_CALL_FAILED;
		} catch (const std::exception &e) {
			ec_log_err("STD exception on attachment: %s", e.what());
			return MAPI_E_CALL_FAILED;
		}
		catch (...) {
			ec_log_err("Unknown generic exception occurred on attachment");
			return MAPI_E_CALL_FAILED;
		}
	} else if (ulAttachmentMethod == ATTACH_OLE) {
	    // Ignore ATTACH_OLE attachments, they are handled in handleTNEF()
	} else {
		ec_log_err("Attachment %d contains invalid method %d.", ulAttachmentNum, ulAttachmentMethod);
		hr = MAPI_E_INVALID_PARAMETER;
	}
	// ATTN: lpMapiAttach are linked in the VMMessageBuilder. The VMMessageBuilder will delete() it.
	return hr;
}

/**
 * Return a MIME type for the filename of an attachment.
 *
 * The MIME type is found using the extension. Also returns if the
 * attachment should be attached in text or binary mode. Currently
 * only edifact files (.edi) are forced as text attachment.
 *
 * @param[in]	strFilename	Widechar filename to find mimetype for
 * @param[out]	lpMT		mimetype in vmime class
 * @param[out]	lpbSendBinary	flag to specify if the attachment should be in binary or forced text format.
 * @return always hrSuccess
 *
 * @todo Use /etc/mime.types to find more mime types for extensions
 */
HRESULT MAPIToVMIME::parseMimeTypeFromFilename(std::wstring strFilename, vmime::mediaType *lpMT, bool *lpbSendBinary)
{
	// to lowercase
	transform(strFilename.begin(), strFilename.end(), strFilename.begin(), ::towlower);
	auto strExt = m_converter.convert_to<std::string>(m_strCharset.c_str(), strFilename, rawsize(strFilename), CHARSET_WCHAR);
	strExt.erase(0, strExt.find_last_of(".")+1);
	auto strMedType = ext_to_mime_type(strExt.c_str());
	*lpMT = vmime::mediaType(strMedType);
	*lpbSendBinary = strcmp(strMedType, "application/edifact") != 0;
	return hrSuccess;
}

/**
 * Loops through the attachment table and copies all attachments to vmime object
 *
 * @param[in]	lpMessage	Message to open attachments on
 * @param[in]	charset		Charset to use for filename encoding of attachment
 * @param[in]	lpVMMessageBuilder messagebuilder to add attachments to
 * @return Mapi error code
 */
HRESULT MAPIToVMIME::handleAttachments(IMessage* lpMessage, vmime::messageBuilder *lpVMMessageBuilder) {
	rowset_ptr pRows;
	object_ptr<IMAPITable> lpAttachmentTable;
	static constexpr const SizedSSortOrderSet(1, sosRTFSeq) =
		{1, 0, 0, {{PR_RENDERING_POSITION, TABLE_SORT_ASCEND}}};

	// get attachment table
	auto hr = lpMessage->GetAttachmentTable(0, &~lpAttachmentTable);
	if (hr != hrSuccess)
		return kc_perror("Unable to open attachment table", hr);
	hr = HrQueryAllRows(lpAttachmentTable, nullptr, nullptr, sosRTFSeq, 0, &~pRows);
	if (hr != hrSuccess)
		return kc_perror("Unable to fetch rows of attachment table", hr);

	for (ULONG i = 0; i < pRows->cRows; ++i) {
		// if one attachment fails, we're not sending what the user intended to send so abort. Logging was done in handleSingleAttachment()
		hr = handleSingleAttachment(lpMessage, &pRows->aRow[i], lpVMMessageBuilder);
		if (sopt.ignore_missing_attachments && hr == MAPI_E_NOT_FOUND)
			continue;
		if (hr != hrSuccess)
			return hr;
	}
	return hrSuccess;
}

/**
 * Force the boundary string to a predefined value.
 *
 * Used for gateway, because vmime will otherwise always use a newly
 * generated boundary string. This is not good for consistency in the
 * IMAP gateway. This is done recursively for all multipart bodies in
 * the e-mail.
 *
 * @param[in]	vmHeader	The header block to find multipart Content-Type header in, and modify.
 * @param[in]	vmBody		vmBody part of vmHeader. Used to recurse for more boundaries to change.
 * @param[in]	boundary	new boundary string to use.
 * @return Always hrSuccess
 */
HRESULT MAPIToVMIME::setBoundaries(vmime::shared_ptr<vmime::header> vmHeader,
    vmime::shared_ptr<vmime::body> vmBody, const std::string& boundary)
{
	if (!vmHeader->hasField(vmime::fields::CONTENT_TYPE))
		return hrSuccess;

	auto vmCTF = vmime::dynamicCast<vmime::contentTypeField>(vmHeader->findField(vmime::fields::CONTENT_TYPE));
	if (vmime::dynamicCast<vmime::mediaType>(vmCTF->getValue())->getType() != vmime::mediaTypes::MULTIPART)
		return hrSuccess;
	// This is a multipart, so set the boundary for this part
	vmCTF->setBoundary(boundary);
	// Set boundaries on children also
	for (size_t i = 0; i < vmBody->getPartCount(); ++i) {
		std::ostringstream os;
		vmime::shared_ptr<vmime::bodyPart> vmBodyPart = vmBody->getPartAt(i);
		os << boundary << "_" << i;
		setBoundaries(vmBodyPart->getHeader(), vmBodyPart->getBody(), os.str());
	}
	return hrSuccess;
}

/**
 * Build a normal vmime message from a MAPI lpMessage.
 *
 * @param[in]	lpMessage		MAPI message to convert
 * @param[in]	bSkipContent	set to true if only the headers of the e-mail are required to obtain
 * @param[in]	charset			Charset to convert message in, valid for headers and bodies.
 * @param[out]	lpvmMessage		vmime message version of lpMessage
 * @return Mapi error code
 */
HRESULT MAPIToVMIME::BuildNoteMessage(IMessage *lpMessage,
    vmime::shared_ptr<vmime::message> *lpvmMessage, unsigned int flags)
{
	memory_ptr<SPropValue> lpDeliveryDate, lpTransportHeaders, prop;
	vmime::messageBuilder   vmMessageBuilder;
	vmime::shared_ptr<vmime::message> vmMessage;

	// construct the message..
	try {
		// messageBuilder is body and simple headers only (to/cc/subject/...)
		auto hr = fillVMIMEMail(lpMessage, flags & MTV_SKIP_CONTENT, &vmMessageBuilder);
		if (hr != hrSuccess)
			return hr; // Logging has been done in fillVMIMEMail()

		vmMessage = vmMessageBuilder.construct();
		// message builder has set Date header to now(). this will be overwritten.
		auto vmHeader = vmMessage->getHeader();
		hr = handleExtraHeaders(lpMessage, vmHeader, flags);
		if (hr!= hrSuccess)
			return hr;

		// from/sender headers
		hr = handleSenderInfo(lpMessage, vmHeader);
		if (hr!= hrSuccess)
			return hr;

		// add reply to email, ignore errors
		hr = handleReplyTo(lpMessage, vmHeader);
		if (hr != hrSuccess) {
			kc_pwarn("Unable to set reply-to address", hr);
			hr = hrSuccess;
		}

		// Set consistent boundary (optional)
		if (sopt.alternate_boundary != nullptr)
			setBoundaries(vmMessage->getHeader(), vmMessage->getBody(), sopt.alternate_boundary);

		// If we're sending a msg-in-msg, use the original date of that message
		if (sopt.msg_in_msg && HrGetOneProp(lpMessage, PR_MESSAGE_DELIVERY_TIME, &~lpDeliveryDate) == hrSuccess)
			vmHeader->Date()->setValue(FiletimeTovmimeDatetime(lpDeliveryDate->Value.ft));
		else if (HrGetOneProp(lpMessage, PR_LAST_MODIFICATION_TIME, &~prop) == hrSuccess)
			vmHeader->Date()->setValue(FiletimeTovmimeDatetime(prop->Value.ft));

		// Regenerate some headers if available (basically a copy of the headers in
		// PR_TRANSPORT_MESSAGE_HEADERS)
		// currently includes: Received*, Return-Path, List* and Precedence.
		// New e-mails should not have this property.
		if (HrGetFullProp(lpMessage, PR_TRANSPORT_MESSAGE_HEADERS_A, &~lpTransportHeaders) == hrSuccess &&
		    lpTransportHeaders != nullptr) {
			try {
				int j=0;
				vmime::header headers;
				std::string strHeaders = lpTransportHeaders->Value.lpszA;
				strHeaders += "\r\n\r\n";
				headers.parse(strHeaders);

				for (size_t i = 0; i < headers.getFieldCount(); ++i) {
					vmime::shared_ptr<vmime::headerField> vmField = headers.getFieldAt(i);
					std::string name = vmField->getName();

					// Received checks start of string to accept Received-SPF
					if (strncasecmp(name.c_str(), vmime::fields::RECEIVED, strlen(vmime::fields::RECEIVED)) == 0 ||
					    strcasecmp(name.c_str(), vmime::fields::RETURN_PATH) == 0)
						// Insert in same order at start of headers
						vmHeader->insertFieldBefore(j++, vmField);
					else if (strncasecmp(name.c_str(), "list-", strlen("list-")) == 0 ||
					    strcasecmp(name.c_str(), "precedence") == 0)
						// Just append at the end of this list, order is not important
						vmHeader->appendField(vmime::dynamicCast<vmime::headerField>(vmField->clone()));
				}
			} catch (const vmime::exception &e) {
				ec_log_warn("VMIME exception adding extra headers: %s", e.what());
			}
			catch (...) {
				// If we can't parse, just ignore
			}
		}

		// POP3 wants the delivery date as received header to correctly show in outlook
		if (sopt.add_received_date && lpDeliveryDate) {
			auto hff = vmime::headerFieldFactory::getInstance();
			vmime::shared_ptr<vmime::headerField> rf = hff->create(vmime::fields::RECEIVED);
			vmime::dynamicCast<vmime::relay>(rf->getValue())->setDate(FiletimeTovmimeDatetime(lpDeliveryDate->Value.ft));
			// set received header at the start
			vmHeader->insertFieldBefore(0, rf);
		}

		// no hr checking
		handleXHeaders(lpMessage, vmHeader, flags);
	} catch (const vmime::exception &e) {
		ec_log_err("VMIME exception: %s", e.what());
		return MAPI_E_CALL_FAILED; // set real error
	} catch (const std::exception &e) {
		ec_log_err("STD exception on note message: %s", e.what());
		return MAPI_E_CALL_FAILED; // set real error
	}
	catch (...) {
		ec_log_err("Unknown generic exception on note message");
		return MAPI_E_CALL_FAILED;
	}

	*lpvmMessage = std::move(vmMessage);
	return hrSuccess;
}

/**
 * Build an MDN vmime message from a MAPI lpMessage.
 *
 * MDN (Mail Disposition Notification) is a read receipt message,
 * which notifies a sender that the e-mail was read.
 *
 * @param[in]	lpMessage		MAPI message to convert
 * @param[in]	charset			Charset to convert message in, valid for headers and bodies.
 * @param[out]	lpvmMessage		vmime message version of lpMessage
 * @return Mapi error code
 */
HRESULT MAPIToVMIME::BuildMDNMessage(IMessage *lpMessage,
    vmime::shared_ptr<vmime::message> *lpvmMessage)
{
	HRESULT				hr = hrSuccess;
	vmime::shared_ptr<vmime::message> vmMessage;
	object_ptr<IStream> lpBodyStream;
	memory_ptr<SPropValue> lpiNetMsgId, lpMsgClass, lpSubject;
	object_ptr<IMAPITable> lpRecipientTable;
	vmime::mailbox		expeditor; // From
	string strMDNText, reportingUA, strActionMode;
	vmime::disposition	dispo;
	std::vector<string>	reportingUAProducts; //empty
	vmime::shared_ptr<vmime::address> vmRecipientbox;
	std::wstring		strOut;

	// sender information
	std::wstring strEmailAdd, strName, strType;
	std::wstring strRepEmailAdd, strRepName, strRepType;

	if (lpMessage == nullptr || m_lpAdrBook == nullptr ||
	    lpvmMessage == nullptr)
		return MAPI_E_INVALID_OBJECT;

	try {
		rowset_ptr pRows;
		auto vmMsgOriginal = vmime::make_shared<vmime::message>();

		// Create original vmime message
		if (HrGetOneProp(lpMessage, PR_INTERNET_MESSAGE_ID_A, &~lpiNetMsgId) == hrSuccess) {
			vmMsgOriginal->getHeader()->OriginalMessageId()->setValue(lpiNetMsgId->Value.lpszA);
			vmMsgOriginal->getHeader()->MessageId()->setValue(lpiNetMsgId->Value.lpszA);
		}

		// Create Recipient
		hr = lpMessage->GetRecipientTable(MAPI_DEFERRED_ERRORS, &~lpRecipientTable);
		if (hr != hrSuccess)
			return kc_perror("Unable to open MDN recipient table", hr);
		hr = HrQueryAllRows(lpRecipientTable, nullptr, nullptr, nullptr, 0, &~pRows);
		if (hr != hrSuccess)
			return kc_perror("Unable to read MDN recipient table", hr);
		if (pRows->cRows == 0) {
			if (!sopt.no_recipients_workaround) {
				ec_log_err("No MDN recipient found");
				return MAPI_E_NOT_FOUND;
			}
			// no recipient, but need to continue ... is this correct??
			vmRecipientbox = vmime::make_shared<vmime::mailbox>(string("undisclosed-recipients"));
		} else {
			hr = getMailBox(&pRows->aRow[0], vmRecipientbox);
			if (hr != hrSuccess)
				return hr; // Logging done in getMailBox
		}

		// if vmRecipientbox is a vmime::mailboxGroup the dynamicCast to vmime::mailbox failed,
		// so never send a MDN to a group.
		if (vmRecipientbox->isGroup()) {
			ec_log_err("Not possible to send a MDN to a group");
			return MAPI_E_CORRUPT_DATA;
		}

		vmime::mdn::sendableMDNInfos mdnInfos(vmMsgOriginal, *vmime::dynamicCast<vmime::mailbox>(vmRecipientbox).get());

		//FIXME: Get the ActionMode and sending mode from the property 0x0081001E.
		//		And the type in property 0x0080001E.

		// Vmime is broken, The RFC 3798 says: "The action type can be 'manual-action' or 'automatic-action'"
		// but VMime can set only 'manual' or 'automatic' so should be add the string '-action'
		strActionMode = vmime::dispositionActionModes::MANUAL;
		strActionMode+= "-action";
		dispo.setActionMode(strActionMode);
		dispo.setSendingMode(vmime::dispositionSendingModes::SENT_MANUALLY);

		if (HrGetOneProp(lpMessage, PR_MESSAGE_CLASS_A, &~lpMsgClass) != hrSuccess) {
			ec_log_err("MDN message has no class.");
			return MAPI_E_CORRUPT_DATA;
		}

		if(strcasecmp(lpMsgClass->Value.lpszA, "REPORT.IPM.Note.IPNNRN") == 0)
			dispo.setType(vmime::dispositionTypes::DELETED);
		else // if(strcasecmp(lpMsgClass->Value.lpszA, "REPORT.IPM.Note.IPNRN") == 0)
			dispo.setType(vmime::dispositionTypes::DISPLAYED);

		strMDNText.clear();// Default Empty body
		hr = lpMessage->OpenProperty(PR_BODY_W, &IID_IStream, 0, 0, &~lpBodyStream);
		if (hr == hrSuccess) {
			std::wstring strBuffer;
			hr = Util::HrStreamToString(lpBodyStream, strBuffer);
			if (hr != hrSuccess)
				return kc_perror("Unable to read MDN message body", hr);
			strMDNText = m_converter.convert_to<string>(m_strCharset.c_str(), strBuffer, rawsize(strBuffer), CHARSET_WCHAR);
		}

		// Store owner, actual sender
		hr = HrGetAddress(m_lpAdrBook, lpMessage, PR_SENDER_ENTRYID, PR_SENDER_NAME_W, PR_SENDER_ADDRTYPE_W, PR_SENDER_EMAIL_ADDRESS_W, strName, strType, strEmailAdd);
		if (hr != hrSuccess)
			return kc_perror("Unable to get MDN sender information", hr);
		// Ignore errors here and let strRep* untouched
		HrGetAddress(m_lpAdrBook, lpMessage, PR_SENT_REPRESENTING_ENTRYID, PR_SENT_REPRESENTING_NAME_W, PR_SENT_REPRESENTING_ADDRTYPE_W, PR_SENT_REPRESENTING_EMAIL_ADDRESS_W, strRepName, strRepType, strRepEmailAdd);

		expeditor.setEmail(m_converter.convert_to<string>(strEmailAdd));
		if(!strName.empty())
			expeditor.setName(getVmimeTextFromWide(strName));
		else
			expeditor.setName(getVmimeTextFromWide(strEmailAdd));

		//Create MDN message, does vmime convert again with charset, or was this wrong before?
		vmMessage = vmime::mdn::MDNHelper::buildMDN(mdnInfos, strMDNText, m_vmCharset, expeditor, dispo, reportingUA, reportingUAProducts);

		// rewrite subject
		if (HrGetFullProp(lpMessage, PR_SUBJECT_W, &~lpSubject) == hrSuccess) {
			removeEnters(lpSubject->Value.lpszW);
			strOut = lpSubject->Value.lpszW;
			vmMessage->getHeader()->Subject()->setValue(getVmimeTextFromWide(strOut));
		}

		if (!strRepEmailAdd.empty()) {
			vmMessage->getHeader()->Sender()->setValue(expeditor);
			if (strRepName.empty() || strRepName == strRepEmailAdd)
				vmMessage->getHeader()->From()->setValue(vmime::mailbox(m_converter.convert_to<string>(strRepEmailAdd)));
			else
				vmMessage->getHeader()->From()->setValue(vmime::mailbox(getVmimeTextFromWide(strRepName), m_converter.convert_to<string>(strRepEmailAdd)));
		}
	} catch (const vmime::exception &e) {
		ec_log_err("VMIME exception: %s", e.what());
		return MAPI_E_CALL_FAILED; // set real error
	} catch (const std::exception &e) {
		ec_log_err("STD exception on MDN message: %s", e.what());
		return MAPI_E_CALL_FAILED; // set real error
	}
	catch (...) {
		ec_log_err("Unknown generic exception on MDN message");
		return MAPI_E_CALL_FAILED;
	}

	*lpvmMessage = std::move(vmMessage);
	return hrSuccess;
}

/**
 * Returns a description of the conversion error that occurred.
 *
 * @return Description of the error if convertMAPIToVMIME returned an error.
 */
std::wstring MAPIToVMIME::getConversionError(void) const
{
	return m_strError;
}

/**
 * Entry point to start the conversion from lpMessage to message.
 *
 * @param[in]	lpMessage		MAPI message to convert
 * @param[out]	lpvmMessage		message to send to SMTP or Gateway client
 * @return Mapi error code
 */
HRESULT MAPIToVMIME::convertMAPIToVMIME(IMessage *lpMessage,
    vmime::shared_ptr<vmime::message> *lpvmMessage, unsigned int flags)
{
	memory_ptr<SPropValue> lpInternetCPID, lpMsgClass;
	vmime::shared_ptr<vmime::message> vmMessage;
	const char *lpszCharset = NULL;
	std::unique_ptr<char[]> lpszRawSMTP;
	object_ptr<IMAPITable> lpAttachmentTable;
	const SPropValue *lpPropAttach = nullptr;
	object_ptr<IAttach> lpAttach;
	object_ptr<IStream> lpStream;
	STATSTG					sStreamStat;
	static constexpr const SizedSPropTagArray(2, sPropAttachColumns) =
		{2, { PR_ATTACH_NUM, PR_ATTACH_MIME_TAG}};

	if (HrGetOneProp(lpMessage, PR_MESSAGE_CLASS_A, &~lpMsgClass) != hrSuccess) {
		auto hr = MAPIAllocateBuffer(sizeof(SPropValue), &~lpMsgClass);
		if (hr != hrSuccess)
			return hr;
		lpMsgClass->ulPropTag = PR_MESSAGE_CLASS_A;
		lpMsgClass->Value.lpszA = const_cast<char *>("IPM.Note");
	}

	// Get the outgoing charset we want to be using
	if (HrGetOneProp(lpMessage, PR_INTERNET_CPID, &~lpInternetCPID) == hrSuccess &&
		HrGetCharsetByCP(lpInternetCPID->Value.ul, &lpszCharset) == hrSuccess)
	{
		m_strHTMLCharset = lpszCharset;
		m_vmCharset = m_strHTMLCharset;
	} else {
		// default to UTF-8 if not set
		m_vmCharset = MAPI_CHARSET_STRING;
	}

	if (strncasecmp(lpMsgClass->Value.lpszA, "IPM.Note", 8) && strncasecmp(lpMsgClass->Value.lpszA, "REPORT.IPM.Note", 15)) {
		// Outlook sets some other incorrect charset for meeting requests and such,
		// so for non-email we upgrade this to UTF-8
		m_vmCharset = MAPI_CHARSET_STRING;
	} else if (m_vmCharset == "us-ascii") {
		// silently upgrade, since recipients and attachment filenames may contain high-chars, while the body does not.
		if (sopt.charset_upgrade && strlen(sopt.charset_upgrade))
			m_vmCharset = sopt.charset_upgrade;
		else
			m_vmCharset = "windows-1252";
	}

	// Add iconv tag to convert non-exising chars without a fuss
	m_strCharset = m_vmCharset.getName() + "//TRANSLIT";
	if ((strcasecmp(lpMsgClass->Value.lpszA, "REPORT.IPM.Note.IPNNRN") == 0 ||
		strcasecmp(lpMsgClass->Value.lpszA, "REPORT.IPM.Note.IPNRN") == 0)
		)
	{
		// Create a read receipt message
		auto hr = BuildMDNMessage(lpMessage, &vmMessage);
		if(hr != hrSuccess)
			return hr;
	} else if ((strcasecmp(lpMsgClass->Value.lpszA, "IPM.Note.SMIME.MultiPartSigned") == 0) ||
			   (strcasecmp(lpMsgClass->Value.lpszA, "IPM.Note.SMIME") == 0))
	{
		rowset_ptr lpRows;
		// - find attachment, and convert to char, and place in lpszRawSMTP
		// - normal convert the message, but only from/to headers and such .. nothing else
		auto hr = lpMessage->GetAttachmentTable(0, &~lpAttachmentTable);
		if (hr != hrSuccess)
			return kc_perror("Could not get attachment table of signed attachment", hr);
		// set columns to get pr attach mime tag and pr attach num only.
		hr = lpAttachmentTable->SetColumns(sPropAttachColumns, 0);
		if (hr != hrSuccess)
			return kc_perror("Could set table contents of attachment table of signed attachment", hr);
		hr = HrQueryAllRows(lpAttachmentTable, nullptr, nullptr, nullptr, 0, &~lpRows);
		if (hr != hrSuccess)
			return kc_perror("Could not get table contents of attachment table of signed attachment", hr);
		if (lpRows->cRows != 1)
			goto normal;
		lpPropAttach = lpRows[0].cfind(PR_ATTACH_MIME_TAG);
		if (!lpPropAttach)
			goto normal;
		lpPropAttach = lpRows[0].cfind(PR_ATTACH_NUM);
		if (!lpPropAttach)
			goto normal;
		hr = lpMessage->OpenAttach(lpPropAttach->Value.ul, nullptr, MAPI_BEST_ACCESS, &~lpAttach);
		if (hr != hrSuccess)
			return kc_perror("Could not open signed attachment", hr);
		hr = lpAttach->OpenProperty(PR_ATTACH_DATA_BIN, &IID_IStream, 0, MAPI_DEFERRED_ERRORS, &~lpStream);
		if (hr != hrSuccess)
			return kc_perror("Could not open data of signed attachment", hr);
		hr = lpStream->Stat(&sStreamStat, 0);
		if (hr != hrSuccess)
			return kc_perror("Could not find size of signed attachment", hr);
		lpszRawSMTP = make_unique_nt<char[]>(static_cast<ULONG>(sStreamStat.cbSize.QuadPart) + 1);
		if (lpszRawSMTP == nullptr)
			return MAPI_E_NOT_ENOUGH_MEMORY;
		hr = lpStream->Read(lpszRawSMTP.get(), (ULONG)sStreamStat.cbSize.QuadPart, NULL);
		if (hr != hrSuccess)
			return kc_perror("Could not read data of signed attachment", hr);
		lpszRawSMTP[(ULONG)sStreamStat.cbSize.QuadPart] = '\0';

		// build the message, but without the bodies and attachments
		hr = BuildNoteMessage(lpMessage, &vmMessage, flags | MTV_SKIP_CONTENT);
		if (hr != hrSuccess)
			return hr;

		// remove excess headers
		auto field = vmMessage->getHeader()->findField(vmime::fields::CONTENT_TYPE);
		if (field != nullptr)
			vmMessage->getHeader()->removeField(field);
		field = vmMessage->getHeader()->findField(vmime::fields::CONTENT_TRANSFER_ENCODING);
		if (field != nullptr)
			vmMessage->getHeader()->removeField(field);

		if (strcasecmp(lpMsgClass->Value.lpszA, "IPM.Note.SMIME") != 0) {
			auto vmSMIMEMessage = vmime::make_shared<SMIMEMessage>();

			// not sure why this was needed, and causes problems, eg ZCP-12994.
			//vmMessage->getHeader()->removeField(vmMessage->getHeader()->findField(vmime::fields::MIME_VERSION));

			*vmSMIMEMessage->getHeader() = *vmMessage->getHeader();
			vmSMIMEMessage->setSMIMEBody(lpszRawSMTP.get());
			vmMessage = vmSMIMEMessage;
		} else {
			// encoded mail, set data as only mail body
			memory_ptr<MAPINAMEID> lpNameID;
			memory_ptr<SPropTagArray> lpPropTags;
			memory_ptr<SPropValue> lpPropContentType;
			const char *lpszContentType = NULL;

			hr = MAPIAllocateBuffer(sizeof(MAPINAMEID), &~lpNameID);
			if (hr != hrSuccess)
				return kc_perror("Not enough memory", hr);
			lpNameID->lpguid = const_cast<GUID *>(&PS_INTERNET_HEADERS);
			lpNameID->ulKind = MNID_STRING;
			lpNameID->Kind.lpwstrName = const_cast<wchar_t *>(L"Content-Type");

			hr = lpMessage->GetIDsFromNames(1, &+lpNameID, MAPI_CREATE, &~lpPropTags);
			if (hr != hrSuccess)
				return kc_perror("Unable to read encrypted mail properties", hr);
			if (HrGetOneProp(lpMessage, CHANGE_PROP_TYPE(lpPropTags->aulPropTag[0], PT_STRING8), &~lpPropContentType) == hrSuccess)
				lpszContentType = lpPropContentType->Value.lpszA;
			else
				// default, or exit?
				lpszContentType = "application/x-pkcs7-mime;smime-type=enveloped-data;name=smime.p7m";

			vmMessage->getHeader()->ContentType()->parse(m_parsectx, lpszContentType);
			// copy via string so we can set the size of the string since it's binary
			vmime::string inString(lpszRawSMTP.get(), static_cast<size_t>(sStreamStat.cbSize.QuadPart));
			vmMessage->getBody()->setContents(vmime::make_shared<vmime::stringContentHandler>(inString));

			// vmime now encodes the body too, so I don't have to
			vmMessage->getHeader()->appendField(vmime::headerFieldFactory::getInstance()->create(vmime::fields::CONTENT_TRANSFER_ENCODING, "base64"));
		}
	} else {
normal:
		// Create default
		auto hr = BuildNoteMessage(lpMessage, &vmMessage, flags);
		if (hr != hrSuccess)
			return hr;
	}

	*lpvmMessage = std::move(vmMessage);
	return hrSuccess;
}

/**
 * Basic conversion of mapi message to messageBuilder.
 *
 * @param[in]	lpMessage		MAPI message to convert
 * @param[in]	bSkipContent	set to true if only the headers of the e-mail are required to obtain
 * @param[out]	lpVMMessageBuilder vmime messagebuilder, used to construct the mail later.
 * @param[in]	charset			Charset to convert message in, valid for headers and bodies.
 * @return Mapi error code
 */
HRESULT MAPIToVMIME::fillVMIMEMail(IMessage *lpMessage, bool bSkipContent, vmime::messageBuilder *lpVMMessageBuilder) {
	std::wstring	strOut;
	memory_ptr<SPropValue> lpSubject;
	eBestBody bestBody = plaintext;

	try {
		if (HrGetFullProp(lpMessage, PR_SUBJECT_W, &~lpSubject) == hrSuccess) {
			removeEnters(lpSubject->Value.lpszW);
			strOut = lpSubject->Value.lpszW;
		}
		else
			strOut.clear();

		// we can't ignore any errors.. the sender should know if an email is not sent correctly
		lpVMMessageBuilder->setSubject(getVmimeTextFromWide(strOut));

		// handle recipients
		auto hr = processRecipients(lpMessage, lpVMMessageBuilder);
		if (hr != hrSuccess)
			// Logging has been done in processRecipients()
			return hr;

		if (!bSkipContent) {
			// handle text
			hr = handleTextparts(lpMessage, lpVMMessageBuilder, &bestBody);
			if (hr != hrSuccess)
				return hr;

			// handle attachments
			hr = handleAttachments(lpMessage, lpVMMessageBuilder);
			if (hr != hrSuccess)
				return hr;

			// check for TNEF information, and add winmail.dat if needed
			hr = handleTNEF(lpMessage, lpVMMessageBuilder, bestBody);
			if (hr != hrSuccess)
				return hr;
		}

		/*
		  To convert a VMMessageBuilder to a VMMessage object, an 'expeditor' needs to be set in vmime
		  later on, this from will be overwritten .. so maybe replace this with a dummy value?
		 */
		std::wstring strName, strType, strEmAdd;
		hr = HrGetAddress(m_lpAdrBook, lpMessage, PR_SENDER_ENTRYID, PR_SENDER_NAME_W, PR_SENDER_ADDRTYPE_W, PR_SENDER_EMAIL_ADDRESS_W, strName, strType, strEmAdd);
		if (hr != hrSuccess)
			return kc_perror("Unable to get sender information", hr);
		if (!strName.empty())
			lpVMMessageBuilder->setExpeditor(vmime::mailbox(getVmimeTextFromWide(strName), m_converter.convert_to<string>(strEmAdd)));
		else
			lpVMMessageBuilder->setExpeditor(vmime::mailbox(m_converter.convert_to<string>(strEmAdd)));
		// sender and reply-to is set elsewhere because it can only be done on a message object...
	} catch (const vmime::exception &e) {
		ec_log_err("VMIME exception: %s", e.what());
		return MAPI_E_CALL_FAILED; // set real error
	} catch (const std::exception &e) {
		ec_log_err("STD exception on fill message: %s", e.what());
		return MAPI_E_CALL_FAILED; // set real error
	}
	catch (...) {
		ec_log_err("Unknown generic exception  on fill message");
		return MAPI_E_CALL_FAILED;
	}
	return hrSuccess;
}

/**
 * Make a vmime::mailbox from a recipient table row. If this function
 * fails in the gateway, thunderbird will stop parsing the whole
 * folder, and not just the single message.
 *
 * @param[in]	lpRow	One row from the recipient table.
 * @param[out]	lpvmMailbox	vmime::mailbox object containing the recipient.
 *
 * @return MAPI error code
 * @retval MAPI_E_INVALID_PARAMTER email address in row is not usable for the SMTP protocol
 */
HRESULT MAPIToVMIME::getMailBox(LPSRow lpRow,
    vmime::shared_ptr<vmime::address> &vmMailboxNew)
{
	std::wstring strName, strEmail, strType;

	auto hr = HrGetAddress(m_lpAdrBook, lpRow->lpProps, lpRow->cValues, PR_ENTRYID, PR_DISPLAY_NAME_W, PR_ADDRTYPE_W, PR_EMAIL_ADDRESS_W, strName, strType, strEmail);
	if (hr != hrSuccess)
		return kc_perror("Unable to create mailbox", hr);
	auto pPropObjectType = lpRow->cfind(PR_OBJECT_TYPE);
	if (strName.empty() && !strEmail.empty()) {
		// email address only
		vmMailboxNew = vmime::make_shared<vmime::mailbox>(m_converter.convert_to<string>(strEmail));
		return hrSuccess;
	} else if (strEmail.find('@') != string::npos) {
		// email with fullname
		vmMailboxNew = vmime::make_shared<vmime::mailbox>(getVmimeTextFromWide(strName), m_converter.convert_to<string>(strEmail));
		return hrSuccess;
	} else if (pPropObjectType && pPropObjectType->Value.ul == MAPI_DISTLIST) {
		// if mailing to a group without email address
		vmMailboxNew = vmime::make_shared<vmime::mailboxGroup>(getVmimeTextFromWide(strName));
		return hrSuccess;
	} else if (sopt.no_recipients_workaround) {
		// gateway must always return a mailbox object
		vmMailboxNew = vmime::make_shared<vmime::mailbox>(getVmimeTextFromWide(strName), m_converter.convert_to<string>(strEmail));
		return hrSuccess;
	}
	if (strEmail.empty()) {
		// not an email address and not a group: invalid
		m_strError = L"Invalid email address in recipient list found: \"" + strName + L"\". Email Address is empty.";
		ec_log_err("%ls", m_strError.c_str());
		return MAPI_E_INVALID_PARAMETER;
	}

	// we only want to have this recipient fail, and not the whole message, if the user has a username
	m_strError = L"Invalid email address in recipient list found: \"" + strName + L"\" <" + strEmail + L">.";
	ec_log_err("%ls", m_strError.c_str());
	return MAPI_E_INVALID_PARAMETER;
}

/**
 * Converts RTF (using TNEF) or HTML with plain to body parts.
 *
 * @param[in]	lpMessage	Message to convert body parts from
 * @param[in]	lpVMMessageBuilder	messageBuilder object place bodyparts in
 * @param[in]	charset		Use this charset for the HTML and plain text bodies.
 * @param[out]	lpbRealRTF	true if real rtf should be used, which is attached later, since it can't be a body.
 */
HRESULT MAPIToVMIME::handleTextparts(IMessage* lpMessage, vmime::messageBuilder *lpVMMessageBuilder, eBestBody *bestBody) {
	std::string strHTMLOut, strRtf, strBodyConverted;
	std::wstring strBody;
	object_ptr<IStream> lpCompressedRTFStream, lpUncompressedRTFStream;

	// set the encoder of plaintext body part
	vmime::encoding bodyEncoding("quoted-printable");
	// will skip enters in q-p encoding, "fixes" plaintext mails to be more plain text
	vmime::shared_ptr<vmime::utility::encoder::encoder> vmBodyEncoder = bodyEncoding.getEncoder();
	vmBodyEncoder->getProperties().setProperty("text", true);
	*bestBody = plaintext;

	// grabbing rtf
	HRESULT hr = lpMessage->OpenProperty(PR_RTF_COMPRESSED, &IID_IStream,
	             0, 0, &~lpCompressedRTFStream);
	if(hr == hrSuccess) {
		hr = WrapCompressedRTFStream(lpCompressedRTFStream, 0, &~lpUncompressedRTFStream);
		if (hr != hrSuccess) {
			kc_perror("Unable to create RTF text stream", hr);
			goto exit;
		}
		hr = Util::HrStreamToString(lpUncompressedRTFStream, strRtf);
		if (hr != hrSuccess) {
			kc_perror("Unable to read RTF text stream", hr);
			goto exit;
		}

		if (isrtfhtml(strRtf.c_str(), strRtf.size()) ||
			(sopt.use_tnef == -1 && !isrtftext(strRtf.c_str(), strRtf.size())))
		{
			// Open html
			object_ptr<IStream> lpHTMLStream;

			hr = lpMessage->OpenProperty(PR_HTML, &IID_IStream, 0, 0, &~lpHTMLStream);
			if (hr == hrSuccess) {
				hr = Util::HrStreamToString(lpHTMLStream, strHTMLOut);
				if (hr != hrSuccess) {
					kc_perror("Unable to read HTML text stream", hr);
					goto exit;
				}
				// strHTMLout is now escaped us-ascii HTML, this is what we will be sending
				// Or, if something failed, the HTML is now empty
				*bestBody = html;
			} else {
				kc_perror("Unable to open HTML text stream", hr);
				// continue with plaintext
			}
		} else if (isrtftext(strRtf.c_str(), strRtf.size())) {
			//Do nothing, only plain/text
		} else {
			// Real rtf
			*bestBody = realRTF;
		}
	} else {
		if (hr != MAPI_E_NOT_FOUND)
			kc_perror("Unable to open RTF text stream", hr);
		hr = hrSuccess;
	}

	try {
		object_ptr<IStream> lpBody;

		hr = lpMessage->OpenProperty(PR_BODY_W, &IID_IStream, 0, 0, &~lpBody);
		if (hr == hrSuccess) {
			hr = Util::HrStreamToString(lpBody, strBody);
		} else {
			if (hr != MAPI_E_NOT_FOUND)
				kc_perror("Unable to open plain text stream", hr);
			hr = hrSuccess;
		}

		// Convert body to correct charset
		strBodyConverted = m_converter.convert_to<string>(m_strCharset.c_str(), strBody, rawsize(strBody), CHARSET_WCHAR);

		// always use our textpart class
		lpVMMessageBuilder->constructTextPart(vmime::mediaType(vmime::mediaTypes::TEXT, "mapi"));

		// If HTML, create HTML and plaintext parts
		if (!strHTMLOut.empty()) {
			if (m_vmCharset.getName() != m_strHTMLCharset)
				// convert from HTML charset to vmime output charset
				strHTMLOut = m_converter.convert_to<string>(m_vmCharset.getName().c_str(), strHTMLOut, rawsize(strHTMLOut), m_strHTMLCharset.c_str());
			auto textPart = vmime::dynamicCast<mapiTextPart>(lpVMMessageBuilder->getTextPart());
			textPart->setText(vmime::make_shared<vmime::stringContentHandler>(strHTMLOut));
			textPart->setCharset(m_vmCharset);
			if (!strBodyConverted.empty())
				textPart->setPlainText(vmime::make_shared<vmime::stringContentHandler>(strBodyConverted));
		}
		// else just plaintext
		else if (!strBodyConverted.empty()) {
			// make sure we give vmime CRLF data, so SMTP servers (qmail) won't complain on the forced plaintext
			auto crlfconv = make_unique_nt<char[]>(strBodyConverted.length() * 2 + 1);
			if (crlfconv == nullptr)
				return MAPI_E_NOT_ENOUGH_MEMORY;
			size_t outsize = 0;
			BufferLFtoCRLF(strBodyConverted.length(), strBodyConverted.c_str(), crlfconv.get(), &outsize);
			strBodyConverted.assign(crlfconv.get(), outsize);

			// encode to q-p ourselves
			vmime::utility::inputStreamStringAdapter in(strBodyConverted);
			vmime::string outString;
			vmime::utility::outputStreamStringAdapter out(outString);
			vmBodyEncoder->encode(in, out);
			lpVMMessageBuilder->getTextPart()->setCharset(m_vmCharset);
			vmime::dynamicCast<mapiTextPart>(lpVMMessageBuilder->getTextPart())->setPlainText(vmime::make_shared<vmime::stringContentHandler>(outString, bodyEncoding));
		}
	} catch (const vmime::exception &e) {
		ec_log_err("VMIME exception: %s", e.what());
		hr = MAPI_E_CALL_FAILED;
		goto exit;
	} catch (const std::exception &e) {
		ec_log_err("STD exception on text part: %s", e.what());
		hr = MAPI_E_CALL_FAILED;
		goto exit;
	}
	catch (...) {
		ec_log_err("Unknown generic exception on text part");
		hr = MAPI_E_CALL_FAILED;
		goto exit;
	}

exit:
	if (hr != hrSuccess)
		ec_log_warn("Could not parse mail body");
	return hr;
}

/**
 * Add X-Headers to message from named properties.
 * Contents of X-Headers can only be US-Ascii.
 *
 * @param[in]	lpMessage	MAPI Message to get X headers from
 * @param[in]	vmHeader	vmime header object to add X headers to
 * @return Mapi error code
 */
HRESULT MAPIToVMIME::handleXHeaders(IMessage *lpMessage,
    vmime::shared_ptr<vmime::header> vmHeader, unsigned int flags)
{
	ULONG cValues;
	memory_ptr<SPropTagArray> lpsNamedTags, lpsAllTags;
	memory_ptr<SPropValue> lpPropArray;
	memory_ptr<MAPINAMEID *> lppNames;
	auto hff = vmime::headerFieldFactory::getInstance();

	// get all props on message
	auto hr = lpMessage->GetPropList(0, &~lpsAllTags);
	if (FAILED(hr))
		return hr;

	// find number of named props, which contain a string
	unsigned int cNames = 0;
	for (unsigned int i = 0; i < lpsAllTags->cValues; ++i)
		if (PROP_ID(lpsAllTags->aulPropTag[i]) >= 0x8000 && PROP_TYPE(lpsAllTags->aulPropTag[i]) == PT_STRING8)
			++cNames;

	// no string named properties found, we're done.
	if (cNames == 0)
		return hr;
	hr = MAPIAllocateBuffer(CbNewSPropTagArray(cNames), &~lpsNamedTags);
	if (hr != hrSuccess)
		return hr;
	lpsNamedTags->cValues = cNames;

	// make named prop array
	cNames = 0;
	for (unsigned int i = 0; i < lpsAllTags->cValues; ++i)
		if (PROP_ID(lpsAllTags->aulPropTag[i]) >= 0x8000 && PROP_TYPE(lpsAllTags->aulPropTag[i]) == PT_STRING8)
			lpsNamedTags->aulPropTag[cNames++] = lpsAllTags->aulPropTag[i];

	hr = lpMessage->GetNamesFromIDs(&+lpsNamedTags, NULL, 0, &cNames, &~lppNames);
	if (FAILED(hr))
		return hr;
	hr = lpMessage->GetProps(lpsNamedTags, 0, &cValues, &~lpPropArray);
	if (FAILED(hr))
		return hr;

	for (unsigned int i = 0; i < cNames; ++i) {
		if (lppNames[i] == nullptr ||
		    lppNames[i]->ulKind != MNID_STRING ||
		    lppNames[i]->Kind.lpwstrName == nullptr ||
		    PROP_TYPE(lpPropArray[i].ulPropTag) != PT_STRING8)
			continue;

		int l = wcstombs(NULL, lppNames[i]->Kind.lpwstrName, 0) +1;
		auto str = make_unique_nt<char[]>(l);
		if (str == nullptr)
			return MAPI_E_NOT_ENOUGH_MEMORY;
		wcstombs(str.get(), lppNames[i]->Kind.lpwstrName, l);

		bool xh = (str[0] == 'X' || str[0] == 'x') && str[1] == '-';
		if (!xh)
			continue;
		if (str[0] == 'x')
			capitalize(str.get());

		// keep the original x-mailer header under a different name
		// we still want to know that this mail was generated by kopano in the x-mailer header from handleExtraHeaders
		if (flags & MTV_SPOOL && strcasecmp(str.get(), "X-Mailer") == 0) {
			str.reset(new char[18]);
			strcpy(str.get(), "X-Original-Mailer");
		}
		if (!vmHeader->hasField(str.get()))
			vmHeader->appendField(hff->create(str.get(), lpPropArray[i].Value.lpszA));
	}
	return hr;
}

/**
 * Adds extra special headers to the e-mail.
 *
 * List of current extra e-mail headers:
 * \li In-Reply-To
 * \li References
 * \li Importance with X-Priority
 * \li X-Mailer
 * \li Thread-Index
 * \li Thread-Topic
 * \li Sensitivity
 * \li Expiry-Time
 *
 * @param[in]	lpMessage	Message to convert extra headers for
 * @param[in]	charset		Charset to use in Thread-Topic header
 * @param[in]	vmHeader	Add headers to this vmime header object
 * @return always hrSuccess
 */
HRESULT MAPIToVMIME::handleExtraHeaders(IMessage *lpMessage,
    vmime::shared_ptr<vmime::header> vmHeader, unsigned int flags)
{
	SPropValuePtr ptrMessageId;
	memory_ptr<SPropValue> lpImportance, lpPriority, lpConversationIndex;
	memory_ptr<SPropValue> lpConversationTopic, lpNormSubject;
	memory_ptr<SPropValue> lpSensitivity, lpExpiryTime;
	auto hff = vmime::headerFieldFactory::getInstance();

	// Conversation headers. New Message-Id header is set just before sending.
	if (HrGetOneProp(lpMessage, PR_IN_REPLY_TO_ID_A, &~ptrMessageId) == hrSuccess && ptrMessageId->Value.lpszA[0]) {
		vmime::shared_ptr<vmime::messageId> mid = vmime::make_shared<vmime::messageId>(ptrMessageId->Value.lpszA);
		vmime::dynamicCast<vmime::messageIdSequence>(vmHeader->InReplyTo()->getValue())->appendMessageId(mid);
	}

	// Outlook never adds this property
	if (HrGetFullProp(lpMessage, PR_INTERNET_REFERENCES_A, &~ptrMessageId) == hrSuccess &&
	    ptrMessageId->Value.lpszA[0] != '\0') {
		std::vector<std::string> ids = tokenize(ptrMessageId->Value.lpszA, ' ', true);

		const size_t n = ids.size();
		for (size_t i = 0; i < n; ++i) {
			vmime::shared_ptr<vmime::messageId> mid = vmime::make_shared<vmime::messageId>(ids.at(i));
			vmime::dynamicCast<vmime::messageIdSequence>(vmHeader->References()->getValue())->appendMessageId(mid);
		}
	}

	// only for message-in-message items, add Message-ID header from MAPI
	if (sopt.msg_in_msg && HrGetOneProp(lpMessage, PR_INTERNET_MESSAGE_ID_A, &~ptrMessageId) == hrSuccess && ptrMessageId->Value.lpszA[0])
		vmHeader->MessageId()->setValue(ptrMessageId->Value.lpszA);

	// priority settings
	static const char *const priomap[3] = { "5 (Lowest)", "3 (Normal)", "1 (Highest)" }; // 2 and 4 cannot be set from outlook
	if (HrGetOneProp(lpMessage, PR_IMPORTANCE, &~lpImportance) == hrSuccess)
		vmHeader->appendField(hff->create("X-Priority", priomap[min(2, (int)(lpImportance->Value.ul)&3)])); // IMPORTANCE_* = 0..2
	else if (HrGetOneProp(lpMessage, PR_PRIORITY, &~lpPriority) == hrSuccess)
		vmHeader->appendField(hff->create("X-Priority", priomap[min(2, (int)(lpPriority->Value.ul+1)&3)])); // PRIO_* = -1..1

	// When adding a X-Priority, spamassassin may add a severe punishment because no User-Agent header
	// or X-Mailer header is present. So we set the X-Mailer header :)
	if (flags & MTV_SPOOL)
		vmHeader->appendField(hff->create("X-Mailer", "Kopano " PROJECT_VERSION));

	// PR_CONVERSATION_INDEX
	if (HrGetFullProp(lpMessage, PR_CONVERSATION_INDEX, &~lpConversationIndex) == hrSuccess) {
		vmime::string inString;
		inString.assign((const char*)lpConversationIndex->Value.bin.lpb, lpConversationIndex->Value.bin.cb);

		vmime::shared_ptr<vmime::utility::encoder::encoder> enc = vmime::utility::encoder::encoderFactory::getInstance()->create("base64");
		vmime::utility::inputStreamStringAdapter in(inString);
		vmime::string outString;
		vmime::utility::outputStreamStringAdapter out(outString);

		enc->encode(in, out);
		vmHeader->appendField(hff->create("Thread-Index", outString));
	}

	// PR_CONVERSATION_TOPIC is always the original started topic
	if (HrGetFullProp(lpMessage, PR_CONVERSATION_TOPIC_W, &~lpConversationTopic) == hrSuccess &&
	    (HrGetFullProp(lpMessage, PR_NORMALIZED_SUBJECT_W, &~lpNormSubject) != hrSuccess ||
	    wcscmp(lpNormSubject->Value.lpszW, lpConversationTopic->Value.lpszW) != 0)) {
		removeEnters(lpConversationTopic->Value.lpszW);
		vmHeader->appendField(hff->create("Thread-Topic", getVmimeTextFromWide(lpConversationTopic->Value.lpszW).generate()));
	}
	if (HrGetOneProp(lpMessage, PR_SENSITIVITY, &~lpSensitivity) == hrSuccess) {
		const char *strSens;
		switch (lpSensitivity->Value.ul) {
		case SENSITIVITY_PERSONAL:
			strSens = "Personal";
			break;
		case SENSITIVITY_PRIVATE:
			strSens = "Private";
			break;
		case SENSITIVITY_COMPANY_CONFIDENTIAL:
			strSens = "Company-Confidential";
			break;
		case SENSITIVITY_NONE:
		default:
			strSens = NULL;
			break;
		};
		if (strSens)
			vmHeader->appendField(hff->create("Sensitivity", strSens));
	}
	if (HrGetOneProp(lpMessage, PR_EXPIRY_TIME, &~lpExpiryTime) == hrSuccess)
		vmHeader->appendField(hff->create("Expiry-Time", FiletimeTovmimeDatetime(lpExpiryTime->Value.ft).generate()));

	if (!(flags & MTV_SPOOL))
		return hrSuccess;
	char buffer[4096] = {0};
	if (gethostname(buffer, sizeof buffer) == -1)
		strcpy(buffer, "???");
	vmime::relay relay;
	relay.setBy(std::string(buffer) + " (kopano-spooler)");
	relay.getWithList().emplace_back("MAPI");
	auto now = vmime::datetime::now();
	relay.setDate(now);
	auto header_field = hff->create("Received");
	header_field->setValue(relay);
	vmHeader->insertFieldBefore(0, header_field);
	return hrSuccess;
}

/**
 * Open the contact of the user if it is a contact folder and rewrite it to a
 * usable e-mail recipient.
 *
 * @param[in]	cValues	Number of properties in lpProps (unused)
 * @param[in]	lpProps	EntryID of contact in 1st property
 * @param[out]	strName	Fullname of the contact
 * @param[out]	strName	Type of the resolved contact
 * @param[out]	strName	SMTP e-mail address of the contact
 * @return Mapi error code
 *
 * @todo fix first two parameters
 */
HRESULT MAPIToVMIME::handleContactEntryID(ULONG cValues, LPSPropValue lpProps, wstring &strName, wstring &strType, wstring &strEmail)
{
	ULONG ulObjType;
	memory_ptr<SPropTagArray> lpNameTags;
	memory_ptr<SPropValue> lpNamedProps;
	object_ptr<IMailUser> lpContact;
	memory_ptr<MAPINAMEID *> lppNames;
	ULONG ulNames = 5;
	MAPINAMEID mnNamedProps[5] = {
#define PS const_cast<GUID *>(&PSETID_Address)
		// offset 0, every offset < 3 is + 0x10
		{PS, MNID_ID, {dispidEmail1DisplayName}},
		{PS, MNID_ID, {dispidEmail1AddressType}},
		{PS, MNID_ID, {dispidEmail1Address}},
		{PS, MNID_ID, {dispidEmail1OriginalDisplayName}},
		{PS, MNID_ID, {dispidEmail1OriginalEntryID}},
#undef PS
	};

	if (PROP_TYPE(lpProps[0].ulPropTag) != PT_BINARY)
		return MAPI_E_NOT_FOUND;
	auto lpContabEntryID = reinterpret_cast<CONTAB_ENTRYID *>(lpProps[0].Value.bin.lpb);
	if (lpContabEntryID == NULL)
		return MAPI_E_NOT_FOUND;
	auto guid = reinterpret_cast<GUID *>(&lpContabEntryID->muid);
	if (sizeof(CONTAB_ENTRYID) > lpProps[0].Value.bin.cb ||
	    *guid != PSETID_CONTACT_FOLDER_RECIPIENT ||
	    lpContabEntryID->email_offset > 2)
		return MAPI_E_NOT_FOUND;
	auto hr = m_lpSession->OpenEntry(lpContabEntryID->cbeid, reinterpret_cast<ENTRYID *>(lpContabEntryID->abeid), &iid_of(lpContact), 0, &ulObjType, &~lpContact);
	if (hr != hrSuccess)
		return hr;

	// add offset to get correct named properties
	for (unsigned int i = 0; i < ulNames; ++i)
		mnNamedProps[i].Kind.lID += (lpContabEntryID->email_offset * 0x10);

	hr = MAPIAllocateBuffer(sizeof(LPMAPINAMEID) * (ulNames), &~lppNames);
	if (hr != hrSuccess) {
		ec_log_err("No memory for named ids from contact");
		return hr;
	}
	for (unsigned int i = 0; i < ulNames; ++i)
		lppNames[i] = &mnNamedProps[i];

	hr = lpContact->GetIDsFromNames(ulNames, lppNames, MAPI_CREATE, &~lpNameTags);
	if (FAILED(hr))
		return hr;
	lpNameTags->aulPropTag[0] = CHANGE_PROP_TYPE(lpNameTags->aulPropTag[0], PT_UNICODE);
	lpNameTags->aulPropTag[1] = CHANGE_PROP_TYPE(lpNameTags->aulPropTag[1], PT_UNICODE);
	lpNameTags->aulPropTag[2] = CHANGE_PROP_TYPE(lpNameTags->aulPropTag[2], PT_UNICODE);
	lpNameTags->aulPropTag[3] = CHANGE_PROP_TYPE(lpNameTags->aulPropTag[3], PT_UNICODE); // unused
	lpNameTags->aulPropTag[4] = CHANGE_PROP_TYPE(lpNameTags->aulPropTag[4], PT_BINARY);
	hr = lpContact->GetProps(lpNameTags, 0, &ulNames, &~lpNamedProps);
	if (FAILED(hr))
		return hr;
	return HrGetAddress(m_lpAdrBook, lpNamedProps, ulNames,
	       lpNameTags->aulPropTag[4], lpNameTags->aulPropTag[0],
	       lpNameTags->aulPropTag[1], lpNameTags->aulPropTag[2],
	       strName, strType, strEmail);
}

/**
 * Set From and possibly Sender header.
 *
 * @param[in]	lpMessage	Message to get From and Sender of.
 * @param[in]	charset		charset to use for Fullname headers.
 * @param[in]	vmHeader	vmime header object to modify.
 * @return Mapi error code
 */
HRESULT MAPIToVMIME::handleSenderInfo(IMessage *lpMessage,
    vmime::shared_ptr<vmime::header> vmHeader)
{
	ULONG cValues;
	memory_ptr<SPropValue> lpProps, lpReadReceipt;

	// sender information
	std::wstring strEmail, strName, strType;
	std::wstring strResEmail, strResName, strResType;
	static constexpr const SizedSPropTagArray(4, sender_proptags) =
		{4, {PR_SENDER_ENTRYID, PR_SENDER_NAME_W,
		PR_SENDER_ADDRTYPE_W, PR_SENDER_EMAIL_ADDRESS_W}};
	HRESULT hr = lpMessage->GetProps(sender_proptags, 0, &cValues, &~lpProps);
	if (FAILED(hr))
		return hr;

	hr = handleContactEntryID(cValues, lpProps, strName, strType, strEmail);
	if (hr != hrSuccess) {
		// Store owner, actual sender
		hr = HrGetAddress(m_lpAdrBook, lpProps, cValues, PR_SENDER_ENTRYID, PR_SENDER_NAME_W, PR_SENDER_ADDRTYPE_W, PR_SENDER_EMAIL_ADDRESS_W, strName, strType, strEmail);
		if (hr != hrSuccess)
			return kc_perror("Unable to get sender information", hr);
	}

	// -- sender
	static constexpr const SizedSPropTagArray(4, repr_proptags) =
		{4, {PR_SENT_REPRESENTING_ENTRYID, PR_SENT_REPRESENTING_NAME_W,
		PR_SENT_REPRESENTING_ADDRTYPE_W,
		PR_SENT_REPRESENTING_EMAIL_ADDRESS_W}};
	hr = lpMessage->GetProps(repr_proptags, 0, &cValues, &~lpProps);
	if (FAILED(hr))
		return hr;

	hr = handleContactEntryID(cValues, lpProps, strResName, strResType, strResEmail);
	if (hr != hrSuccess) {
		hr = HrGetAddress(m_lpAdrBook, lpProps, cValues, PR_SENT_REPRESENTING_ENTRYID, PR_SENT_REPRESENTING_NAME_W, PR_SENT_REPRESENTING_ADDRTYPE_W, PR_SENT_REPRESENTING_EMAIL_ADDRESS_W, strResName, strResType, strResEmail);
		if (hr != hrSuccess) {
			kc_pwarn("Unable to get representing information", hr);
			// ignore error, since we still have enough information to send, maybe not just under the correct name
			hr = hrSuccess;
		}
		if (!sopt.no_recipients_workaround && strResEmail.empty() &&
		    PROP_TYPE(lpProps[0].ulPropTag) != PT_ERROR) {
			m_strError = L"Representing email address is empty";
			ec_log_err("%ls", m_strError.c_str());
			return MAPI_E_NOT_FOUND;
		}
	}

	// Set representing as from address, when possible
	// Ignore PR_SENT_REPRESENTING if the email adress is the same as the PR_SENDER email address
	if (!strResEmail.empty() && strResEmail != strEmail) {
		if (strResName.empty() || strResName == strResEmail)
			vmHeader->From()->setValue(vmime::mailbox(m_converter.convert_to<string>(strResEmail)));
		else
			vmHeader->From()->setValue(vmime::mailbox(getVmimeTextFromWide(strResName), m_converter.convert_to<string>(strResEmail)));

		// spooler checked if this is allowed
		if (strResEmail != strEmail) {
			// Set store owner as sender
			if (strName.empty() || strName == strEmail)
				vmHeader->Sender()->setValue(vmime::mailbox(m_converter.convert_to<string>(strEmail)));
			else
				vmHeader->Sender()->setValue(vmime::mailbox(getVmimeTextFromWide(strName), m_converter.convert_to<string>(strEmail)));
		}
	} else if (strName.empty() || strName == strEmail) {
		// Set store owner as from, sender does not need to be set
		vmHeader->From()->setValue(vmime::mailbox(m_converter.convert_to<string>(strEmail)));
	} else {
		vmHeader->From()->setValue(vmime::mailbox(getVmimeTextFromWide(strName), m_converter.convert_to<string>(strEmail)));
	}

	if (HrGetOneProp(lpMessage, PR_READ_RECEIPT_REQUESTED, &~lpReadReceipt) != hrSuccess || !lpReadReceipt->Value.b)
		return hrSuccess;
	// read receipt request
	vmime::mailboxList mbl;
	if (!strResEmail.empty() && strResEmail != strEmail) {
		// use user added from address
		if (strResName.empty() || strName == strResEmail)
			mbl.appendMailbox(vmime::make_shared<vmime::mailbox>(m_converter.convert_to<string>(strResEmail)));
		else
			mbl.appendMailbox(vmime::make_shared<vmime::mailbox>(getVmimeTextFromWide(strResName), m_converter.convert_to<string>(strResEmail)));
	} else if (strName.empty() || strName == strEmail) {
		mbl.appendMailbox(vmime::make_shared<vmime::mailbox>(m_converter.convert_to<string>(strEmail)));
	} else {
		mbl.appendMailbox(vmime::make_shared<vmime::mailbox>(getVmimeTextFromWide(strName), m_converter.convert_to<string>(strEmail)));
	}
	vmHeader->DispositionNotificationTo()->setValue(mbl);
	return hrSuccess;
}

/**
 * Set Reply-To header.
 *
 * @note In RFC 2822 and MAPI, you can set multiple Reply-To
 * values. However, in vmime this is currently not possible, so we
 * only convert the first.
 *
 * @param[in]	lpMessage	Message to get Reply-To value of.
 * @param[in]	charset		charset to use for Fullname headers.
 * @param[in]	vmHeader	vmime header object to modify.
 * @return Mapi error code
 */
HRESULT MAPIToVMIME::handleReplyTo(IMessage *lpMessage,
    vmime::shared_ptr<vmime::header> vmHeader)
{
	ULONG			ulObjType;
	object_ptr<IMailUser> lpContact;
	wstring			strName, strType, strEmail;

	// "Email1DisplayName","Email1AddressType","Email1Address","Email1EntryID"
	static const unsigned int lpulNamesIDs[] = {
		dispidEmail1DisplayName, dispidEmail1AddressType, dispidEmail1Address, dispidEmail1OriginalEntryID,
		dispidEmail2DisplayName, dispidEmail2AddressType, dispidEmail2Address, dispidEmail2OriginalEntryID,
		dispidEmail3DisplayName, dispidEmail3AddressType, dispidEmail3Address, dispidEmail3OriginalEntryID,
	};
	memory_ptr<MAPINAMEID> lpNames;
	memory_ptr<MAPINAMEID *> lppNames;
	memory_ptr<SPropTagArray> lpNameTagArray;
	memory_ptr<SPropValue> lpAddressProps, lpReplyTo;

	if (HrGetOneProp(lpMessage, PR_REPLY_RECIPIENT_ENTRIES, &~lpReplyTo) != hrSuccess)
		return hrSuccess;
	if (lpReplyTo->Value.bin.cb == 0)
		return hrSuccess;
	auto lpEntryList = reinterpret_cast<const FLATENTRYLIST *>(lpReplyTo->Value.bin.lpb);
	if (lpEntryList->cEntries == 0)
		return hrSuccess;
	auto mblist = vmime::make_shared<vmime::mailboxList>();
	auto lpEntry = reinterpret_cast<const FLATENTRY *>(&lpEntryList->abEntries);
	for (unsigned int i = 0; i < lpEntryList->cEntries &&
	     reinterpret_cast<uintptr_t>(lpEntryList) < reinterpret_cast<uintptr_t>(lpEntryList + CbFLATENTRYLIST(lpEntryList));
	     ++i) {

	auto hr = HrGetAddress(m_lpAdrBook, reinterpret_cast<const ENTRYID *>(lpEntry->abEntry), lpEntry->cb, strName, strType, strEmail);
	if (hr != hrSuccess) {
		if (m_lpSession == nullptr)
			return MAPI_E_INVALID_PARAMETER;

		// user selected a contact (or distrolist ?) in the reply-to
		auto lpContabEntryID = reinterpret_cast<const CONTAB_ENTRYID *>(lpEntry->abEntry);
		auto guid = reinterpret_cast<const GUID *>(&lpContabEntryID->muid);

		if (sizeof(CONTAB_ENTRYID) > lpEntry->cb || *guid != PSETID_CONTACT_FOLDER_RECIPIENT || lpContabEntryID->email_offset > 2)
			return hr;
		hr = m_lpSession->OpenEntry(lpContabEntryID->cbeid, reinterpret_cast<const ENTRYID *>(lpContabEntryID->abeid), &iid_of(lpContact), 0, &ulObjType, &~lpContact);
		if (hr != hrSuccess)
			return hr;
		unsigned int cNames = ARRAY_SIZE(lpulNamesIDs);
		hr = MAPIAllocateBuffer(sizeof(MAPINAMEID) * cNames, &~lpNames);
		if (hr != hrSuccess)
			return hr;
		hr = MAPIAllocateBuffer(sizeof(LPMAPINAMEID) * cNames, &~lppNames);
		if (hr != hrSuccess)
			return hr;
		for (unsigned int i = 0; i < cNames; ++i) {
			lpNames[i].lpguid = const_cast<GUID *>(&PSETID_Address);
			lpNames[i].ulKind = MNID_ID;
			lpNames[i].Kind.lID = lpulNamesIDs[i];
			lppNames[i] = &lpNames[i];
		}
		hr = lpContact->GetIDsFromNames(cNames, lppNames, 0, &~lpNameTagArray);
		if (FAILED(hr))
			return hr;

		// PT_UNSPECIFIED in tagarray, but we want PT_UNICODE
		hr = lpContact->GetProps(lpNameTagArray, MAPI_UNICODE, &cNames, &~lpAddressProps);
		if (FAILED(hr))
			return hr;
		unsigned int offset = lpContabEntryID->email_offset * 4; // 4 props per email address
		if (PROP_TYPE(lpAddressProps[offset+0].ulPropTag) == PT_ERROR || PROP_TYPE(lpAddressProps[offset+1].ulPropTag) == PT_ERROR ||
			PROP_TYPE(lpAddressProps[offset+2].ulPropTag) == PT_ERROR || PROP_TYPE(lpAddressProps[offset+3].ulPropTag) == PT_ERROR)
			return hr;

		if (wcscmp(lpAddressProps[offset+1].Value.lpszW, L"SMTP") == 0) {
			strName = lpAddressProps[offset+0].Value.lpszW;
			strEmail = lpAddressProps[offset+2].Value.lpszW;
		} else if (wcscmp(lpAddressProps[offset+1].Value.lpszW, L"ZARAFA") == 0) {
			hr = HrGetAddress(m_lpAdrBook, (LPENTRYID)lpAddressProps[offset+2].Value.bin.lpb, lpAddressProps[offset+2].Value.bin.cb, strName, strType, strEmail);
			if (hr != hrSuccess)
				return hr;
		}
	}

	auto mb = !strName.empty() && strName != strEmail ?
	          vmime::make_shared<vmime::mailbox>(getVmimeTextFromWide(strName), m_converter.convert_to<string>(strEmail)) :
	          vmime::make_shared<vmime::mailbox>(m_converter.convert_to<string>(strEmail));
	mblist->appendMailbox(mb);
	lpEntry = reinterpret_cast<const FLATENTRY *>((reinterpret_cast<uintptr_t>(lpEntry) + CbFLATENTRY(lpEntry) + 3) / 4 * 4);
	}
	try {
		vmHeader->ReplyTo()->setValue(mblist);
	} catch (const vmime::exceptions::bad_field_value_type &) {
		if (mblist->getMailboxCount() > 0)
			vmHeader->ReplyTo()->setValue(mblist->getMailboxAt(0));
	}
	return hrSuccess;
}

/**
 * check if named property exists which is used to hold voting options
 */

bool MAPIToVMIME::is_voting_request(IMessage *lpMessage) const
{
	memory_ptr<SPropTagArray> lpPropTags;
	memory_ptr<SPropValue> lpPropContentType;
	MAPINAMEID named_prop = {const_cast<GUID *>(&PSETID_Common), MNID_ID, {0x8520}};
	MAPINAMEID *named_proplist = &named_prop;

	auto hr = lpMessage->GetIDsFromNames(1, &named_proplist, MAPI_CREATE, &~lpPropTags);
	if (hr != hrSuccess)
		kc_perror("Unable to read voting property", hr);
	else
		hr = HrGetOneProp(lpMessage, CHANGE_PROP_TYPE(lpPropTags->aulPropTag[0], PT_BINARY), &~lpPropContentType);
	return hr == hrSuccess;
}

/**
 * CCheck if the named property exists which denotes if reminder is set
 */
bool MAPIToVMIME::has_reminder(IMessage *msg) const
{
	memory_ptr<SPropTagArray> tags;
	memory_ptr<SPropValue> content_type;
	MAPINAMEID named_prop = {const_cast<GUID *>(&PSETID_Common), MNID_ID, {0x8503}};
	auto named_proplist = &named_prop;
	bool result = false;

	auto hr = msg->GetIDsFromNames(1, &named_proplist, MAPI_CREATE, &~tags);
	if (hr != hrSuccess)
		kc_perror("Unable to read reminder property", hr);
	else {
		hr = HrGetOneProp(msg, CHANGE_PROP_TYPE(tags->aulPropTag[0], PT_BOOLEAN), &~content_type);
		if(hr == hrSuccess)
			result = content_type->Value.b;
		else
			ec_log_debug("Message has no reminder property");
	}
	return result;
}

/**
 * Adds a TNEF (winmail.dat) attachment to the message, if special
 * outlook data needs to be sent. May add iCal for calendar items
 * instead of TNEF.
 *
 * @param[in]	lpMessage	Message to get Reply-To value of.
 * @param[in]	charset		charset to use for Fullname headers.
 * @param[in]	vmHeader	vmime header object to modify.
 * @return Mapi error code
 */
HRESULT MAPIToVMIME::handleTNEF(IMessage* lpMessage, vmime::messageBuilder* lpVMMessageBuilder, eBestBody bestBody) {
	HRESULT			hr				= hrSuccess;
	memory_ptr<SPropValue> lpSendAsICal, lpOutlookVersion, lpMessageClass;
	memory_ptr<SPropValue> lpDelegateRule;
	object_ptr<IStream> lpStream;
	std::unique_ptr<MapiToICal> mapiical;
	memory_ptr<MAPINAMEID> lpNames;
	memory_ptr<SPropTagArray> lpNameTagArray;
	int				iUseTnef = sopt.use_tnef;
	std::string		strTnefReason;

	std::list<ULONG> lstOLEAttach; // list of OLE attachments that must be sent via TNEF
	object_ptr<IMAPITable> lpAttachTable;
	static constexpr const SizedSPropTagArray(2, sptaAttachProps) =
		{2, {PR_ATTACH_METHOD, PR_ATTACH_NUM}};
	static constexpr const SizedSPropTagArray(5, sptaOLEAttachProps) =
		{5, {PR_ATTACH_FILENAME, PR_ATTACH_LONG_FILENAME,
		PR_ATTACH_DATA_OBJ, PR_ATTACH_CONTENT_ID, PR_ATTACHMENT_HIDDEN}};
	static constexpr const SizedSSortOrderSet(1, sosRTFSeq) =
		{1, 0, 0, {{PR_RENDERING_POSITION, TABLE_SORT_ASCEND}}};

	try {
		rowset_ptr lpAttachRows;
	    // Find all ATTACH_OLE attachments and put them in lstOLEAttach
		hr = lpMessage->GetAttachmentTable(0, &~lpAttachTable);
	    if(hr != hrSuccess)
			return hr;
		hr = HrQueryAllRows(lpAttachTable, sptaAttachProps, NULL,
	             sosRTFSeq, 0, &~lpAttachRows);
		if (hr != hrSuccess)
			return hr;

        for (unsigned int i = 0; i < lpAttachRows->cRows; ++i)
			if (lpAttachRows[i].lpProps[0].ulPropTag == PR_ATTACH_METHOD &&
			    lpAttachRows[i].lpProps[1].ulPropTag == PR_ATTACH_NUM &&
			    lpAttachRows[i].lpProps[0].Value.ul == ATTACH_OLE)
				lstOLEAttach.emplace_back(lpAttachRows[i].lpProps[1].Value.ul);

        // Start processing TNEF properties
		if (HrGetOneProp(lpMessage, PR_EC_SEND_AS_ICAL, &~lpSendAsICal) != hrSuccess)
			lpSendAsICal = NULL;
		if (HrGetOneProp(lpMessage, PR_EC_OUTLOOK_VERSION, &~lpOutlookVersion) != hrSuccess)
			lpOutlookVersion = NULL;
		if (HrGetOneProp(lpMessage, PR_MESSAGE_CLASS_A, &~lpMessageClass) != hrSuccess)
			lpMessageClass = NULL;
		if (HrGetOneProp(lpMessage, PR_DELEGATED_BY_RULE, &~lpDelegateRule) != hrSuccess)
			lpDelegateRule = NULL;
		if (iUseTnef > 0)
			strTnefReason = "Force TNEF on request";

		// currently no task support for ical
		if (iUseTnef <= 0 && lpMessageClass && strncasecmp("IPM.Task", lpMessageClass->Value.lpszA, 8) == 0) {
			iUseTnef = 1;
			strTnefReason = "Force TNEF because of task request";
		}

		// delegation of meeting requests need to be in tnef too because of special properties
		if (iUseTnef <= 0 && lpDelegateRule != nullptr && lpDelegateRule->Value.b) {
			iUseTnef = 1;
			strTnefReason = "Force TNEF because of delegation";
		}
		if(iUseTnef <= 0 && is_voting_request(lpMessage)) {
			iUseTnef = 1;
			strTnefReason = "Force TNEF because of voting request";
		}
		if (iUseTnef == 0 && has_reminder(lpMessage)) {
			iUseTnef = 1;
			strTnefReason = "Force TNEF because of reminder";
		}
        /*
         * Outlook 2000 always sets PR_EC_SEND_AS_ICAL to FALSE, because the
         * iCal option is somehow missing from the options property sheet, and
         * PR_EC_USE_TNEF is never set. So for outlook 2000 (9.0), we check the
         * _existence_ of PR_EC_SEND_AS_ICAL as a hint to use TNEF.
         */
		if (iUseTnef == 1 ||
			(lpSendAsICal && lpSendAsICal->Value.b) ||
			(lpSendAsICal && lpOutlookVersion && strcmp(lpOutlookVersion->Value.lpszA, "9.0") == 0) ||
			(lpMessageClass && (strncasecmp("IPM.Note", lpMessageClass->Value.lpszA, 8) != 0)) ||
			bestBody == realRTF)
		{
		    // Send either TNEF or iCal data
			/*
			 * Send TNEF information for this message if we really need to, or otherwise iCal
			 */

			if (lstOLEAttach.size() == 0 && iUseTnef <= 0 && lpMessageClass && (strncasecmp("IPM.Note", lpMessageClass->Value.lpszA, 8) != 0)) {
				// iCAL
				string ical, method;
				vmime::shared_ptr<mapiAttachment> vmAttach = NULL;

				ec_log_info("Adding ICS attachment for extra information");
				hr = CreateMapiToICal(m_lpAdrBook, "utf-8", &unique_tie(mapiical));
				if (hr != hrSuccess) {
					kc_pwarn("Cannot create MAPIToICal object, sending as TNEF", hr);
					goto tnef_anyway;
				}
				hr = mapiical->AddMessage(lpMessage, std::string(), 0);
				if (hr != hrSuccess) {
					kc_pwarn("Unable to create ical object, sending as TNEF", hr);
					goto tnef_anyway;
				}
				hr = mapiical->Finalize(0, &method, &ical);
				if (hr != hrSuccess) {
					kc_pwarn("Unable to create ical object, sending as TNEF", hr);
					goto tnef_anyway;
				}

				auto lpvmMapiText = vmime::dynamicCast<mapiTextPart>(lpVMMessageBuilder->getTextPart());
				lpvmMapiText->setOtherText(vmime::make_shared<vmime::stringContentHandler>(ical));
				lpvmMapiText->setOtherContentType(vmime::mediaType(vmime::mediaTypes::TEXT, "calendar"));
				lpvmMapiText->setOtherContentEncoding(vmime::encoding(vmime::encodingTypes::EIGHT_BIT));
				lpvmMapiText->setOtherMethod(method);
				lpvmMapiText->setOtherCharset(vmime::charset("utf-8"));
			} else {
				if (lstOLEAttach.size())
					ec_log_info("TNEF because of OLE attachments");
				else if (iUseTnef == 0)
					ec_log_info("TNEF because of RTF body");
				else
					ec_log_info(strTnefReason);

tnef_anyway:
				hr = CreateStreamOnHGlobal(nullptr, TRUE, &~lpStream);
				if (hr != hrSuccess)
					return kc_perror("Unable to create stream for TNEF attachment", hr);

				ECTNEF tnef(TNEF_ENCODE, lpMessage, lpStream);
				// Encode the properties now, add all message properties except for the exclude list
				hr = tnef.AddProps(TNEF_PROP_EXCLUDE, sptaExclude);
<<<<<<< HEAD
				if(hr != hrSuccess) {
					ec_log_err("Unable to exclude properties from TNEF object");
					return hr;
				}

=======
				if (hr != hrSuccess)
					return kc_perror("Unable to exclude properties from TNEF object", hr);
>>>>>>> 04fd1957
				// plaintext is never added to TNEF, only HTML or "real" RTF
				if (bestBody != plaintext) {
					SizedSPropTagArray(1, sptaBestBodyInclude) = {1, {PR_RTF_COMPRESSED}};

					if (bestBody == html) sptaBestBodyInclude.aulPropTag[0] = PR_HTML;
					else if (bestBody == realRTF) sptaBestBodyInclude.aulPropTag[0] = PR_RTF_COMPRESSED;

					hr = tnef.AddProps(TNEF_PROP_INCLUDE, sptaBestBodyInclude);
					if(hr != hrSuccess) {
						ec_log_err("Unable to include body property 0x%08x in TNEF object: %s (%x)",
							sptaBestBodyInclude.aulPropTag[0], GetMAPIErrorMessage(hr), hr);
						return hr;
					}
				}

				// Add all OLE attachments
				for (const auto atnum : lstOLEAttach)
					tnef.FinishComponent(0x00002000, atnum, sptaOLEAttachProps);

				// Write the stream
				hr = tnef.Finish();
				auto inputDataStream = vmime::make_shared<inputStreamMAPIAdapter>(lpStream);
				// Now, add the stream as an attachment to the message, filename winmail.dat
				// and MIME type 'application/ms-tnef', no content-id
				auto vmTNEFAtt = vmime::make_shared<mapiAttachment>(vmime::make_shared<vmime::streamContentHandler>(inputDataStream, 0),
				                 vmime::encoding("base64"), vmime::mediaType("application/ms-tnef"), string(),
				                 vmime::word("winmail.dat"));

				// add to message (copies pointer, not data)
				lpVMMessageBuilder->appendAttachment(vmTNEFAtt);
			}
		}
	} catch (const vmime::exception &e) {
		ec_log_err("VMIME exception: %s", e.what());
		return MAPI_E_CALL_FAILED; // set real error
	} catch (const std::exception &e) {
		ec_log_err("STD exception on fill message: %s", e.what());
		return MAPI_E_CALL_FAILED; // set real error
	}
	catch (...) {
		ec_log_err("Unknown generic exception on fill message");
		return MAPI_E_CALL_FAILED;
	}
	return hr;
}

/**
 * converts x-mail-sender -> X-Mail-Sender
 *
 * @param[in,out]	s	String to capitalize
 */
void MAPIToVMIME::capitalize(char *s) {
	s[0] = toupper(s[0]);		// x to X
	auto p = s;
	while ((p = strchr(p, '-'))) { // capitalize every char after a -
		++p;
		if (*p != '\0')
			*p = toupper(*p);
	}
}

/**
 * makes spaces from enters, avoid enters in Subject
 *
 * @param[in,out]	s	String to fix enter to spaces in
 */
void MAPIToVMIME::removeEnters(wchar_t *s)
{
	wchar_t *p = s;
	while (*p) {
		if (*p == '\r' || *p == '\n')
			*p = ' ';
		++p;
	}
}

/**
 * Shortcut for common conversion used in this file.
 * Note: Uses class members m_converter, m_vmCharset and m_strCharset.
 *
 * @param[in]	lpszwInput	input string in WCHAR
 * @return	the converted text from WCHAR to vmime::text with specified charset
 */
vmime::text MAPIToVMIME::getVmimeTextFromWide(const wchar_t *lpszwInput)
{
	try {
		/* Try keeping words unencoded if so representable (KC-1430) */
		return vmime::text(vmime::word(m_converter.convert_to<std::string>("US-ASCII//NOIGNORE",
		       lpszwInput, rawsize(lpszwInput), CHARSET_WCHAR), vmime::charsets::US_ASCII));
	} catch (const convert_exception &) {
	}
	return vmime::text(vmime::word(m_converter.convert_to<std::string>(m_strCharset.c_str(),
	       lpszwInput, rawsize(lpszwInput), CHARSET_WCHAR), m_vmCharset));
}

/**
 * Shortcut for common conversion used in this file.
 * Note: Uses class members m_converter, m_vmCharset and m_strCharset.
 *
 * @param[in]	lpszwInput	input string in std::wstring
 * @return	the converted text from WCHAR to vmime::text with specified charset
 */
vmime::text MAPIToVMIME::getVmimeTextFromWide(const std::wstring &strwInput)
{
	try {
		return vmime::text(vmime::word(m_converter.convert_to<std::string>("US-ASCII//NOIGNORE",
		       strwInput, rawsize(strwInput), CHARSET_WCHAR), vmime::charsets::US_ASCII));
	} catch (const convert_exception &) {
	}
	return vmime::text(vmime::word(m_converter.convert_to<std::string>(m_strCharset.c_str(),
	       strwInput, rawsize(strwInput), CHARSET_WCHAR), m_vmCharset));
}

} /* namespace */<|MERGE_RESOLUTION|>--- conflicted
+++ resolved
@@ -1893,16 +1893,8 @@
 				ECTNEF tnef(TNEF_ENCODE, lpMessage, lpStream);
 				// Encode the properties now, add all message properties except for the exclude list
 				hr = tnef.AddProps(TNEF_PROP_EXCLUDE, sptaExclude);
-<<<<<<< HEAD
-				if(hr != hrSuccess) {
-					ec_log_err("Unable to exclude properties from TNEF object");
-					return hr;
-				}
-
-=======
 				if (hr != hrSuccess)
 					return kc_perror("Unable to exclude properties from TNEF object", hr);
->>>>>>> 04fd1957
 				// plaintext is never added to TNEF, only HTML or "real" RTF
 				if (bestBody != plaintext) {
 					SizedSPropTagArray(1, sptaBestBodyInclude) = {1, {PR_RTF_COMPRESSED}};
