/*
 * SPDX-License-Identifier: AGPL-3.0-only
 * Copyright 2005 - 2016 Zarafa and its licensors
 */
#include <kopano/platform.h>
#include <algorithm>
#include <exception>
#include <memory>
#include <string>
#include <utility>
#include <vector>
#include <kopano/MAPIErrors.h>
#include <vmime/vmime.hpp>
#include <vmime/platforms/posix/posixHandler.hpp>
#include <vmime/contentTypeField.hpp>
#include <vmime/parsedMessageAttachment.hpp>
#include <vmime/emptyContentHandler.hpp>
#include <kopano/memory.hpp>
#include <kopano/namedprops.h>
#include <kopano/tie.hpp>
#include <mapi.h>
#include <mapiutil.h>
#include <kopano/mapiext.h>
#include <edkmdb.h>
#include <kopano/mapiguidext.h>
#include <kopano/mapi_ptr.h>
#include "tnef.h"
#include "ECMapiUtils.h"
#include "MAPIToVMIME.h"
#include "VMIMEToMAPI.h"
#include "inputStreamMAPIAdapter.h"
#include "mapiAttachment.h"
#include "mapiTextPart.h"
#include "rtfutil.h"
#include <kopano/CommonUtil.h>
#include <kopano/stringutil.h>
#include "mapicontact.h"
#include <kopano/Util.h>
#include <kopano/ECLogger.h>
#include <kopano/codepage.h>
#include <kopano/ecversion.h>
#include "ECVMIMEUtils.h"
#include "SMIMEMessage.h"
#include "MAPIToICal.h"

using std::min;
using std::string;
using std::wstring;

namespace KC {

/* These are the properties that we DON'T send through TNEF. Reasons can be:
 *
 * - Privacy (PR_MDB_PROVIDER, etc)
 * - Sent through rfc2822 (PR_SUBJECT, PR_BODY, etc)
 * - Not part of an outgoing message (PR_TRANSPORT_MESSAGE_HEADERS)
 */

// Since UNICODE is defined, the strings will be PT_UNICODE, as required by ECTNEF::AddProps()
static constexpr const SizedSPropTagArray(54, sptaExclude) = {
    54, 	{
        PR_BODY,
        PR_HTML,
        PR_RTF_COMPRESSED,
        PR_RTF_IN_SYNC,
        PR_ACCESS,
        PR_ACCESS_LEVEL,
        PR_CHANGE_KEY,
        PR_CLIENT_SUBMIT_TIME,
        PR_CREATION_TIME,
        PR_DELETE_AFTER_SUBMIT,
        PR_DISPLAY_BCC,
        PR_DISPLAY_CC,
        PR_DISPLAY_TO,
        PR_ENTRYID,
        PR_HASATTACH,
        PR_LAST_MODIFICATION_TIME,
        PR_MAPPING_SIGNATURE,
        PR_MDB_PROVIDER,
        PR_MESSAGE_DELIVERY_TIME,
        PR_MESSAGE_FLAGS,
        PR_MESSAGE_SIZE,
        PR_NORMALIZED_SUBJECT,
        PR_OBJECT_TYPE,
        PR_PARENT_ENTRYID,
        PR_PARENT_SOURCE_KEY,
        PR_PREDECESSOR_CHANGE_LIST,
        PR_RECORD_KEY,
        PR_RTF_SYNC_BODY_COUNT,
        PR_RTF_SYNC_BODY_CRC,
        PR_RTF_SYNC_BODY_TAG,
        PR_RTF_SYNC_PREFIX_COUNT,
        PR_RTF_SYNC_TRAILING_COUNT,
        PR_SEARCH_KEY,
        PR_SENDER_ADDRTYPE,
        PR_SENDER_EMAIL_ADDRESS,
        PR_SENDER_ENTRYID,
        PR_SENDER_NAME,
        PR_SENDER_SEARCH_KEY,
        PR_SENTMAIL_ENTRYID,
        PR_SENT_REPRESENTING_ADDRTYPE,
        PR_SENT_REPRESENTING_EMAIL_ADDRESS,
        PR_SENT_REPRESENTING_ENTRYID,
        PR_SENT_REPRESENTING_NAME,
        PR_SENT_REPRESENTING_SEARCH_KEY,
        PR_SOURCE_KEY,
        PR_STORE_ENTRYID,
        PR_STORE_RECORD_KEY,
        PR_STORE_SUPPORT_MASK,
        PR_SUBJECT,
        PR_SUBJECT_PREFIX,
        PR_SUBMIT_FLAGS,
        PR_TRANSPORT_MESSAGE_HEADERS,
        PR_LAST_MODIFIER_NAME, 		// IMPORTANT: exchange will drop the message if this is included
        PR_LAST_MODIFIER_ENTRYID,   // IMPORTANT: exchange will drop the message if this is included
    }
};

// These are named properties that are mapped to fixed values in Kopano, so
// we can use the ID values instead of using GetIDsFromNames every times
#define PR_EC_USE_TNEF		PROP_TAG(PT_BOOLEAN, 0x8222)
#define PR_EC_SEND_AS_ICAL 	PROP_TAG(PT_BOOLEAN, 0x8000)
#define PR_EC_OUTLOOK_VERSION PROP_TAG(PT_STRING8, 0x81F4)

/**
 * Inits the class with empty/default values.
 */
MAPIToVMIME::MAPIToVMIME() :
	m_parsectx(imopt_default_parsectx())
{
	rand_init();
	imopt_default_sending_options(&sopt);
}

/**
 * @param[in]	lpSession	current mapi session, used to open contact entryids
 * @param[in]	lpAddrBook	global addressbook
 * @param[in]	newlogger	logger object
 * @param[in]	sopt		struct with optional settings to change conversion
 */
MAPIToVMIME::MAPIToVMIME(IMAPISession *lpSession, IAddrBook *lpAddrBook,
    sending_options so) :
	m_parsectx(imopt_default_parsectx()), sopt(so), m_lpSession(lpSession)
{
	HRESULT ret;
	rand_init();
	if (lpSession != nullptr && lpAddrBook == nullptr)
		ret = lpSession->OpenAddressBook(0, nullptr, AB_NO_DIALOG, &~m_lpAdrBook);
	else
		ret = lpAddrBook->QueryInterface(IID_IAddrBook, &~m_lpAdrBook);
	if (ret != hrSuccess)
		/* no further action needed [cov-scan] */;
}

/**
 * Convert recipient table to vmime recipients.
 *
 * @param[in]	lpMessage	Message with recipients to convert
 * @param[in]	lpVMMessageBuilder messagebuilder to add recipients to
 * @param[in]	charset		Charset to use for fullname encoding of recipient
 * @return	Mapi error code
 */
HRESULT MAPIToVMIME::processRecipients(IMessage *lpMessage, vmime::messageBuilder *lpVMMessageBuilder)
{
	vmime::shared_ptr<vmime::address> vmMailbox;
	object_ptr<IMAPITable> lpRecipientTable;
	rowset_ptr pRows;
	bool fToFound = false, hasRecips = false;
	static constexpr const SizedSPropTagArray(7, sPropRecipColumns) =
		{7, {PR_ENTRYID, PR_EMAIL_ADDRESS_W, PR_DISPLAY_NAME_W,
		PR_RECIPIENT_TYPE, PR_SMTP_ADDRESS_W, PR_ADDRTYPE_W,
		PR_OBJECT_TYPE}};

	auto hr = lpMessage->GetRecipientTable(MAPI_UNICODE | MAPI_DEFERRED_ERRORS, &~lpRecipientTable);
	if (hr != hrSuccess)
		return kc_perror("Unable to open recipient table", hr);
	hr = lpRecipientTable->SetColumns(sPropRecipColumns, 0);
	if (hr != hrSuccess)
		return kc_perror("Unable to set columns on recipient table", hr);
	hr = HrQueryAllRows(lpRecipientTable, nullptr, nullptr, nullptr, 0, &~pRows);
	if (hr != hrSuccess)
		return kc_perror("Unable to read recipient table", hr);
	try {
		for (ULONG i = 0; i < pRows->cRows; ++i) {
			auto pPropRecipType = pRows[i].cfind(PR_RECIPIENT_TYPE);

			if(pPropRecipType == NULL) {
				// getMailBox properties
				auto pPropDispl = pRows[i].cfind(PR_DISPLAY_NAME_W);
				auto pPropAType = pRows[i].cfind(PR_ADDRTYPE_W);
				auto pPropEAddr = pRows[i].cfind(PR_EMAIL_ADDRESS_W);
				ec_log_err("No recipient type set for recipient. DisplayName: %ls, AddrType: %ls, Email: %ls",
					pPropDispl ? pPropDispl->Value.lpszW : L"(none)",
					pPropAType ? pPropAType->Value.lpszW : L"(none)",
					pPropEAddr ? pPropEAddr->Value.lpszW : L"(none)");
				continue;
			}

			hr = getMailBox(&pRows->aRow[i], vmMailbox);
			if (hr == MAPI_E_INVALID_PARAMETER)	// skip invalid addresses
				continue;
			if (hr != hrSuccess)
				return hr; // Logging done in getMailBox

			switch (pPropRecipType->Value.ul) {
			case MAPI_TO:
				lpVMMessageBuilder->getRecipients().appendAddress(vmMailbox);
				fToFound = true;
				hasRecips = true;
				break;
			case MAPI_CC:
				lpVMMessageBuilder->getCopyRecipients().appendAddress(vmMailbox);
				hasRecips = true;
				break;
			case MAPI_BCC:
				lpVMMessageBuilder->getBlindCopyRecipients().appendAddress(vmMailbox);
				hasRecips = true;
				break;
			case MAPI_P1:
				hasRecips = true;
				break;
			}
		}

		if (!fToFound) {
			if (!hasRecips && !sopt.no_recipients_workaround) {
				// spooler will exit here, gateway will continue with the workaround
				ec_log_err("No valid recipients found.");
				return MAPI_E_NOT_FOUND;
			}

			// No recipients were in the 'To' .. add 'undisclosed recipients'
			vmime::shared_ptr<vmime::mailboxGroup> undisclosed = vmime::make_shared<vmime::mailboxGroup>(vmime::text("undisclosed-recipients"));
			lpVMMessageBuilder->getRecipients().appendAddress(undisclosed);
		}
	} catch (const vmime::exception &e) {
		ec_log_err("VMIME exception: %s", e.what());
		return MAPI_E_CALL_FAILED;
	} catch (const std::exception &e) {
		ec_log_err("STD exception on recipients: %s", e.what());
		return MAPI_E_CALL_FAILED;
	}
	catch (...) {
		ec_log_err("Unknown generic exception occurred on recipients");
		return MAPI_E_CALL_FAILED;
	}
	return hrSuccess;
}

/**
 * Convert an attachment and attach to vmime messageBuilder.
 *
 * @param[in]	lpMessage	Message to open attachments on
 * @param[in]	lpRow		Current attachment to process, row from attachment table
 * @param[in]	charset		Charset to use for filename encoding of attachment
 * @param[in]	lpVMMessageBuilder messagebuilder to add attachment to
 * @return Mapi error code
 */
HRESULT MAPIToVMIME::handleSingleAttachment(IMessage* lpMessage, LPSRow lpRow, vmime::messageBuilder *lpVMMessageBuilder) {
	HRESULT			hr					= hrSuccess;
	object_ptr<IStream> lpStream;
	object_ptr<IAttach> lpAttach;
	memory_ptr<SPropValue> lpContentId, lpContentLocation, lpHidden;
	memory_ptr<SPropValue> lpFilename, lpAMClass, lpAMAttach, lpMIMETag;
	object_ptr<IMessage> lpAttachedMessage;
	vmime::shared_ptr<vmime::utility::inputStream> inputDataStream;
	vmime::shared_ptr<mapiAttachment> vmMapiAttach;
	std::string strContentId, strContentLocation, strBoundary;
	bool bHidden = false, bSendBinary = true;
	sending_options sopt_keep;
	const wchar_t *szFilename = NULL;  // just a reference, don't free
	vmime::mediaType vmMIMEType;

	auto pPropAttachNum = lpRow->cfind(PR_ATTACH_NUM);
	if (pPropAttachNum == NULL) {
		ec_log_err("Attachment in table not correct, no attachment number present.");
		return MAPI_E_NOT_FOUND;
	}

	unsigned int ulAttachmentNum = pPropAttachNum->Value.ul;
	// check PR_ATTACH_METHOD to determine Attachment or email
	unsigned int ulAttachmentMethod = ATTACH_BY_VALUE;
	auto pPropAttachType = lpRow->cfind(PR_ATTACH_METHOD);
	if (pPropAttachType == NULL)
		ec_log_warn("Attachment method not present for attachment %d, assuming default value", ulAttachmentNum);
	else
		ulAttachmentMethod = pPropAttachType->Value.ul;

	if (ulAttachmentMethod == ATTACH_EMBEDDED_MSG) {
		vmime::shared_ptr<vmime::message> vmNewMess;
		std::string strBuff;
		vmime::utility::outputStreamStringAdapter mout(strBuff);

		hr = lpMessage->OpenAttach(ulAttachmentNum, nullptr, MAPI_BEST_ACCESS, &~lpAttach);
		if (hr != hrSuccess) {
			ec_log_err("Could not open message attachment %d: %s (%x)",
				ulAttachmentNum, GetMAPIErrorMessage(hr), hr);
			return hr;
		}
		hr = lpAttach->OpenProperty(PR_ATTACH_DATA_OBJ, &IID_IMessage, 0, MAPI_DEFERRED_ERRORS, &~lpAttachedMessage);
		if (hr != hrSuccess) {
			ec_log_err("Could not open data of message attachment %d: %s (%x)",
				ulAttachmentNum, GetMAPIErrorMessage(hr), hr);
			return hr;
		}

		// Check whether we're sending a calendar object
		// if so, we do not need to create a message-in-message object, but just attach the ics file.
		hr = HrGetOneProp(lpAttachedMessage, PR_MESSAGE_CLASS_A, &~lpAMClass);
		if (hr == hrSuccess &&
			strcmp(lpAMClass->Value.lpszA, "IPM.OLE.CLASS.{00061055-0000-0000-C000-000000000046}") == 0)
				// This is an exception message. We might get here because kopano-ical is able to
				// SubmitMessage for Mac Ical meeting requests. The way Outlook does this, is
				// send a message for each exception itself. We just ignore this exception, since
				// it's already in the main ical data on the top level message.
			return hr;

		// sub objects do not necessarily need to have valid recipients, so disable the test
		sopt_keep = sopt;
		sopt.no_recipients_workaround = true;
		sopt.msg_in_msg = true;
		sopt.add_received_date = false;

		if(sopt.alternate_boundary) {
		    strBoundary = sopt.alternate_boundary;
		    strBoundary += "_sub_";
		    strBoundary += stringify(ulAttachmentNum);
		    sopt.alternate_boundary = (char *)strBoundary.c_str();
		}

		// recursive processing of embedded message as a new e-mail
		hr = convertMAPIToVMIME(lpAttachedMessage, &vmNewMess);
		if (hr != hrSuccess)
			// Logging has been done by convertMAPIToVMIME()
			return hr;
		sopt = sopt_keep;
		lpVMMessageBuilder->appendAttachment(vmime::make_shared<vmime::parsedMessageAttachment>(vmNewMess));
	} else if (ulAttachmentMethod == ATTACH_BY_VALUE) {
		hr = lpMessage->OpenAttach(ulAttachmentNum, nullptr, MAPI_BEST_ACCESS, &~lpAttach);
		if (hr != hrSuccess) {
			ec_log_err("Could not open attachment %d: %s (%x)",
				ulAttachmentNum, GetMAPIErrorMessage(hr), hr);
			return hr;
		}

		if (HrGetOneProp(lpAttach, PR_ATTACH_CONTENT_ID_A, &~lpContentId) == hrSuccess)
			strContentId = lpContentId->Value.lpszA;
		if (HrGetOneProp(lpAttach, PR_ATTACH_CONTENT_LOCATION_A, &~lpContentLocation) == hrSuccess)
			strContentLocation = lpContentLocation->Value.lpszA;
		if (HrGetOneProp(lpAttach, PR_ATTACHMENT_HIDDEN, &~lpHidden) == hrSuccess)
			bHidden = lpHidden->Value.b;

        // Optimize: if we're only outputting headers, we needn't bother with attachment data
		if (sopt.headers_only) {
			hr = CreateStreamOnHGlobal(nullptr, true, &~lpStream);
			if (hr != hrSuccess)
				return hr;
		} else {
            hr = lpAttach->OpenProperty(PR_ATTACH_DATA_BIN, &IID_IStream, 0, MAPI_DEFERRED_ERRORS, &~lpStream);
            if (hr != hrSuccess) {
				ec_log_err("Could not open data of attachment %d: %s (%x)",
					ulAttachmentNum, GetMAPIErrorMessage(hr), hr);
			return hr;
            }
        }

		try {
			// add ref to lpStream
			if (lpStream != nullptr)
				inputDataStream = vmime::make_shared<inputStreamMAPIAdapter>(lpStream);

			// Set filename
			szFilename = L"data.bin";
			if (HrGetOneProp(lpAttach, PR_ATTACH_LONG_FILENAME_W, &~lpFilename) == hrSuccess)
				szFilename = lpFilename->Value.lpszW;
			else if (HrGetOneProp(lpAttach, PR_ATTACH_FILENAME_W, &~lpFilename) == hrSuccess)
				szFilename = lpFilename->Value.lpszW;

            // Set MIME type
            parseMimeTypeFromFilename(szFilename, &vmMIMEType, &bSendBinary);
			if (HrGetOneProp(lpAttach, PR_ATTACH_MIME_TAG_A, &~lpMIMETag) == hrSuccess)
				vmMIMEType = lpMIMETag->Value.lpszA;

			static const char absent_note[] = "Attachment is missing.";
			vmime::mediaType note_type("text/plain");

			// inline attachments: Only make attachments inline if they are hidden and have a content-id or content-location.
			if ((!strContentId.empty() || !strContentLocation.empty()) && bHidden &&
				lpVMMessageBuilder->getTextPart()->getType() == vmime::mediaType(vmime::mediaTypes::TEXT, vmime::mediaTypes::TEXT_HTML))
			{
				// add inline object to html part
				auto &textPart = dynamic_cast<mapiTextPart &>(*lpVMMessageBuilder->getTextPart());
				// had szFilename .. but how, on inline?
				// @todo find out how Content-Disposition receives highchar filename... always UTF-8?
				if (inputDataStream != nullptr)
					textPart.addObject(vmime::make_shared<vmime::streamContentHandler>(inputDataStream, 0), vmime::encoding("base64"), vmMIMEType, strContentId, string(), strContentLocation);
				else
					textPart.addObject(vmime::make_shared<vmime::stringContentHandler>(absent_note), vmime::encoding("base64"), note_type, strContentId, std::string(), strContentLocation);
			} else if (inputDataStream != nullptr) {
				vmMapiAttach = vmime::make_shared<mapiAttachment>(vmime::make_shared<vmime::streamContentHandler>(inputDataStream, 0),
				               bSendBinary ? vmime::encoding("base64") : vmime::encoding("quoted-printable"),
				               vmMIMEType, strContentId,
				               vmime::word(m_converter.convert_to<string>(m_strCharset.c_str(), szFilename, rawsize(szFilename), CHARSET_WCHAR), m_vmCharset));

				// add to message (copies pointer, not data)
				lpVMMessageBuilder->appendAttachment(vmMapiAttach);
			} else {
				vmMapiAttach = vmime::make_shared<mapiAttachment>(vmime::make_shared<vmime::stringContentHandler>(absent_note),
				               bSendBinary ? vmime::encoding("base64") : vmime::encoding("quoted-printable"),
				               note_type, strContentId,
				               vmime::word(m_converter.convert_to<std::string>(m_strCharset.c_str(), szFilename, rawsize(szFilename), CHARSET_WCHAR), m_vmCharset));
				lpVMMessageBuilder->appendAttachment(vmMapiAttach);
			}
		} catch (const vmime::exception &e) {
			ec_log_err("VMIME exception: %s", e.what());
			return MAPI_E_CALL_FAILED;
		} catch (const std::exception &e) {
			ec_log_err("STD exception on attachment: %s", e.what());
			return MAPI_E_CALL_FAILED;
		}
		catch (...) {
			ec_log_err("Unknown generic exception occurred on attachment");
			return MAPI_E_CALL_FAILED;
		}
	} else if (ulAttachmentMethod == ATTACH_OLE) {
	    // Ignore ATTACH_OLE attachments, they are handled in handleTNEF()
	} else {
		ec_log_err("Attachment %d contains invalid method %d.", ulAttachmentNum, ulAttachmentMethod);
		hr = MAPI_E_INVALID_PARAMETER;
	}
	// ATTN: lpMapiAttach are linked in the VMMessageBuilder. The VMMessageBuilder will delete() it.
	return hr;
}

/**
 * Return a MIME type for the filename of an attachment.
 *
 * The MIME type is found using the extension. Also returns if the
 * attachment should be attached in text or binary mode. Currently
 * only edifact files (.edi) are forced as text attachment.
 *
 * @param[in]	strFilename	Widechar filename to find mimetype for
 * @param[out]	lpMT		mimetype in vmime class
 * @param[out]	lpbSendBinary	flag to specify if the attachment should be in binary or forced text format.
 * @return always hrSuccess
 *
 * @todo Use /etc/mime.types to find more mime types for extensions
 */
HRESULT MAPIToVMIME::parseMimeTypeFromFilename(std::wstring strFilename, vmime::mediaType *lpMT, bool *lpbSendBinary)
{
	// to lowercase
	transform(strFilename.begin(), strFilename.end(), strFilename.begin(), ::towlower);
	auto strExt = m_converter.convert_to<std::string>(m_strCharset.c_str(), strFilename, rawsize(strFilename), CHARSET_WCHAR);
	strExt.erase(0, strExt.find_last_of(".")+1);
	auto strMedType = ext_to_mime_type(strExt.c_str());
	*lpMT = vmime::mediaType(strMedType);
	*lpbSendBinary = strcmp(strMedType, "application/edifact") != 0;
	return hrSuccess;
}

/**
 * Loops through the attachment table and copies all attachments to vmime object
 *
 * @param[in]	lpMessage	Message to open attachments on
 * @param[in]	charset		Charset to use for filename encoding of attachment
 * @param[in]	lpVMMessageBuilder messagebuilder to add attachments to
 * @return Mapi error code
 */
HRESULT MAPIToVMIME::handleAttachments(IMessage* lpMessage, vmime::messageBuilder *lpVMMessageBuilder) {
	rowset_ptr pRows;
	object_ptr<IMAPITable> lpAttachmentTable;
	static constexpr const SizedSSortOrderSet(1, sosRTFSeq) =
		{1, 0, 0, {{PR_RENDERING_POSITION, TABLE_SORT_ASCEND}}};

	// get attachment table
	auto hr = lpMessage->GetAttachmentTable(0, &~lpAttachmentTable);
	if (hr != hrSuccess)
		return kc_perror("Unable to open attachment table", hr);
	hr = HrQueryAllRows(lpAttachmentTable, nullptr, nullptr, sosRTFSeq, 0, &~pRows);
	if (hr != hrSuccess)
		return kc_perror("Unable to fetch rows of attachment table", hr);

	for (ULONG i = 0; i < pRows->cRows; ++i) {
		// if one attachment fails, we're not sending what the user intended to send so abort. Logging was done in handleSingleAttachment()
		hr = handleSingleAttachment(lpMessage, &pRows->aRow[i], lpVMMessageBuilder);
		if (sopt.ignore_missing_attachments && hr == MAPI_E_NOT_FOUND)
			continue;
		if (hr != hrSuccess)
			return hr;
	}
	return hrSuccess;
}

/**
 * Force the boundary string to a predefined value.
 *
 * Used for gateway, because vmime will otherwise always use a newly
 * generated boundary string. This is not good for consistency in the
 * IMAP gateway. This is done recursively for all multipart bodies in
 * the e-mail.
 *
 * @param[in]	vmHeader	The header block to find multipart Content-Type header in, and modify.
 * @param[in]	vmBody		vmBody part of vmHeader. Used to recurse for more boundaries to change.
 * @param[in]	boundary	new boundary string to use.
 * @return Always hrSuccess
 */
HRESULT MAPIToVMIME::setBoundaries(vmime::shared_ptr<vmime::header> vmHeader,
    vmime::shared_ptr<vmime::body> vmBody, const std::string& boundary)
{
	if (!vmHeader->hasField(vmime::fields::CONTENT_TYPE))
		return hrSuccess;

	auto vmCTF = vmime::dynamicCast<vmime::contentTypeField>(vmHeader->findField(vmime::fields::CONTENT_TYPE));
	if (vmime::dynamicCast<vmime::mediaType>(vmCTF->getValue())->getType() != vmime::mediaTypes::MULTIPART)
		return hrSuccess;
	// This is a multipart, so set the boundary for this part
	vmCTF->setBoundary(boundary);
	// Set boundaries on children also
	for (size_t i = 0; i < vmBody->getPartCount(); ++i) {
		std::ostringstream os;
		vmime::shared_ptr<vmime::bodyPart> vmBodyPart = vmBody->getPartAt(i);
		os << boundary << "_" << i;
		setBoundaries(vmBodyPart->getHeader(), vmBodyPart->getBody(), os.str());
	}
	return hrSuccess;
}

/**
 * Build a normal vmime message from a MAPI lpMessage.
 *
 * @param[in]	lpMessage		MAPI message to convert
 * @param[in]	bSkipContent	set to true if only the headers of the e-mail are required to obtain
 * @param[in]	charset			Charset to convert message in, valid for headers and bodies.
 * @param[out]	lpvmMessage		vmime message version of lpMessage
 * @return Mapi error code
 */
HRESULT MAPIToVMIME::BuildNoteMessage(IMessage *lpMessage,
    vmime::shared_ptr<vmime::message> *lpvmMessage, unsigned int flags)
{
	memory_ptr<SPropValue> lpDeliveryDate, lpTransportHeaders, prop;
	vmime::messageBuilder   vmMessageBuilder;
	vmime::shared_ptr<vmime::message> vmMessage;

	// construct the message..
	try {
		// messageBuilder is body and simple headers only (to/cc/subject/...)
		auto hr = fillVMIMEMail(lpMessage, flags & MTV_SKIP_CONTENT, &vmMessageBuilder);
		if (hr != hrSuccess)
			return hr; // Logging has been done in fillVMIMEMail()

		vmMessage = vmMessageBuilder.construct();
		// message builder has set Date header to now(). this will be overwritten.
		auto vmHeader = vmMessage->getHeader();
		hr = handleExtraHeaders(lpMessage, vmHeader, flags);
		if (hr!= hrSuccess)
			return hr;

		// from/sender headers
		hr = handleSenderInfo(lpMessage, vmHeader);
		if (hr!= hrSuccess)
			return hr;

		// add reply to email, ignore errors
		hr = handleReplyTo(lpMessage, vmHeader);
		if (hr != hrSuccess) {
			kc_pwarn("Unable to set reply-to address", hr);
			hr = hrSuccess;
		}

		// Set consistent boundary (optional)
		if (sopt.alternate_boundary != nullptr)
			setBoundaries(vmMessage->getHeader(), vmMessage->getBody(), sopt.alternate_boundary);

		// If we're sending a msg-in-msg, use the original date of that message
		if (sopt.msg_in_msg && HrGetOneProp(lpMessage, PR_MESSAGE_DELIVERY_TIME, &~lpDeliveryDate) == hrSuccess)
			vmHeader->Date()->setValue(FiletimeTovmimeDatetime(lpDeliveryDate->Value.ft));
		else if (HrGetOneProp(lpMessage, PR_LAST_MODIFICATION_TIME, &~prop) == hrSuccess)
			vmHeader->Date()->setValue(FiletimeTovmimeDatetime(prop->Value.ft));

		// Regenerate some headers if available (basically a copy of the headers in
		// PR_TRANSPORT_MESSAGE_HEADERS)
		// currently includes: Received*, Return-Path, List* and Precedence.
		// New e-mails should not have this property.
		if (HrGetFullProp(lpMessage, PR_TRANSPORT_MESSAGE_HEADERS_A, &~lpTransportHeaders) == hrSuccess &&
		    lpTransportHeaders != nullptr) {
			try {
				int j=0;
				vmime::header headers;
				std::string strHeaders = lpTransportHeaders->Value.lpszA;
				strHeaders += "\r\n\r\n";
				headers.parse(strHeaders);

				for (size_t i = 0; i < headers.getFieldCount(); ++i) {
					vmime::shared_ptr<vmime::headerField> vmField = headers.getFieldAt(i);
					std::string name = vmField->getName();

					// Received checks start of string to accept Received-SPF
					if (strncasecmp(name.c_str(), vmime::fields::RECEIVED, strlen(vmime::fields::RECEIVED)) == 0 ||
					    strcasecmp(name.c_str(), vmime::fields::RETURN_PATH) == 0)
						// Insert in same order at start of headers
						vmHeader->insertFieldBefore(j++, vmField);
					else if (strncasecmp(name.c_str(), "list-", strlen("list-")) == 0 ||
					    strcasecmp(name.c_str(), "precedence") == 0)
						// Just append at the end of this list, order is not important
						vmHeader->appendField(vmime::dynamicCast<vmime::headerField>(vmField->clone()));
				}
			} catch (const vmime::exception &e) {
				ec_log_warn("VMIME exception adding extra headers: %s", e.what());
			}
			catch (...) {
				// If we can't parse, just ignore
			}
		}

		// POP3 wants the delivery date as received header to correctly show in outlook
		if (sopt.add_received_date && lpDeliveryDate) {
			auto hff = vmime::headerFieldFactory::getInstance();
			vmime::shared_ptr<vmime::headerField> rf = hff->create(vmime::fields::RECEIVED);
			vmime::dynamicCast<vmime::relay>(rf->getValue())->setDate(FiletimeTovmimeDatetime(lpDeliveryDate->Value.ft));
			// set received header at the start
			vmHeader->insertFieldBefore(0, rf);
		}

		// no hr checking
		handleXHeaders(lpMessage, vmHeader, flags);
	} catch (const vmime::exception &e) {
		ec_log_err("VMIME exception: %s", e.what());
		return MAPI_E_CALL_FAILED; // set real error
	} catch (const std::exception &e) {
		ec_log_err("STD exception on note message: %s", e.what());
		return MAPI_E_CALL_FAILED; // set real error
	}
	catch (...) {
		ec_log_err("Unknown generic exception on note message");
		return MAPI_E_CALL_FAILED;
	}

	*lpvmMessage = std::move(vmMessage);
	return hrSuccess;
}

/**
 * Build an MDN vmime message from a MAPI lpMessage.
 *
 * MDN (Mail Disposition Notification) is a read receipt message,
 * which notifies a sender that the e-mail was read.
 *
 * @param[in]	lpMessage		MAPI message to convert
 * @param[in]	charset			Charset to convert message in, valid for headers and bodies.
 * @param[out]	lpvmMessage		vmime message version of lpMessage
 * @return Mapi error code
 */
HRESULT MAPIToVMIME::BuildMDNMessage(IMessage *lpMessage,
    vmime::shared_ptr<vmime::message> *lpvmMessage)
{
	HRESULT				hr = hrSuccess;
	vmime::shared_ptr<vmime::message> vmMessage;
	object_ptr<IStream> lpBodyStream;
	memory_ptr<SPropValue> lpiNetMsgId, lpMsgClass, lpSubject;
	object_ptr<IMAPITable> lpRecipientTable;
	vmime::mailbox		expeditor; // From
	string strMDNText, reportingUA, strActionMode;
	vmime::disposition	dispo;
	std::vector<string>	reportingUAProducts; //empty
	vmime::shared_ptr<vmime::address> vmRecipientbox;
	std::wstring		strOut;

	// sender information
	std::wstring strEmailAdd, strName, strType;
	std::wstring strRepEmailAdd, strRepName, strRepType;

	if (lpMessage == nullptr || m_lpAdrBook == nullptr ||
	    lpvmMessage == nullptr)
		return MAPI_E_INVALID_OBJECT;

	try {
		rowset_ptr pRows;
		auto vmMsgOriginal = vmime::make_shared<vmime::message>();

		// Create original vmime message
		if (HrGetOneProp(lpMessage, PR_INTERNET_MESSAGE_ID_A, &~lpiNetMsgId) == hrSuccess) {
			vmMsgOriginal->getHeader()->OriginalMessageId()->setValue(lpiNetMsgId->Value.lpszA);
			vmMsgOriginal->getHeader()->MessageId()->setValue(lpiNetMsgId->Value.lpszA);
		}

		// Create Recipient
		hr = lpMessage->GetRecipientTable(MAPI_DEFERRED_ERRORS, &~lpRecipientTable);
		if (hr != hrSuccess)
			return kc_perror("Unable to open MDN recipient table", hr);
		hr = HrQueryAllRows(lpRecipientTable, nullptr, nullptr, nullptr, 0, &~pRows);
		if (hr != hrSuccess)
			return kc_perror("Unable to read MDN recipient table", hr);
		if (pRows->cRows == 0) {
			if (!sopt.no_recipients_workaround) {
				ec_log_err("No MDN recipient found");
				return MAPI_E_NOT_FOUND;
			}
			// no recipient, but need to continue ... is this correct??
			vmRecipientbox = vmime::make_shared<vmime::mailbox>(string("undisclosed-recipients"));
		} else {
			hr = getMailBox(&pRows->aRow[0], vmRecipientbox);
			if (hr != hrSuccess)
				return hr; // Logging done in getMailBox
		}

		// if vmRecipientbox is a vmime::mailboxGroup the dynamicCast to vmime::mailbox failed,
		// so never send a MDN to a group.
		if (vmRecipientbox->isGroup()) {
			ec_log_err("Not possible to send a MDN to a group");
			return MAPI_E_CORRUPT_DATA;
		}

		vmime::mdn::sendableMDNInfos mdnInfos(vmMsgOriginal, *vmime::dynamicCast<vmime::mailbox>(vmRecipientbox).get());

		//FIXME: Get the ActionMode and sending mode from the property 0x0081001E.
		//		And the type in property 0x0080001E.

		// Vmime is broken, The RFC 3798 says: "The action type can be 'manual-action' or 'automatic-action'"
		// but VMime can set only 'manual' or 'automatic' so should be add the string '-action'
		strActionMode = vmime::dispositionActionModes::MANUAL;
		strActionMode+= "-action";
		dispo.setActionMode(strActionMode);
		dispo.setSendingMode(vmime::dispositionSendingModes::SENT_MANUALLY);

		if (HrGetOneProp(lpMessage, PR_MESSAGE_CLASS_A, &~lpMsgClass) != hrSuccess) {
			ec_log_err("MDN message has no class.");
			return MAPI_E_CORRUPT_DATA;
		}

		if(strcasecmp(lpMsgClass->Value.lpszA, "REPORT.IPM.Note.IPNNRN") == 0)
			dispo.setType(vmime::dispositionTypes::DELETED);
		else // if(strcasecmp(lpMsgClass->Value.lpszA, "REPORT.IPM.Note.IPNRN") == 0)
			dispo.setType(vmime::dispositionTypes::DISPLAYED);

		strMDNText.clear();// Default Empty body
		hr = lpMessage->OpenProperty(PR_BODY_W, &IID_IStream, 0, 0, &~lpBodyStream);
		if (hr == hrSuccess) {
			std::wstring strBuffer;
			hr = Util::HrStreamToString(lpBodyStream, strBuffer);
			if (hr != hrSuccess)
				return kc_perror("Unable to read MDN message body", hr);
			strMDNText = m_converter.convert_to<string>(m_strCharset.c_str(), strBuffer, rawsize(strBuffer), CHARSET_WCHAR);
		}

		// Store owner, actual sender
		hr = HrGetAddress(m_lpAdrBook, lpMessage, PR_SENDER_ENTRYID, PR_SENDER_NAME_W, PR_SENDER_ADDRTYPE_W, PR_SENDER_EMAIL_ADDRESS_W, strName, strType, strEmailAdd);
		if (hr != hrSuccess)
			return kc_perror("Unable to get MDN sender information", hr);
		// Ignore errors here and let strRep* untouched
		HrGetAddress(m_lpAdrBook, lpMessage, PR_SENT_REPRESENTING_ENTRYID, PR_SENT_REPRESENTING_NAME_W, PR_SENT_REPRESENTING_ADDRTYPE_W, PR_SENT_REPRESENTING_EMAIL_ADDRESS_W, strRepName, strRepType, strRepEmailAdd);

		expeditor.setEmail(m_converter.convert_to<string>(strEmailAdd));
		if(!strName.empty())
			expeditor.setName(getVmimeTextFromWide(strName));
		else
			expeditor.setName(getVmimeTextFromWide(strEmailAdd));

		//Create MDN message, does vmime convert again with charset, or was this wrong before?
		vmMessage = vmime::mdn::MDNHelper::buildMDN(mdnInfos, strMDNText, m_vmCharset, expeditor, dispo, reportingUA, reportingUAProducts);

		// rewrite subject
		if (HrGetFullProp(lpMessage, PR_SUBJECT_W, &~lpSubject) == hrSuccess) {
			removeEnters(lpSubject->Value.lpszW);
			strOut = lpSubject->Value.lpszW;
			vmMessage->getHeader()->Subject()->setValue(getVmimeTextFromWide(strOut));
		}

		if (!strRepEmailAdd.empty()) {
			vmMessage->getHeader()->Sender()->setValue(expeditor);
			if (strRepName.empty() || strRepName == strRepEmailAdd)
				vmMessage->getHeader()->From()->setValue(vmime::mailbox(m_converter.convert_to<string>(strRepEmailAdd)));
			else
				vmMessage->getHeader()->From()->setValue(vmime::mailbox(getVmimeTextFromWide(strRepName), m_converter.convert_to<string>(strRepEmailAdd)));
		}
	} catch (const vmime::exception &e) {
		ec_log_err("VMIME exception: %s", e.what());
		return MAPI_E_CALL_FAILED; // set real error
	} catch (const std::exception &e) {
		ec_log_err("STD exception on MDN message: %s", e.what());
		return MAPI_E_CALL_FAILED; // set real error
	}
	catch (...) {
		ec_log_err("Unknown generic exception on MDN message");
		return MAPI_E_CALL_FAILED;
	}

	*lpvmMessage = std::move(vmMessage);
	return hrSuccess;
}

/**
 * Returns a description of the conversion error that occurred.
 *
 * @return Description of the error if convertMAPIToVMIME returned an error.
 */
std::wstring MAPIToVMIME::getConversionError(void) const
{
	return m_strError;
}

/**
 * Entry point to start the conversion from lpMessage to message.
 *
 * @param[in]	lpMessage		MAPI message to convert
 * @param[out]	lpvmMessage		message to send to SMTP or Gateway client
 * @return Mapi error code
 */
HRESULT MAPIToVMIME::convertMAPIToVMIME(IMessage *lpMessage,
    vmime::shared_ptr<vmime::message> *lpvmMessage, unsigned int flags)
{
	memory_ptr<SPropValue> lpInternetCPID, lpMsgClass;
	vmime::shared_ptr<vmime::message> vmMessage;
	const char *lpszCharset = NULL;
	std::unique_ptr<char[]> lpszRawSMTP;
	object_ptr<IMAPITable> lpAttachmentTable;
	const SPropValue *lpPropAttach = nullptr;
	object_ptr<IAttach> lpAttach;
	object_ptr<IStream> lpStream;
	STATSTG					sStreamStat;
	static constexpr const SizedSPropTagArray(2, sPropAttachColumns) =
		{2, { PR_ATTACH_NUM, PR_ATTACH_MIME_TAG}};

	if (HrGetOneProp(lpMessage, PR_MESSAGE_CLASS_A, &~lpMsgClass) != hrSuccess) {
		auto hr = MAPIAllocateBuffer(sizeof(SPropValue), &~lpMsgClass);
		if (hr != hrSuccess)
			return hr;
		lpMsgClass->ulPropTag = PR_MESSAGE_CLASS_A;
		lpMsgClass->Value.lpszA = const_cast<char *>("IPM.Note");
	}

	// Get the outgoing charset we want to be using
	if (HrGetOneProp(lpMessage, PR_INTERNET_CPID, &~lpInternetCPID) == hrSuccess &&
		HrGetCharsetByCP(lpInternetCPID->Value.ul, &lpszCharset) == hrSuccess)
	{
		m_strHTMLCharset = lpszCharset;
		m_vmCharset = m_strHTMLCharset;
	} else {
		// default to UTF-8 if not set
		m_vmCharset = MAPI_CHARSET_STRING;
	}

	if (strncasecmp(lpMsgClass->Value.lpszA, "IPM.Note", 8) && strncasecmp(lpMsgClass->Value.lpszA, "REPORT.IPM.Note", 15)) {
		// Outlook sets some other incorrect charset for meeting requests and such,
		// so for non-email we upgrade this to UTF-8
		m_vmCharset = MAPI_CHARSET_STRING;
	} else if (m_vmCharset == "us-ascii") {
		// silently upgrade, since recipients and attachment filenames may contain high-chars, while the body does not.
		if (sopt.charset_upgrade && strlen(sopt.charset_upgrade))
			m_vmCharset = sopt.charset_upgrade;
		else
			m_vmCharset = "windows-1252";
	}

	// Add iconv tag to convert non-exising chars without a fuss
	m_strCharset = m_vmCharset.getName() + "//TRANSLIT";
	if ((strcasecmp(lpMsgClass->Value.lpszA, "REPORT.IPM.Note.IPNNRN") == 0 ||
		strcasecmp(lpMsgClass->Value.lpszA, "REPORT.IPM.Note.IPNRN") == 0)
		)
	{
		// Create a read receipt message
		auto hr = BuildMDNMessage(lpMessage, &vmMessage);
		if(hr != hrSuccess)
			return hr;
	} else if ((strcasecmp(lpMsgClass->Value.lpszA, "IPM.Note.SMIME.MultiPartSigned") == 0) ||
			   (strcasecmp(lpMsgClass->Value.lpszA, "IPM.Note.SMIME") == 0))
	{
		rowset_ptr lpRows;
		// - find attachment, and convert to char, and place in lpszRawSMTP
		// - normal convert the message, but only from/to headers and such .. nothing else
		auto hr = lpMessage->GetAttachmentTable(0, &~lpAttachmentTable);
		if (hr != hrSuccess)
			return kc_perror("Could not get attachment table of signed attachment", hr);
		// set columns to get pr attach mime tag and pr attach num only.
		hr = lpAttachmentTable->SetColumns(sPropAttachColumns, 0);
		if (hr != hrSuccess)
			return kc_perror("Could set table contents of attachment table of signed attachment", hr);
		hr = HrQueryAllRows(lpAttachmentTable, nullptr, nullptr, nullptr, 0, &~lpRows);
		if (hr != hrSuccess)
			return kc_perror("Could not get table contents of attachment table of signed attachment", hr);
		if (lpRows->cRows != 1)
			goto normal;
		lpPropAttach = lpRows[0].cfind(PR_ATTACH_MIME_TAG);
		if (!lpPropAttach)
			goto normal;
		lpPropAttach = lpRows[0].cfind(PR_ATTACH_NUM);
		if (!lpPropAttach)
			goto normal;
		hr = lpMessage->OpenAttach(lpPropAttach->Value.ul, nullptr, MAPI_BEST_ACCESS, &~lpAttach);
		if (hr != hrSuccess)
			return kc_perror("Could not open signed attachment", hr);
		hr = lpAttach->OpenProperty(PR_ATTACH_DATA_BIN, &IID_IStream, 0, MAPI_DEFERRED_ERRORS, &~lpStream);
		if (hr != hrSuccess)
			return kc_perror("Could not open data of signed attachment", hr);
		hr = lpStream->Stat(&sStreamStat, 0);
		if (hr != hrSuccess)
			return kc_perror("Could not find size of signed attachment", hr);
		lpszRawSMTP = make_unique_nt<char[]>(static_cast<ULONG>(sStreamStat.cbSize.QuadPart) + 1);
		if (lpszRawSMTP == nullptr)
			return MAPI_E_NOT_ENOUGH_MEMORY;
		hr = lpStream->Read(lpszRawSMTP.get(), (ULONG)sStreamStat.cbSize.QuadPart, NULL);
		if (hr != hrSuccess)
			return kc_perror("Could not read data of signed attachment", hr);
		lpszRawSMTP[(ULONG)sStreamStat.cbSize.QuadPart] = '\0';

		// build the message, but without the bodies and attachments
		hr = BuildNoteMessage(lpMessage, &vmMessage, flags | MTV_SKIP_CONTENT);
		if (hr != hrSuccess)
			return hr;

		// remove excess headers
		auto field = vmMessage->getHeader()->findField(vmime::fields::CONTENT_TYPE);
		if (field != nullptr)
			vmMessage->getHeader()->removeField(field);
		field = vmMessage->getHeader()->findField(vmime::fields::CONTENT_TRANSFER_ENCODING);
		if (field != nullptr)
			vmMessage->getHeader()->removeField(field);

		if (strcasecmp(lpMsgClass->Value.lpszA, "IPM.Note.SMIME") != 0) {
			auto vmSMIMEMessage = vmime::make_shared<SMIMEMessage>();

			// not sure why this was needed, and causes problems, eg ZCP-12994.
			//vmMessage->getHeader()->removeField(vmMessage->getHeader()->findField(vmime::fields::MIME_VERSION));

			*vmSMIMEMessage->getHeader() = *vmMessage->getHeader();
			vmSMIMEMessage->setSMIMEBody(lpszRawSMTP.get());
			vmMessage = vmSMIMEMessage;
		} else {
			// encoded mail, set data as only mail body
			memory_ptr<MAPINAMEID> lpNameID;
			memory_ptr<SPropTagArray> lpPropTags;
			memory_ptr<SPropValue> lpPropContentType;
			const char *lpszContentType = NULL;

			hr = MAPIAllocateBuffer(sizeof(MAPINAMEID), &~lpNameID);
			if (hr != hrSuccess)
				return kc_perror("Not enough memory", hr);
			lpNameID->lpguid = const_cast<GUID *>(&PS_INTERNET_HEADERS);
			lpNameID->ulKind = MNID_STRING;
			lpNameID->Kind.lpwstrName = const_cast<wchar_t *>(L"Content-Type");

			hr = lpMessage->GetIDsFromNames(1, &+lpNameID, MAPI_CREATE, &~lpPropTags);
			if (hr != hrSuccess)
				return kc_perror("Unable to read encrypted mail properties", hr);
			if (HrGetOneProp(lpMessage, CHANGE_PROP_TYPE(lpPropTags->aulPropTag[0], PT_STRING8), &~lpPropContentType) == hrSuccess)
				lpszContentType = lpPropContentType->Value.lpszA;
			else
				// default, or exit?
				lpszContentType = "application/x-pkcs7-mime;smime-type=enveloped-data;name=smime.p7m";

			vmMessage->getHeader()->ContentType()->parse(m_parsectx, lpszContentType);
			// copy via string so we can set the size of the string since it's binary
			vmime::string inString(lpszRawSMTP.get(), static_cast<size_t>(sStreamStat.cbSize.QuadPart));
			vmMessage->getBody()->setContents(vmime::make_shared<vmime::stringContentHandler>(inString));

			// vmime now encodes the body too, so I don't have to
			vmMessage->getHeader()->appendField(vmime::headerFieldFactory::getInstance()->create(vmime::fields::CONTENT_TRANSFER_ENCODING, "base64"));
		}
	} else {
normal:
		// Create default
		auto hr = BuildNoteMessage(lpMessage, &vmMessage, flags);
		if (hr != hrSuccess)
			return hr;
	}

	*lpvmMessage = std::move(vmMessage);
	return hrSuccess;
}

/**
 * Basic conversion of mapi message to messageBuilder.
 *
 * @param[in]	lpMessage		MAPI message to convert
 * @param[in]	bSkipContent	set to true if only the headers of the e-mail are required to obtain
 * @param[out]	lpVMMessageBuilder vmime messagebuilder, used to construct the mail later.
 * @param[in]	charset			Charset to convert message in, valid for headers and bodies.
 * @return Mapi error code
 */
HRESULT MAPIToVMIME::fillVMIMEMail(IMessage *lpMessage, bool bSkipContent, vmime::messageBuilder *lpVMMessageBuilder) {
	std::wstring	strOut;
	memory_ptr<SPropValue> lpSubject;
	eBestBody bestBody = plaintext;

	try {
		if (HrGetFullProp(lpMessage, PR_SUBJECT_W, &~lpSubject) == hrSuccess) {
			removeEnters(lpSubject->Value.lpszW);
			strOut = lpSubject->Value.lpszW;
		}
		else
			strOut.clear();

		// we can't ignore any errors.. the sender should know if an email is not sent correctly
		lpVMMessageBuilder->setSubject(getVmimeTextFromWide(strOut));

		// handle recipients
		auto hr = processRecipients(lpMessage, lpVMMessageBuilder);
		if (hr != hrSuccess)
			// Logging has been done in processRecipients()
			return hr;

		if (!bSkipContent) {
			// handle text
			hr = handleTextparts(lpMessage, lpVMMessageBuilder, &bestBody);
			if (hr != hrSuccess)
				return hr;

			// handle attachments
			hr = handleAttachments(lpMessage, lpVMMessageBuilder);
			if (hr != hrSuccess)
				return hr;

			// check for TNEF information, and add winmail.dat if needed
			hr = handleTNEF(lpMessage, lpVMMessageBuilder, bestBody);
			if (hr != hrSuccess)
				return hr;
		}

		/*
		  To convert a VMMessageBuilder to a VMMessage object, an 'expeditor' needs to be set in vmime
		  later on, this from will be overwritten .. so maybe replace this with a dummy value?
		 */
		std::wstring strName, strType, strEmAdd;
		hr = HrGetAddress(m_lpAdrBook, lpMessage, PR_SENDER_ENTRYID, PR_SENDER_NAME_W, PR_SENDER_ADDRTYPE_W, PR_SENDER_EMAIL_ADDRESS_W, strName, strType, strEmAdd);
		if (hr != hrSuccess)
			return kc_perror("Unable to get sender information", hr);
		if (!strName.empty())
			lpVMMessageBuilder->setExpeditor(vmime::mailbox(getVmimeTextFromWide(strName), m_converter.convert_to<string>(strEmAdd)));
		else
			lpVMMessageBuilder->setExpeditor(vmime::mailbox(m_converter.convert_to<string>(strEmAdd)));
		// sender and reply-to is set elsewhere because it can only be done on a message object...
	} catch (const vmime::exception &e) {
		ec_log_err("VMIME exception: %s", e.what());
		return MAPI_E_CALL_FAILED; // set real error
	} catch (const std::exception &e) {
		ec_log_err("STD exception on fill message: %s", e.what());
		return MAPI_E_CALL_FAILED; // set real error
	}
	catch (...) {
		ec_log_err("Unknown generic exception  on fill message");
		return MAPI_E_CALL_FAILED;
	}
	return hrSuccess;
}

/**
 * Make a vmime::mailbox from a recipient table row. If this function
 * fails in the gateway, thunderbird will stop parsing the whole
 * folder, and not just the single message.
 *
 * @param[in]	lpRow	One row from the recipient table.
 * @param[out]	lpvmMailbox	vmime::mailbox object containing the recipient.
 *
 * @return MAPI error code
 * @retval MAPI_E_INVALID_PARAMTER email address in row is not usable for the SMTP protocol
 */
HRESULT MAPIToVMIME::getMailBox(LPSRow lpRow,
    vmime::shared_ptr<vmime::address> &vmMailboxNew)
{
	std::wstring strName, strEmail, strType;

	auto hr = HrGetAddress(m_lpAdrBook, lpRow->lpProps, lpRow->cValues, PR_ENTRYID, PR_DISPLAY_NAME_W, PR_ADDRTYPE_W, PR_EMAIL_ADDRESS_W, strName, strType, strEmail);
	if (hr != hrSuccess)
		return kc_perror("Unable to create mailbox", hr);
	auto pPropObjectType = lpRow->cfind(PR_OBJECT_TYPE);
	if (strName.empty() && !strEmail.empty()) {
		// email address only
		vmMailboxNew = vmime::make_shared<vmime::mailbox>(m_converter.convert_to<string>(strEmail));
		return hrSuccess;
	} else if (strEmail.find('@') != string::npos) {
		// email with fullname
		vmMailboxNew = vmime::make_shared<vmime::mailbox>(getVmimeTextFromWide(strName), m_converter.convert_to<string>(strEmail));
		return hrSuccess;
	} else if (pPropObjectType && pPropObjectType->Value.ul == MAPI_DISTLIST) {
		// if mailing to a group without email address
		vmMailboxNew = vmime::make_shared<vmime::mailboxGroup>(getVmimeTextFromWide(strName));
		return hrSuccess;
	} else if (sopt.no_recipients_workaround) {
		// gateway must always return a mailbox object
		vmMailboxNew = vmime::make_shared<vmime::mailbox>(getVmimeTextFromWide(strName), m_converter.convert_to<string>(strEmail));
		return hrSuccess;
	}
	if (strEmail.empty()) {
		// not an email address and not a group: invalid
		m_strError = L"Invalid email address in recipient list found: \"" + strName + L"\". Email Address is empty.";
		ec_log_err("%ls", m_strError.c_str());
		return MAPI_E_INVALID_PARAMETER;
	}

	// we only want to have this recipient fail, and not the whole message, if the user has a username
	m_strError = L"Invalid email address in recipient list found: \"" + strName + L"\" <" + strEmail + L">.";
	ec_log_err("%ls", m_strError.c_str());
	return MAPI_E_INVALID_PARAMETER;
}

/**
 * Converts RTF (using TNEF) or HTML with plain to body parts.
 *
 * @param[in]	lpMessage	Message to convert body parts from
 * @param[in]	lpVMMessageBuilder	messageBuilder object place bodyparts in
 * @param[in]	charset		Use this charset for the HTML and plain text bodies.
 * @param[out]	lpbRealRTF	true if real rtf should be used, which is attached later, since it can't be a body.
 */
HRESULT MAPIToVMIME::handleTextparts(IMessage* lpMessage, vmime::messageBuilder *lpVMMessageBuilder, eBestBody *bestBody) {
	std::string strHTMLOut, strRtf, strBodyConverted;
	std::wstring strBody;
	object_ptr<IStream> lpCompressedRTFStream, lpUncompressedRTFStream;

	// set the encoder of plaintext body part
	vmime::encoding bodyEncoding("quoted-printable");
	// will skip enters in q-p encoding, "fixes" plaintext mails to be more plain text
	vmime::shared_ptr<vmime::utility::encoder::encoder> vmBodyEncoder = bodyEncoding.getEncoder();
	vmBodyEncoder->getProperties().setProperty("text", true);
	*bestBody = plaintext;

	// grabbing rtf
	HRESULT hr = lpMessage->OpenProperty(PR_RTF_COMPRESSED, &IID_IStream,
	             0, 0, &~lpCompressedRTFStream);
	if(hr == hrSuccess) {
		hr = WrapCompressedRTFStream(lpCompressedRTFStream, 0, &~lpUncompressedRTFStream);
		if (hr != hrSuccess) {
			kc_perror("Unable to create RTF text stream", hr);
			goto exit;
		}
		hr = Util::HrStreamToString(lpUncompressedRTFStream, strRtf);
		if (hr != hrSuccess) {
			kc_perror("Unable to read RTF text stream", hr);
			goto exit;
		}

		if (isrtfhtml(strRtf.c_str(), strRtf.size()) ||
			(sopt.use_tnef == -1 && !isrtftext(strRtf.c_str(), strRtf.size())))
		{
			// Open html
			object_ptr<IStream> lpHTMLStream;

			hr = lpMessage->OpenProperty(PR_HTML, &IID_IStream, 0, 0, &~lpHTMLStream);
			if (hr == hrSuccess) {
				hr = Util::HrStreamToString(lpHTMLStream, strHTMLOut);
				if (hr != hrSuccess) {
					kc_perror("Unable to read HTML text stream", hr);
					goto exit;
				}
				// strHTMLout is now escaped us-ascii HTML, this is what we will be sending
				// Or, if something failed, the HTML is now empty
				*bestBody = html;
			} else {
				kc_perror("Unable to open HTML text stream", hr);
				// continue with plaintext
			}
		} else if (isrtftext(strRtf.c_str(), strRtf.size())) {
			//Do nothing, only plain/text
		} else {
			// Real rtf
			*bestBody = realRTF;
		}
	} else {
		if (hr != MAPI_E_NOT_FOUND)
			kc_perror("Unable to open RTF text stream", hr);
		hr = hrSuccess;
	}

	try {
		object_ptr<IStream> lpBody;

		hr = lpMessage->OpenProperty(PR_BODY_W, &IID_IStream, 0, 0, &~lpBody);
		if (hr == hrSuccess) {
			hr = Util::HrStreamToString(lpBody, strBody);
		} else {
			if (hr != MAPI_E_NOT_FOUND)
				kc_perror("Unable to open plain text stream", hr);
			hr = hrSuccess;
		}

		// Convert body to correct charset
		strBodyConverted = m_converter.convert_to<string>(m_strCharset.c_str(), strBody, rawsize(strBody), CHARSET_WCHAR);

		// always use our textpart class
		lpVMMessageBuilder->constructTextPart(vmime::mediaType(vmime::mediaTypes::TEXT, "mapi"));

		// If HTML, create HTML and plaintext parts
		if (!strHTMLOut.empty()) {
			if (m_vmCharset.getName() != m_strHTMLCharset)
				// convert from HTML charset to vmime output charset
				strHTMLOut = m_converter.convert_to<string>(m_vmCharset.getName().c_str(), strHTMLOut, rawsize(strHTMLOut), m_strHTMLCharset.c_str());
			auto textPart = vmime::dynamicCast<mapiTextPart>(lpVMMessageBuilder->getTextPart());
			textPart->setText(vmime::make_shared<vmime::stringContentHandler>(strHTMLOut));
			textPart->setCharset(m_vmCharset);
			if (!strBodyConverted.empty())
				textPart->setPlainText(vmime::make_shared<vmime::stringContentHandler>(strBodyConverted));
		}
		// else just plaintext
		else if (!strBodyConverted.empty()) {
			// make sure we give vmime CRLF data, so SMTP servers (qmail) won't complain on the forced plaintext
			auto crlfconv = make_unique_nt<char[]>(strBodyConverted.length() * 2 + 1);
			if (crlfconv == nullptr)
				return MAPI_E_NOT_ENOUGH_MEMORY;
			size_t outsize = 0;
			BufferLFtoCRLF(strBodyConverted.length(), strBodyConverted.c_str(), crlfconv.get(), &outsize);
			strBodyConverted.assign(crlfconv.get(), outsize);

			// encode to q-p ourselves
			vmime::utility::inputStreamStringAdapter in(strBodyConverted);
			vmime::string outString;
			vmime::utility::outputStreamStringAdapter out(outString);
			vmBodyEncoder->encode(in, out);
			lpVMMessageBuilder->getTextPart()->setCharset(m_vmCharset);
			vmime::dynamicCast<mapiTextPart>(lpVMMessageBuilder->getTextPart())->setPlainText(vmime::make_shared<vmime::stringContentHandler>(outString, bodyEncoding));
		}
	} catch (const vmime::exception &e) {
		ec_log_err("VMIME exception: %s", e.what());
		hr = MAPI_E_CALL_FAILED;
		goto exit;
	} catch (const std::exception &e) {
		ec_log_err("STD exception on text part: %s", e.what());
		hr = MAPI_E_CALL_FAILED;
		goto exit;
	}
	catch (...) {
		ec_log_err("Unknown generic exception on text part");
		hr = MAPI_E_CALL_FAILED;
		goto exit;
	}

exit:
	if (hr != hrSuccess)
		ec_log_warn("Could not parse mail body");
	return hr;
}

/**
 * Add X-Headers to message from named properties.
 * Contents of X-Headers can only be US-Ascii.
 *
 * @param[in]	lpMessage	MAPI Message to get X headers from
 * @param[in]	vmHeader	vmime header object to add X headers to
 * @return Mapi error code
 */
HRESULT MAPIToVMIME::handleXHeaders(IMessage *lpMessage,
    vmime::shared_ptr<vmime::header> vmHeader, unsigned int flags)
{
	ULONG cValues;
	memory_ptr<SPropTagArray> lpsNamedTags, lpsAllTags;
	memory_ptr<SPropValue> lpPropArray;
	memory_ptr<MAPINAMEID *> lppNames;
	auto hff = vmime::headerFieldFactory::getInstance();

	// get all props on message
	auto hr = lpMessage->GetPropList(0, &~lpsAllTags);
	if (FAILED(hr))
		return hr;

	// find number of named props, which contain a string
	unsigned int cNames = 0;
	for (unsigned int i = 0; i < lpsAllTags->cValues; ++i)
		if (PROP_ID(lpsAllTags->aulPropTag[i]) >= 0x8000 && PROP_TYPE(lpsAllTags->aulPropTag[i]) == PT_STRING8)
			++cNames;

	// no string named properties found, we're done.
	if (cNames == 0)
		return hr;
	hr = MAPIAllocateBuffer(CbNewSPropTagArray(cNames), &~lpsNamedTags);
	if (hr != hrSuccess)
		return hr;
	lpsNamedTags->cValues = cNames;

	// make named prop array
	cNames = 0;
	for (unsigned int i = 0; i < lpsAllTags->cValues; ++i)
		if (PROP_ID(lpsAllTags->aulPropTag[i]) >= 0x8000 && PROP_TYPE(lpsAllTags->aulPropTag[i]) == PT_STRING8)
			lpsNamedTags->aulPropTag[cNames++] = lpsAllTags->aulPropTag[i];

	hr = lpMessage->GetNamesFromIDs(&+lpsNamedTags, NULL, 0, &cNames, &~lppNames);
	if (FAILED(hr))
		return hr;
	hr = lpMessage->GetProps(lpsNamedTags, 0, &cValues, &~lpPropArray);
	if (FAILED(hr))
		return hr;

	for (unsigned int i = 0; i < cNames; ++i) {
		if (lppNames[i] == nullptr ||
		    lppNames[i]->ulKind != MNID_STRING ||
		    lppNames[i]->Kind.lpwstrName == nullptr ||
		    PROP_TYPE(lpPropArray[i].ulPropTag) != PT_STRING8)
			continue;

		int l = wcstombs(NULL, lppNames[i]->Kind.lpwstrName, 0) +1;
		auto str = make_unique_nt<char[]>(l);
		if (str == nullptr)
			return MAPI_E_NOT_ENOUGH_MEMORY;
		wcstombs(str.get(), lppNames[i]->Kind.lpwstrName, l);

		bool xh = (str[0] == 'X' || str[0] == 'x') && str[1] == '-';
		if (!xh)
			continue;
		if (str[0] == 'x')
			capitalize(str.get());

		// keep the original x-mailer header under a different name
		// we still want to know that this mail was generated by kopano in the x-mailer header from handleExtraHeaders
		if (flags & MTV_SPOOL && strcasecmp(str.get(), "X-Mailer") == 0) {
			str.reset(new char[18]);
			strcpy(str.get(), "X-Original-Mailer");
		}
		if (!vmHeader->hasField(str.get()))
			vmHeader->appendField(hff->create(str.get(), lpPropArray[i].Value.lpszA));
	}
	return hr;
}

/**
 * Adds extra special headers to the e-mail.
 *
 * List of current extra e-mail headers:
 * \li In-Reply-To
 * \li References
 * \li Importance with X-Priority
 * \li X-Mailer
 * \li Thread-Index
 * \li Thread-Topic
 * \li Sensitivity
 * \li Expiry-Time
 *
 * @param[in]	lpMessage	Message to convert extra headers for
 * @param[in]	charset		Charset to use in Thread-Topic header
 * @param[in]	vmHeader	Add headers to this vmime header object
 * @return always hrSuccess
 */
HRESULT MAPIToVMIME::handleExtraHeaders(IMessage *lpMessage,
    vmime::shared_ptr<vmime::header> vmHeader, unsigned int flags)
{
	SPropValuePtr ptrMessageId;
	memory_ptr<SPropValue> lpImportance, lpPriority, lpConversationIndex;
	memory_ptr<SPropValue> lpConversationTopic, lpNormSubject;
	memory_ptr<SPropValue> lpSensitivity, lpExpiryTime;
	auto hff = vmime::headerFieldFactory::getInstance();

	// Conversation headers. New Message-Id header is set just before sending.
	if (HrGetOneProp(lpMessage, PR_IN_REPLY_TO_ID_A, &~ptrMessageId) == hrSuccess && ptrMessageId->Value.lpszA[0]) {
		vmime::shared_ptr<vmime::messageId> mid = vmime::make_shared<vmime::messageId>(ptrMessageId->Value.lpszA);
		vmime::dynamicCast<vmime::messageIdSequence>(vmHeader->InReplyTo()->getValue())->appendMessageId(mid);
	}

	// Outlook never adds this property
	if (HrGetFullProp(lpMessage, PR_INTERNET_REFERENCES_A, &~ptrMessageId) == hrSuccess &&
	    ptrMessageId->Value.lpszA[0] != '\0') {
		std::vector<std::string> ids = tokenize(ptrMessageId->Value.lpszA, ' ', true);

		const size_t n = ids.size();
		for (size_t i = 0; i < n; ++i) {
			vmime::shared_ptr<vmime::messageId> mid = vmime::make_shared<vmime::messageId>(ids.at(i));
			vmime::dynamicCast<vmime::messageIdSequence>(vmHeader->References()->getValue())->appendMessageId(mid);
		}
	}

	// only for message-in-message items, add Message-ID header from MAPI
	if (sopt.msg_in_msg && HrGetOneProp(lpMessage, PR_INTERNET_MESSAGE_ID_A, &~ptrMessageId) == hrSuccess && ptrMessageId->Value.lpszA[0])
		vmHeader->MessageId()->setValue(ptrMessageId->Value.lpszA);

	// priority settings
	static const char *const priomap[3] = { "5 (Lowest)", "3 (Normal)", "1 (Highest)" }; // 2 and 4 cannot be set from outlook
	if (HrGetOneProp(lpMessage, PR_IMPORTANCE, &~lpImportance) == hrSuccess)
		vmHeader->appendField(hff->create("X-Priority", priomap[min(2, (int)(lpImportance->Value.ul)&3)])); // IMPORTANCE_* = 0..2
	else if (HrGetOneProp(lpMessage, PR_PRIORITY, &~lpPriority) == hrSuccess)
		vmHeader->appendField(hff->create("X-Priority", priomap[min(2, (int)(lpPriority->Value.ul+1)&3)])); // PRIO_* = -1..1

	// When adding a X-Priority, spamassassin may add a severe punishment because no User-Agent header
	// or X-Mailer header is present. So we set the X-Mailer header :)
	if (flags & MTV_SPOOL)
		vmHeader->appendField(hff->create("X-Mailer", "Kopano " PROJECT_VERSION));

	// PR_CONVERSATION_INDEX
	if (HrGetFullProp(lpMessage, PR_CONVERSATION_INDEX, &~lpConversationIndex) == hrSuccess) {
		vmime::string inString;
		inString.assign((const char*)lpConversationIndex->Value.bin.lpb, lpConversationIndex->Value.bin.cb);

		vmime::shared_ptr<vmime::utility::encoder::encoder> enc = vmime::utility::encoder::encoderFactory::getInstance()->create("base64");
		vmime::utility::inputStreamStringAdapter in(inString);
		vmime::string outString;
		vmime::utility::outputStreamStringAdapter out(outString);

		enc->encode(in, out);
		vmHeader->appendField(hff->create("Thread-Index", outString));
	}

	// PR_CONVERSATION_TOPIC is always the original started topic
	if (HrGetFullProp(lpMessage, PR_CONVERSATION_TOPIC_W, &~lpConversationTopic) == hrSuccess &&
	    (HrGetFullProp(lpMessage, PR_NORMALIZED_SUBJECT_W, &~lpNormSubject) != hrSuccess ||
	    wcscmp(lpNormSubject->Value.lpszW, lpConversationTopic->Value.lpszW) != 0)) {
		removeEnters(lpConversationTopic->Value.lpszW);
		vmHeader->appendField(hff->create("Thread-Topic", getVmimeTextFromWide(lpConversationTopic->Value.lpszW).generate()));
	}
	if (HrGetOneProp(lpMessage, PR_SENSITIVITY, &~lpSensitivity) == hrSuccess) {
		const char *strSens;
		switch (lpSensitivity->Value.ul) {
		case SENSITIVITY_PERSONAL:
			strSens = "Personal";
			break;
		case SENSITIVITY_PRIVATE:
			strSens = "Private";
			break;
		case SENSITIVITY_COMPANY_CONFIDENTIAL:
			strSens = "Company-Confidential";
			break;
		case SENSITIVITY_NONE:
		default:
			strSens = NULL;
			break;
		};
		if (strSens)
			vmHeader->appendField(hff->create("Sensitivity", strSens));
	}
	if (HrGetOneProp(lpMessage, PR_EXPIRY_TIME, &~lpExpiryTime) == hrSuccess)
		vmHeader->appendField(hff->create("Expiry-Time", FiletimeTovmimeDatetime(lpExpiryTime->Value.ft).generate()));

	if (!(flags & MTV_SPOOL))
		return hrSuccess;
	char buffer[4096] = {0};
	if (gethostname(buffer, sizeof buffer) == -1)
		strcpy(buffer, "???");
	vmime::relay relay;
	relay.setBy(std::string(buffer) + " (kopano-spooler)");
	relay.getWithList().emplace_back("MAPI");
	auto now = vmime::datetime::now();
	relay.setDate(now);
	auto header_field = hff->create("Received");
	header_field->setValue(relay);
	vmHeader->insertFieldBefore(0, header_field);
	return hrSuccess;
}

/**
 * Open the contact of the user if it is a contact folder and rewrite it to a
 * usable e-mail recipient.
 *
 * @param[in]	cValues	Number of properties in lpProps (unused)
 * @param[in]	lpProps	EntryID of contact in 1st property
 * @param[out]	strName	Fullname of the contact
 * @param[out]	strName	Type of the resolved contact
 * @param[out]	strName	SMTP e-mail address of the contact
 * @return Mapi error code
 *
 * @todo fix first two parameters
 */
HRESULT MAPIToVMIME::handleContactEntryID(ULONG cValues, LPSPropValue lpProps, wstring &strName, wstring &strType, wstring &strEmail)
{
	ULONG ulObjType;
	memory_ptr<SPropTagArray> lpNameTags;
	memory_ptr<SPropValue> lpNamedProps;
	object_ptr<IMailUser> lpContact;
	memory_ptr<MAPINAMEID *> lppNames;
	ULONG ulNames = 5;
	MAPINAMEID mnNamedProps[5] = {
#define PS const_cast<GUID *>(&PSETID_Address)
		// offset 0, every offset < 3 is + 0x10
<<<<<<< HEAD
=======
#define PS const_cast<GUID *>(&PSETID_Address)
>>>>>>> 76e599ee
		{PS, MNID_ID, {dispidEmail1DisplayName}},
		{PS, MNID_ID, {dispidEmail1AddressType}},
		{PS, MNID_ID, {dispidEmail1Address}},
		{PS, MNID_ID, {dispidEmail1OriginalDisplayName}},
		{PS, MNID_ID, {dispidEmail1OriginalEntryID}},
#undef PS
	};

	if (PROP_TYPE(lpProps[0].ulPropTag) != PT_BINARY)
		return MAPI_E_NOT_FOUND;
	auto lpContabEntryID = reinterpret_cast<CONTAB_ENTRYID *>(lpProps[0].Value.bin.lpb);
	if (lpContabEntryID == NULL)
		return MAPI_E_NOT_FOUND;
	auto guid = reinterpret_cast<GUID *>(&lpContabEntryID->muid);
	if (sizeof(CONTAB_ENTRYID) > lpProps[0].Value.bin.cb ||
	    *guid != PSETID_CONTACT_FOLDER_RECIPIENT ||
	    lpContabEntryID->email_offset > 2)
		return MAPI_E_NOT_FOUND;
	auto hr = m_lpSession->OpenEntry(lpContabEntryID->cbeid, reinterpret_cast<ENTRYID *>(lpContabEntryID->abeid), &iid_of(lpContact), 0, &ulObjType, &~lpContact);
	if (hr != hrSuccess)
		return hr;

	// add offset to get correct named properties
	for (unsigned int i = 0; i < ulNames; ++i)
		mnNamedProps[i].Kind.lID += (lpContabEntryID->email_offset * 0x10);

	hr = MAPIAllocateBuffer(sizeof(LPMAPINAMEID) * (ulNames), &~lppNames);
	if (hr != hrSuccess) {
		ec_log_err("No memory for named ids from contact");
		return hr;
	}
	for (unsigned int i = 0; i < ulNames; ++i)
		lppNames[i] = &mnNamedProps[i];

	hr = lpContact->GetIDsFromNames(ulNames, lppNames, MAPI_CREATE, &~lpNameTags);
	if (FAILED(hr))
		return hr;
	lpNameTags->aulPropTag[0] = CHANGE_PROP_TYPE(lpNameTags->aulPropTag[0], PT_UNICODE);
	lpNameTags->aulPropTag[1] = CHANGE_PROP_TYPE(lpNameTags->aulPropTag[1], PT_UNICODE);
	lpNameTags->aulPropTag[2] = CHANGE_PROP_TYPE(lpNameTags->aulPropTag[2], PT_UNICODE);
	lpNameTags->aulPropTag[3] = CHANGE_PROP_TYPE(lpNameTags->aulPropTag[3], PT_UNICODE); // unused
	lpNameTags->aulPropTag[4] = CHANGE_PROP_TYPE(lpNameTags->aulPropTag[4], PT_BINARY);
	hr = lpContact->GetProps(lpNameTags, 0, &ulNames, &~lpNamedProps);
	if (FAILED(hr))
		return hr;
	return HrGetAddress(m_lpAdrBook, lpNamedProps, ulNames,
	       lpNameTags->aulPropTag[4], lpNameTags->aulPropTag[0],
	       lpNameTags->aulPropTag[1], lpNameTags->aulPropTag[2],
	       strName, strType, strEmail);
}

/**
 * Set From and possibly Sender header.
 *
 * @param[in]	lpMessage	Message to get From and Sender of.
 * @param[in]	charset		charset to use for Fullname headers.
 * @param[in]	vmHeader	vmime header object to modify.
 * @return Mapi error code
 */
HRESULT MAPIToVMIME::handleSenderInfo(IMessage *lpMessage,
    vmime::shared_ptr<vmime::header> vmHeader)
{
	ULONG cValues;
	memory_ptr<SPropValue> lpProps, lpReadReceipt;

	// sender information
	std::wstring strEmail, strName, strType;
	std::wstring strResEmail, strResName, strResType;
	static constexpr const SizedSPropTagArray(4, sender_proptags) =
		{4, {PR_SENDER_ENTRYID, PR_SENDER_NAME_W,
		PR_SENDER_ADDRTYPE_W, PR_SENDER_EMAIL_ADDRESS_W}};
	HRESULT hr = lpMessage->GetProps(sender_proptags, 0, &cValues, &~lpProps);
	if (FAILED(hr))
		return hr;

	hr = handleContactEntryID(cValues, lpProps, strName, strType, strEmail);
	if (hr != hrSuccess) {
		// Store owner, actual sender
		hr = HrGetAddress(m_lpAdrBook, lpProps, cValues, PR_SENDER_ENTRYID, PR_SENDER_NAME_W, PR_SENDER_ADDRTYPE_W, PR_SENDER_EMAIL_ADDRESS_W, strName, strType, strEmail);
		if (hr != hrSuccess)
			return kc_perror("Unable to get sender information", hr);
	}

	// -- sender
	static constexpr const SizedSPropTagArray(4, repr_proptags) =
		{4, {PR_SENT_REPRESENTING_ENTRYID, PR_SENT_REPRESENTING_NAME_W,
		PR_SENT_REPRESENTING_ADDRTYPE_W,
		PR_SENT_REPRESENTING_EMAIL_ADDRESS_W}};
	hr = lpMessage->GetProps(repr_proptags, 0, &cValues, &~lpProps);
	if (FAILED(hr))
		return hr;

	hr = handleContactEntryID(cValues, lpProps, strResName, strResType, strResEmail);
	if (hr != hrSuccess) {
		hr = HrGetAddress(m_lpAdrBook, lpProps, cValues, PR_SENT_REPRESENTING_ENTRYID, PR_SENT_REPRESENTING_NAME_W, PR_SENT_REPRESENTING_ADDRTYPE_W, PR_SENT_REPRESENTING_EMAIL_ADDRESS_W, strResName, strResType, strResEmail);
		if (hr != hrSuccess) {
			kc_pwarn("Unable to get representing information", hr);
			// ignore error, since we still have enough information to send, maybe not just under the correct name
			hr = hrSuccess;
		}
		if (!sopt.no_recipients_workaround && strResEmail.empty() &&
		    PROP_TYPE(lpProps[0].ulPropTag) != PT_ERROR) {
			m_strError = L"Representing email address is empty";
			ec_log_err("%ls", m_strError.c_str());
			return MAPI_E_NOT_FOUND;
		}
	}

	// Set representing as from address, when possible
	// Ignore PR_SENT_REPRESENTING if the email adress is the same as the PR_SENDER email address
	if (!strResEmail.empty() && strResEmail != strEmail) {
		if (strResName.empty() || strResName == strResEmail)
			vmHeader->From()->setValue(vmime::mailbox(m_converter.convert_to<string>(strResEmail)));
		else
			vmHeader->From()->setValue(vmime::mailbox(getVmimeTextFromWide(strResName), m_converter.convert_to<string>(strResEmail)));

		// spooler checked if this is allowed
		if (strResEmail != strEmail) {
			// Set store owner as sender
			if (strName.empty() || strName == strEmail)
				vmHeader->Sender()->setValue(vmime::mailbox(m_converter.convert_to<string>(strEmail)));
			else
				vmHeader->Sender()->setValue(vmime::mailbox(getVmimeTextFromWide(strName), m_converter.convert_to<string>(strEmail)));
		}
	} else if (strName.empty() || strName == strEmail) {
		// Set store owner as from, sender does not need to be set
		vmHeader->From()->setValue(vmime::mailbox(m_converter.convert_to<string>(strEmail)));
	} else {
		vmHeader->From()->setValue(vmime::mailbox(getVmimeTextFromWide(strName), m_converter.convert_to<string>(strEmail)));
	}

	if (HrGetOneProp(lpMessage, PR_READ_RECEIPT_REQUESTED, &~lpReadReceipt) != hrSuccess || !lpReadReceipt->Value.b)
		return hrSuccess;
	// read receipt request
	vmime::mailboxList mbl;
	if (!strResEmail.empty() && strResEmail != strEmail) {
		// use user added from address
		if (strResName.empty() || strName == strResEmail)
			mbl.appendMailbox(vmime::make_shared<vmime::mailbox>(m_converter.convert_to<string>(strResEmail)));
		else
			mbl.appendMailbox(vmime::make_shared<vmime::mailbox>(getVmimeTextFromWide(strResName), m_converter.convert_to<string>(strResEmail)));
	} else if (strName.empty() || strName == strEmail) {
		mbl.appendMailbox(vmime::make_shared<vmime::mailbox>(m_converter.convert_to<string>(strEmail)));
	} else {
		mbl.appendMailbox(vmime::make_shared<vmime::mailbox>(getVmimeTextFromWide(strName), m_converter.convert_to<string>(strEmail)));
	}
	vmHeader->DispositionNotificationTo()->setValue(mbl);
	return hrSuccess;
}

/**
 * Set Reply-To header.
 *
 * @note In RFC 2822 and MAPI, you can set multiple Reply-To
 * values. However, in vmime this is currently not possible, so we
 * only convert the first.
 *
 * @param[in]	lpMessage	Message to get Reply-To value of.
 * @param[in]	charset		charset to use for Fullname headers.
 * @param[in]	vmHeader	vmime header object to modify.
 * @return Mapi error code
 */
HRESULT MAPIToVMIME::handleReplyTo(IMessage *lpMessage,
    vmime::shared_ptr<vmime::header> vmHeader)
{
	ULONG			ulObjType;
	object_ptr<IMailUser> lpContact;
	wstring			strName, strType, strEmail;

	// "Email1DisplayName","Email1AddressType","Email1Address","Email1EntryID"
	static const unsigned int lpulNamesIDs[] = {
		dispidEmail1DisplayName, dispidEmail1AddressType, dispidEmail1Address, dispidEmail1OriginalEntryID,
		dispidEmail2DisplayName, dispidEmail2AddressType, dispidEmail2Address, dispidEmail2OriginalEntryID,
		dispidEmail3DisplayName, dispidEmail3AddressType, dispidEmail3Address, dispidEmail3OriginalEntryID,
	};
	memory_ptr<MAPINAMEID> lpNames;
	memory_ptr<MAPINAMEID *> lppNames;
	memory_ptr<SPropTagArray> lpNameTagArray;
	memory_ptr<SPropValue> lpAddressProps, lpReplyTo;

	if (HrGetOneProp(lpMessage, PR_REPLY_RECIPIENT_ENTRIES, &~lpReplyTo) != hrSuccess)
		return hrSuccess;
	if (lpReplyTo->Value.bin.cb == 0)
		return hrSuccess;
	auto lpEntryList = reinterpret_cast<const FLATENTRYLIST *>(lpReplyTo->Value.bin.lpb);
	if (lpEntryList->cEntries == 0)
		return hrSuccess;
	auto mblist = vmime::make_shared<vmime::mailboxList>();
	auto lpEntry = reinterpret_cast<const FLATENTRY *>(&lpEntryList->abEntries);
	for (unsigned int i = 0; i < lpEntryList->cEntries &&
	     reinterpret_cast<uintptr_t>(lpEntryList) < reinterpret_cast<uintptr_t>(lpEntryList + CbFLATENTRYLIST(lpEntryList));
	     ++i) {

	auto hr = HrGetAddress(m_lpAdrBook, reinterpret_cast<const ENTRYID *>(lpEntry->abEntry), lpEntry->cb, strName, strType, strEmail);
	if (hr != hrSuccess) {
		if (m_lpSession == nullptr)
			return MAPI_E_INVALID_PARAMETER;

		// user selected a contact (or distrolist ?) in the reply-to
		auto lpContabEntryID = reinterpret_cast<const CONTAB_ENTRYID *>(lpEntry->abEntry);
		auto guid = reinterpret_cast<const GUID *>(&lpContabEntryID->muid);

		if (sizeof(CONTAB_ENTRYID) > lpEntry->cb || *guid != PSETID_CONTACT_FOLDER_RECIPIENT || lpContabEntryID->email_offset > 2)
			return hr;
		hr = m_lpSession->OpenEntry(lpContabEntryID->cbeid, reinterpret_cast<const ENTRYID *>(lpContabEntryID->abeid), &iid_of(lpContact), 0, &ulObjType, &~lpContact);
		if (hr != hrSuccess)
			return hr;
		unsigned int cNames = ARRAY_SIZE(lpulNamesIDs);
		hr = MAPIAllocateBuffer(sizeof(MAPINAMEID) * cNames, &~lpNames);
		if (hr != hrSuccess)
			return hr;
		hr = MAPIAllocateBuffer(sizeof(LPMAPINAMEID) * cNames, &~lppNames);
		if (hr != hrSuccess)
			return hr;
		for (unsigned int i = 0; i < cNames; ++i) {
			lpNames[i].lpguid = const_cast<GUID *>(&PSETID_Address);
			lpNames[i].ulKind = MNID_ID;
			lpNames[i].Kind.lID = lpulNamesIDs[i];
			lppNames[i] = &lpNames[i];
		}
		hr = lpContact->GetIDsFromNames(cNames, lppNames, 0, &~lpNameTagArray);
		if (FAILED(hr))
			return hr;

		// PT_UNSPECIFIED in tagarray, but we want PT_UNICODE
		hr = lpContact->GetProps(lpNameTagArray, MAPI_UNICODE, &cNames, &~lpAddressProps);
		if (FAILED(hr))
			return hr;
		unsigned int offset = lpContabEntryID->email_offset * 4; // 4 props per email address
		if (PROP_TYPE(lpAddressProps[offset+0].ulPropTag) == PT_ERROR || PROP_TYPE(lpAddressProps[offset+1].ulPropTag) == PT_ERROR ||
			PROP_TYPE(lpAddressProps[offset+2].ulPropTag) == PT_ERROR || PROP_TYPE(lpAddressProps[offset+3].ulPropTag) == PT_ERROR)
			return hr;

		if (wcscmp(lpAddressProps[offset+1].Value.lpszW, L"SMTP") == 0) {
			strName = lpAddressProps[offset+0].Value.lpszW;
			strEmail = lpAddressProps[offset+2].Value.lpszW;
		} else if (wcscmp(lpAddressProps[offset+1].Value.lpszW, L"ZARAFA") == 0) {
			hr = HrGetAddress(m_lpAdrBook, (LPENTRYID)lpAddressProps[offset+2].Value.bin.lpb, lpAddressProps[offset+2].Value.bin.cb, strName, strType, strEmail);
			if (hr != hrSuccess)
				return hr;
		}
	}

	auto mb = !strName.empty() && strName != strEmail ?
	          vmime::make_shared<vmime::mailbox>(getVmimeTextFromWide(strName), m_converter.convert_to<string>(strEmail)) :
	          vmime::make_shared<vmime::mailbox>(m_converter.convert_to<string>(strEmail));
	mblist->appendMailbox(mb);
	lpEntry = reinterpret_cast<const FLATENTRY *>((reinterpret_cast<uintptr_t>(lpEntry) + CbFLATENTRY(lpEntry) + 3) / 4 * 4);
	}
	try {
		vmHeader->ReplyTo()->setValue(mblist);
	} catch (const vmime::exceptions::bad_field_value_type &) {
		if (mblist->getMailboxCount() > 0)
			vmHeader->ReplyTo()->setValue(mblist->getMailboxAt(0));
	}
	return hrSuccess;
}

/**
 * check if named property exists which is used to hold voting options
 */

bool MAPIToVMIME::is_voting_request(IMessage *lpMessage) const
{
	memory_ptr<SPropTagArray> lpPropTags;
	memory_ptr<SPropValue> lpPropContentType;
<<<<<<< HEAD
	MAPINAMEID named_prop = {const_cast<GUID *>(&PSETID_Common), MNID_ID, {0x8520}};
=======
	MAPINAMEID named_prop = {const_cast<GUID *>(&PSETID_Common), MNID_ID, {dispidVerbStream}};
>>>>>>> 76e599ee
	MAPINAMEID *named_proplist = &named_prop;

	auto hr = lpMessage->GetIDsFromNames(1, &named_proplist, MAPI_CREATE, &~lpPropTags);
	if (hr != hrSuccess)
		kc_perror("Unable to read voting property", hr);
	else
		hr = HrGetOneProp(lpMessage, CHANGE_PROP_TYPE(lpPropTags->aulPropTag[0], PT_BINARY), &~lpPropContentType);
	return hr == hrSuccess;
}

/**
 * CCheck if the named property exists which denotes if reminder is set
 */
bool MAPIToVMIME::has_reminder(IMessage *msg) const
{
	memory_ptr<SPropTagArray> tags;
	memory_ptr<SPropValue> content_type;
	MAPINAMEID named_prop = {const_cast<GUID *>(&PSETID_Common), MNID_ID, {dispidReminderSet}};
	auto named_proplist = &named_prop;
	bool result = false;

	auto hr = msg->GetIDsFromNames(1, &named_proplist, MAPI_CREATE, &~tags);
	if (hr != hrSuccess)
		kc_perror("Unable to read reminder property", hr);
	else {
		hr = HrGetOneProp(msg, CHANGE_PROP_TYPE(tags->aulPropTag[0], PT_BOOLEAN), &~content_type);
		if(hr == hrSuccess)
			result = content_type->Value.b;
		else
			ec_log_debug("Message has no reminder property");
	}
	return result;
}

/**
 * Adds a TNEF (winmail.dat) attachment to the message, if special
 * outlook data needs to be sent. May add iCal for calendar items
 * instead of TNEF.
 *
 * @param[in]	lpMessage	Message to get Reply-To value of.
 * @param[in]	charset		charset to use for Fullname headers.
 * @param[in]	vmHeader	vmime header object to modify.
 * @return Mapi error code
 */
HRESULT MAPIToVMIME::handleTNEF(IMessage* lpMessage, vmime::messageBuilder* lpVMMessageBuilder, eBestBody bestBody) {
	HRESULT			hr				= hrSuccess;
	memory_ptr<SPropValue> lpSendAsICal, lpOutlookVersion, lpMessageClass;
	memory_ptr<SPropValue> lpDelegateRule;
	object_ptr<IStream> lpStream;
	std::unique_ptr<MapiToICal> mapiical;
	memory_ptr<MAPINAMEID> lpNames;
	memory_ptr<SPropTagArray> lpNameTagArray;
	int				iUseTnef = sopt.use_tnef;
	std::string		strTnefReason;

	std::list<ULONG> lstOLEAttach; // list of OLE attachments that must be sent via TNEF
	object_ptr<IMAPITable> lpAttachTable;
	static constexpr const SizedSPropTagArray(2, sptaAttachProps) =
		{2, {PR_ATTACH_METHOD, PR_ATTACH_NUM}};
	static constexpr const SizedSPropTagArray(5, sptaOLEAttachProps) =
		{5, {PR_ATTACH_FILENAME, PR_ATTACH_LONG_FILENAME,
		PR_ATTACH_DATA_OBJ, PR_ATTACH_CONTENT_ID, PR_ATTACHMENT_HIDDEN}};
	static constexpr const SizedSSortOrderSet(1, sosRTFSeq) =
		{1, 0, 0, {{PR_RENDERING_POSITION, TABLE_SORT_ASCEND}}};

	try {
		rowset_ptr lpAttachRows;
	    // Find all ATTACH_OLE attachments and put them in lstOLEAttach
		hr = lpMessage->GetAttachmentTable(0, &~lpAttachTable);
	    if(hr != hrSuccess)
			return hr;
		hr = HrQueryAllRows(lpAttachTable, sptaAttachProps, NULL,
	             sosRTFSeq, 0, &~lpAttachRows);
		if (hr != hrSuccess)
			return hr;

        for (unsigned int i = 0; i < lpAttachRows->cRows; ++i)
			if (lpAttachRows[i].lpProps[0].ulPropTag == PR_ATTACH_METHOD &&
			    lpAttachRows[i].lpProps[1].ulPropTag == PR_ATTACH_NUM &&
			    lpAttachRows[i].lpProps[0].Value.ul == ATTACH_OLE)
				lstOLEAttach.emplace_back(lpAttachRows[i].lpProps[1].Value.ul);

        // Start processing TNEF properties
		if (HrGetOneProp(lpMessage, PR_EC_SEND_AS_ICAL, &~lpSendAsICal) != hrSuccess)
			lpSendAsICal = NULL;
		if (HrGetOneProp(lpMessage, PR_EC_OUTLOOK_VERSION, &~lpOutlookVersion) != hrSuccess)
			lpOutlookVersion = NULL;
		if (HrGetOneProp(lpMessage, PR_MESSAGE_CLASS_A, &~lpMessageClass) != hrSuccess)
			lpMessageClass = NULL;
		if (HrGetOneProp(lpMessage, PR_DELEGATED_BY_RULE, &~lpDelegateRule) != hrSuccess)
			lpDelegateRule = NULL;
		if (iUseTnef > 0)
			strTnefReason = "Force TNEF on request";

		// currently no task support for ical
		if (iUseTnef <= 0 && lpMessageClass && strncasecmp("IPM.Task", lpMessageClass->Value.lpszA, 8) == 0) {
			iUseTnef = 1;
			strTnefReason = "Force TNEF because of task request";
		}

		// delegation of meeting requests need to be in tnef too because of special properties
		if (iUseTnef <= 0 && lpDelegateRule != nullptr && lpDelegateRule->Value.b) {
			iUseTnef = 1;
			strTnefReason = "Force TNEF because of delegation";
		}
		if(iUseTnef <= 0 && is_voting_request(lpMessage)) {
			iUseTnef = 1;
			strTnefReason = "Force TNEF because of voting request";
		}
		if (iUseTnef == 0 && has_reminder(lpMessage)) {
			iUseTnef = 1;
			strTnefReason = "Force TNEF because of reminder";
		}
        /*
         * Outlook 2000 always sets PR_EC_SEND_AS_ICAL to FALSE, because the
         * iCal option is somehow missing from the options property sheet, and
         * PR_EC_USE_TNEF is never set. So for outlook 2000 (9.0), we check the
         * _existence_ of PR_EC_SEND_AS_ICAL as a hint to use TNEF.
         */
		if (iUseTnef == 1 ||
			(lpSendAsICal && lpSendAsICal->Value.b) ||
			(lpSendAsICal && lpOutlookVersion && strcmp(lpOutlookVersion->Value.lpszA, "9.0") == 0) ||
			(lpMessageClass && (strncasecmp("IPM.Note", lpMessageClass->Value.lpszA, 8) != 0)) ||
			bestBody == realRTF)
		{
		    // Send either TNEF or iCal data
			/*
			 * Send TNEF information for this message if we really need to, or otherwise iCal
			 */

			if (lstOLEAttach.size() == 0 && iUseTnef <= 0 && lpMessageClass && (strncasecmp("IPM.Note", lpMessageClass->Value.lpszA, 8) != 0)) {
				// iCAL
				string ical, method;
				vmime::shared_ptr<mapiAttachment> vmAttach = NULL;

				ec_log_info("Adding ICS attachment for extra information");
				hr = CreateMapiToICal(m_lpAdrBook, "utf-8", &unique_tie(mapiical));
				if (hr != hrSuccess) {
					kc_pwarn("Cannot create MAPIToICal object, sending as TNEF", hr);
					goto tnef_anyway;
				}
				hr = mapiical->AddMessage(lpMessage, std::string(), 0);
				if (hr != hrSuccess) {
					kc_pwarn("Unable to create ical object, sending as TNEF", hr);
					goto tnef_anyway;
				}
				hr = mapiical->Finalize(0, &method, &ical);
				if (hr != hrSuccess) {
					kc_pwarn("Unable to create ical object, sending as TNEF", hr);
					goto tnef_anyway;
				}

				auto lpvmMapiText = vmime::dynamicCast<mapiTextPart>(lpVMMessageBuilder->getTextPart());
				lpvmMapiText->setOtherText(vmime::make_shared<vmime::stringContentHandler>(ical));
				lpvmMapiText->setOtherContentType(vmime::mediaType(vmime::mediaTypes::TEXT, "calendar"));
				lpvmMapiText->setOtherContentEncoding(vmime::encoding(vmime::encodingTypes::EIGHT_BIT));
				lpvmMapiText->setOtherMethod(method);
				lpvmMapiText->setOtherCharset(vmime::charset("utf-8"));
			} else {
				if (lstOLEAttach.size())
					ec_log_info("TNEF because of OLE attachments");
				else if (iUseTnef == 0)
					ec_log_info("TNEF because of RTF body");
				else
					ec_log_info(strTnefReason);

tnef_anyway:
				hr = CreateStreamOnHGlobal(nullptr, TRUE, &~lpStream);
				if (hr != hrSuccess)
					return kc_perror("Unable to create stream for TNEF attachment", hr);

				ECTNEF tnef(TNEF_ENCODE, lpMessage, lpStream);
				// Encode the properties now, add all message properties except for the exclude list
				hr = tnef.AddProps(TNEF_PROP_EXCLUDE, sptaExclude);
				if (hr != hrSuccess)
					return kc_perror("Unable to exclude properties from TNEF object", hr);
				// plaintext is never added to TNEF, only HTML or "real" RTF
				if (bestBody != plaintext) {
					SizedSPropTagArray(1, sptaBestBodyInclude) = {1, {PR_RTF_COMPRESSED}};

					if (bestBody == html) sptaBestBodyInclude.aulPropTag[0] = PR_HTML;
					else if (bestBody == realRTF) sptaBestBodyInclude.aulPropTag[0] = PR_RTF_COMPRESSED;

					hr = tnef.AddProps(TNEF_PROP_INCLUDE, sptaBestBodyInclude);
					if(hr != hrSuccess) {
						ec_log_err("Unable to include body property 0x%08x in TNEF object: %s (%x)",
							sptaBestBodyInclude.aulPropTag[0], GetMAPIErrorMessage(hr), hr);
						return hr;
					}
				}

				// Add all OLE attachments
				for (const auto atnum : lstOLEAttach)
					tnef.FinishComponent(0x00002000, atnum, sptaOLEAttachProps);

				// Write the stream
				hr = tnef.Finish();
				auto inputDataStream = vmime::make_shared<inputStreamMAPIAdapter>(lpStream);
				// Now, add the stream as an attachment to the message, filename winmail.dat
				// and MIME type 'application/ms-tnef', no content-id
				auto vmTNEFAtt = vmime::make_shared<mapiAttachment>(vmime::make_shared<vmime::streamContentHandler>(inputDataStream, 0),
				                 vmime::encoding("base64"), vmime::mediaType("application/ms-tnef"), string(),
				                 vmime::word("winmail.dat"));

				// add to message (copies pointer, not data)
				lpVMMessageBuilder->appendAttachment(vmTNEFAtt);
			}
		}
	} catch (const vmime::exception &e) {
		ec_log_err("VMIME exception: %s", e.what());
		return MAPI_E_CALL_FAILED; // set real error
	} catch (const std::exception &e) {
		ec_log_err("STD exception on fill message: %s", e.what());
		return MAPI_E_CALL_FAILED; // set real error
	}
	catch (...) {
		ec_log_err("Unknown generic exception on fill message");
		return MAPI_E_CALL_FAILED;
	}
	return hr;
}

/**
 * converts x-mail-sender -> X-Mail-Sender
 *
 * @param[in,out]	s	String to capitalize
 */
void MAPIToVMIME::capitalize(char *s) {
	s[0] = toupper(s[0]);		// x to X
	auto p = s;
	while ((p = strchr(p, '-'))) { // capitalize every char after a -
		++p;
		if (*p != '\0')
			*p = toupper(*p);
	}
}

/**
 * makes spaces from enters, avoid enters in Subject
 *
 * @param[in,out]	s	String to fix enter to spaces in
 */
void MAPIToVMIME::removeEnters(wchar_t *s)
{
	wchar_t *p = s;
	while (*p) {
		if (*p == '\r' || *p == '\n')
			*p = ' ';
		++p;
	}
}

/**
 * Shortcut for common conversion used in this file.
 * Note: Uses class members m_converter, m_vmCharset and m_strCharset.
 *
 * @param[in]	lpszwInput	input string in WCHAR
 * @return	the converted text from WCHAR to vmime::text with specified charset
 */
vmime::text MAPIToVMIME::getVmimeTextFromWide(const wchar_t *lpszwInput)
{
	try {
		/* Try keeping words unencoded if so representable (KC-1430) */
		return vmime::text(vmime::word(m_converter.convert_to<std::string>("US-ASCII//NOIGNORE",
		       lpszwInput, rawsize(lpszwInput), CHARSET_WCHAR), vmime::charsets::US_ASCII));
	} catch (const convert_exception &) {
	}
	return vmime::text(vmime::word(m_converter.convert_to<std::string>(m_strCharset.c_str(),
	       lpszwInput, rawsize(lpszwInput), CHARSET_WCHAR), m_vmCharset));
}

/**
 * Shortcut for common conversion used in this file.
 * Note: Uses class members m_converter, m_vmCharset and m_strCharset.
 *
 * @param[in]	lpszwInput	input string in std::wstring
 * @return	the converted text from WCHAR to vmime::text with specified charset
 */
vmime::text MAPIToVMIME::getVmimeTextFromWide(const std::wstring &strwInput)
{
	try {
		return vmime::text(vmime::word(m_converter.convert_to<std::string>("US-ASCII//NOIGNORE",
		       strwInput, rawsize(strwInput), CHARSET_WCHAR), vmime::charsets::US_ASCII));
	} catch (const convert_exception &) {
	}
	return vmime::text(vmime::word(m_converter.convert_to<std::string>(m_strCharset.c_str(),
	       strwInput, rawsize(strwInput), CHARSET_WCHAR), m_vmCharset));
}

} /* namespace */<|MERGE_RESOLUTION|>--- conflicted
+++ resolved
@@ -1452,10 +1452,6 @@
 	MAPINAMEID mnNamedProps[5] = {
 #define PS const_cast<GUID *>(&PSETID_Address)
 		// offset 0, every offset < 3 is + 0x10
-<<<<<<< HEAD
-=======
-#define PS const_cast<GUID *>(&PSETID_Address)
->>>>>>> 76e599ee
 		{PS, MNID_ID, {dispidEmail1DisplayName}},
 		{PS, MNID_ID, {dispidEmail1AddressType}},
 		{PS, MNID_ID, {dispidEmail1Address}},
@@ -1722,11 +1718,7 @@
 {
 	memory_ptr<SPropTagArray> lpPropTags;
 	memory_ptr<SPropValue> lpPropContentType;
-<<<<<<< HEAD
-	MAPINAMEID named_prop = {const_cast<GUID *>(&PSETID_Common), MNID_ID, {0x8520}};
-=======
 	MAPINAMEID named_prop = {const_cast<GUID *>(&PSETID_Common), MNID_ID, {dispidVerbStream}};
->>>>>>> 76e599ee
 	MAPINAMEID *named_proplist = &named_prop;
 
 	auto hr = lpMessage->GetIDsFromNames(1, &named_proplist, MAPI_CREATE, &~lpPropTags);
