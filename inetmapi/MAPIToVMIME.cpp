/*
 * Copyright 2005 - 2016 Zarafa and its licensors
 *
 * This program is free software: you can redistribute it and/or modify
 * it under the terms of the GNU Affero General Public License, version 3,
 * as published by the Free Software Foundation.
 *
 * This program is distributed in the hope that it will be useful,
 * but WITHOUT ANY WARRANTY; without even the implied warranty of
 * MERCHANTABILITY or FITNESS FOR A PARTICULAR PURPOSE. See the
 * GNU Affero General Public License for more details.
 *
 * You should have received a copy of the GNU Affero General Public License
 * along with this program.  If not, see <http://www.gnu.org/licenses/>.
 *
 */

#include <kopano/platform.h>
#include <kopano/MAPIErrors.h>

// vmime
#include <vmime/vmime.hpp>
#include <vmime/platforms/posix/posixHandler.hpp>
#include <vmime/contentTypeField.hpp>
#include <vmime/parsedMessageAttachment.hpp>

// mapi
#include <mapi.h>
#include <mapiutil.h>
#include <kopano/mapiext.h>
#include <edkmdb.h>
#include <kopano/mapiguidext.h>
#include <kopano/mapi_ptr.h>
#include <boost/algorithm/string.hpp>
#include "tnef.h"

// inetmapi
#include "ECMapiUtils.h"
#include "MAPIToVMIME.h"
#include "VMIMEToMAPI.h"
#include "outputStreamMAPIAdapter.h"
#include "inputStreamMAPIAdapter.h"
#include "mapiAttachment.h"
#include "mapiTextPart.h"
#include "rtfutil.h"
#include <kopano/CommonUtil.h>
#include <kopano/stringutil.h>
#include "mapicontact.h"
#include <kopano/Util.h>
#include <kopano/ECLogger.h>
#include <kopano/codepage.h>
#include <kopano/ecversion.h>
#include "SMIMEMessage.h"

// icalmapi
#include "MAPIToICal.h"

using namespace std;

/* These are the properties that we DON'T send through TNEF. Reasons can be:
 *
 * - Privacy (PR_MDB_PROVIDER, etc)
 * - Sent through rfc2822 (PR_SUBJECT, PR_BODY, etc)
 * - Not part of an outgoing message (PR_TRANSPORT_MESSAGE_HEADERS)
 */

SizedSPropTagArray(1, sptaBestBodyInclude) = {1, {PR_RTF_COMPRESSED} };

// Since UNICODE is defined, the strings will be PT_UNICODE, as required by ECTNEF::AddProps()
SizedSPropTagArray(54, sptaExclude) = {
    54, 	{
        PR_BODY,
        PR_HTML,
        PR_RTF_COMPRESSED,
        PR_RTF_IN_SYNC,
        PR_ACCESS,
        PR_ACCESS_LEVEL,
        PR_CHANGE_KEY,
        PR_CLIENT_SUBMIT_TIME,
        PR_CREATION_TIME,
        PR_DELETE_AFTER_SUBMIT,
        PR_DISPLAY_BCC,
        PR_DISPLAY_CC,
        PR_DISPLAY_TO,
        PR_ENTRYID,
        PR_HASATTACH,
        PR_LAST_MODIFICATION_TIME,
        PR_MAPPING_SIGNATURE,
        PR_MDB_PROVIDER,
        PR_MESSAGE_DELIVERY_TIME,
        PR_MESSAGE_FLAGS,
        PR_MESSAGE_SIZE,
        PR_NORMALIZED_SUBJECT,
        PR_OBJECT_TYPE,
        PR_PARENT_ENTRYID,
        PR_PARENT_SOURCE_KEY,
        PR_PREDECESSOR_CHANGE_LIST,
        PR_RECORD_KEY,
        PR_RTF_SYNC_BODY_COUNT,
        PR_RTF_SYNC_BODY_CRC,
        PR_RTF_SYNC_BODY_TAG,
        PR_RTF_SYNC_PREFIX_COUNT,
        PR_RTF_SYNC_TRAILING_COUNT,
        PR_SEARCH_KEY,
        PR_SENDER_ADDRTYPE,
        PR_SENDER_EMAIL_ADDRESS,
        PR_SENDER_ENTRYID,
        PR_SENDER_NAME,
        PR_SENDER_SEARCH_KEY,
        PR_SENTMAIL_ENTRYID,
        PR_SENT_REPRESENTING_ADDRTYPE,
        PR_SENT_REPRESENTING_EMAIL_ADDRESS,
        PR_SENT_REPRESENTING_ENTRYID,
        PR_SENT_REPRESENTING_NAME,
        PR_SENT_REPRESENTING_SEARCH_KEY,
        PR_SOURCE_KEY,
        PR_STORE_ENTRYID,
        PR_STORE_RECORD_KEY,
        PR_STORE_SUPPORT_MASK,
        PR_SUBJECT,
        PR_SUBJECT_PREFIX,
        PR_SUBMIT_FLAGS,
        PR_TRANSPORT_MESSAGE_HEADERS,
        PR_LAST_MODIFIER_NAME, 		// IMPORTANT: exchange will drop the message if this is included
        PR_LAST_MODIFIER_ENTRYID,   // IMPORTANT: exchange will drop the message if this is included
    }
};

// These are named properties that are mapped to fixed values in Kopano, so
// we can use the ID values instead of using GetIDsFromNames every times
#define PR_EC_USE_TNEF		PROP_TAG(PT_BOOLEAN, 0x8222)
#define PR_EC_SEND_AS_ICAL 	PROP_TAG(PT_BOOLEAN, 0x8000)
#define PR_EC_OUTLOOK_VERSION PROP_TAG(PT_STRING8, 0x81F4)

/**
 * Inits the class with empty/default values.
 */
MAPIToVMIME::MAPIToVMIME()
{
	srand((unsigned)time(NULL));
	m_lpAdrBook = NULL;
	imopt_default_sending_options(&sopt);
	m_lpSession = NULL;
}

/**
 * @param[in]	lpSession	current mapi session, used to open contact entryids
 * @param[in]	lpAddrBook	global addressbook
 * @param[in]	newlogger	logger object
 * @param[in]	sopt		struct with optional settings to change conversion
 */
MAPIToVMIME::MAPIToVMIME(IMAPISession *lpSession, IAddrBook *lpAddrBook,
    sending_options sopt)
{
	srand((unsigned)time(NULL));
	this->sopt = sopt;
	if (lpSession && !lpAddrBook) {
		lpSession->OpenAddressBook(0, NULL, AB_NO_DIALOG, &m_lpAdrBook);
		// ignore error
	} else {
		lpAddrBook->QueryInterface(IID_IAddrBook, (void**)&m_lpAdrBook);
	}

	m_lpSession = lpSession;
}

MAPIToVMIME::~MAPIToVMIME()
{
	if (m_lpAdrBook)
		m_lpAdrBook->Release();
}

/**
 * Convert recipient table to vmime recipients.
 *
 * @param[in]	lpMessage	Message with recipients to convert
 * @param[in]	lpVMMessageBuilder messagebuilder to add recipients to
 * @param[in]	charset		Charset to use for fullname encoding of recipient
 * @return	Mapi error code
 */
HRESULT MAPIToVMIME::processRecipients(IMessage *lpMessage, vmime::messageBuilder *lpVMMessageBuilder)
{
	HRESULT			hr					= hrSuccess;
	vmime::shared_ptr<vmime::address> vmMailbox;
	LPMAPITABLE		lpRecipientTable	= NULL;
	LPSRowSet		pRows				= NULL;
	LPSPropValue	pPropRecipType		= NULL;
	LPSPropValue	pPropDispl			= NULL;
	LPSPropValue	pPropAType			= NULL;
	LPSPropValue	pPropEAddr			= NULL;
	bool			fToFound			= false;
	bool			hasRecips			= false;
	
	SizedSPropTagArray(7, sPropRecipColumns) = {7, { PR_ENTRYID, PR_EMAIL_ADDRESS_W, PR_DISPLAY_NAME_W, PR_RECIPIENT_TYPE, PR_SMTP_ADDRESS_W, PR_ADDRTYPE_W, PR_OBJECT_TYPE} };

	hr = lpMessage->GetRecipientTable(MAPI_UNICODE | MAPI_DEFERRED_ERRORS, &lpRecipientTable);
	if (hr != hrSuccess) {
		ec_log_err("Unable to open recipient table. Error: 0x%08X", hr);
		goto exit;
	}
	hr = lpRecipientTable->SetColumns(sPropRecipColumns, 0);
	if (hr != hrSuccess) {
		ec_log_err("Unable to set columns on recipient table. Error: 0x%08X", hr);
		goto exit;
	}

	hr = HrQueryAllRows(lpRecipientTable, NULL, NULL, NULL, 0, &pRows);
	if (hr != hrSuccess) {
		ec_log_err("Unable to read recipient table. Error: 0x%08X", hr);
		goto exit;
	}

	try {
		for (ULONG i = 0; i < pRows->cRows; ++i) {
			pPropRecipType = PpropFindProp(pRows->aRow[i].lpProps, pRows->aRow[i].cValues, PR_RECIPIENT_TYPE);

			if(pPropRecipType == NULL) {
				// getMailBox properties
				pPropDispl = PpropFindProp(pRows->aRow[i].lpProps, pRows->aRow[i].cValues, PR_DISPLAY_NAME_W);
				pPropAType = PpropFindProp(pRows->aRow[i].lpProps, pRows->aRow[i].cValues, PR_ADDRTYPE_W);
				pPropEAddr = PpropFindProp(pRows->aRow[i].lpProps, pRows->aRow[i].cValues, PR_EMAIL_ADDRESS_W);
				ec_log_err("No recipient type set for recipient. DisplayName: %ls, AddrType: %ls, Email: %ls",
							  pPropDispl?pPropDispl->Value.lpszW:L"(none)",
							  pPropAType?pPropAType->Value.lpszW:L"(none)",
							  pPropEAddr?pPropEAddr->Value.lpszW:L"(none)");
				continue;
			}

			hr = getMailBox(&pRows->aRow[i], &vmMailbox);
			if (hr == MAPI_E_INVALID_PARAMETER)	// skip invalid addresses
				continue;
			if (hr != hrSuccess)
				goto exit;			// Logging done in getMailBox

			switch (pPropRecipType->Value.ul) {
			case MAPI_TO:
				lpVMMessageBuilder->getRecipients().appendAddress(vmMailbox);
				fToFound = true;
				hasRecips = true;
				break;
			case MAPI_CC:
				lpVMMessageBuilder->getCopyRecipients().appendAddress(vmMailbox);
				hasRecips = true;
				break;
			case MAPI_BCC:
				lpVMMessageBuilder->getBlindCopyRecipients().appendAddress(vmMailbox);
				hasRecips = true;
				break;
			}
		}

		if (!fToFound) {
			if (!hasRecips && sopt.no_recipients_workaround == false) {
				// spooler will exit here, gateway will continue with the workaround
				ec_log_err("No valid recipients found.");
				hr = MAPI_E_NOT_FOUND;
				goto exit;
			}

			// No recipients were in the 'To' .. add 'undisclosed recipients'
			vmime::shared_ptr<vmime::mailboxGroup> undisclosed = vmime::make_shared<vmime::mailboxGroup>(vmime::text("undisclosed-recipients"));
			lpVMMessageBuilder->getRecipients().appendAddress(undisclosed);
		}
			
	}
	catch (vmime::exception& e) {
		ec_log_err("VMIME exception: %s", e.what());
		hr = MAPI_E_CALL_FAILED;
		goto exit;
	}
	catch (std::exception& e) {
		ec_log_err("STD exception on recipients: %s", e.what());
		hr = MAPI_E_CALL_FAILED;
		goto exit;
	}
	catch (...) {
		ec_log_err("Unknown generic exception occurred on recipients");
		hr = MAPI_E_CALL_FAILED;
		goto exit;
	}

exit:
	if (lpRecipientTable)
		lpRecipientTable->Release();

	if (pRows)
		FreeProws(pRows);

	return hr;
}

/**
 * Convert an attachment and attach to vmime messageBuilder.
 *
 * @param[in]	lpMessage	Message to open attachments on
 * @param[in]	lpRow		Current attachment to process, row from attachment table
 * @param[in]	charset		Charset to use for filename encoding of attachment
 * @param[in]	lpVMMessageBuilder messagebuilder to add attachment to
 * @return Mapi error code
 */
HRESULT MAPIToVMIME::handleSingleAttachment(IMessage* lpMessage, LPSRow lpRow, vmime::messageBuilder *lpVMMessageBuilder) {
	HRESULT			hr					= hrSuccess;
	IStream*		lpStream			= NULL; 
	LPATTACH		lpAttach			= NULL;
	LPSPropValue	pPropAttachNum		= NULL;
	LPSPropValue	pPropAttachType		= NULL;
	LPSPropValue	lpContentId 		= NULL;
	LPSPropValue	lpContentLocation	= NULL;
	LPSPropValue	lpHidden			= NULL;
	LPSPropValue	lpFilename			= NULL;
	ULONG			ulAttachmentNum		= 0;
	ULONG			ulAttachmentMethod	= 0;
	IMessage*		lpAttachedMessage	= NULL;

	vmime::shared_ptr<vmime::utility::inputStream> inputDataStream;
	vmime::shared_ptr<mapiAttachment> vmMapiAttach;
	vmime::shared_ptr<vmime::attachment> vmMsgAtt;
	std::string		strContentId;
	std::string		strContentLocation;
	bool			bHidden = false;
	sending_options sopt_keep;
	LPSPropValue	lpAMClass = NULL;
	LPSPropValue	lpAMAttach = NULL;
	LPSPropValue	lpMIMETag = NULL;
	const wchar_t *szFilename = NULL;  // just a reference, don't free
	vmime::mediaType vmMIMEType;
	std::string		strBoundary;
	bool			bSendBinary = true;
	MapiToICal		*mapiical = NULL;

	pPropAttachNum = PpropFindProp(lpRow->lpProps, lpRow->cValues, PR_ATTACH_NUM);
	if (pPropAttachNum == NULL) {
		ec_log_err("Attachment in table not correct, no attachment number present.");
		hr = MAPI_E_NOT_FOUND;
		goto exit;
	}

	ulAttachmentNum = pPropAttachNum->Value.ul;

	// check PR_ATTACH_METHOD to determine Attachment or email
	ulAttachmentMethod = ATTACH_BY_VALUE;
	pPropAttachType	= PpropFindProp(lpRow->lpProps, lpRow->cValues, PR_ATTACH_METHOD);
	if (pPropAttachType == NULL) {
		ec_log_warn("Attachment method not present for attachment %d, assuming default value", ulAttachmentNum);
	} else {
		ulAttachmentMethod = pPropAttachType->Value.ul;
	}

	if (ulAttachmentMethod == ATTACH_EMBEDDED_MSG) {
		vmime::shared_ptr<vmime::message> vmNewMess;
		std::string strBuff;
		vmime::utility::outputStreamStringAdapter mout(strBuff);

		hr = lpMessage->OpenAttach(ulAttachmentNum, NULL, MAPI_BEST_ACCESS, &lpAttach);
		if (hr != hrSuccess) {
			ec_log_err("Could not open message attachment %d. Error: 0x%08X", ulAttachmentNum, hr);
			goto exit;
		}

		hr = lpAttach->OpenProperty(PR_ATTACH_DATA_OBJ, &IID_IMessage, 0, MAPI_DEFERRED_ERRORS, (LPUNKNOWN *)&lpAttachedMessage);
		if (hr != hrSuccess) {
			ec_log_err("Could not open data of message attachment %d. Error: 0x%08X", ulAttachmentNum, hr);
			goto exit;
		}

		// Check whether we're sending a calendar object
		// if so, we do not need to create a message-in-message object, but just attach the ics file.
		hr = HrGetOneProp(lpAttachedMessage, PR_MESSAGE_CLASS_A, &lpAMClass);
		if (hr == hrSuccess &&
			strcmp(lpAMClass->Value.lpszA, "IPM.OLE.CLASS.{00061055-0000-0000-C000-000000000046}") == 0)
		{
				// This is an exception message. We might get here because kopano-ical is able to
				// SubmitMessage for Mac Ical meeting requests. The way Outlook does this, is
				// send a message for each exception itself. We just ignore this exception, since
				// it's already in the main ical data on the top level message.
				goto exit;
		}

		// sub objects do not necessarily need to have valid recipients, so disable the test
		sopt_keep = sopt;
		sopt.no_recipients_workaround = true;
		sopt.msg_in_msg = true;
		sopt.add_received_date = false;
		
		if(sopt.alternate_boundary) {
		    strBoundary = sopt.alternate_boundary;
		    strBoundary += "_sub_";
		    strBoundary += stringify(ulAttachmentNum);
		    sopt.alternate_boundary = (char *)strBoundary.c_str();
		}

		// recursive processing of embedded message as a new e-mail
		hr = convertMAPIToVMIME(lpAttachedMessage, &vmNewMess);
		if (hr != hrSuccess) {
			// Logging has been done by convertMAPIToVMIME()
			goto exit;
		}
		sopt = sopt_keep;

		vmMsgAtt = vmime::make_shared<vmime::parsedMessageAttachment>(vmNewMess);
		lpVMMessageBuilder->appendAttachment(vmMsgAtt);
	} else if (ulAttachmentMethod == ATTACH_BY_VALUE) {
		hr = lpMessage->OpenAttach(ulAttachmentNum, NULL, MAPI_BEST_ACCESS, &lpAttach);
		if (hr != hrSuccess) {
			ec_log_err("Could not open attachment %d. Error: 0x%08X", ulAttachmentNum, hr);
			goto exit;
		}
		
		if (HrGetOneProp(lpAttach, PR_ATTACH_CONTENT_ID_A, &lpContentId) == hrSuccess)
			strContentId = lpContentId->Value.lpszA;

		if (HrGetOneProp(lpAttach, PR_ATTACH_CONTENT_LOCATION_A, &lpContentLocation) == hrSuccess)
			strContentLocation = lpContentLocation->Value.lpszA;
			
		if (HrGetOneProp(lpAttach, PR_ATTACHMENT_HIDDEN, &lpHidden) == hrSuccess)
			bHidden = lpHidden->Value.b;

        // Optimize: if we're only outputting headers, we needn't bother with attachment data
        if(sopt.headers_only)
            CreateStreamOnHGlobal(NULL, true, &lpStream);
        else {
            hr = lpAttach->OpenProperty(PR_ATTACH_DATA_BIN, &IID_IStream, 0, MAPI_DEFERRED_ERRORS, (LPUNKNOWN *)&lpStream);
            if (hr != hrSuccess) {
                ec_log_err("Could not open data of attachment %d. Error: 0x%08X", ulAttachmentNum, hr);
                goto exit;
            }
        }
        	
		try {
			// add ref to lpStream
			inputDataStream = vmime::make_shared<inputStreamMAPIAdapter>(lpStream);

			// Set filename
			szFilename = L"data.bin";

			if (HrGetOneProp(lpAttach, PR_ATTACH_LONG_FILENAME_W, &lpFilename) == hrSuccess)
				szFilename = lpFilename->Value.lpszW;
			else if (HrGetOneProp(lpAttach, PR_ATTACH_FILENAME_W, &lpFilename) == hrSuccess)
				szFilename = lpFilename->Value.lpszW;
            
            // Set MIME type
            parseMimeTypeFromFilename(szFilename, &vmMIMEType, &bSendBinary);
            
			if (HrGetOneProp(lpAttach, PR_ATTACH_MIME_TAG_A, &lpMIMETag) == hrSuccess)
				vmMIMEType = lpMIMETag->Value.lpszA;

			// inline attachments: Only make attachments inline if they are hidden and have a content-id or content-location.
			if ((!strContentId.empty() || !strContentLocation.empty()) && bHidden &&
				lpVMMessageBuilder->getTextPart()->getType() == vmime::mediaType(vmime::mediaTypes::TEXT, vmime::mediaTypes::TEXT_HTML))
			{
				// add inline object to html part
				vmime::mapiTextPart& textPart = dynamic_cast<vmime::mapiTextPart&>(*lpVMMessageBuilder->getTextPart());
				// had szFilename .. but how, on inline?
				// @todo find out how Content-Disposition receives highchar filename... always UTF-8?
				textPart.addObject(vmime::make_shared<vmime::streamContentHandler>(inputDataStream, 0), vmime::encoding("base64"), vmMIMEType, strContentId, string(), strContentLocation);
			} else {
<<<<<<< HEAD
				vmMapiAttach = make_shared<mapiAttachment>(vmime::make_shared<vmime::streamContentHandler>(inputDataStream, 0),
				               bSendBinary ? vmime::encoding("base64") : vmime::encoding("quoted-printable"),
				               vmMIMEType, strContentId,
				               vmime::word(m_converter.convert_to<string>(m_strCharset.c_str(), szFilename, rawsize(szFilename), CHARSET_WCHAR), m_vmCharset));
=======
				vmMapiAttach = vmime::make_shared<mapiAttachment>(vmime::make_shared<vmime::streamContentHandler>(inputDataStream, 0),
															 bSendBinary ? vmime::encoding("base64") : vmime::encoding("quoted-printable"),
															 vmMIMEType, strContentId,
															 vmime::word(m_converter.convert_to<string>(m_strCharset.c_str(), szFilename, rawsize(szFilename), CHARSET_WCHAR), m_vmCharset));
>>>>>>> ab56919b

				// add to message (copies pointer, not data)
				lpVMMessageBuilder->appendAttachment(vmMapiAttach); 
			}
		}
		catch (vmime::exception& e) {
			ec_log_err("VMIME exception: %s", e.what());
			hr = MAPI_E_CALL_FAILED;
			goto exit;
		}
		catch (std::exception& e) {
			ec_log_err("STD exception on attachment: %s", e.what());
			hr = MAPI_E_CALL_FAILED;
			goto exit;
		}
		catch (...) {
			ec_log_err("Unknown generic exception occurred on attachment");
			hr = MAPI_E_CALL_FAILED;
			goto exit;
		}
	} else if (ulAttachmentMethod == ATTACH_OLE) {
	    // Ignore ATTACH_OLE attachments, they are handled in handleTNEF()
	} else {
		ec_log_err("Attachment %d contains invalid method %d.", ulAttachmentNum, ulAttachmentMethod);
		hr = MAPI_E_INVALID_PARAMETER;
	}

exit:
	// ATTN: lpMapiAttach are linked in the VMMessageBuilder. The VMMessageBuilder will delete() it.
	delete mapiical;
	MAPIFreeBuffer(lpMIMETag);
	MAPIFreeBuffer(lpAMClass);
	MAPIFreeBuffer(lpAMAttach);
	MAPIFreeBuffer(lpFilename);
	MAPIFreeBuffer(lpContentId);
	MAPIFreeBuffer(lpContentLocation);
	MAPIFreeBuffer(lpHidden);
	if (lpStream)
		lpStream->Release();

	if (lpAttach)
		lpAttach->Release();

	if (lpAttachedMessage)
		lpAttachedMessage->Release();

	return hr;
}

/**
 * Return an mimetype for filename of an attachment.
 *
 * Mimetype is found by using the extension. Also returns if the
 * attachment should be attached in text or binary mode. Currently
 * only edifact files (.edi) are forced as text attachment.
 *
 * @param[in]	strFilename	Widechar filename to find mimetype for
 * @param[out]	lpMT		mimetype in vmime class
 * @param[out]	lpbSendBinary	flag to specify if the attachment should be in binary or forced text format.
 * @return always hrSuccess
 *
 * @todo Use /etc/mime.types to find more mime types for extensions
 */
HRESULT MAPIToVMIME::parseMimeTypeFromFilename(std::wstring strFilename, vmime::mediaType *lpMT, bool *lpbSendBinary)
{
	std::string strExt;
	std::string strMedType;
	bool bSendBinary = true;

	// to lowercase
	transform(strFilename.begin(), strFilename.end(), strFilename.begin(), ::tolower);
	strExt = m_converter.convert_to<string>(m_strCharset.c_str(), strFilename, rawsize(strFilename), CHARSET_WCHAR);
	strExt.erase(0, strExt.find_last_of(".")+1);

	// application
	if (strExt == "bin" || strExt == "exe") {
		strMedType = "application/octet-stream";
	} else if (strExt == "ai" || strExt == "eps" || strExt == "ps") {
		strMedType = "application/postscript";
	} else if (strExt == "pdf") {
		strMedType = "application/pdf";
	} else if (strExt == "rtf") {
		strMedType = "application/rtf";
	} else if (strExt == "zip") {
		strMedType = "application/zip";
	} else if (strExt == "doc" || strExt == "dot") {
		strMedType = "application/msword";
	} else if (strExt == "mdb") {
		strMedType = "application/x-msaccess";
	} else if (strExt == "xla" || strExt == "xls" || strExt == "xlt" || strExt == "xlw") {
		strMedType = "application/vnd.ms-excel";
	} else if (strExt == "pot" || strExt == "ppt" || strExt == "pps") {
		strMedType = "application/vnd.ms-powerpoint";
	} else if (strExt == "mpp") {
		strMedType = "application/vnd.ms-project";
	} else if (strExt == "edi") {
		strMedType = "application/edifact";
		bSendBinary = false;
	} else if(strExt == "docm") {
		strMedType = "application/vnd.ms-word.document.macroEnabled.12";
	} else if(strExt == "docx") {
		strMedType = "application/vnd.openxmlformats-officedocument.wordprocessingml.document";
	} else if(strExt == "dotm") {
		strMedType = "application/vnd.ms-word.template.macroEnabled.12";
	} else if(strExt == "dotx") {
		strMedType = "application/vnd.openxmlformats-officedocument.wordprocessingml.template";
	} else if(strExt == "potm") {
		strMedType = "application/vnd.ms-powerpoint.template.macroEnabled.12";
	} else if(strExt == "potx") {
		strMedType = "application/vnd.openxmlformats-officedocument.presentationml.template";
	} else if(strExt == "ppam") {
		strMedType = "application/vnd.ms-powerpoint.addin.macroEnabled.12";
	} else if(strExt == "ppsm") {
		strMedType = "application/vnd.ms-powerpoint.slideshow.macroEnabled.12";
	} else if(strExt == "ppsx") {
		strMedType = "application/vnd.openxmlformats-officedocument.presentationml.slideshow";
	} else if(strExt == "pptm") {
		strMedType = "application/vnd.ms-powerpoint.presentation.macroEnabled.12";
	} else if(strExt == "pptx") {
		strMedType = "application/vnd.openxmlformats-officedocument.presentationml.presentation";
	} else if(strExt == "xlam") {
		strMedType = "application/vnd.ms-excel.addin.macroEnabled.12";
	} else if(strExt == "xlsb") {
		strMedType = "application/vnd.ms-excel.sheet.binary.macroEnabled.12";
	} else if(strExt == "xlsm") {
		strMedType = "application/vnd.ms-excel.sheet.macroEnabled.12";
	} else if(strExt == "xltm") {
		strMedType = "application/vnd.ms-excel.template.macroEnabled.12";
	} else if(strExt == "xlsx") {
		strMedType = "application/vnd.openxmlformats-officedocument.spreadsheetml.sheet";
	} else if(strExt == "xltx") {
		strMedType = "application/vnd.openxmlformats-officedocument.spreadsheetml.template";
	}
	
	// audio

	else if (strExt == "ua") {
		strMedType = "audio/basic";
	} else if (strExt == "wav") {
		strMedType = "audio/x-wav";
	} else if (strExt == "mid") {
		strMedType = "audio/x-midi";
	}
	
	// image

	else if (strExt == "gif") {
		strMedType = "image/gif";
	} else if (strExt == "jpg" || strExt == "jpe" || strExt == "jpeg") {
		strMedType = "image/jpeg";
	} else if (strExt == "png") {
		strMedType = "image/png";
	} else if (strExt == "bmp") {
		strMedType = "image/x-ms-bmp";
	} else if (strExt == "tiff") {
		strMedType = "image/tiff";
	} else if (strExt == "xbm") {
		strMedType = "image/xbm";
	}
	
	// video

	else if (strExt == "mpg" || strExt == "mpe" || strExt == "mpeg") {
		strMedType = "video/mpeg";
	} else if (strExt == "qt" || strExt == "mov") {
		strMedType = "video/quicktime";
	} else if (strExt == "avi") {
		strMedType = "video/x-msvideo";
	}

	else {
		strMedType = "application/octet-stream";
	}

	*lpMT = vmime::mediaType(strMedType);
	*lpbSendBinary = bSendBinary;

	return hrSuccess;
}

/**
 * Loops through the attachment table and copies all attachments to vmime object
 *
 * @param[in]	lpMessage	Message to open attachments on
 * @param[in]	charset		Charset to use for filename encoding of attachment
 * @param[in]	lpVMMessageBuilder messagebuilder to add attachments to
 * @return Mapi error code
 */
HRESULT MAPIToVMIME::handleAttachments(IMessage* lpMessage, vmime::messageBuilder *lpVMMessageBuilder) {
	HRESULT		hr					= hrSuccess;
	LPSRowSet	pRows				= NULL;
	LPMAPITABLE	lpAttachmentTable	= NULL;
	SizedSSortOrderSet(1, sosRTFSeq) = {1, 0, 0, { {PR_RENDERING_POSITION, TABLE_SORT_ASCEND} } };

	// get attachment table
	hr = lpMessage->GetAttachmentTable(0, &lpAttachmentTable);
	if (hr != hrSuccess) {
		ec_log_err("Unable to open attachment table. Error: 0x%08X", hr);
		goto exit;
	}

	hr = HrQueryAllRows(lpAttachmentTable, NULL, NULL, sosRTFSeq, 0, &pRows);
	if (hr != hrSuccess) {
		ec_log_err("Unable to fetch rows of attachment table. Error: 0x%08X", hr);
		goto exit;
	}
	
	for (ULONG i = 0; i < pRows->cRows; ++i) {
		// if one attachment fails, we're not sending what the user intended to send so abort. Logging was done in handleSingleAttachment()
		hr = handleSingleAttachment(lpMessage, &pRows->aRow[i], lpVMMessageBuilder);
		if (hr != hrSuccess)
			goto exit;
	} 

exit:
	if(pRows)
		FreeProws(pRows);

	if (lpAttachmentTable)
		lpAttachmentTable->Release();

	return hr;
}

/**
 * Force the boundary string to a predefined value.
 *
 * Used for gateway, because vmime will otherwise always use a newly
 * generated boundary string. This is not good for consistency in the
 * IMAP gateway. This is done recursively for all multipart bodies in
 * the e-mail.
 *
 * @param[in]	vmHeader	The header block to find multipart Content-Type header in, and modify.
 * @param[in]	vmBody		vmBody part of vmHeader. Used to recurse for more boundaries to change.
 * @param[in]	boundary	new boundary string to use.
 * @return Always hrSuccess
 */
HRESULT MAPIToVMIME::setBoundaries(vmime::shared_ptr<vmime::header> vmHeader,
    vmime::shared_ptr<vmime::body> vmBody, const std::string& boundary)
{
	if (!vmHeader->hasField(vmime::fields::CONTENT_TYPE))
		return hrSuccess;

	auto vmCTF = vmime::dynamicCast<vmime::contentTypeField>(vmHeader->findField(vmime::fields::CONTENT_TYPE));
	if (vmime::dynamicCast<vmime::mediaType>(vmCTF->getValue())->getType() == vmime::mediaTypes::MULTIPART) {
		// This is a multipart, so set the boundary for this part
		vmCTF->setBoundary(boundary);
        
		// Set boundaries on children also
		for (size_t i = 0; i < vmBody->getPartCount(); ++i) {
			std::ostringstream os;
			vmime::shared_ptr<vmime::bodyPart> vmBodyPart = vmBody->getPartAt(i);

			os << boundary << "_" << i;
            
			setBoundaries(vmBodyPart->getHeader(), vmBodyPart->getBody(), os.str());
		}
	}
	return hrSuccess;
}

/**
 * Build a normal vmime message from an MAPI lpMessage.
 *
 * @param[in]	lpMessage		MAPI message to convert
 * @param[in]	bSkipContent	set to true if only the headers of the e-mail are required to obtain
 * @param[in]	charset			Charset to convert message in, valid for headers and bodies.
 * @param[out]	lpvmMessage		vmime message version of lpMessage
 * @return Mapi error code
 */
HRESULT MAPIToVMIME::BuildNoteMessage(IMessage *lpMessage,
    vmime::shared_ptr<vmime::message> *lpvmMessage, unsigned int flags)
{
	HRESULT					hr					= hrSuccess;
	LPSPropValue			lpDeliveryDate		= NULL;
	LPSPropValue			lpTransportHeaders	= NULL;
	vmime::messageBuilder   vmMessageBuilder;
	vmime::shared_ptr<vmime::message> vmMessage;

	// construct the message..
	try {
		// messageBuilder is body and simple headers only (to/cc/subject/...)
		hr = fillVMIMEMail(lpMessage, flags & MTV_SKIP_CONTENT, &vmMessageBuilder);
		if (hr != hrSuccess)
			goto exit;			// Logging has been done in fillVMIMEMail()

		vmMessage = vmMessageBuilder.construct();
		// message builder has set Date header to now(). this will be overwritten.
		auto vmHeader = vmMessage->getHeader();
		hr = handleExtraHeaders(lpMessage, vmHeader, flags);
		if (hr!= hrSuccess)
			goto exit;

		// from/sender headers
		hr = handleSenderInfo(lpMessage, vmHeader);
		if (hr!= hrSuccess)
			goto exit;

		// add reply to email, ignore errors
		hr = handleReplyTo(lpMessage, vmHeader);
		if (hr != hrSuccess) {
			ec_log_warn("Unable to set reply-to address");
			hr = hrSuccess;
		}

		// Set consistent boundary (optional)
		if (sopt.alternate_boundary != nullptr)
			setBoundaries(vmMessage->getHeader(), vmMessage->getBody(), sopt.alternate_boundary);

		HrGetOneProp(lpMessage, PR_MESSAGE_DELIVERY_TIME, &lpDeliveryDate);

		// If we're sending a msg-in-msg, use the original date of that message
		if (sopt.msg_in_msg && lpDeliveryDate != nullptr)
			vmHeader->Date()->setValue(FiletimeTovmimeDatetime(lpDeliveryDate->Value.ft));
		
		// Regenerate some headers if available (basically a copy of the headers in
		// PR_TRANSPORT_MESSAGE_HEADERS)
		// currently includes: Received*, Return-Path, List* and Precedence.
		// New e-mails should not have this property.
		HrGetOneProp(lpMessage, PR_TRANSPORT_MESSAGE_HEADERS_A, &lpTransportHeaders);

		if(lpTransportHeaders) {
			try {
				int j=0;
				vmime::header headers;
				std::string strHeaders = lpTransportHeaders->Value.lpszA;
				strHeaders += "\r\n\r\n";
				headers.parse(strHeaders);
				
				for (size_t i = 0; i < headers.getFieldCount(); ++i) {
					vmime::shared_ptr<vmime::headerField> vmField = headers.getFieldAt(i);
					std::string name = vmField->getName();

					// Received checks start of string to accept Received-SPF
					if (strncasecmp(name.c_str(), vmime::fields::RECEIVED, strlen(vmime::fields::RECEIVED)) == 0 ||
						strcasecmp(name.c_str(), vmime::fields::RETURN_PATH) == 0) {
						// Insert in same order at start of headers
						vmHeader->insertFieldBefore(j++, vmField);
					} else if (strncasecmp(name.c_str(), "list-", strlen("list-")) == 0 ||
							   strcasecmp(name.c_str(), "precedence") == 0) {
						// Just append at the end of this list, order is not important
						vmHeader->appendField(vmime::dynamicCast<vmime::headerField>(vmField->clone()));
					}
				}
			} catch (vmime::exception& e) {
				ec_log_warn("VMIME exception adding extra headers: %s", e.what());
			}
			catch(...) { 
				// If we can't parse, just ignore
			}
		}

		// POP3 wants the delivery date as received header to correctly show in outlook
		if (sopt.add_received_date && lpDeliveryDate) {
			auto hff = vmime::headerFieldFactory::getInstance();
			vmime::shared_ptr<vmime::headerField> rf = hff->create(vmime::fields::RECEIVED);
			vmime::dynamicCast<vmime::relay>(rf->getValue())->setDate(FiletimeTovmimeDatetime(lpDeliveryDate->Value.ft));
			// set received header at the start
			vmHeader->insertFieldBefore(0, rf);
		}

		// no hr checking
		handleXHeaders(lpMessage, vmHeader, flags);
	}
	catch (vmime::exception& e) {
		ec_log_err("VMIME exception: %s", e.what());
		hr = MAPI_E_CALL_FAILED; // set real error
		goto exit;
	}
	catch (std::exception& e) {
		ec_log_err("STD exception on note message: %s", e.what());
		hr = MAPI_E_CALL_FAILED; // set real error
		goto exit;
	}
	catch (...) {
		ec_log_err("Unknown generic exception on note message");
		hr = MAPI_E_CALL_FAILED;
		goto exit;
	}

	*lpvmMessage = vmMessage;

exit:
	MAPIFreeBuffer(lpTransportHeaders);
	MAPIFreeBuffer(lpDeliveryDate);
	return hr;
}

/**
 * Build an MDN vmime message from an MAPI lpMessage.
 *
 * MDN (Mail Disposition Notification) is a read receipt message,
 * which notifies a sender that the e-mail was read.
 *
 * @param[in]	lpMessage		MAPI message to convert
 * @param[in]	charset			Charset to convert message in, valid for headers and bodies.
 * @param[out]	lpvmMessage		vmime message version of lpMessage
 * @return Mapi error code
 */
HRESULT MAPIToVMIME::BuildMDNMessage(IMessage *lpMessage,
    vmime::shared_ptr<vmime::message> *lpvmMessage)
{
	HRESULT				hr = hrSuccess;
	vmime::shared_ptr<vmime::message> vmMessage;
	IStream*			lpBodyStream = NULL;
	LPSPropValue		lpiNetMsgId = NULL;
	LPSPropValue		lpMsgClass = NULL;
	LPSPropValue		lpSubject = NULL;
	LPMAPITABLE			lpRecipientTable	= NULL;
	LPSRowSet			pRows				= NULL;
	
	vmime::mailbox		expeditor; // From
	string				strMDNText;
	vmime::disposition	dispo;
	string				reportingUA; //empty
	std::vector<string>	reportingUAProducts; //empty
	vmime::shared_ptr<vmime::message> vmMsgOriginal;
	vmime::shared_ptr<vmime::address> vmRecipientbox;
	string				strActionMode;
	std::wstring		strOut;

	// sender information
	std::wstring strEmailAdd, strName, strType;
	std::wstring strRepEmailAdd, strRepName, strRepType;

	if (lpMessage == NULL || m_lpAdrBook == NULL || lpvmMessage == NULL) {
		hr = MAPI_E_INVALID_OBJECT;
		goto exit;
	}

	try {
		vmMsgOriginal = vmime::make_shared<vmime::message>();

		// Create original vmime message
		if (HrGetOneProp(lpMessage, PR_INTERNET_MESSAGE_ID_A, &lpiNetMsgId) == hrSuccess)
		{
			vmMsgOriginal->getHeader()->OriginalMessageId()->setValue(lpiNetMsgId->Value.lpszA);
			vmMsgOriginal->getHeader()->MessageId()->setValue(lpiNetMsgId->Value.lpszA);
		}
		
		// Create Recipient
		hr = lpMessage->GetRecipientTable(MAPI_DEFERRED_ERRORS, &lpRecipientTable);
		if (hr != hrSuccess) {
			ec_log_err("Unable to open MDN recipient table. Error: 0x%08X", hr);
			goto exit;
		}

		hr = HrQueryAllRows(lpRecipientTable, NULL, NULL, NULL, 0, &pRows);
		if (hr != hrSuccess) {
			ec_log_err("Unable to read MDN recipient table. Error: 0x%08X", hr);
			goto exit;
		}

		if (pRows->cRows == 0) {
			if (sopt.no_recipients_workaround == false) {
				ec_log_err("No MDN recipient found");
				hr = MAPI_E_NOT_FOUND;
				goto exit;
			} else {
				// no recipient, but need to continue ... is this correct??
				vmRecipientbox = vmime::make_shared<vmime::mailbox>(string("undisclosed-recipients"));
			}
		} else {
			hr = getMailBox(&pRows->aRow[0], &vmRecipientbox);
			if (hr != hrSuccess)
				goto exit;			// Logging done in getMailBox
		}

		// if vmRecipientbox is a vmime::mailboxGroup the dynamicCast to vmime::mailbox failed,
		// so never send a MDN to a group.
		if (vmRecipientbox->isGroup()) {
			ec_log_err("Not possible to send a MDN to a group");
			hr = MAPI_E_CORRUPT_DATA;
			goto exit;
		}

		vmime::mdn::sendableMDNInfos mdnInfos(vmMsgOriginal, *vmime::dynamicCast<vmime::mailbox>(vmRecipientbox).get());
		
		//FIXME: Get the ActionMode and sending mode from the property 0x0081001E.
		//		And the type in property 0x0080001E.

		// Vmime is broken, The RFC 3798 says: "The action type can be 'manual-action' or 'automatic-action'"
		// but VMime can set only 'manual' or 'automatic' so should be add the string '-action'
		strActionMode = vmime::dispositionActionModes::MANUAL;
		strActionMode+= "-action";

		dispo.setActionMode(strActionMode);
		dispo.setSendingMode(vmime::dispositionSendingModes::SENT_MANUALLY);

		if (HrGetOneProp(lpMessage, PR_MESSAGE_CLASS_A, &lpMsgClass) != hrSuccess) {
			ec_log_err("MDN message has no class.");
			hr = MAPI_E_CORRUPT_DATA;
			goto exit;
		}

		if(strcasecmp(lpMsgClass->Value.lpszA, "REPORT.IPM.Note.IPNNRN") == 0)
			dispo.setType(vmime::dispositionTypes::DELETED);
		else // if(strcasecmp(lpMsgClass->Value.lpszA, "REPORT.IPM.Note.IPNRN") == 0)
			dispo.setType(vmime::dispositionTypes::DISPLAYED);		
	
		strMDNText.clear();// Default Empty body

		hr = lpMessage->OpenProperty(PR_BODY_W, &IID_IStream, 0, 0, (IUnknown**)&lpBodyStream);
		if (hr == hrSuccess) {
			std::wstring strBuffer;
			hr = Util::HrStreamToString(lpBodyStream, strBuffer);
			if (hr != hrSuccess) {
				ec_log_err("Unable to read MDN message body.");
				goto exit;
			}
			strMDNText = m_converter.convert_to<string>(m_strCharset.c_str(), strBuffer, rawsize(strBuffer), CHARSET_WCHAR);
		}

		// Store owner, actual sender
		hr = HrGetAddress(m_lpAdrBook, lpMessage, PR_SENDER_ENTRYID, PR_SENDER_NAME_W, PR_SENDER_ADDRTYPE_W, PR_SENDER_EMAIL_ADDRESS_W, strName, strType, strEmailAdd);
		if(hr != hrSuccess) {
			ec_log_err("Unable to get MDN sender information. Error: 0x%08X", hr);
			goto exit;
		}
		
		// Ignore errors here and let strRep* untouched
		HrGetAddress(m_lpAdrBook, lpMessage, PR_SENT_REPRESENTING_ENTRYID, PR_SENT_REPRESENTING_NAME_W, PR_SENT_REPRESENTING_ADDRTYPE_W, PR_SENT_REPRESENTING_EMAIL_ADDRESS_W, strRepName, strRepType, strRepEmailAdd);

		expeditor.setEmail(m_converter.convert_to<string>(strEmailAdd));
		if(!strName.empty())
			expeditor.setName(getVmimeTextFromWide(strName));
		else
			expeditor.setName(getVmimeTextFromWide(strEmailAdd));

		//Create MDN message, does vmime convert again with charset, or was this wrong before?
		vmMessage = vmime::mdn::MDNHelper::buildMDN(mdnInfos, strMDNText, m_vmCharset, expeditor, dispo, reportingUA, reportingUAProducts);

		// rewrite subject
		if (HrGetOneProp(lpMessage, PR_SUBJECT_W, &lpSubject) == hrSuccess) {
			removeEnters(lpSubject->Value.lpszW);

			strOut = lpSubject->Value.lpszW;

			vmMessage->getHeader()->Subject()->setValue(getVmimeTextFromWide(strOut));
		}
		
		if (!strRepEmailAdd.empty()) {
			vmMessage->getHeader()->Sender()->setValue(expeditor);

			if (strRepName.empty() || strRepName == strRepEmailAdd) 
				vmMessage->getHeader()->From()->setValue(vmime::mailbox(m_converter.convert_to<string>(strRepEmailAdd)));
			else
				vmMessage->getHeader()->From()->setValue(vmime::mailbox(getVmimeTextFromWide(strRepName), m_converter.convert_to<string>(strRepEmailAdd)));
		}

	}
	catch (vmime::exception& e) {
		ec_log_err("VMIME exception: %s", e.what());
		hr = MAPI_E_CALL_FAILED; // set real error
		goto exit;
	}
	catch (std::exception& e) {
		ec_log_err("STD exception on MDN message: %s", e.what());
		hr = MAPI_E_CALL_FAILED; // set real error
		goto exit;
	}
	catch (...) {
		ec_log_err("Unknown generic exception on MDN message");
		hr = MAPI_E_CALL_FAILED;
		goto exit;
	}

	*lpvmMessage = vmMessage;

exit:
	if(lpBodyStream)
		lpBodyStream->Release();
	MAPIFreeBuffer(lpiNetMsgId);
	MAPIFreeBuffer(lpMsgClass);
	if(lpRecipientTable)
		lpRecipientTable->Release();
	MAPIFreeBuffer(lpSubject);
	if(pRows)
		FreeProws(pRows);

	return hr;
}

/**
 * Returns a description of the conversion error that occurred.
 *
 * @return Description of the error if convertMAPIToVMIME returned an error.
 */
std::wstring MAPIToVMIME::getConversionError(void) const
{
	return m_strError;
}

/**
 * Entry point to start the conversion from lpMessage to message.
 *
 * @param[in]	lpMessage		MAPI message to convert
 * @param[out]	lpvmMessage		message to send to SMTP or Gateway client
 * @return Mapi error code
 */
HRESULT MAPIToVMIME::convertMAPIToVMIME(IMessage *lpMessage,
    vmime::shared_ptr<vmime::message> *lpvmMessage, unsigned int flags)
{
	HRESULT					hr					= hrSuccess;
	LPSPropValue			lpInternetCPID		= NULL;
	LPSPropValue			lpMsgClass			= NULL;
	vmime::shared_ptr<vmime::message> vmMessage;
	const char *lpszCharset = NULL;
	char *					lpszRawSMTP			= NULL;
	LPMAPITABLE				lpAttachmentTable	= NULL;
	LPSRowSet				lpRows				= NULL;
	LPSPropValue			lpPropAttach		= NULL;
	LPATTACH				lpAttach			= NULL;
	LPSTREAM				lpStream			= NULL;
	STATSTG					sStreamStat;
	SizedSPropTagArray(2, sPropAttachColumns) = {2, { PR_ATTACH_NUM, PR_ATTACH_MIME_TAG} };

	if (HrGetOneProp(lpMessage, PR_MESSAGE_CLASS_A, &lpMsgClass) != hrSuccess) {
		if ((hr = MAPIAllocateBuffer(sizeof(SPropValue), (void**)&lpMsgClass)) != hrSuccess)
			goto exit;
		lpMsgClass->ulPropTag = PR_MESSAGE_CLASS_A;
		lpMsgClass->Value.lpszA = const_cast<char *>("IPM.Note");
	}

	// Get the outgoing charset we want to be using
	if (HrGetOneProp(lpMessage, PR_INTERNET_CPID, &lpInternetCPID) == hrSuccess &&
		HrGetCharsetByCP(lpInternetCPID->Value.ul, &lpszCharset) == hrSuccess)
	{
		m_strHTMLCharset = lpszCharset;
		if (sopt.force_utf8)
			m_vmCharset = MAPI_CHARSET_STRING;
		else
			m_vmCharset = m_strHTMLCharset;
	} else {
		// default to UTF-8 if not set
		m_vmCharset = MAPI_CHARSET_STRING;
	}

	if (strncasecmp(lpMsgClass->Value.lpszA, "IPM.Note", 8) && strncasecmp(lpMsgClass->Value.lpszA, "REPORT.IPM.Note", 15)) {
		// Outlook sets some other incorrect charset for meeting requests and such,
		// so for non-email we upgrade this to UTF-8
		m_vmCharset = MAPI_CHARSET_STRING;
	} else if (m_vmCharset == "us-ascii") {
		// silently upgrade, since recipients and attachment filenames may contain high-chars, while the body does not.
		if (sopt.charset_upgrade && strlen(sopt.charset_upgrade))
			m_vmCharset = sopt.charset_upgrade;
		else
			m_vmCharset = "windows-1252";
	}

	// Add iconv tag to convert non-exising chars without a fuss
	m_strCharset = m_vmCharset.getName() + "//TRANSLIT";
	if ((strcasecmp(lpMsgClass->Value.lpszA, "REPORT.IPM.Note.IPNNRN") == 0 ||
		strcasecmp(lpMsgClass->Value.lpszA, "REPORT.IPM.Note.IPNRN") == 0)
		)
	{
		// Create a read receipt message
		hr = BuildMDNMessage(lpMessage, &vmMessage);
		if(hr != hrSuccess)
			goto exit;		
	} else if ((strcasecmp(lpMsgClass->Value.lpszA, "IPM.Note.SMIME.MultiPartSigned") == 0) ||
			   (strcasecmp(lpMsgClass->Value.lpszA, "IPM.Note.SMIME") == 0))
	{
		// - find attachment, and convert to char, and place in lpszRawSMTP
		// - normal convert the message, but only from/to headers and such .. nothing else

		hr = lpMessage->GetAttachmentTable(0, &lpAttachmentTable);
		if (hr != hrSuccess) {
			ec_log_err("Could not get attachment table of signed attachment. Error: 0x%08X", hr);
			goto exit;
		}

		// set columns to get pr attach mime tag and pr attach num only.
		hr = lpAttachmentTable->SetColumns(sPropAttachColumns, 0);
		if (hr != hrSuccess) {
			ec_log_err("Could set table contents of attachment table of signed attachment. Error: 0x%08X", hr);
			goto exit;
		}

		hr = HrQueryAllRows(lpAttachmentTable, NULL, NULL, NULL, 0, &lpRows);
		if (hr != hrSuccess) {
			ec_log_err("Could not get table contents of attachment table of signed attachment. Error: 0x%08X", hr);
			goto exit;
		}

		if (lpRows->cRows != 1)
			goto normal;

		lpPropAttach = PpropFindProp(lpRows->aRow[0].lpProps, lpRows->aRow[0].cValues, PR_ATTACH_MIME_TAG);
		if (!lpPropAttach)
			goto normal;

		lpPropAttach = PpropFindProp(lpRows->aRow[0].lpProps, lpRows->aRow[0].cValues, PR_ATTACH_NUM);
		if (!lpPropAttach)
			goto normal;

		hr = lpMessage->OpenAttach(lpPropAttach->Value.ul, NULL, MAPI_BEST_ACCESS, &lpAttach);
		if (hr != hrSuccess) {
			ec_log_err("Could not open signed attachment. Error: 0x%08X", hr);
			goto exit;
		}

		hr = lpAttach->OpenProperty(PR_ATTACH_DATA_BIN, &IID_IStream, 0, MAPI_DEFERRED_ERRORS, (LPUNKNOWN *)&lpStream);
		if (hr != hrSuccess) {
			ec_log_err("Could not open data of signed attachment. Error: 0x%08X", hr);
			goto exit;
		}

		hr = lpStream->Stat(&sStreamStat, 0);
		if (hr != hrSuccess) {
			ec_log_err("Could not find size of signed attachment. Error: 0x%08X", hr);
			goto exit;
		}

		lpszRawSMTP = new char[(ULONG)sStreamStat.cbSize.QuadPart+1];

		hr = lpStream->Read(lpszRawSMTP, (ULONG)sStreamStat.cbSize.QuadPart, NULL);
		if (hr != hrSuccess) {
			ec_log_err("Could not read data of signed attachment. Error: 0x%08X", hr);
			goto exit;
		}
		lpszRawSMTP[(ULONG)sStreamStat.cbSize.QuadPart] = '\0';

		// build the message, but without the bodies and attachments
		hr = BuildNoteMessage(lpMessage, &vmMessage, flags | MTV_SKIP_CONTENT);
		if (hr != hrSuccess)
			goto exit;

		// remove excess headers
		if (vmMessage->getHeader()->hasField(vmime::fields::CONTENT_TYPE))
			vmMessage->getHeader()->removeField(vmMessage->getHeader()->findField(vmime::fields::CONTENT_TYPE));
		if (vmMessage->getHeader()->hasField(vmime::fields::CONTENT_TRANSFER_ENCODING))
			vmMessage->getHeader()->removeField(vmMessage->getHeader()->findField(vmime::fields::CONTENT_TRANSFER_ENCODING));

		if (strcasecmp(lpMsgClass->Value.lpszA, "IPM.Note.SMIME") != 0) {
			std::string strRawSMTP = lpszRawSMTP;
			auto vmSMIMEMessage = vmime::make_shared<SMIMEMessage>();
			
			// not sure why this was needed, and causes problems, eg ZCP-12994.
			//vmMessage->getHeader()->removeField(vmMessage->getHeader()->findField(vmime::fields::MIME_VERSION));
			
			*vmSMIMEMessage->getHeader() = *vmMessage->getHeader();
			vmSMIMEMessage->setSMIMEBody(strRawSMTP);
			
			vmMessage = vmSMIMEMessage;
		} else {
			// encoded mail, set data as only mail body
			LPMAPINAMEID lpNameID = NULL;
			LPSPropTagArray lpPropTags = NULL;
			LPSPropValue lpPropContentType = NULL;
			const char *lpszContentType = NULL;

			hr = MAPIAllocateBuffer(sizeof(MAPINAMEID), (void**)&lpNameID);
			if (hr != hrSuccess) {
				ec_log_err("Not enough memory. Error: 0x%08X", hr);
				goto exit;
			}

			lpNameID->lpguid = (GUID*)&PS_INTERNET_HEADERS;
			lpNameID->ulKind = MNID_STRING;
			lpNameID->Kind.lpwstrName = const_cast<wchar_t *>(L"Content-Type");

			hr = lpMessage->GetIDsFromNames(1, &lpNameID, MAPI_CREATE, &lpPropTags);
			if (hr != hrSuccess) {
				ec_log_err("Unable to read encrypted mail properties. Error: 0x%08X", hr);
				goto exit;
			}

			// Free Memory
			MAPIFreeBuffer(lpNameID);
			lpNameID = NULL;

			if (HrGetOneProp(lpMessage, CHANGE_PROP_TYPE(lpPropTags->aulPropTag[0], PT_STRING8), &lpPropContentType) == hrSuccess) {
				lpszContentType = lpPropContentType->Value.lpszA;
			} else {
				// default, or exit?
				lpszContentType = "application/x-pkcs7-mime;smime-type=enveloped-data;name=smime.p7m";
			}

			vmMessage->getHeader()->ContentType()->parse(lpszContentType);
			MAPIFreeBuffer(lpPropContentType);

			// copy via string so we can set the size of the string since it's binary
			vmime::string inString(lpszRawSMTP, (size_t)sStreamStat.cbSize.QuadPart);
			vmMessage->getBody()->setContents(vmime::make_shared<vmime::stringContentHandler>(inString));

			// vmime now encodes the body too, so I don't have to
			vmMessage->getHeader()->appendField(vmime::headerFieldFactory::getInstance()->create(vmime::fields::CONTENT_TRANSFER_ENCODING, "base64"));
		}

	} else {
normal:
		// Create default
		hr = BuildNoteMessage(lpMessage, &vmMessage, flags);
		if (hr != hrSuccess)
			goto exit;
	}

	*lpvmMessage = vmMessage;

exit:
	delete [] lpszRawSMTP;
	if (lpStream)
		lpStream->Release();

	if (lpAttach)
		lpAttach->Release();

	if (lpRows)
		FreeProws(lpRows);

	if (lpAttachmentTable)
		lpAttachmentTable->Release();
	MAPIFreeBuffer(lpInternetCPID);
	MAPIFreeBuffer(lpMsgClass);
	return hr;
}

/**
 * Basic conversion of mapi message to messageBuilder.
 *
 * @param[in]	lpMessage		MAPI message to convert
 * @param[in]	bSkipContent	set to true if only the headers of the e-mail are required to obtain
 * @param[out]	lpVMMessageBuilder vmime messagebuilder, used to construct the mail later.
 * @param[in]	charset			Charset to convert message in, valid for headers and bodies.
 * @return Mapi error code
 */
HRESULT MAPIToVMIME::fillVMIMEMail(IMessage *lpMessage, bool bSkipContent, vmime::messageBuilder *lpVMMessageBuilder) {
	std::wstring	strOut;
	HRESULT			hr				= hrSuccess;
	LPSRowSet		prows			= NULL;
	LPSPropValue	lpSubject		= NULL;
	eBestBody bestBody = plaintext;

	try {
		if (HrGetOneProp(lpMessage, PR_SUBJECT_W, &lpSubject) == hrSuccess) {
			removeEnters(lpSubject->Value.lpszW);
			strOut = lpSubject->Value.lpszW;
		}
		else
			strOut.clear();

		// we can't ignore any errors.. the sender should know if an email is not sent correctly
		lpVMMessageBuilder->setSubject(getVmimeTextFromWide(strOut));

		// handle recipients
		hr = processRecipients(lpMessage, lpVMMessageBuilder);
		if (hr != hrSuccess)
			goto exit;			// Logging has been done in processRecipients()

		if (!bSkipContent) {
			// handle text
			hr = handleTextparts(lpMessage, lpVMMessageBuilder, &bestBody);
			if (hr != hrSuccess)
				goto exit;

			// handle attachments
			hr = handleAttachments(lpMessage, lpVMMessageBuilder);
			if (hr != hrSuccess)
				goto exit;

			// check for TNEF information, and add winmail.dat if needed
			hr = handleTNEF(lpMessage, lpVMMessageBuilder, bestBody);
			if (hr != hrSuccess)
				goto exit;
		}

		/*
		  To convert a VMMessageBuilder to a VMMessage object, an 'expeditor' needs to be set in vmime
		  later on, this from will be overwritten .. so maybe replace this with a dummy value?
		 */

		std::wstring strName, strType, strEmAdd;
		hr = HrGetAddress(m_lpAdrBook, lpMessage, PR_SENDER_ENTRYID, PR_SENDER_NAME_W, PR_SENDER_ADDRTYPE_W, PR_SENDER_EMAIL_ADDRESS_W, strName, strType, strEmAdd);
		if (hr != hrSuccess) {
			ec_log_err("Unable to get sender information. Error: 0x%08X", hr);
			goto exit;
		}

		if (!strName.empty())
			lpVMMessageBuilder->setExpeditor(vmime::mailbox(getVmimeTextFromWide(strName), m_converter.convert_to<string>(strEmAdd)));
		else
			lpVMMessageBuilder->setExpeditor(vmime::mailbox(m_converter.convert_to<string>(strEmAdd)));
		// sender and reply-to is set elsewhere because it can only be done on a message object...
	}
	catch (vmime::exception& e) {
		ec_log_err("VMIME exception: %s", e.what());
		hr = MAPI_E_CALL_FAILED; // set real error
		goto exit;
	}
	catch (std::exception& e) {
		ec_log_err("STD exception on fill message: %s", e.what());
		hr = MAPI_E_CALL_FAILED; // set real error
		goto exit;
	}
	catch (...) {
		ec_log_err("Unknown generic exception  on fill message");
		hr = MAPI_E_CALL_FAILED;
		goto exit;
	}

exit:
	MAPIFreeBuffer(lpSubject);
	if (prows)
		FreeProws(prows);

	return hr;
}

/**
 * Make a vmime::mailbox from a recipient table row. If this function
 * fails in the gateway, thunderbird will stop parsing the whole
 * folder, and not just the single message.
 *
 * @param[in]	lpRow	One row from the recipient table.
 * @param[out]	lpvmMailbox	vmime::mailbox object containing the recipient.
 * 
 * @return MAPI error code
 * @retval MAPI_E_INVALID_PARAMTER email address in row is not usable for the SMTP protocol
 */
HRESULT MAPIToVMIME::getMailBox(LPSRow lpRow,
    vmime::shared_ptr<vmime::address> *lpvmMailbox)
{
	HRESULT hr;
	vmime::shared_ptr<vmime::address> vmMailboxNew;
	std::wstring strName, strEmail, strType;
	LPSPropValue pPropObjectType = NULL;

	hr = HrGetAddress(m_lpAdrBook, lpRow->lpProps, lpRow->cValues, PR_ENTRYID, PR_DISPLAY_NAME_W, PR_ADDRTYPE_W, PR_EMAIL_ADDRESS_W, strName, strType, strEmail);
	if(hr != hrSuccess) {
		ec_log_err("Unable to create mailbox. Error: %08X", hr);
		return hr;
	}

	pPropObjectType = PpropFindProp(lpRow->lpProps, lpRow->cValues, PR_OBJECT_TYPE);

	if (strName.empty() && !strEmail.empty()) {
		// email address only
		vmMailboxNew = vmime::make_shared<vmime::mailbox>(m_converter.convert_to<string>(strEmail));
	} else if (strEmail.find('@') != string::npos) {
		// email with fullname
		vmMailboxNew = vmime::make_shared<vmime::mailbox>(getVmimeTextFromWide(strName), m_converter.convert_to<string>(strEmail));
	} else if (pPropObjectType && pPropObjectType->Value.ul == MAPI_DISTLIST) {
		// if mailing to a group without email address
		vmMailboxNew = vmime::make_shared<vmime::mailboxGroup>(getVmimeTextFromWide(strName));
	} else if (sopt.no_recipients_workaround == true) {
		// gateway must always return an mailbox object
		if (strEmail.empty())
			strEmail = L"@";	// force having an address to avoid vmime problems
		vmMailboxNew = vmime::make_shared<vmime::mailbox>(getVmimeTextFromWide(strName), m_converter.convert_to<string>(strEmail));
	} else {
		if (strEmail.empty()) {
			// not an email address and not a group: invalid
			m_strError = L"Invalid email address in recipient list found: \"" + strName + L"\". Email Address is empty.";
			ec_log_err("%ls", m_strError.c_str());
			return MAPI_E_INVALID_PARAMETER;
		}

		// we only want to have this recipient fail, and not the whole message, if the user has a username
		m_strError = L"Invalid email address in recipient list found: \"" + strName + L"\" <" + strEmail + L">.";
		ec_log_err("%ls", m_strError.c_str());
		return MAPI_E_INVALID_PARAMETER;
	}

	*lpvmMailbox = vmMailboxNew;
	return hr;
}

/**
 * Converts RTF (using TNEF) or HTML with plain to body parts.
 *
 * @param[in]	lpMessage	Message to convert body parts from 
 * @param[in]	lpVMMessageBuilder	messageBuilder object place bodyparts in
 * @param[in]	charset		Use this charset for the HTML and plain text bodies.
 * @param[out]	lpbRealRTF	true if real rtf should be used, which is attached later, since it can't be a body.
 */
HRESULT MAPIToVMIME::handleTextparts(IMessage* lpMessage, vmime::messageBuilder *lpVMMessageBuilder, eBestBody *bestBody) {
	std::string strHTMLOut, strRtf, strBodyConverted;
	std::wstring strBody;
	IStream*	lpCompressedRTFStream	= NULL; 
	IStream*	lpUncompressedRTFStream	= NULL; 
	IStream*	lpBody					= NULL;
	IStream*	lpHTMLStream			= NULL;
	vmime::charset HTMLcharset;

	// set the encoder of plaintext body part
	vmime::encoding bodyEncoding("quoted-printable");
	// will skip enters in q-p encoding, "fixes" plaintext mails to be more plain text
	vmime::shared_ptr<vmime::utility::encoder::encoder> vmBodyEncoder = bodyEncoding.getEncoder();
	vmBodyEncoder->getProperties().setProperty("text", true);

	*bestBody = plaintext;

	// grabbing rtf
	HRESULT hr = lpMessage->OpenProperty(PR_RTF_COMPRESSED, &IID_IStream,
	             0, 0, reinterpret_cast<LPUNKNOWN *>(&lpCompressedRTFStream));
	if(hr == hrSuccess) {

		hr = WrapCompressedRTFStream(lpCompressedRTFStream, 0, &lpUncompressedRTFStream);
		if (hr != hrSuccess) {
			ec_log_warn("Unable to create RTF-text stream. Error: 0x%08X", hr);
			goto exit;
		}

		hr = Util::HrStreamToString(lpUncompressedRTFStream, strRtf);
		if (hr != hrSuccess) {
			ec_log_err("Unable to read RTF-text stream. Error: 0x%08X", hr);
			goto exit;
		}

		if (isrtfhtml(strRtf.c_str(), strRtf.size()) || sopt.use_tnef == -1)
		{
			// Open html
			hr = lpMessage->OpenProperty(PR_HTML, &IID_IStream, 0, 0, (LPUNKNOWN *)&lpHTMLStream);
			if (hr == hrSuccess) {
				hr = Util::HrStreamToString(lpHTMLStream, strHTMLOut);
				if (hr != hrSuccess) {
					ec_log_warn("Unable to read HTML-text stream. Error: 0x%08X", hr);
					goto exit;
				}

				// strHTMLout is now escaped us-ascii HTML, this is what we will be sending
				// Or, if something failed, the HTML is now empty
				lpHTMLStream->Release(); lpHTMLStream = NULL;
				*bestBody = html;
			} else {
				ec_log_warn("Unable to open HTML-text stream. Error: 0x%08X", hr);
				// continue with plaintext
			}
		} else if (isrtftext(strRtf.c_str(), strRtf.size())) {
			//Do nothing, only plain/text
		} else {
			// Real rtf
			*bestBody = realRTF;
		}
	} else {
		if (hr != MAPI_E_NOT_FOUND)
			ec_log_info("Unable to open rtf-text stream. Error: 0x%08X", hr);
		hr = hrSuccess;
	}
	
	try {
		hr = lpMessage->OpenProperty(PR_BODY_W, &IID_IStream, 0, 0, (IUnknown**)&lpBody);
		if (hr == hrSuccess) {
			hr = Util::HrStreamToString(lpBody, strBody);
			lpBody->Release(); lpBody = NULL;
		} else {
			if (hr != MAPI_E_NOT_FOUND)
				ec_log_info("Unable to open plain-text stream. Error: 0x%08X", hr);
			hr = hrSuccess;
		}

		// Convert body to correct charset
		strBodyConverted = m_converter.convert_to<string>(m_strCharset.c_str(), strBody, rawsize(strBody), CHARSET_WCHAR);

		// always use our textpart class
		lpVMMessageBuilder->constructTextPart(vmime::mediaType(vmime::mediaTypes::TEXT, "mapi"));

		// If HTML, create HTML and plaintext parts
		if (!strHTMLOut.empty()) {
			if (m_vmCharset.getName() != m_strHTMLCharset) {
				// convert from HTML charset to vmime output charset
				strHTMLOut = m_converter.convert_to<string>(m_vmCharset.getName().c_str(), strHTMLOut, rawsize(strHTMLOut), m_strHTMLCharset.c_str());
			}
			vmime::shared_ptr<vmime::mapiTextPart> textPart = vmime::dynamicCast<vmime::mapiTextPart>(lpVMMessageBuilder->getTextPart());
			textPart->setText(vmime::make_shared<vmime::stringContentHandler>(strHTMLOut));
			textPart->setCharset(m_vmCharset);
			if (!strBodyConverted.empty())
				textPart->setPlainText(vmime::make_shared<vmime::stringContentHandler>(strBodyConverted));
		}
		// else just plaintext
		else if (!strBodyConverted.empty()) {
			// make sure we give vmime CRLF data, so SMTP servers (qmail) won't complain on the forced plaintext
			char *crlfconv = NULL;
			size_t outsize = 0;
			crlfconv = new char[strBodyConverted.length()*2+1];
			BufferLFtoCRLF(strBodyConverted.length(), strBodyConverted.c_str(), crlfconv, &outsize);
			strBodyConverted.assign(crlfconv, outsize);
			delete[] crlfconv;

			// encode to q-p ourselves
			vmime::utility::inputStreamStringAdapter in(strBodyConverted);
			vmime::string outString;
			vmime::utility::outputStreamStringAdapter out(outString);
			vmBodyEncoder->encode(in, out);
			lpVMMessageBuilder->getTextPart()->setCharset(m_vmCharset);
			vmime::dynamicCast<vmime::mapiTextPart>(lpVMMessageBuilder->getTextPart())->setPlainText(vmime::make_shared<vmime::stringContentHandler>(outString, bodyEncoding));
		}
	}
	catch (vmime::exception& e) {
		ec_log_err("VMIME exception: %s", e.what());
		hr = MAPI_E_CALL_FAILED;
		goto exit;
	}
	catch (std::exception& e) {
		ec_log_err("STD exception on text part: %s", e.what());
		hr = MAPI_E_CALL_FAILED;
		goto exit;
	}
	catch (...) {
		ec_log_err("Unknown generic exception on text part");
		hr = MAPI_E_CALL_FAILED;
		goto exit;
	}

exit:
	if (hr != hrSuccess)
		ec_log_warn("Could not parse mail body");

	if (lpHTMLStream)
		lpHTMLStream->Release();

	if (lpBody)
		lpBody->Release();

	if (lpUncompressedRTFStream)
		lpUncompressedRTFStream->Release();
		
	if (lpCompressedRTFStream)
		lpCompressedRTFStream->Release(); 

	return hr;
}

/**
 * Add X-Headers to message from named properties.
 * Contents of X-Headers can only be US-Ascii.
 *
 * @param[in]	lpMessage	MAPI Message to get X headers from
 * @param[in]	vmHeader	vmime header object to add X headers to
 * @return Mapi error code
 */
HRESULT MAPIToVMIME::handleXHeaders(IMessage *lpMessage,
    vmime::shared_ptr<vmime::header> vmHeader, unsigned int flags)
{
	HRESULT hr;
	ULONG i;
	ULONG cValues;
	LPSPropTagArray lpsAllTags = NULL;
	LPSPropTagArray lpsNamedTags = NULL;
	LPSPropValue lpPropArray = NULL;
	ULONG cNames;
	LPMAPINAMEID *lppNames = NULL;
	auto hff = vmime::headerFieldFactory::getInstance();

	// get all props on message
	hr = lpMessage->GetPropList(0, &lpsAllTags);
	if (FAILED(hr))
		goto exit;

	// find number of named props, which contain a string
	cNames = 0;
	for (i = 0; i < lpsAllTags->cValues; ++i)
		if (PROP_ID(lpsAllTags->aulPropTag[i]) >= 0x8000 && PROP_TYPE(lpsAllTags->aulPropTag[i]) == PT_STRING8)
			++cNames;

	// no string named properties found, we're done.
	if (cNames == 0)
		goto exit;

	hr = MAPIAllocateBuffer(CbNewSPropTagArray(cNames), (void **)&lpsNamedTags);
	if (hr != hrSuccess)
		goto exit;
	lpsNamedTags->cValues = cNames;

	// make named prop array
	cNames = 0;
	for (i = 0; i < lpsAllTags->cValues; ++i)
		if (PROP_ID(lpsAllTags->aulPropTag[i]) >= 0x8000 && PROP_TYPE(lpsAllTags->aulPropTag[i]) == PT_STRING8)
			lpsNamedTags->aulPropTag[cNames++] = lpsAllTags->aulPropTag[i];
	
	hr = lpMessage->GetNamesFromIDs(&lpsNamedTags, NULL, 0, &cNames, &lppNames);
	if (FAILED(hr))
		goto exit;

	hr = lpMessage->GetProps(lpsNamedTags, 0, &cValues, &lpPropArray);
	if (FAILED(hr))
		goto exit;

	for (i = 0; i < cNames; ++i) {
		if (lppNames[i] == nullptr ||
		    lppNames[i]->ulKind != MNID_STRING ||
		    lppNames[i]->Kind.lpwstrName == nullptr ||
		    PROP_TYPE(lpPropArray[i].ulPropTag) != PT_STRING8)
			continue;

		char *str;
		int l = wcstombs(NULL, lppNames[i]->Kind.lpwstrName, 0) +1;
		str = new char[l];
		wcstombs(str, lppNames[i]->Kind.lpwstrName, l);

		if ((str[0] == 'X' || str[0] == 'x') && str[1] == '-') {
			if (str[0] == 'x')
				capitalize(str);

			// keep the original x-mailer header under a different name
			// we still want to know that this mail was generated by kopano in the x-mailer header from handleExtraHeaders
			if (flags & MTV_SPOOL && strcasecmp(str, "X-Mailer") == 0) {
				delete[] str;
				str = new char[18];
				strcpy(str, "X-Original-Mailer");
			}
			if (!vmHeader->hasField(str))
				vmHeader->appendField(hff->create(str, lpPropArray[i].Value.lpszA));
		}
		delete[] str;
	}

exit:
	MAPIFreeBuffer(lpPropArray);
	MAPIFreeBuffer(lpsNamedTags);
	MAPIFreeBuffer(lpsAllTags);
	MAPIFreeBuffer(lppNames);
	return hr;
}

/**
 * Adds extra special headers to the e-mail.
 *
 * List of current extra e-mail headers:
 * \li In-Reply-To
 * \li References
 * \li Importance with X-Priority
 * \li X-Mailer
 * \li Thread-Index
 * \li Thread-Topic
 * \li Sensitivity
 * \li Expity-Time
 *  
 * @param[in]	lpMessage	Message to convert extra headers for
 * @param[in]	charset		Charset to use in Thread-Topic header
 * @param[in]	vmHeader	Add headers to this vmime header object
 * @return always hrSuccess
 */
HRESULT MAPIToVMIME::handleExtraHeaders(IMessage *lpMessage,
    vmime::shared_ptr<vmime::header> vmHeader, unsigned int flags)
{
	HRESULT hr = hrSuccess;
	SPropValuePtr ptrMessageId;
	LPSPropValue lpImportance = NULL;
	LPSPropValue lpPriority = NULL;
	LPSPropValue lpConversationIndex = NULL;
	LPSPropValue lpConversationTopic = NULL;
	LPSPropValue lpNormSubject = NULL;
	LPSPropValue lpSensitivity = NULL;
	auto hff = vmime::headerFieldFactory::getInstance();
	LPSPropValue lpExpiryTime = NULL;

	// Conversation headers. New Message-Id header is set just before sending.
	if (HrGetOneProp(lpMessage, PR_IN_REPLY_TO_ID_A, &~ptrMessageId) == hrSuccess && ptrMessageId->Value.lpszA[0]) {
		vmime::shared_ptr<vmime::messageId> mid = vmime::make_shared<vmime::messageId>(ptrMessageId->Value.lpszA);
		vmime::dynamicCast<vmime::messageIdSequence>(vmHeader->InReplyTo()->getValue())->appendMessageId(mid);
	}

	// Outlook never adds this property
	if (HrGetOneProp(lpMessage, PR_INTERNET_REFERENCES_A, &~ptrMessageId) == hrSuccess && ptrMessageId->Value.lpszA[0]) {
		std::vector<std::string> ids;
		boost::split(ids, ptrMessageId->Value.lpszA, boost::is_any_of(" "));

		const size_t n = ids.size();
		for (size_t i = 0; i < n; ++i) {
			vmime::shared_ptr<vmime::messageId> mid = vmime::make_shared<vmime::messageId>(ids.at(i));
			vmime::dynamicCast<vmime::messageIdSequence>(vmHeader->References()->getValue())->appendMessageId(mid);
		}
	}

	// only for message-in-message items, add Message-ID header from MAPI
	if (sopt.msg_in_msg && HrGetOneProp(lpMessage, PR_INTERNET_MESSAGE_ID_A, &~ptrMessageId) == hrSuccess && ptrMessageId->Value.lpszA[0])
		vmHeader->MessageId()->setValue(ptrMessageId->Value.lpszA);

	// priority settings
	static const char *const priomap[3] = { "5 (Lowest)", "3 (Normal)", "1 (Highest)" }; // 2 and 4 cannot be set from outlook
	if (HrGetOneProp(lpMessage, PR_IMPORTANCE, &lpImportance) == hrSuccess)
		vmHeader->appendField(hff->create("X-Priority", priomap[min(2, (int)(lpImportance->Value.ul)&3)])); // IMPORTANCE_* = 0..2
	else if (HrGetOneProp(lpMessage, PR_PRIORITY, &lpPriority) == hrSuccess)
		vmHeader->appendField(hff->create("X-Priority", priomap[min(2, (int)(lpPriority->Value.ul+1)&3)])); // PRIO_* = -1..1

	// When adding a X-Priority, spamassassin may add a severe punishment because no User-Agent header
	// or X-Mailer header is present. So we set the X-Mailer header :)
	if (flags & MTV_SPOOL)
		vmHeader->appendField(hff->create("X-Mailer", "Kopano " PROJECT_VERSION_DOT_STR "-" PROJECT_SVN_REV_STR));

	// PR_CONVERSATION_INDEX
	if (HrGetOneProp(lpMessage, PR_CONVERSATION_INDEX, &lpConversationIndex) == hrSuccess) {
		vmime::string inString;
		inString.assign((const char*)lpConversationIndex->Value.bin.lpb, lpConversationIndex->Value.bin.cb);

		vmime::shared_ptr<vmime::utility::encoder::encoder> enc = vmime::utility::encoder::encoderFactory::getInstance()->create("base64");
		vmime::utility::inputStreamStringAdapter in(inString);
		vmime::string outString;
		vmime::utility::outputStreamStringAdapter out(outString);

		enc->encode(in, out);

		vmHeader->appendField(hff->create("Thread-Index", outString));
	}

	// PR_CONVERSATION_TOPIC is always the original started topic
	if (HrGetOneProp(lpMessage, PR_CONVERSATION_TOPIC_W, &lpConversationTopic) == hrSuccess &&
	    (HrGetOneProp(lpMessage, PR_NORMALIZED_SUBJECT_W, &lpNormSubject) != hrSuccess ||
	    wcscmp(lpNormSubject->Value.lpszW, lpConversationTopic->Value.lpszW) != 0)) {
		removeEnters(lpConversationTopic->Value.lpszW);
		vmHeader->appendField(hff->create("Thread-Topic", getVmimeTextFromWide(lpConversationTopic->Value.lpszW).generate()));
	}

	if (HrGetOneProp(lpMessage, PR_SENSITIVITY, &lpSensitivity) == hrSuccess) {
		const char *strSens;
		switch (lpSensitivity->Value.ul) {
		case SENSITIVITY_PERSONAL:
			strSens = "Personal";
			break;
		case SENSITIVITY_PRIVATE:
			strSens = "Private";
			break;
		case SENSITIVITY_COMPANY_CONFIDENTIAL:
			strSens = "Company-Confidential";
			break;
		case SENSITIVITY_NONE:
		default:
			strSens = NULL;
			break;
		};
		if (strSens)
			vmHeader->appendField(hff->create("Sensitivity", strSens));
	}

	if (HrGetOneProp(lpMessage, PR_EXPIRY_TIME, &lpExpiryTime) == hrSuccess)
		vmHeader->appendField(hff->create("Expiry-Time", FiletimeTovmimeDatetime(lpExpiryTime->Value.ft).generate()));

//exit:
	MAPIFreeBuffer(lpExpiryTime);
	MAPIFreeBuffer(lpImportance);
	MAPIFreeBuffer(lpPriority);
	MAPIFreeBuffer(lpSensitivity);
	MAPIFreeBuffer(lpConversationIndex);
	MAPIFreeBuffer(lpConversationTopic);
	MAPIFreeBuffer(lpNormSubject);
	return hr;
}

/**
 * Open the contact of the user if it is a contact folder and rewrite it to a
 * usable e-mail recipient.
 *
 * @param[in]	cValues	Number of properties in lpProps (unused)
 * @param[in]	lpProps	EntryID of contact in 1st property
 * @param[out]	strName	Fullname of the contact
 * @param[out]	strName	Type of the resolved contact
 * @param[out]	strName	SMTP e-mail address of the contact
 * @return Mapi error code
 *
 * @todo fix first two parameters
 */
HRESULT MAPIToVMIME::handleContactEntryID(ULONG cValues, LPSPropValue lpProps, wstring &strName, wstring &strType, wstring &strEmail)
{
	HRESULT hr = hrSuccess;
	LPCONTAB_ENTRYID lpContabEntryID = NULL;
	GUID* guid = NULL;
	ULONG ulObjType;
	LPSPropTagArray lpNameTags = NULL;
	LPSPropValue lpNamedProps = NULL;
	LPMAILUSER lpContact = NULL;
	LPMAPINAMEID *lppNames = NULL;
	ULONG i;
	ULONG ulNames = 5;
	MAPINAMEID mnNamedProps[5] = {
		// offset 0, every offset < 3 is + 0x10
		{(LPGUID)&PSETID_Address, MNID_ID, {0x8080}}, // display name
		{(LPGUID)&PSETID_Address, MNID_ID, {0x8082}}, // address type
		{(LPGUID)&PSETID_Address, MNID_ID, {0x8083}}, // email address
		{(LPGUID)&PSETID_Address, MNID_ID, {0x8084}}, // original display name (unused)
		{(LPGUID)&PSETID_Address, MNID_ID, {0x8085}}, // real entryid
	};

	if (PROP_TYPE(lpProps[0].ulPropTag) != PT_BINARY) {
		hr = MAPI_E_NOT_FOUND;
		goto exit;
	}

	lpContabEntryID = (LPCONTAB_ENTRYID)lpProps[0].Value.bin.lpb;
	if (lpContabEntryID == NULL) {
		hr = MAPI_E_NOT_FOUND;
		goto exit;
	}

	guid = (GUID*)&lpContabEntryID->muid;
	if (sizeof(CONTAB_ENTRYID) > lpProps[0].Value.bin.cb || *guid != PSETID_CONTACT_FOLDER_RECIPIENT || lpContabEntryID->email_offset > 2) {
		hr = MAPI_E_NOT_FOUND;
		goto exit;
	}

	hr = m_lpSession->OpenEntry(lpContabEntryID->cbeid, (LPENTRYID)lpContabEntryID->abeid, NULL, 0, &ulObjType, (LPUNKNOWN*)&lpContact);
	if (hr != hrSuccess)
		goto exit;

	// add offset to get correct named properties
	for (i = 0; i < ulNames; ++i)
		mnNamedProps[i].Kind.lID += (lpContabEntryID->email_offset * 0x10);

	hr = MAPIAllocateBuffer(sizeof(LPMAPINAMEID) * (ulNames), (void**)&lppNames);
	if (hr != hrSuccess) {
		ec_log_err("No memory for named ids from contact");
		goto exit;
	}

	for (i = 0; i < ulNames; ++i)
		lppNames[i] = &mnNamedProps[i];

	hr = lpContact->GetIDsFromNames(ulNames, lppNames, MAPI_CREATE, &lpNameTags);
	if (FAILED(hr))
		goto exit;

	lpNameTags->aulPropTag[0] = CHANGE_PROP_TYPE(lpNameTags->aulPropTag[0], PT_UNICODE);
	lpNameTags->aulPropTag[1] = CHANGE_PROP_TYPE(lpNameTags->aulPropTag[1], PT_UNICODE);
	lpNameTags->aulPropTag[2] = CHANGE_PROP_TYPE(lpNameTags->aulPropTag[2], PT_UNICODE);
	lpNameTags->aulPropTag[3] = CHANGE_PROP_TYPE(lpNameTags->aulPropTag[3], PT_UNICODE); // unused
	lpNameTags->aulPropTag[4] = CHANGE_PROP_TYPE(lpNameTags->aulPropTag[4], PT_BINARY);

	hr = lpContact->GetProps(lpNameTags, 0, &ulNames, &lpNamedProps);
	if (FAILED(hr))
		goto exit;

	hr = HrGetAddress(m_lpAdrBook, lpNamedProps, ulNames,
	     lpNameTags->aulPropTag[4], lpNameTags->aulPropTag[0], lpNameTags->aulPropTag[1], lpNameTags->aulPropTag[2],
	     strName, strType, strEmail);
exit:
	MAPIFreeBuffer(lpNamedProps);
	MAPIFreeBuffer(lpNameTags);
	if (lpContact)
		lpContact->Release();
	MAPIFreeBuffer(lppNames);
	return hr;
}

/**
 * Set From and possibly Sender header.
 *
 * @param[in]	lpMessage	Message to get From and Sender of.
 * @param[in]	charset		charset to use for Fullname's of headers.
 * @param[in]	vmHeader	vmime header object to modify.
 * @return Mapi error code
 */
HRESULT MAPIToVMIME::handleSenderInfo(IMessage *lpMessage,
    vmime::shared_ptr<vmime::header> vmHeader)
{
	ULONG cValues;
	LPSPropValue lpProps = NULL;
	LPSPropTagArray lpPropTags = NULL;
	LPSPropValue lpReadReceipt = NULL;

	// sender information
	std::wstring strEmail, strName, strType;
	std::wstring strResEmail, strResName, strResType;

	HRESULT hr = MAPIAllocateBuffer(CbNewSPropTagArray(4),
	             reinterpret_cast<void **>(&lpPropTags));
	if (hr != hrSuccess)
		goto exit;

	lpPropTags->cValues = 4;
	lpPropTags->aulPropTag[0] = PR_SENDER_ENTRYID;
	lpPropTags->aulPropTag[1] = PR_SENDER_NAME_W;
	lpPropTags->aulPropTag[2] = PR_SENDER_ADDRTYPE_W;
	lpPropTags->aulPropTag[3] = PR_SENDER_EMAIL_ADDRESS_W;

	hr = lpMessage->GetProps(lpPropTags, 0, &cValues, &lpProps);
	if (FAILED(hr))
		goto exit;

	hr = handleContactEntryID(cValues, lpProps, strName, strType, strEmail);
	if (hr != hrSuccess) {
		// Store owner, actual sender
		hr = HrGetAddress(m_lpAdrBook, lpProps, cValues, PR_SENDER_ENTRYID, PR_SENDER_NAME_W, PR_SENDER_ADDRTYPE_W, PR_SENDER_EMAIL_ADDRESS_W, strName, strType, strEmail);
		if (hr != hrSuccess) {
			ec_log_err("Unable to get sender information. Error: 0x%08X", hr);
			goto exit;
		}
	}

	MAPIFreeBuffer(lpProps);
	lpProps = NULL;

	// -- sender
	lpPropTags->cValues = 4;
	lpPropTags->aulPropTag[0] = PR_SENT_REPRESENTING_ENTRYID;
	lpPropTags->aulPropTag[1] = PR_SENT_REPRESENTING_NAME_W;
	lpPropTags->aulPropTag[2] = PR_SENT_REPRESENTING_ADDRTYPE_W;
	lpPropTags->aulPropTag[3] = PR_SENT_REPRESENTING_EMAIL_ADDRESS_W;

	hr = lpMessage->GetProps(lpPropTags, 0, &cValues, &lpProps);
	if (FAILED(hr))
		goto exit;

	hr = handleContactEntryID(cValues, lpProps, strResName, strResType, strResEmail);
	if (hr != hrSuccess) {
		hr = HrGetAddress(m_lpAdrBook, lpProps, cValues, PR_SENT_REPRESENTING_ENTRYID, PR_SENT_REPRESENTING_NAME_W, PR_SENT_REPRESENTING_ADDRTYPE_W, PR_SENT_REPRESENTING_EMAIL_ADDRESS_W, strResName, strResType, strResEmail);
		if (hr != hrSuccess) {
			ec_log_warn("Unable to get representing information. Error: 0x%08X", hr);
			// ignore error, since we still have enough information to send, maybe not just under the correct name
			hr = hrSuccess;
		}
		if (sopt.no_recipients_workaround == false && strResEmail.empty() && PROP_TYPE(lpProps[0].ulPropTag) != PT_ERROR) {
			m_strError = L"Representing email address is empty";
			ec_log_err("%ls", m_strError.c_str());
			hr = MAPI_E_NOT_FOUND;
			goto exit;
		}
	}

	// Set representing as from address, when possible
	// Ignore PR_SENT_REPRESENTING if the email adress is the same as the PR_SENDER email address
	if (!strResEmail.empty() && strResEmail != strEmail) {
		if (strResName.empty() || strResName == strResEmail) 
			vmHeader->From()->setValue(vmime::mailbox(m_converter.convert_to<string>(strResEmail)));
		else
			vmHeader->From()->setValue(vmime::mailbox(getVmimeTextFromWide(strResName), m_converter.convert_to<string>(strResEmail)));

		// spooler checked if this is allowed
		if (strResEmail != strEmail) {
			// Set store owner as sender
			if (strName.empty() || strName == strEmail) 
				vmHeader->Sender()->setValue(vmime::mailbox(m_converter.convert_to<string>(strEmail)));
			else
				vmHeader->Sender()->setValue(vmime::mailbox(getVmimeTextFromWide(strName), m_converter.convert_to<string>(strEmail)));
		}
	} else {
		// Set store owner as from, sender does not need to be set
		if (strName.empty() || strName == strEmail) 
			vmHeader->From()->setValue(vmime::mailbox(m_converter.convert_to<string>(strEmail)));
		else
			vmHeader->From()->setValue(vmime::mailbox(getVmimeTextFromWide(strName), m_converter.convert_to<string>(strEmail)));
	}

	// read receipt request
	if (HrGetOneProp(lpMessage, PR_READ_RECEIPT_REQUESTED, &lpReadReceipt) == hrSuccess && lpReadReceipt->Value.b == TRUE) {
		vmime::mailboxList mbl;
		if (!strResEmail.empty() && strResEmail != strEmail) {
			// use user added from address
			if (strResName.empty() || strName == strResEmail)
				mbl.appendMailbox(vmime::make_shared<vmime::mailbox>(m_converter.convert_to<string>(strResEmail)));
			else
				mbl.appendMailbox(vmime::make_shared<vmime::mailbox>(getVmimeTextFromWide(strResName), m_converter.convert_to<string>(strResEmail)));
		} else {
			if (strName.empty() || strName == strEmail)
				mbl.appendMailbox(vmime::make_shared<vmime::mailbox>(m_converter.convert_to<string>(strEmail)));
			else
				mbl.appendMailbox(vmime::make_shared<vmime::mailbox>(getVmimeTextFromWide(strName), m_converter.convert_to<string>(strEmail)));
		}
		vmHeader->DispositionNotificationTo()->setValue(mbl);
	}

exit:
	MAPIFreeBuffer(lpPropTags);
	MAPIFreeBuffer(lpProps);
	MAPIFreeBuffer(lpReadReceipt);
	return hr;
}

/**
 * Set Reply-To header.
 *
 * @note In RFC-822 and MAPI, you can set multiple Reply-To
 * values. However, in vmime this is currently not possible, so we
 * only convert the first.
 *
 * @param[in]	lpMessage	Message to get Reply-To value of.
 * @param[in]	charset		charset to use for Fullname's of headers.
 * @param[in]	vmHeader	vmime header object to modify.
 * @return Mapi error code
 */
HRESULT MAPIToVMIME::handleReplyTo(IMessage *lpMessage,
    vmime::shared_ptr<vmime::header> vmHeader)
{
	HRESULT			hr = hrSuccess;
	LPSPropValue	lpReplyTo = NULL;
	FLATENTRYLIST	*lpEntryList = NULL;
	FLATENTRY		*lpEntry = NULL;
	LPCONTAB_ENTRYID lpContabEntryID = NULL;
	GUID*			guid = NULL;
	ULONG			ulObjType;
	LPMAILUSER		lpContact = NULL;
	wstring			strName, strType, strEmail;

	// "Email1DisplayName","Email1AddressType","Email1Address","Email1EntryID"
	ULONG lpulNamesIDs[] = {0x8080, 0x8082, 0x8083, 0x8085,
							0x8090, 0x8092, 0x8093, 0x8095,
							0x80A0, 0x80A2, 0x80A3, 0x80A5};
	ULONG cNames, i, offset;
	LPMAPINAMEID lpNames = NULL;
	LPMAPINAMEID *lppNames = NULL;
	LPSPropTagArray lpNameTagArray = NULL;
	LPSPropValue lpAddressProps = NULL;

	if (HrGetOneProp(lpMessage, PR_REPLY_RECIPIENT_ENTRIES, &lpReplyTo) != hrSuccess)
		goto exit;

	if (lpReplyTo->Value.bin.cb == 0)
		goto exit;

	lpEntryList = (FLATENTRYLIST *)lpReplyTo->Value.bin.lpb;

	if (lpEntryList->cEntries == 0)
		goto exit;

	lpEntry = (FLATENTRY *)&lpEntryList->abEntries;

	hr = HrGetAddress(m_lpAdrBook, (LPENTRYID)lpEntry->abEntry, lpEntry->cb, strName, strType, strEmail);
	if (hr != hrSuccess) {
		if (!m_lpSession) {
			hr = MAPI_E_INVALID_PARAMETER;
			goto exit;
		}

		// user selected a contact (or distrolist ?) in the reply-to
		lpContabEntryID = (LPCONTAB_ENTRYID)lpEntry->abEntry;
		guid = (GUID*)&lpContabEntryID->muid;

		if (sizeof(CONTAB_ENTRYID) > lpEntry->cb || *guid != PSETID_CONTACT_FOLDER_RECIPIENT || lpContabEntryID->email_offset > 2)
			goto exit;

		hr = m_lpSession->OpenEntry(lpContabEntryID->cbeid, (LPENTRYID)lpContabEntryID->abeid, NULL, 0, &ulObjType, (LPUNKNOWN*)&lpContact);
		if (hr != hrSuccess)
			goto exit;

		cNames = ARRAY_SIZE(lpulNamesIDs);

		hr = MAPIAllocateBuffer(sizeof(MAPINAMEID) * cNames, (void**)&lpNames);
		if (hr != hrSuccess)
			goto exit;

		hr = MAPIAllocateBuffer(sizeof(LPMAPINAMEID) * cNames, (void**)&lppNames);
		if (hr != hrSuccess)
			goto exit;

		for (i = 0; i < cNames; ++i) {
			lpNames[i].lpguid = (GUID*)&PSETID_Address;
			lpNames[i].ulKind = MNID_ID;
			lpNames[i].Kind.lID = lpulNamesIDs[i];
			lppNames[i] = &lpNames[i];
		}

		hr = lpContact->GetIDsFromNames(cNames, lppNames, 0, &lpNameTagArray);
		if (FAILED(hr))
			goto exit;

		// PT_UNSPECIFIED in tagarray, but we want PT_UNICODE
		hr = lpContact->GetProps(lpNameTagArray, MAPI_UNICODE, &cNames, &lpAddressProps);
		if (FAILED(hr))
			goto exit;

		offset = lpContabEntryID->email_offset * 4; // 4 props per email address

		if (PROP_TYPE(lpAddressProps[offset+0].ulPropTag) == PT_ERROR || PROP_TYPE(lpAddressProps[offset+1].ulPropTag) == PT_ERROR ||
			PROP_TYPE(lpAddressProps[offset+2].ulPropTag) == PT_ERROR || PROP_TYPE(lpAddressProps[offset+3].ulPropTag) == PT_ERROR)
			goto exit;

		if (wcscmp(lpAddressProps[offset+1].Value.lpszW, L"SMTP") == 0) {
			strName = lpAddressProps[offset+0].Value.lpszW;
			strEmail = lpAddressProps[offset+2].Value.lpszW;
		} else if (wcscmp(lpAddressProps[offset+1].Value.lpszW, L"ZARAFA") == 0) {
			hr = HrGetAddress(m_lpAdrBook, (LPENTRYID)lpAddressProps[offset+2].Value.bin.lpb, lpAddressProps[offset+2].Value.bin.cb, strName, strType, strEmail);
			if (hr != hrSuccess)
				goto exit;
		}
	}

	// vmime can only set 1 email address in the ReplyTo field.
	if (!strName.empty() && strName != strEmail)
		vmHeader->ReplyTo()->setValue(vmime::make_shared<vmime::mailbox>(getVmimeTextFromWide(strName), m_converter.convert_to<string>(strEmail)));
	else
		vmHeader->ReplyTo()->setValue(vmime::make_shared<vmime::mailbox>(m_converter.convert_to<string>(strEmail)));

	hr = hrSuccess;

exit:
	MAPIFreeBuffer(lpNames);
	MAPIFreeBuffer(lppNames);
	MAPIFreeBuffer(lpNameTagArray);
	MAPIFreeBuffer(lpAddressProps);
	if (lpContact)
		lpContact->Release();
	MAPIFreeBuffer(lpReplyTo);
	return hr;
}

/**
 * check if named property exists which is used to hold voting options
 */

bool MAPIToVMIME::is_voting_request(IMessage *lpMessage)
{
	HRESULT hr = hrSuccess;
	LPSPropTagArray lpPropTags = NULL;
	LPSPropValue lpPropContentType = NULL;
	MAPINAMEID named_prop = {(LPGUID)&PSETID_Common, MNID_ID, {0x8520}};
	MAPINAMEID *named_proplist = &named_prop;

	hr = lpMessage->GetIDsFromNames(1, &named_proplist, MAPI_CREATE, &lpPropTags);
	if (hr != hrSuccess)
		ec_log_err("Unable to read voting property. Error: %s (0x%08X)",
			GetMAPIErrorMessage(hr), hr);
	else
		hr = HrGetOneProp(lpMessage, CHANGE_PROP_TYPE(lpPropTags->aulPropTag[0], PT_BINARY), &lpPropContentType);

	MAPIFreeBuffer(lpPropTags);
	MAPIFreeBuffer(lpPropContentType);
	return hr == hrSuccess;
}

/**
 * CCheck if the named property exists which denotes if reminder is set
 */
bool MAPIToVMIME::has_reminder(IMessage *msg)
{
	SPropTagArray *tags = nullptr;
	SPropValue *content_type = nullptr;
	MAPINAMEID named_prop = {const_cast<GUID *>(&PSETID_Common), MNID_ID, {0x8503}};
	auto named_proplist = &named_prop;
	bool result = false;

	auto hr = msg->GetIDsFromNames(1, &named_proplist, MAPI_CREATE, &tags);
	if (hr != hrSuccess)
		ec_log_err("Unable to read reminder property: %s (0x%08x)",
			GetMAPIErrorMessage(hr), hr);
	else {
		hr = HrGetOneProp(msg, CHANGE_PROP_TYPE(tags->aulPropTag[0], PT_BOOLEAN), &content_type);
		if(hr == hrSuccess)
			result = content_type->Value.b;
		else
			ec_log_err("Unable to get reminder property: %s (0x%08x)", GetMAPIErrorMessage(hr), hr);		
	}

	MAPIFreeBuffer(tags);
	MAPIFreeBuffer(content_type);
	return result;
}

/**
 * Adds a TNEF (winmail.dat) attachment to the message, if special
 * outlook data needs to be sent. May add iCal for calendar items
 * instead of TNEF.
 *
 * @param[in]	lpMessage	Message to get Reply-To value of.
 * @param[in]	charset		charset to use for Fullname's of headers.
 * @param[in]	vmHeader	vmime header object to modify.
 * @return Mapi error code
 */
HRESULT MAPIToVMIME::handleTNEF(IMessage* lpMessage, vmime::messageBuilder* lpVMMessageBuilder, eBestBody bestBody) {
	HRESULT			hr				= hrSuccess;
	LPSPropValue	lpSendAsICal	= NULL;
	LPSPropValue	lpOutlookVersion = NULL;
	LPSPropValue	lpMessageClass	= NULL;
	LPSPropValue	lpDelegateRule	= NULL;
	IStream 		*lpStream = NULL;
	MapiToICal		*mapiical = NULL;
	
	LPMAPINAMEID	lpNames			= NULL;	
	LPSPropTagArray lpNameTagArray	= NULL;
	int				iUseTnef = sopt.use_tnef;
	std::string		strTnefReason;

	std::list<ULONG> lstOLEAttach; // list of OLE attachments that must be sent via TNEF
	IMAPITable *	lpAttachTable = NULL;
	LPSRowSet		lpAttachRows = NULL;
	SizedSPropTagArray(2, sptaAttachProps) = {2, {PR_ATTACH_METHOD, PR_ATTACH_NUM }};
	SizedSPropTagArray(5, sptaOLEAttachProps) = {5, {PR_ATTACH_FILENAME, PR_ATTACH_LONG_FILENAME, PR_ATTACH_DATA_OBJ, PR_ATTACH_CONTENT_ID, PR_ATTACHMENT_HIDDEN}};
	SizedSSortOrderSet(1, sosRTFSeq) = {1, 0, 0, { {PR_RENDERING_POSITION, TABLE_SORT_ASCEND} } };

	try {
	    // Find all ATTACH_OLE attachments and put them in lstOLEAttach
	    hr = lpMessage->GetAttachmentTable(0, &lpAttachTable);
	    if(hr != hrSuccess)
	        goto exit;
	    hr = HrQueryAllRows(lpAttachTable, sptaAttachProps, NULL,
	         sosRTFSeq, 0, &lpAttachRows);
        if(hr != hrSuccess)
            goto exit;
            
        for ( unsigned int i = 0; i < lpAttachRows->cRows; ++i) {
            if(lpAttachRows->aRow[i].lpProps[0].ulPropTag == PR_ATTACH_METHOD && 
                lpAttachRows->aRow[i].lpProps[1].ulPropTag == PR_ATTACH_NUM &&
                lpAttachRows->aRow[i].lpProps[0].Value.ul == ATTACH_OLE)
            {
                lstOLEAttach.push_back(lpAttachRows->aRow[i].lpProps[1].Value.ul);
            }
        }
	
        // Start processing TNEF properties

		if(HrGetOneProp(lpMessage, PR_EC_SEND_AS_ICAL, &lpSendAsICal) != hrSuccess) {
			lpSendAsICal = NULL;
		}
		
		if(HrGetOneProp(lpMessage, PR_EC_OUTLOOK_VERSION, &lpOutlookVersion) != hrSuccess) {
			lpOutlookVersion = NULL;
		} 
		
		if(HrGetOneProp(lpMessage, PR_MESSAGE_CLASS_A, &lpMessageClass) != hrSuccess) {
			lpMessageClass = NULL;
		}

		if(HrGetOneProp(lpMessage, PR_DELEGATED_BY_RULE, &lpDelegateRule) != hrSuccess) {
			lpDelegateRule = NULL;
		}

		if (iUseTnef > 0)
			strTnefReason = "Force TNEF on request";

		// currently no task support for ical
		if (iUseTnef <= 0 && lpMessageClass && strncasecmp("IPM.Task", lpMessageClass->Value.lpszA, 8) == 0) {
			iUseTnef = 1;
			strTnefReason = "Force TNEF because of task request";
		}

		// delegation of meeting requests need to be in tnef too because of special properties
		if (iUseTnef <= 0 && lpDelegateRule && lpDelegateRule->Value.b == TRUE) {
			iUseTnef = 1;
			strTnefReason = "Force TNEF because of delegation";
		}

		if(iUseTnef <= 0 && is_voting_request(lpMessage)) {
			iUseTnef = 1;
			strTnefReason = "Force TNEF because of voting request";
		}

		if (iUseTnef <= 0 && has_reminder(lpMessage)) {
			iUseTnef = 1;
			strTnefReason = "Force TNEF because of reminder";
		}
        /*
         * Outlook 2000 always sets PR_EC_SEND_AS_ICAL to FALSE, because the
         * iCal option is somehow missing from the options property sheet, and 
         * PR_EC_USE_TNEF is never set. So for outlook 2000 (9.0), we check the
         * _existence_ of PR_EC_SEND_AS_ICAL as a hint to use TNEF.
         */
		if (iUseTnef == 1 ||
			(lpSendAsICal && lpSendAsICal->Value.b) || 
			(lpSendAsICal && lpOutlookVersion && strcmp(lpOutlookVersion->Value.lpszA, "9.0") == 0) ||
			(lpMessageClass && (strncasecmp("IPM.Note", lpMessageClass->Value.lpszA, 8) != 0) ) || 
			bestBody == realRTF)
		{
		    // Send either TNEF or iCal data
			vmime::shared_ptr<vmime::attachment> vmTNEFAtt;
			vmime::shared_ptr<vmime::utility::inputStream> inputDataStream = NULL;

			/* 
			 * Send TNEF information for this message if we really need to, or otherwise iCal
			 */
			
			if (lstOLEAttach.size() == 0 && iUseTnef <= 0 && lpMessageClass && (strncasecmp("IPM.Note", lpMessageClass->Value.lpszA, 8) != 0)) {
				// iCAL
				string ical, method;
				vmime::shared_ptr<mapiAttachment> vmAttach = NULL;

				ec_log_info("Adding ICS attachment for extra information");

				CreateMapiToICal(m_lpAdrBook, "utf-8", &mapiical);

				hr = mapiical->AddMessage(lpMessage, std::string(), 0);
				if (hr != hrSuccess) {
					ec_log_warn("Unable to create ical object, sending as TNEF");
					goto tnef_anyway;
				}

				hr = mapiical->Finalize(0, &method, &ical);
				if (hr != hrSuccess) {
					ec_log_warn("Unable to create ical object, sending as TNEF");
					goto tnef_anyway;
				}

				vmime::shared_ptr<vmime::mapiTextPart> lpvmMapiText = vmime::dynamicCast<vmime::mapiTextPart>(lpVMMessageBuilder->getTextPart());
				lpvmMapiText->setOtherText(vmime::make_shared<vmime::stringContentHandler>(ical));
				lpvmMapiText->setOtherContentType(vmime::mediaType(vmime::mediaTypes::TEXT, "calendar"));
				lpvmMapiText->setOtherContentEncoding(vmime::encoding(vmime::encodingTypes::EIGHT_BIT));
				lpvmMapiText->setOtherMethod(method);
				lpvmMapiText->setOtherCharset(vmime::charset("utf-8"));

			} else {
				if (lstOLEAttach.size())
					ec_log_info("TNEF because of OLE attachments");
				else if (iUseTnef == 0)
					ec_log_info("TNEF because of RTF body");
				else
					ec_log_info(strTnefReason);

tnef_anyway:
				hr = CreateStreamOnHGlobal(NULL, TRUE, &lpStream);
				if (hr != hrSuccess) {
					ec_log_err("Unable to create stream for TNEF attachment. Error 0x%08X", hr);
					goto exit;
				}
			 
				ECTNEF tnef(TNEF_ENCODE, lpMessage, lpStream);
			
				// Encode the properties now, add all message properties except for the exclude list
				hr = tnef.AddProps(TNEF_PROP_EXCLUDE, sptaExclude);
				if(hr != hrSuccess) {
					ec_log_err("Unable to exclude properties from TNEF object");
					goto exit;
				}
			
				// plaintext is never added to TNEF, only HTML or "real" RTF
				if (bestBody != plaintext) {
					if (bestBody == html) sptaBestBodyInclude.aulPropTag[0] = PR_HTML;
					else if (bestBody == realRTF) sptaBestBodyInclude.aulPropTag[0] = PR_RTF_COMPRESSED;

					hr = tnef.AddProps(TNEF_PROP_INCLUDE, sptaBestBodyInclude);
					if(hr != hrSuccess) {
						ec_log_err("Unable to include body property 0x%08x to TNEF object", sptaBestBodyInclude.aulPropTag[0]);
						goto exit;
					}
				}
				
				// Add all OLE attachments
				for (const auto atnum : lstOLEAttach)
					tnef.FinishComponent(0x00002000, atnum, sptaOLEAttachProps);
		
				// Write the stream
				hr = tnef.Finish();

				inputDataStream = vmime::make_shared<inputStreamMAPIAdapter>(lpStream);
			
				// Now, add the stream as an attachment to the message, filename winmail.dat 
				// and MIME type 'application/ms-tnef', no content-id
				vmTNEFAtt = vmime::make_shared<mapiAttachment>(vmime::make_shared<vmime::streamContentHandler>(inputDataStream, 0),
														  vmime::encoding("base64"), vmime::mediaType("application/ms-tnef"), string(),
														  vmime::word("winmail.dat"));
											  
				// add to message (copies pointer, not data)
				lpVMMessageBuilder->appendAttachment(vmTNEFAtt); 
			}
		}
	}
	catch (vmime::exception& e) {
		ec_log_err("VMIME exception: %s", e.what());
	    hr = MAPI_E_CALL_FAILED; // set real error
	    goto exit;
	}
	catch (std::exception& e) {
		ec_log_err("STD exception on fill message: %s", e.what());
	    hr = MAPI_E_CALL_FAILED; // set real error
	    goto exit;
	}
	catch (...) {
		ec_log_err("Unknown generic exception on fill message");
		hr = MAPI_E_CALL_FAILED;
		goto exit;
	}

exit:
	if (lpAttachRows != NULL)
		FreeProws(lpAttachRows);
	if (lpAttachTable != NULL)
		lpAttachTable->Release();
	delete mapiical;
	if (lpStream)
		lpStream->Release();
	MAPIFreeBuffer(lpNames);
	MAPIFreeBuffer(lpDelegateRule);
	MAPIFreeBuffer(lpNameTagArray);
	MAPIFreeBuffer(lpMessageClass);
	MAPIFreeBuffer(lpOutlookVersion);
	MAPIFreeBuffer(lpSendAsICal);
	return hr;
}

/**
 * converts x-mail-sender -> X-Mail-Sender
 *
 * @param[in,out]	s	String to capitalize
 */
void MAPIToVMIME::capitalize(char *s) {
	char *p;

	s[0] = toupper(s[0]);		// x to X
	p = s;
	while ((p = strchr(p, '-'))) { // capitalize every char after a -
		++p;
		if (*p != '\0')
			*p = toupper(*p);
	}
}

/**
 * makes spaces from enters, avoid enters in Subject
 *
 * @param[in,out]	s	String to fix enter to spaces in
 */
void MAPIToVMIME::removeEnters(WCHAR *s) {
	WCHAR *p = s;

	while (*p) {
		if (*p == '\r' || *p == '\n')
			*p = ' ';
		++p;
	}
}

/**
 * Shortcut for common conversion used in this file.
 * Note: Uses class members m_converter, m_vmCharset and m_strCharset.
 * 
 * @param[in]	lpszwInput	input string in WCHAR
 * @return	the converted text from WCHAR to vmime::text with specified charset
 */
vmime::text MAPIToVMIME::getVmimeTextFromWide(const WCHAR* lpszwInput, bool bWrapInWord) {
	std::string output = m_converter.convert_to<std::string>(m_strCharset.c_str(), lpszwInput, rawsize(lpszwInput), CHARSET_WCHAR);
	if (bWrapInWord)
		return vmime::text(vmime::word(output, m_vmCharset));
	else
		return vmime::text(output, m_vmCharset);
}

/**
 * Shortcut for common conversion used in this file.
 * Note: Uses class members m_converter, m_vmCharset and m_strCharset.
 * 
 * @param[in]	lpszwInput	input string in std::wstring
 * @return	the converted text from WCHAR to vmime::text with specified charset
 */
vmime::text MAPIToVMIME::getVmimeTextFromWide(const std::wstring& strwInput, bool bWrapInWord) {
	std::string output = m_converter.convert_to<std::string>(m_strCharset.c_str(), strwInput, rawsize(strwInput), CHARSET_WCHAR);
	if (bWrapInWord)
		return vmime::text(vmime::word(output, m_vmCharset));
	else
		return vmime::text(output, m_vmCharset);
}<|MERGE_RESOLUTION|>--- conflicted
+++ resolved
@@ -454,17 +454,10 @@
 				// @todo find out how Content-Disposition receives highchar filename... always UTF-8?
 				textPart.addObject(vmime::make_shared<vmime::streamContentHandler>(inputDataStream, 0), vmime::encoding("base64"), vmMIMEType, strContentId, string(), strContentLocation);
 			} else {
-<<<<<<< HEAD
-				vmMapiAttach = make_shared<mapiAttachment>(vmime::make_shared<vmime::streamContentHandler>(inputDataStream, 0),
+				vmMapiAttach = vmime::make_shared<mapiAttachment>(vmime::make_shared<vmime::streamContentHandler>(inputDataStream, 0),
 				               bSendBinary ? vmime::encoding("base64") : vmime::encoding("quoted-printable"),
 				               vmMIMEType, strContentId,
 				               vmime::word(m_converter.convert_to<string>(m_strCharset.c_str(), szFilename, rawsize(szFilename), CHARSET_WCHAR), m_vmCharset));
-=======
-				vmMapiAttach = vmime::make_shared<mapiAttachment>(vmime::make_shared<vmime::streamContentHandler>(inputDataStream, 0),
-															 bSendBinary ? vmime::encoding("base64") : vmime::encoding("quoted-printable"),
-															 vmMIMEType, strContentId,
-															 vmime::word(m_converter.convert_to<string>(m_strCharset.c_str(), szFilename, rawsize(szFilename), CHARSET_WCHAR), m_vmCharset));
->>>>>>> ab56919b
 
 				// add to message (copies pointer, not data)
 				lpVMMessageBuilder->appendAttachment(vmMapiAttach); 
