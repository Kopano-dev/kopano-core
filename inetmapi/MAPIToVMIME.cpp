/*
 * Copyright 2005 - 2016 Zarafa and its licensors
 *
 * This program is free software: you can redistribute it and/or modify
 * it under the terms of the GNU Affero General Public License, version 3,
 * as published by the Free Software Foundation.
 *
 * This program is distributed in the hope that it will be useful,
 * but WITHOUT ANY WARRANTY; without even the implied warranty of
 * MERCHANTABILITY or FITNESS FOR A PARTICULAR PURPOSE. See the
 * GNU Affero General Public License for more details.
 *
 * You should have received a copy of the GNU Affero General Public License
 * along with this program.  If not, see <http://www.gnu.org/licenses/>.
 *
 */

#include <kopano/platform.h>
#include <memory>
#include <kopano/MAPIErrors.h>

// vmime
#include <vmime/vmime.hpp>
#include <vmime/platforms/posix/posixHandler.hpp>
#include <vmime/contentTypeField.hpp>
#include <vmime/parsedMessageAttachment.hpp>

// mapi
#include <kopano/memory.hpp>
#include <mapi.h>
#include <mapiutil.h>
#include <kopano/mapiext.h>
#include <edkmdb.h>
#include <kopano/mapiguidext.h>
#include <kopano/mapi_ptr.h>
#include <boost/algorithm/string.hpp>
#include "tnef.h"

// inetmapi
#include "ECMapiUtils.h"
#include "MAPIToVMIME.h"
#include "VMIMEToMAPI.h"
#include "outputStreamMAPIAdapter.h"
#include "inputStreamMAPIAdapter.h"
#include "mapiAttachment.h"
#include "mapiTextPart.h"
#include "rtfutil.h"
#include <kopano/CommonUtil.h>
#include <kopano/stringutil.h>
#include "mapicontact.h"
#include <kopano/Util.h>
#include <kopano/ECLogger.h>
#include <kopano/codepage.h>
#include <kopano/ecversion.h>
#include "SMIMEMessage.h"

// icalmapi
#include "MAPIToICal.h"

using namespace std;
using namespace KCHL;

namespace KC {

/* These are the properties that we DON'T send through TNEF. Reasons can be:
 *
 * - Privacy (PR_MDB_PROVIDER, etc)
 * - Sent through rfc2822 (PR_SUBJECT, PR_BODY, etc)
 * - Not part of an outgoing message (PR_TRANSPORT_MESSAGE_HEADERS)
 */

// Since UNICODE is defined, the strings will be PT_UNICODE, as required by ECTNEF::AddProps()
SizedSPropTagArray(54, sptaExclude) = {
    54, 	{
        PR_BODY,
        PR_HTML,
        PR_RTF_COMPRESSED,
        PR_RTF_IN_SYNC,
        PR_ACCESS,
        PR_ACCESS_LEVEL,
        PR_CHANGE_KEY,
        PR_CLIENT_SUBMIT_TIME,
        PR_CREATION_TIME,
        PR_DELETE_AFTER_SUBMIT,
        PR_DISPLAY_BCC,
        PR_DISPLAY_CC,
        PR_DISPLAY_TO,
        PR_ENTRYID,
        PR_HASATTACH,
        PR_LAST_MODIFICATION_TIME,
        PR_MAPPING_SIGNATURE,
        PR_MDB_PROVIDER,
        PR_MESSAGE_DELIVERY_TIME,
        PR_MESSAGE_FLAGS,
        PR_MESSAGE_SIZE,
        PR_NORMALIZED_SUBJECT,
        PR_OBJECT_TYPE,
        PR_PARENT_ENTRYID,
        PR_PARENT_SOURCE_KEY,
        PR_PREDECESSOR_CHANGE_LIST,
        PR_RECORD_KEY,
        PR_RTF_SYNC_BODY_COUNT,
        PR_RTF_SYNC_BODY_CRC,
        PR_RTF_SYNC_BODY_TAG,
        PR_RTF_SYNC_PREFIX_COUNT,
        PR_RTF_SYNC_TRAILING_COUNT,
        PR_SEARCH_KEY,
        PR_SENDER_ADDRTYPE,
        PR_SENDER_EMAIL_ADDRESS,
        PR_SENDER_ENTRYID,
        PR_SENDER_NAME,
        PR_SENDER_SEARCH_KEY,
        PR_SENTMAIL_ENTRYID,
        PR_SENT_REPRESENTING_ADDRTYPE,
        PR_SENT_REPRESENTING_EMAIL_ADDRESS,
        PR_SENT_REPRESENTING_ENTRYID,
        PR_SENT_REPRESENTING_NAME,
        PR_SENT_REPRESENTING_SEARCH_KEY,
        PR_SOURCE_KEY,
        PR_STORE_ENTRYID,
        PR_STORE_RECORD_KEY,
        PR_STORE_SUPPORT_MASK,
        PR_SUBJECT,
        PR_SUBJECT_PREFIX,
        PR_SUBMIT_FLAGS,
        PR_TRANSPORT_MESSAGE_HEADERS,
        PR_LAST_MODIFIER_NAME, 		// IMPORTANT: exchange will drop the message if this is included
        PR_LAST_MODIFIER_ENTRYID,   // IMPORTANT: exchange will drop the message if this is included
    }
};

// These are named properties that are mapped to fixed values in Kopano, so
// we can use the ID values instead of using GetIDsFromNames every times
#define PR_EC_USE_TNEF		PROP_TAG(PT_BOOLEAN, 0x8222)
#define PR_EC_SEND_AS_ICAL 	PROP_TAG(PT_BOOLEAN, 0x8000)
#define PR_EC_OUTLOOK_VERSION PROP_TAG(PT_STRING8, 0x81F4)

/**
 * Inits the class with empty/default values.
 */
MAPIToVMIME::MAPIToVMIME()
{
	srand((unsigned)time(NULL));
	m_lpAdrBook = NULL;
	imopt_default_sending_options(&sopt);
	m_lpSession = NULL;
}

/**
 * @param[in]	lpSession	current mapi session, used to open contact entryids
 * @param[in]	lpAddrBook	global addressbook
 * @param[in]	newlogger	logger object
 * @param[in]	sopt		struct with optional settings to change conversion
 */
MAPIToVMIME::MAPIToVMIME(IMAPISession *lpSession, IAddrBook *lpAddrBook,
    sending_options sopt)
{
	srand((unsigned)time(NULL));
	this->sopt = sopt;
	if (lpSession && !lpAddrBook) {
		lpSession->OpenAddressBook(0, NULL, AB_NO_DIALOG, &m_lpAdrBook);
		// ignore error
	} else {
		lpAddrBook->QueryInterface(IID_IAddrBook, (void**)&m_lpAdrBook);
	}

	m_lpSession = lpSession;
}

MAPIToVMIME::~MAPIToVMIME()
{
	if (m_lpAdrBook)
		m_lpAdrBook->Release();
}

/**
 * Convert recipient table to vmime recipients.
 *
 * @param[in]	lpMessage	Message with recipients to convert
 * @param[in]	lpVMMessageBuilder messagebuilder to add recipients to
 * @param[in]	charset		Charset to use for fullname encoding of recipient
 * @return	Mapi error code
 */
HRESULT MAPIToVMIME::processRecipients(IMessage *lpMessage, vmime::messageBuilder *lpVMMessageBuilder)
{
	HRESULT			hr					= hrSuccess;
	vmime::shared_ptr<vmime::address> vmMailbox;
	LPMAPITABLE		lpRecipientTable	= NULL;
	LPSRowSet		pRows				= NULL;
	LPSPropValue	pPropRecipType		= NULL;
	LPSPropValue	pPropDispl			= NULL;
	LPSPropValue	pPropAType			= NULL;
	LPSPropValue	pPropEAddr			= NULL;
	bool			fToFound			= false;
	bool			hasRecips			= false;
	
	SizedSPropTagArray(7, sPropRecipColumns) = {7, { PR_ENTRYID, PR_EMAIL_ADDRESS_W, PR_DISPLAY_NAME_W, PR_RECIPIENT_TYPE, PR_SMTP_ADDRESS_W, PR_ADDRTYPE_W, PR_OBJECT_TYPE} };

	hr = lpMessage->GetRecipientTable(MAPI_UNICODE | MAPI_DEFERRED_ERRORS, &lpRecipientTable);
	if (hr != hrSuccess) {
		ec_log_err("Unable to open recipient table. Error: 0x%08X", hr);
		goto exit;
	}
	hr = lpRecipientTable->SetColumns(sPropRecipColumns, 0);
	if (hr != hrSuccess) {
		ec_log_err("Unable to set columns on recipient table. Error: 0x%08X", hr);
		goto exit;
	}

	hr = HrQueryAllRows(lpRecipientTable, NULL, NULL, NULL, 0, &pRows);
	if (hr != hrSuccess) {
		ec_log_err("Unable to read recipient table. Error: 0x%08X", hr);
		goto exit;
	}

	try {
		for (ULONG i = 0; i < pRows->cRows; ++i) {
			pPropRecipType = PpropFindProp(pRows->aRow[i].lpProps, pRows->aRow[i].cValues, PR_RECIPIENT_TYPE);

			if(pPropRecipType == NULL) {
				// getMailBox properties
				pPropDispl = PpropFindProp(pRows->aRow[i].lpProps, pRows->aRow[i].cValues, PR_DISPLAY_NAME_W);
				pPropAType = PpropFindProp(pRows->aRow[i].lpProps, pRows->aRow[i].cValues, PR_ADDRTYPE_W);
				pPropEAddr = PpropFindProp(pRows->aRow[i].lpProps, pRows->aRow[i].cValues, PR_EMAIL_ADDRESS_W);
				ec_log_err("No recipient type set for recipient. DisplayName: %ls, AddrType: %ls, Email: %ls",
					pPropDispl ? pPropDispl->Value.lpszW : L"(none)",
					pPropAType ? pPropAType->Value.lpszW : L"(none)",
					pPropEAddr ? pPropEAddr->Value.lpszW : L"(none)");
				continue;
			}

			hr = getMailBox(&pRows->aRow[i], &vmMailbox);
			if (hr == MAPI_E_INVALID_PARAMETER)	// skip invalid addresses
				continue;
			if (hr != hrSuccess)
				goto exit;			// Logging done in getMailBox

			switch (pPropRecipType->Value.ul) {
			case MAPI_TO:
				lpVMMessageBuilder->getRecipients().appendAddress(vmMailbox);
				fToFound = true;
				hasRecips = true;
				break;
			case MAPI_CC:
				lpVMMessageBuilder->getCopyRecipients().appendAddress(vmMailbox);
				hasRecips = true;
				break;
			case MAPI_BCC:
				lpVMMessageBuilder->getBlindCopyRecipients().appendAddress(vmMailbox);
				hasRecips = true;
				break;
			}
		}

		if (!fToFound) {
			if (!hasRecips && sopt.no_recipients_workaround == false) {
				// spooler will exit here, gateway will continue with the workaround
				ec_log_err("No valid recipients found.");
				hr = MAPI_E_NOT_FOUND;
				goto exit;
			}

			// No recipients were in the 'To' .. add 'undisclosed recipients'
			vmime::shared_ptr<vmime::mailboxGroup> undisclosed = vmime::make_shared<vmime::mailboxGroup>(vmime::text("undisclosed-recipients"));
			lpVMMessageBuilder->getRecipients().appendAddress(undisclosed);
		}
			
	}
	catch (vmime::exception& e) {
		ec_log_err("VMIME exception: %s", e.what());
		hr = MAPI_E_CALL_FAILED;
		goto exit;
	}
	catch (std::exception& e) {
		ec_log_err("STD exception on recipients: %s", e.what());
		hr = MAPI_E_CALL_FAILED;
		goto exit;
	}
	catch (...) {
		ec_log_err("Unknown generic exception occurred on recipients");
		hr = MAPI_E_CALL_FAILED;
		goto exit;
	}

exit:
	if (lpRecipientTable)
		lpRecipientTable->Release();

	if (pRows)
		FreeProws(pRows);

	return hr;
}

/**
 * Convert an attachment and attach to vmime messageBuilder.
 *
 * @param[in]	lpMessage	Message to open attachments on
 * @param[in]	lpRow		Current attachment to process, row from attachment table
 * @param[in]	charset		Charset to use for filename encoding of attachment
 * @param[in]	lpVMMessageBuilder messagebuilder to add attachment to
 * @return Mapi error code
 */
HRESULT MAPIToVMIME::handleSingleAttachment(IMessage* lpMessage, LPSRow lpRow, vmime::messageBuilder *lpVMMessageBuilder) {
	HRESULT			hr					= hrSuccess;
	IStream*		lpStream			= NULL; 
	LPATTACH		lpAttach			= NULL;
	LPSPropValue	pPropAttachNum		= NULL;
	LPSPropValue	pPropAttachType		= NULL;
	memory_ptr<SPropValue> lpContentId, lpContentLocation, lpHidden;
	memory_ptr<SPropValue> lpFilename;
	ULONG			ulAttachmentNum		= 0;
	ULONG			ulAttachmentMethod	= 0;
	IMessage*		lpAttachedMessage	= NULL;

	vmime::shared_ptr<vmime::utility::inputStream> inputDataStream;
	vmime::shared_ptr<mapiAttachment> vmMapiAttach;
	vmime::shared_ptr<vmime::attachment> vmMsgAtt;
	std::string		strContentId;
	std::string		strContentLocation;
	bool			bHidden = false;
	sending_options sopt_keep;
	memory_ptr<SPropValue> lpAMClass, lpAMAttach, lpMIMETag;
	const wchar_t *szFilename = NULL;  // just a reference, don't free
	vmime::mediaType vmMIMEType;
	std::string		strBoundary;
	bool			bSendBinary = true;

	pPropAttachNum = PpropFindProp(lpRow->lpProps, lpRow->cValues, PR_ATTACH_NUM);
	if (pPropAttachNum == NULL) {
		ec_log_err("Attachment in table not correct, no attachment number present.");
		hr = MAPI_E_NOT_FOUND;
		goto exit;
	}

	ulAttachmentNum = pPropAttachNum->Value.ul;

	// check PR_ATTACH_METHOD to determine Attachment or email
	ulAttachmentMethod = ATTACH_BY_VALUE;
	pPropAttachType	= PpropFindProp(lpRow->lpProps, lpRow->cValues, PR_ATTACH_METHOD);
	if (pPropAttachType == NULL)
		ec_log_warn("Attachment method not present for attachment %d, assuming default value", ulAttachmentNum);
	else
		ulAttachmentMethod = pPropAttachType->Value.ul;

	if (ulAttachmentMethod == ATTACH_EMBEDDED_MSG) {
		vmime::shared_ptr<vmime::message> vmNewMess;
		std::string strBuff;
		vmime::utility::outputStreamStringAdapter mout(strBuff);

		hr = lpMessage->OpenAttach(ulAttachmentNum, NULL, MAPI_BEST_ACCESS, &lpAttach);
		if (hr != hrSuccess) {
			ec_log_err("Could not open message attachment %d. Error: 0x%08X", ulAttachmentNum, hr);
			goto exit;
		}

		hr = lpAttach->OpenProperty(PR_ATTACH_DATA_OBJ, &IID_IMessage, 0, MAPI_DEFERRED_ERRORS, (LPUNKNOWN *)&lpAttachedMessage);
		if (hr != hrSuccess) {
			ec_log_err("Could not open data of message attachment %d. Error: 0x%08X", ulAttachmentNum, hr);
			goto exit;
		}

		// Check whether we're sending a calendar object
		// if so, we do not need to create a message-in-message object, but just attach the ics file.
		hr = HrGetOneProp(lpAttachedMessage, PR_MESSAGE_CLASS_A, &~lpAMClass);
		if (hr == hrSuccess &&
			strcmp(lpAMClass->Value.lpszA, "IPM.OLE.CLASS.{00061055-0000-0000-C000-000000000046}") == 0)
		{
				// This is an exception message. We might get here because kopano-ical is able to
				// SubmitMessage for Mac Ical meeting requests. The way Outlook does this, is
				// send a message for each exception itself. We just ignore this exception, since
				// it's already in the main ical data on the top level message.
				goto exit;
		}

		// sub objects do not necessarily need to have valid recipients, so disable the test
		sopt_keep = sopt;
		sopt.no_recipients_workaround = true;
		sopt.msg_in_msg = true;
		sopt.add_received_date = false;
		
		if(sopt.alternate_boundary) {
		    strBoundary = sopt.alternate_boundary;
		    strBoundary += "_sub_";
		    strBoundary += stringify(ulAttachmentNum);
		    sopt.alternate_boundary = (char *)strBoundary.c_str();
		}

		// recursive processing of embedded message as a new e-mail
		hr = convertMAPIToVMIME(lpAttachedMessage, &vmNewMess);
		if (hr != hrSuccess) {
			// Logging has been done by convertMAPIToVMIME()
			goto exit;
		}
		sopt = sopt_keep;

		vmMsgAtt = vmime::make_shared<vmime::parsedMessageAttachment>(vmNewMess);
		lpVMMessageBuilder->appendAttachment(vmMsgAtt);
	} else if (ulAttachmentMethod == ATTACH_BY_VALUE) {
		hr = lpMessage->OpenAttach(ulAttachmentNum, NULL, MAPI_BEST_ACCESS, &lpAttach);
		if (hr != hrSuccess) {
			ec_log_err("Could not open attachment %d. Error: 0x%08X", ulAttachmentNum, hr);
			goto exit;
		}
	
		if (HrGetOneProp(lpAttach, PR_ATTACH_CONTENT_ID_A, &~lpContentId) == hrSuccess)
			strContentId = lpContentId->Value.lpszA;
		if (HrGetOneProp(lpAttach, PR_ATTACH_CONTENT_LOCATION_A, &~lpContentLocation) == hrSuccess)
			strContentLocation = lpContentLocation->Value.lpszA;
		if (HrGetOneProp(lpAttach, PR_ATTACHMENT_HIDDEN, &~lpHidden) == hrSuccess)
			bHidden = lpHidden->Value.b;

        // Optimize: if we're only outputting headers, we needn't bother with attachment data
        if(sopt.headers_only)
            CreateStreamOnHGlobal(NULL, true, &lpStream);
        else {
            hr = lpAttach->OpenProperty(PR_ATTACH_DATA_BIN, &IID_IStream, 0, MAPI_DEFERRED_ERRORS, (LPUNKNOWN *)&lpStream);
            if (hr != hrSuccess) {
                ec_log_err("Could not open data of attachment %d. Error: 0x%08X", ulAttachmentNum, hr);
                goto exit;
            }
        }
        	
		try {
			// add ref to lpStream
			inputDataStream = vmime::make_shared<inputStreamMAPIAdapter>(lpStream);

			// Set filename
			szFilename = L"data.bin";
			if (HrGetOneProp(lpAttach, PR_ATTACH_LONG_FILENAME_W, &~lpFilename) == hrSuccess)
				szFilename = lpFilename->Value.lpszW;
			else if (HrGetOneProp(lpAttach, PR_ATTACH_FILENAME_W, &~lpFilename) == hrSuccess)
				szFilename = lpFilename->Value.lpszW;
            
            // Set MIME type
            parseMimeTypeFromFilename(szFilename, &vmMIMEType, &bSendBinary);
			if (HrGetOneProp(lpAttach, PR_ATTACH_MIME_TAG_A, &~lpMIMETag) == hrSuccess)
				vmMIMEType = lpMIMETag->Value.lpszA;

			// inline attachments: Only make attachments inline if they are hidden and have a content-id or content-location.
			if ((!strContentId.empty() || !strContentLocation.empty()) && bHidden &&
				lpVMMessageBuilder->getTextPart()->getType() == vmime::mediaType(vmime::mediaTypes::TEXT, vmime::mediaTypes::TEXT_HTML))
			{
				// add inline object to html part
				vmime::mapiTextPart& textPart = dynamic_cast<vmime::mapiTextPart&>(*lpVMMessageBuilder->getTextPart());
				// had szFilename .. but how, on inline?
				// @todo find out how Content-Disposition receives highchar filename... always UTF-8?
				textPart.addObject(vmime::make_shared<vmime::streamContentHandler>(inputDataStream, 0), vmime::encoding("base64"), vmMIMEType, strContentId, string(), strContentLocation);
			} else {
				vmMapiAttach = vmime::make_shared<mapiAttachment>(vmime::make_shared<vmime::streamContentHandler>(inputDataStream, 0),
				               bSendBinary ? vmime::encoding("base64") : vmime::encoding("quoted-printable"),
				               vmMIMEType, strContentId,
				               vmime::word(m_converter.convert_to<string>(m_strCharset.c_str(), szFilename, rawsize(szFilename), CHARSET_WCHAR), m_vmCharset));

				// add to message (copies pointer, not data)
				lpVMMessageBuilder->appendAttachment(vmMapiAttach); 
			}
		}
		catch (vmime::exception& e) {
			ec_log_err("VMIME exception: %s", e.what());
			hr = MAPI_E_CALL_FAILED;
			goto exit;
		}
		catch (std::exception& e) {
			ec_log_err("STD exception on attachment: %s", e.what());
			hr = MAPI_E_CALL_FAILED;
			goto exit;
		}
		catch (...) {
			ec_log_err("Unknown generic exception occurred on attachment");
			hr = MAPI_E_CALL_FAILED;
			goto exit;
		}
	} else if (ulAttachmentMethod == ATTACH_OLE) {
	    // Ignore ATTACH_OLE attachments, they are handled in handleTNEF()
	} else {
		ec_log_err("Attachment %d contains invalid method %d.", ulAttachmentNum, ulAttachmentMethod);
		hr = MAPI_E_INVALID_PARAMETER;
	}

exit:
	// ATTN: lpMapiAttach are linked in the VMMessageBuilder. The VMMessageBuilder will delete() it.
	if (lpStream)
		lpStream->Release();

	if (lpAttach)
		lpAttach->Release();

	if (lpAttachedMessage)
		lpAttachedMessage->Release();

	return hr;
}

/**
 * Return an mimetype for filename of an attachment.
 *
 * Mimetype is found by using the extension. Also returns if the
 * attachment should be attached in text or binary mode. Currently
 * only edifact files (.edi) are forced as text attachment.
 *
 * @param[in]	strFilename	Widechar filename to find mimetype for
 * @param[out]	lpMT		mimetype in vmime class
 * @param[out]	lpbSendBinary	flag to specify if the attachment should be in binary or forced text format.
 * @return always hrSuccess
 *
 * @todo Use /etc/mime.types to find more mime types for extensions
 */
HRESULT MAPIToVMIME::parseMimeTypeFromFilename(std::wstring strFilename, vmime::mediaType *lpMT, bool *lpbSendBinary)
{
	std::string strExt;
	std::string strMedType;
	bool bSendBinary = true;

	// to lowercase
	transform(strFilename.begin(), strFilename.end(), strFilename.begin(), ::tolower);
	strExt = m_converter.convert_to<string>(m_strCharset.c_str(), strFilename, rawsize(strFilename), CHARSET_WCHAR);
	strExt.erase(0, strExt.find_last_of(".")+1);

	// application
	if (strExt == "bin" || strExt == "exe") {
		strMedType = "application/octet-stream";
	} else if (strExt == "ai" || strExt == "eps" || strExt == "ps") {
		strMedType = "application/postscript";
	} else if (strExt == "pdf") {
		strMedType = "application/pdf";
	} else if (strExt == "rtf") {
		strMedType = "application/rtf";
	} else if (strExt == "zip") {
		strMedType = "application/zip";
	} else if (strExt == "doc" || strExt == "dot") {
		strMedType = "application/msword";
	} else if (strExt == "mdb") {
		strMedType = "application/x-msaccess";
	} else if (strExt == "xla" || strExt == "xls" || strExt == "xlt" || strExt == "xlw") {
		strMedType = "application/vnd.ms-excel";
	} else if (strExt == "pot" || strExt == "ppt" || strExt == "pps") {
		strMedType = "application/vnd.ms-powerpoint";
	} else if (strExt == "mpp") {
		strMedType = "application/vnd.ms-project";
	} else if (strExt == "edi") {
		strMedType = "application/edifact";
		bSendBinary = false;
	} else if(strExt == "docm") {
		strMedType = "application/vnd.ms-word.document.macroEnabled.12";
	} else if(strExt == "docx") {
		strMedType = "application/vnd.openxmlformats-officedocument.wordprocessingml.document";
	} else if(strExt == "dotm") {
		strMedType = "application/vnd.ms-word.template.macroEnabled.12";
	} else if(strExt == "dotx") {
		strMedType = "application/vnd.openxmlformats-officedocument.wordprocessingml.template";
	} else if(strExt == "potm") {
		strMedType = "application/vnd.ms-powerpoint.template.macroEnabled.12";
	} else if(strExt == "potx") {
		strMedType = "application/vnd.openxmlformats-officedocument.presentationml.template";
	} else if(strExt == "ppam") {
		strMedType = "application/vnd.ms-powerpoint.addin.macroEnabled.12";
	} else if(strExt == "ppsm") {
		strMedType = "application/vnd.ms-powerpoint.slideshow.macroEnabled.12";
	} else if(strExt == "ppsx") {
		strMedType = "application/vnd.openxmlformats-officedocument.presentationml.slideshow";
	} else if(strExt == "pptm") {
		strMedType = "application/vnd.ms-powerpoint.presentation.macroEnabled.12";
	} else if(strExt == "pptx") {
		strMedType = "application/vnd.openxmlformats-officedocument.presentationml.presentation";
	} else if(strExt == "xlam") {
		strMedType = "application/vnd.ms-excel.addin.macroEnabled.12";
	} else if(strExt == "xlsb") {
		strMedType = "application/vnd.ms-excel.sheet.binary.macroEnabled.12";
	} else if(strExt == "xlsm") {
		strMedType = "application/vnd.ms-excel.sheet.macroEnabled.12";
	} else if(strExt == "xltm") {
		strMedType = "application/vnd.ms-excel.template.macroEnabled.12";
	} else if(strExt == "xlsx") {
		strMedType = "application/vnd.openxmlformats-officedocument.spreadsheetml.sheet";
	} else if(strExt == "xltx") {
		strMedType = "application/vnd.openxmlformats-officedocument.spreadsheetml.template";
	}
	
	// audio

	else if (strExt == "ua") {
		strMedType = "audio/basic";
	} else if (strExt == "wav") {
		strMedType = "audio/x-wav";
	} else if (strExt == "mid") {
		strMedType = "audio/x-midi";
	}
	
	// image

	else if (strExt == "gif") {
		strMedType = "image/gif";
	} else if (strExt == "jpg" || strExt == "jpe" || strExt == "jpeg") {
		strMedType = "image/jpeg";
	} else if (strExt == "png") {
		strMedType = "image/png";
	} else if (strExt == "bmp") {
		strMedType = "image/x-ms-bmp";
	} else if (strExt == "tiff") {
		strMedType = "image/tiff";
	} else if (strExt == "xbm") {
		strMedType = "image/xbm";
	}
	
	// video

	else if (strExt == "mpg" || strExt == "mpe" || strExt == "mpeg") {
		strMedType = "video/mpeg";
	} else if (strExt == "qt" || strExt == "mov") {
		strMedType = "video/quicktime";
	} else if (strExt == "avi") {
		strMedType = "video/x-msvideo";
	}

	else {
		strMedType = "application/octet-stream";
	}

	*lpMT = vmime::mediaType(strMedType);
	*lpbSendBinary = bSendBinary;

	return hrSuccess;
}

/**
 * Loops through the attachment table and copies all attachments to vmime object
 *
 * @param[in]	lpMessage	Message to open attachments on
 * @param[in]	charset		Charset to use for filename encoding of attachment
 * @param[in]	lpVMMessageBuilder messagebuilder to add attachments to
 * @return Mapi error code
 */
HRESULT MAPIToVMIME::handleAttachments(IMessage* lpMessage, vmime::messageBuilder *lpVMMessageBuilder) {
	HRESULT		hr					= hrSuccess;
	LPSRowSet	pRows				= NULL;
	LPMAPITABLE	lpAttachmentTable	= NULL;
	static constexpr const SizedSSortOrderSet(1, sosRTFSeq) =
		{1, 0, 0, {{PR_RENDERING_POSITION, TABLE_SORT_ASCEND}}};

	// get attachment table
	hr = lpMessage->GetAttachmentTable(0, &lpAttachmentTable);
	if (hr != hrSuccess) {
		ec_log_err("Unable to open attachment table. Error: 0x%08X", hr);
		goto exit;
	}

	hr = HrQueryAllRows(lpAttachmentTable, NULL, NULL, sosRTFSeq, 0, &pRows);
	if (hr != hrSuccess) {
		ec_log_err("Unable to fetch rows of attachment table. Error: 0x%08X", hr);
		goto exit;
	}
	
	for (ULONG i = 0; i < pRows->cRows; ++i) {
		// if one attachment fails, we're not sending what the user intended to send so abort. Logging was done in handleSingleAttachment()
		hr = handleSingleAttachment(lpMessage, &pRows->aRow[i], lpVMMessageBuilder);
		if (hr != hrSuccess)
			goto exit;
	} 

exit:
	if(pRows)
		FreeProws(pRows);

	if (lpAttachmentTable)
		lpAttachmentTable->Release();

	return hr;
}

/**
 * Force the boundary string to a predefined value.
 *
 * Used for gateway, because vmime will otherwise always use a newly
 * generated boundary string. This is not good for consistency in the
 * IMAP gateway. This is done recursively for all multipart bodies in
 * the e-mail.
 *
 * @param[in]	vmHeader	The header block to find multipart Content-Type header in, and modify.
 * @param[in]	vmBody		vmBody part of vmHeader. Used to recurse for more boundaries to change.
 * @param[in]	boundary	new boundary string to use.
 * @return Always hrSuccess
 */
HRESULT MAPIToVMIME::setBoundaries(vmime::shared_ptr<vmime::header> vmHeader,
    vmime::shared_ptr<vmime::body> vmBody, const std::string& boundary)
{
	if (!vmHeader->hasField(vmime::fields::CONTENT_TYPE))
		return hrSuccess;

	auto vmCTF = vmime::dynamicCast<vmime::contentTypeField>(vmHeader->findField(vmime::fields::CONTENT_TYPE));
	if (vmime::dynamicCast<vmime::mediaType>(vmCTF->getValue())->getType() == vmime::mediaTypes::MULTIPART) {
		// This is a multipart, so set the boundary for this part
		vmCTF->setBoundary(boundary);
        
		// Set boundaries on children also
		for (size_t i = 0; i < vmBody->getPartCount(); ++i) {
			std::ostringstream os;
			vmime::shared_ptr<vmime::bodyPart> vmBodyPart = vmBody->getPartAt(i);

			os << boundary << "_" << i;
            
			setBoundaries(vmBodyPart->getHeader(), vmBodyPart->getBody(), os.str());
		}
	}
	return hrSuccess;
}

/**
 * Build a normal vmime message from an MAPI lpMessage.
 *
 * @param[in]	lpMessage		MAPI message to convert
 * @param[in]	bSkipContent	set to true if only the headers of the e-mail are required to obtain
 * @param[in]	charset			Charset to convert message in, valid for headers and bodies.
 * @param[out]	lpvmMessage		vmime message version of lpMessage
 * @return Mapi error code
 */
HRESULT MAPIToVMIME::BuildNoteMessage(IMessage *lpMessage,
    vmime::shared_ptr<vmime::message> *lpvmMessage, unsigned int flags)
{
	HRESULT					hr					= hrSuccess;
	memory_ptr<SPropValue> lpDeliveryDate, lpTransportHeaders;
	vmime::messageBuilder   vmMessageBuilder;
	vmime::shared_ptr<vmime::message> vmMessage;

	// construct the message..
	try {
		// messageBuilder is body and simple headers only (to/cc/subject/...)
		hr = fillVMIMEMail(lpMessage, flags & MTV_SKIP_CONTENT, &vmMessageBuilder);
		if (hr != hrSuccess)
			return hr; // Logging has been done in fillVMIMEMail()

		vmMessage = vmMessageBuilder.construct();
		// message builder has set Date header to now(). this will be overwritten.
		auto vmHeader = vmMessage->getHeader();
		hr = handleExtraHeaders(lpMessage, vmHeader, flags);
		if (hr!= hrSuccess)
			return hr;

		// from/sender headers
		hr = handleSenderInfo(lpMessage, vmHeader);
		if (hr!= hrSuccess)
			return hr;

		// add reply to email, ignore errors
		hr = handleReplyTo(lpMessage, vmHeader);
		if (hr != hrSuccess) {
			ec_log_warn("Unable to set reply-to address");
			hr = hrSuccess;
		}

		// Set consistent boundary (optional)
		if (sopt.alternate_boundary != nullptr)
			setBoundaries(vmMessage->getHeader(), vmMessage->getBody(), sopt.alternate_boundary);

		HrGetOneProp(lpMessage, PR_MESSAGE_DELIVERY_TIME, &~lpDeliveryDate);

		// If we're sending a msg-in-msg, use the original date of that message
		if (sopt.msg_in_msg && lpDeliveryDate != nullptr)
			vmHeader->Date()->setValue(FiletimeTovmimeDatetime(lpDeliveryDate->Value.ft));
		
		// Regenerate some headers if available (basically a copy of the headers in
		// PR_TRANSPORT_MESSAGE_HEADERS)
		// currently includes: Received*, Return-Path, List* and Precedence.
		// New e-mails should not have this property.
		HrGetOneProp(lpMessage, PR_TRANSPORT_MESSAGE_HEADERS_A, &~lpTransportHeaders);

		if(lpTransportHeaders) {
			try {
				int j=0;
				vmime::header headers;
				std::string strHeaders = lpTransportHeaders->Value.lpszA;
				strHeaders += "\r\n\r\n";
				headers.parse(strHeaders);
				
				for (size_t i = 0; i < headers.getFieldCount(); ++i) {
					vmime::shared_ptr<vmime::headerField> vmField = headers.getFieldAt(i);
					std::string name = vmField->getName();

					// Received checks start of string to accept Received-SPF
					if (strncasecmp(name.c_str(), vmime::fields::RECEIVED, strlen(vmime::fields::RECEIVED)) == 0 ||
						strcasecmp(name.c_str(), vmime::fields::RETURN_PATH) == 0) {
						// Insert in same order at start of headers
						vmHeader->insertFieldBefore(j++, vmField);
					} else if (strncasecmp(name.c_str(), "list-", strlen("list-")) == 0 ||
							   strcasecmp(name.c_str(), "precedence") == 0) {
						// Just append at the end of this list, order is not important
						vmHeader->appendField(vmime::dynamicCast<vmime::headerField>(vmField->clone()));
					}
				}
			} catch (vmime::exception& e) {
				ec_log_warn("VMIME exception adding extra headers: %s", e.what());
			}
			catch(...) { 
				// If we can't parse, just ignore
			}
		}

		// POP3 wants the delivery date as received header to correctly show in outlook
		if (sopt.add_received_date && lpDeliveryDate) {
			auto hff = vmime::headerFieldFactory::getInstance();
			vmime::shared_ptr<vmime::headerField> rf = hff->create(vmime::fields::RECEIVED);
			vmime::dynamicCast<vmime::relay>(rf->getValue())->setDate(FiletimeTovmimeDatetime(lpDeliveryDate->Value.ft));
			// set received header at the start
			vmHeader->insertFieldBefore(0, rf);
		}

		// no hr checking
		handleXHeaders(lpMessage, vmHeader, flags);
	}
	catch (vmime::exception& e) {
		ec_log_err("VMIME exception: %s", e.what());
		return MAPI_E_CALL_FAILED; // set real error
	}
	catch (std::exception& e) {
		ec_log_err("STD exception on note message: %s", e.what());
		return MAPI_E_CALL_FAILED; // set real error
	}
	catch (...) {
		ec_log_err("Unknown generic exception on note message");
		return MAPI_E_CALL_FAILED;
	}

	*lpvmMessage = vmMessage;
	return hrSuccess;
}

/**
 * Build an MDN vmime message from an MAPI lpMessage.
 *
 * MDN (Mail Disposition Notification) is a read receipt message,
 * which notifies a sender that the e-mail was read.
 *
 * @param[in]	lpMessage		MAPI message to convert
 * @param[in]	charset			Charset to convert message in, valid for headers and bodies.
 * @param[out]	lpvmMessage		vmime message version of lpMessage
 * @return Mapi error code
 */
HRESULT MAPIToVMIME::BuildMDNMessage(IMessage *lpMessage,
    vmime::shared_ptr<vmime::message> *lpvmMessage)
{
	HRESULT				hr = hrSuccess;
	vmime::shared_ptr<vmime::message> vmMessage;
	IStream*			lpBodyStream = NULL;
	memory_ptr<SPropValue> lpiNetMsgId, lpMsgClass, lpSubject;
	LPMAPITABLE			lpRecipientTable	= NULL;
	LPSRowSet			pRows				= NULL;
	
	vmime::mailbox		expeditor; // From
	string				strMDNText;
	vmime::disposition	dispo;
	string				reportingUA; //empty
	std::vector<string>	reportingUAProducts; //empty
	vmime::shared_ptr<vmime::message> vmMsgOriginal;
	vmime::shared_ptr<vmime::address> vmRecipientbox;
	string				strActionMode;
	std::wstring		strOut;

	// sender information
	std::wstring strEmailAdd, strName, strType;
	std::wstring strRepEmailAdd, strRepName, strRepType;

	if (lpMessage == NULL || m_lpAdrBook == NULL || lpvmMessage == NULL) {
		hr = MAPI_E_INVALID_OBJECT;
		goto exit;
	}

	try {
		vmMsgOriginal = vmime::make_shared<vmime::message>();

		// Create original vmime message
		if (HrGetOneProp(lpMessage, PR_INTERNET_MESSAGE_ID_A, &~lpiNetMsgId) == hrSuccess) {
			vmMsgOriginal->getHeader()->OriginalMessageId()->setValue(lpiNetMsgId->Value.lpszA);
			vmMsgOriginal->getHeader()->MessageId()->setValue(lpiNetMsgId->Value.lpszA);
		}
		
		// Create Recipient
		hr = lpMessage->GetRecipientTable(MAPI_DEFERRED_ERRORS, &lpRecipientTable);
		if (hr != hrSuccess) {
			ec_log_err("Unable to open MDN recipient table. Error: 0x%08X", hr);
			goto exit;
		}

		hr = HrQueryAllRows(lpRecipientTable, NULL, NULL, NULL, 0, &pRows);
		if (hr != hrSuccess) {
			ec_log_err("Unable to read MDN recipient table. Error: 0x%08X", hr);
			goto exit;
		}

		if (pRows->cRows == 0) {
			if (sopt.no_recipients_workaround == false) {
				ec_log_err("No MDN recipient found");
				hr = MAPI_E_NOT_FOUND;
				goto exit;
			} else {
				// no recipient, but need to continue ... is this correct??
				vmRecipientbox = vmime::make_shared<vmime::mailbox>(string("undisclosed-recipients"));
			}
		} else {
			hr = getMailBox(&pRows->aRow[0], &vmRecipientbox);
			if (hr != hrSuccess)
				goto exit;			// Logging done in getMailBox
		}

		// if vmRecipientbox is a vmime::mailboxGroup the dynamicCast to vmime::mailbox failed,
		// so never send a MDN to a group.
		if (vmRecipientbox->isGroup()) {
			ec_log_err("Not possible to send a MDN to a group");
			hr = MAPI_E_CORRUPT_DATA;
			goto exit;
		}

		vmime::mdn::sendableMDNInfos mdnInfos(vmMsgOriginal, *vmime::dynamicCast<vmime::mailbox>(vmRecipientbox).get());
		
		//FIXME: Get the ActionMode and sending mode from the property 0x0081001E.
		//		And the type in property 0x0080001E.

		// Vmime is broken, The RFC 3798 says: "The action type can be 'manual-action' or 'automatic-action'"
		// but VMime can set only 'manual' or 'automatic' so should be add the string '-action'
		strActionMode = vmime::dispositionActionModes::MANUAL;
		strActionMode+= "-action";

		dispo.setActionMode(strActionMode);
		dispo.setSendingMode(vmime::dispositionSendingModes::SENT_MANUALLY);

		if (HrGetOneProp(lpMessage, PR_MESSAGE_CLASS_A, &~lpMsgClass) != hrSuccess) {
			ec_log_err("MDN message has no class.");
			hr = MAPI_E_CORRUPT_DATA;
			goto exit;
		}

		if(strcasecmp(lpMsgClass->Value.lpszA, "REPORT.IPM.Note.IPNNRN") == 0)
			dispo.setType(vmime::dispositionTypes::DELETED);
		else // if(strcasecmp(lpMsgClass->Value.lpszA, "REPORT.IPM.Note.IPNRN") == 0)
			dispo.setType(vmime::dispositionTypes::DISPLAYED);		
	
		strMDNText.clear();// Default Empty body

		hr = lpMessage->OpenProperty(PR_BODY_W, &IID_IStream, 0, 0, (IUnknown**)&lpBodyStream);
		if (hr == hrSuccess) {
			std::wstring strBuffer;
			hr = Util::HrStreamToString(lpBodyStream, strBuffer);
			if (hr != hrSuccess) {
				ec_log_err("Unable to read MDN message body.");
				goto exit;
			}
			strMDNText = m_converter.convert_to<string>(m_strCharset.c_str(), strBuffer, rawsize(strBuffer), CHARSET_WCHAR);
		}

		// Store owner, actual sender
		hr = HrGetAddress(m_lpAdrBook, lpMessage, PR_SENDER_ENTRYID, PR_SENDER_NAME_W, PR_SENDER_ADDRTYPE_W, PR_SENDER_EMAIL_ADDRESS_W, strName, strType, strEmailAdd);
		if(hr != hrSuccess) {
			ec_log_err("Unable to get MDN sender information. Error: 0x%08X", hr);
			goto exit;
		}
		
		// Ignore errors here and let strRep* untouched
		HrGetAddress(m_lpAdrBook, lpMessage, PR_SENT_REPRESENTING_ENTRYID, PR_SENT_REPRESENTING_NAME_W, PR_SENT_REPRESENTING_ADDRTYPE_W, PR_SENT_REPRESENTING_EMAIL_ADDRESS_W, strRepName, strRepType, strRepEmailAdd);

		expeditor.setEmail(m_converter.convert_to<string>(strEmailAdd));
		if(!strName.empty())
			expeditor.setName(getVmimeTextFromWide(strName));
		else
			expeditor.setName(getVmimeTextFromWide(strEmailAdd));

		//Create MDN message, does vmime convert again with charset, or was this wrong before?
		vmMessage = vmime::mdn::MDNHelper::buildMDN(mdnInfos, strMDNText, m_vmCharset, expeditor, dispo, reportingUA, reportingUAProducts);

		// rewrite subject
		if (HrGetOneProp(lpMessage, PR_SUBJECT_W, &~lpSubject) == hrSuccess) {
			removeEnters(lpSubject->Value.lpszW);

			strOut = lpSubject->Value.lpszW;

			vmMessage->getHeader()->Subject()->setValue(getVmimeTextFromWide(strOut));
		}
		
		if (!strRepEmailAdd.empty()) {
			vmMessage->getHeader()->Sender()->setValue(expeditor);

			if (strRepName.empty() || strRepName == strRepEmailAdd) 
				vmMessage->getHeader()->From()->setValue(vmime::mailbox(m_converter.convert_to<string>(strRepEmailAdd)));
			else
				vmMessage->getHeader()->From()->setValue(vmime::mailbox(getVmimeTextFromWide(strRepName), m_converter.convert_to<string>(strRepEmailAdd)));
		}

	}
	catch (vmime::exception& e) {
		ec_log_err("VMIME exception: %s", e.what());
		hr = MAPI_E_CALL_FAILED; // set real error
		goto exit;
	}
	catch (std::exception& e) {
		ec_log_err("STD exception on MDN message: %s", e.what());
		hr = MAPI_E_CALL_FAILED; // set real error
		goto exit;
	}
	catch (...) {
		ec_log_err("Unknown generic exception on MDN message");
		hr = MAPI_E_CALL_FAILED;
		goto exit;
	}

	*lpvmMessage = vmMessage;

exit:
	if(lpBodyStream)
		lpBodyStream->Release();
	if(lpRecipientTable)
		lpRecipientTable->Release();
	if(pRows)
		FreeProws(pRows);

	return hr;
}

/**
 * Returns a description of the conversion error that occurred.
 *
 * @return Description of the error if convertMAPIToVMIME returned an error.
 */
std::wstring MAPIToVMIME::getConversionError(void) const
{
	return m_strError;
}

/**
 * Entry point to start the conversion from lpMessage to message.
 *
 * @param[in]	lpMessage		MAPI message to convert
 * @param[out]	lpvmMessage		message to send to SMTP or Gateway client
 * @return Mapi error code
 */
HRESULT MAPIToVMIME::convertMAPIToVMIME(IMessage *lpMessage,
    vmime::shared_ptr<vmime::message> *lpvmMessage, unsigned int flags)
{
	HRESULT					hr					= hrSuccess;
	memory_ptr<SPropValue> lpInternetCPID, lpMsgClass;
	vmime::shared_ptr<vmime::message> vmMessage;
	const char *lpszCharset = NULL;
	std::unique_ptr<char[]> lpszRawSMTP;
	LPMAPITABLE				lpAttachmentTable	= NULL;
	LPSRowSet				lpRows				= NULL;
	LPSPropValue			lpPropAttach		= NULL;
	LPATTACH				lpAttach			= NULL;
	LPSTREAM				lpStream			= NULL;
	STATSTG					sStreamStat;
	SizedSPropTagArray(2, sPropAttachColumns) = {2, { PR_ATTACH_NUM, PR_ATTACH_MIME_TAG} };

	if (HrGetOneProp(lpMessage, PR_MESSAGE_CLASS_A, &~lpMsgClass) != hrSuccess) {
		hr = MAPIAllocateBuffer(sizeof(SPropValue), &~lpMsgClass);
		if (hr != hrSuccess)
			goto exit;
		lpMsgClass->ulPropTag = PR_MESSAGE_CLASS_A;
		lpMsgClass->Value.lpszA = const_cast<char *>("IPM.Note");
	}

	// Get the outgoing charset we want to be using
	if (HrGetOneProp(lpMessage, PR_INTERNET_CPID, &~lpInternetCPID) == hrSuccess &&
		HrGetCharsetByCP(lpInternetCPID->Value.ul, &lpszCharset) == hrSuccess)
	{
		m_strHTMLCharset = lpszCharset;
		if (sopt.force_utf8)
			m_vmCharset = MAPI_CHARSET_STRING;
		else
			m_vmCharset = m_strHTMLCharset;
	} else {
		// default to UTF-8 if not set
		m_vmCharset = MAPI_CHARSET_STRING;
	}

	if (strncasecmp(lpMsgClass->Value.lpszA, "IPM.Note", 8) && strncasecmp(lpMsgClass->Value.lpszA, "REPORT.IPM.Note", 15)) {
		// Outlook sets some other incorrect charset for meeting requests and such,
		// so for non-email we upgrade this to UTF-8
		m_vmCharset = MAPI_CHARSET_STRING;
	} else if (m_vmCharset == "us-ascii") {
		// silently upgrade, since recipients and attachment filenames may contain high-chars, while the body does not.
		if (sopt.charset_upgrade && strlen(sopt.charset_upgrade))
			m_vmCharset = sopt.charset_upgrade;
		else
			m_vmCharset = "windows-1252";
	}

	// Add iconv tag to convert non-exising chars without a fuss
	m_strCharset = m_vmCharset.getName() + "//TRANSLIT";
	if ((strcasecmp(lpMsgClass->Value.lpszA, "REPORT.IPM.Note.IPNNRN") == 0 ||
		strcasecmp(lpMsgClass->Value.lpszA, "REPORT.IPM.Note.IPNRN") == 0)
		)
	{
		// Create a read receipt message
		hr = BuildMDNMessage(lpMessage, &vmMessage);
		if(hr != hrSuccess)
			goto exit;		
	} else if ((strcasecmp(lpMsgClass->Value.lpszA, "IPM.Note.SMIME.MultiPartSigned") == 0) ||
			   (strcasecmp(lpMsgClass->Value.lpszA, "IPM.Note.SMIME") == 0))
	{
		// - find attachment, and convert to char, and place in lpszRawSMTP
		// - normal convert the message, but only from/to headers and such .. nothing else

		hr = lpMessage->GetAttachmentTable(0, &lpAttachmentTable);
		if (hr != hrSuccess) {
			ec_log_err("Could not get attachment table of signed attachment. Error: 0x%08X", hr);
			goto exit;
		}

		// set columns to get pr attach mime tag and pr attach num only.
		hr = lpAttachmentTable->SetColumns(sPropAttachColumns, 0);
		if (hr != hrSuccess) {
			ec_log_err("Could set table contents of attachment table of signed attachment. Error: 0x%08X", hr);
			goto exit;
		}

		hr = HrQueryAllRows(lpAttachmentTable, NULL, NULL, NULL, 0, &lpRows);
		if (hr != hrSuccess) {
			ec_log_err("Could not get table contents of attachment table of signed attachment. Error: 0x%08X", hr);
			goto exit;
		}

		if (lpRows->cRows != 1)
			goto normal;

		lpPropAttach = PpropFindProp(lpRows->aRow[0].lpProps, lpRows->aRow[0].cValues, PR_ATTACH_MIME_TAG);
		if (!lpPropAttach)
			goto normal;

		lpPropAttach = PpropFindProp(lpRows->aRow[0].lpProps, lpRows->aRow[0].cValues, PR_ATTACH_NUM);
		if (!lpPropAttach)
			goto normal;

		hr = lpMessage->OpenAttach(lpPropAttach->Value.ul, NULL, MAPI_BEST_ACCESS, &lpAttach);
		if (hr != hrSuccess) {
			ec_log_err("Could not open signed attachment. Error: 0x%08X", hr);
			goto exit;
		}

		hr = lpAttach->OpenProperty(PR_ATTACH_DATA_BIN, &IID_IStream, 0, MAPI_DEFERRED_ERRORS, (LPUNKNOWN *)&lpStream);
		if (hr != hrSuccess) {
			ec_log_err("Could not open data of signed attachment. Error: 0x%08X", hr);
			goto exit;
		}

		hr = lpStream->Stat(&sStreamStat, 0);
		if (hr != hrSuccess) {
			ec_log_err("Could not find size of signed attachment. Error: 0x%08X", hr);
			goto exit;
		}

		lpszRawSMTP.reset(new char[(ULONG)sStreamStat.cbSize.QuadPart+1]);
		hr = lpStream->Read(lpszRawSMTP.get(), (ULONG)sStreamStat.cbSize.QuadPart, NULL);
		if (hr != hrSuccess) {
			ec_log_err("Could not read data of signed attachment. Error: 0x%08X", hr);
			goto exit;
		}
		lpszRawSMTP[(ULONG)sStreamStat.cbSize.QuadPart] = '\0';

		// build the message, but without the bodies and attachments
		hr = BuildNoteMessage(lpMessage, &vmMessage, flags | MTV_SKIP_CONTENT);
		if (hr != hrSuccess)
			goto exit;

		// remove excess headers
		if (vmMessage->getHeader()->hasField(vmime::fields::CONTENT_TYPE))
			vmMessage->getHeader()->removeField(vmMessage->getHeader()->findField(vmime::fields::CONTENT_TYPE));
		if (vmMessage->getHeader()->hasField(vmime::fields::CONTENT_TRANSFER_ENCODING))
			vmMessage->getHeader()->removeField(vmMessage->getHeader()->findField(vmime::fields::CONTENT_TRANSFER_ENCODING));

		if (strcasecmp(lpMsgClass->Value.lpszA, "IPM.Note.SMIME") != 0) {
			std::string strRawSMTP = lpszRawSMTP.get();
			auto vmSMIMEMessage = vmime::make_shared<SMIMEMessage>();
			
			// not sure why this was needed, and causes problems, eg ZCP-12994.
			//vmMessage->getHeader()->removeField(vmMessage->getHeader()->findField(vmime::fields::MIME_VERSION));
			
			*vmSMIMEMessage->getHeader() = *vmMessage->getHeader();
			vmSMIMEMessage->setSMIMEBody(strRawSMTP);
			
			vmMessage = vmSMIMEMessage;
		} else {
			// encoded mail, set data as only mail body
			memory_ptr<MAPINAMEID> lpNameID;
			memory_ptr<SPropTagArray> lpPropTags;
			memory_ptr<SPropValue> lpPropContentType;
			const char *lpszContentType = NULL;

			hr = MAPIAllocateBuffer(sizeof(MAPINAMEID), &~lpNameID);
			if (hr != hrSuccess) {
				ec_log_err("Not enough memory. Error: 0x%08X", hr);
				goto exit;
			}

			lpNameID->lpguid = (GUID*)&PS_INTERNET_HEADERS;
			lpNameID->ulKind = MNID_STRING;
			lpNameID->Kind.lpwstrName = const_cast<wchar_t *>(L"Content-Type");

			hr = lpMessage->GetIDsFromNames(1, &+lpNameID, MAPI_CREATE, &~lpPropTags);
			if (hr != hrSuccess) {
				ec_log_err("Unable to read encrypted mail properties. Error: 0x%08X", hr);
				goto exit;
			}

			if (HrGetOneProp(lpMessage, CHANGE_PROP_TYPE(lpPropTags->aulPropTag[0], PT_STRING8), &~lpPropContentType) == hrSuccess)
				lpszContentType = lpPropContentType->Value.lpszA;
			else
				// default, or exit?
				lpszContentType = "application/x-pkcs7-mime;smime-type=enveloped-data;name=smime.p7m";

			vmMessage->getHeader()->ContentType()->parse(lpszContentType);

			// copy via string so we can set the size of the string since it's binary
			vmime::string inString(lpszRawSMTP.get(), (size_t)sStreamStat.cbSize.QuadPart);
			vmMessage->getBody()->setContents(vmime::make_shared<vmime::stringContentHandler>(inString));

			// vmime now encodes the body too, so I don't have to
			vmMessage->getHeader()->appendField(vmime::headerFieldFactory::getInstance()->create(vmime::fields::CONTENT_TRANSFER_ENCODING, "base64"));
		}

	} else {
normal:
		// Create default
		hr = BuildNoteMessage(lpMessage, &vmMessage, flags);
		if (hr != hrSuccess)
			goto exit;
	}

	*lpvmMessage = vmMessage;

exit:
	if (lpStream)
		lpStream->Release();

	if (lpAttach)
		lpAttach->Release();

	if (lpRows)
		FreeProws(lpRows);

	if (lpAttachmentTable)
		lpAttachmentTable->Release();
	return hr;
}

/**
 * Basic conversion of mapi message to messageBuilder.
 *
 * @param[in]	lpMessage		MAPI message to convert
 * @param[in]	bSkipContent	set to true if only the headers of the e-mail are required to obtain
 * @param[out]	lpVMMessageBuilder vmime messagebuilder, used to construct the mail later.
 * @param[in]	charset			Charset to convert message in, valid for headers and bodies.
 * @return Mapi error code
 */
HRESULT MAPIToVMIME::fillVMIMEMail(IMessage *lpMessage, bool bSkipContent, vmime::messageBuilder *lpVMMessageBuilder) {
	std::wstring	strOut;
	HRESULT			hr				= hrSuccess;
	LPSRowSet		prows			= NULL;
	memory_ptr<SPropValue> lpSubject;
	eBestBody bestBody = plaintext;

	try {
		if (HrGetOneProp(lpMessage, PR_SUBJECT_W, &~lpSubject) == hrSuccess) {
			removeEnters(lpSubject->Value.lpszW);
			strOut = lpSubject->Value.lpszW;
		}
		else
			strOut.clear();

		// we can't ignore any errors.. the sender should know if an email is not sent correctly
		lpVMMessageBuilder->setSubject(getVmimeTextFromWide(strOut));

		// handle recipients
		hr = processRecipients(lpMessage, lpVMMessageBuilder);
		if (hr != hrSuccess)
			goto exit;			// Logging has been done in processRecipients()

		if (!bSkipContent) {
			// handle text
			hr = handleTextparts(lpMessage, lpVMMessageBuilder, &bestBody);
			if (hr != hrSuccess)
				goto exit;

			// handle attachments
			hr = handleAttachments(lpMessage, lpVMMessageBuilder);
			if (hr != hrSuccess)
				goto exit;

			// check for TNEF information, and add winmail.dat if needed
			hr = handleTNEF(lpMessage, lpVMMessageBuilder, bestBody);
			if (hr != hrSuccess)
				goto exit;
		}

		/*
		  To convert a VMMessageBuilder to a VMMessage object, an 'expeditor' needs to be set in vmime
		  later on, this from will be overwritten .. so maybe replace this with a dummy value?
		 */

		std::wstring strName, strType, strEmAdd;
		hr = HrGetAddress(m_lpAdrBook, lpMessage, PR_SENDER_ENTRYID, PR_SENDER_NAME_W, PR_SENDER_ADDRTYPE_W, PR_SENDER_EMAIL_ADDRESS_W, strName, strType, strEmAdd);
		if (hr != hrSuccess) {
			ec_log_err("Unable to get sender information. Error: 0x%08X", hr);
			goto exit;
		}

		if (!strName.empty())
			lpVMMessageBuilder->setExpeditor(vmime::mailbox(getVmimeTextFromWide(strName), m_converter.convert_to<string>(strEmAdd)));
		else
			lpVMMessageBuilder->setExpeditor(vmime::mailbox(m_converter.convert_to<string>(strEmAdd)));
		// sender and reply-to is set elsewhere because it can only be done on a message object...
	}
	catch (vmime::exception& e) {
		ec_log_err("VMIME exception: %s", e.what());
		hr = MAPI_E_CALL_FAILED; // set real error
		goto exit;
	}
	catch (std::exception& e) {
		ec_log_err("STD exception on fill message: %s", e.what());
		hr = MAPI_E_CALL_FAILED; // set real error
		goto exit;
	}
	catch (...) {
		ec_log_err("Unknown generic exception  on fill message");
		hr = MAPI_E_CALL_FAILED;
		goto exit;
	}

exit:
	if (prows)
		FreeProws(prows);

	return hr;
}

/**
 * Make a vmime::mailbox from a recipient table row. If this function
 * fails in the gateway, thunderbird will stop parsing the whole
 * folder, and not just the single message.
 *
 * @param[in]	lpRow	One row from the recipient table.
 * @param[out]	lpvmMailbox	vmime::mailbox object containing the recipient.
 * 
 * @return MAPI error code
 * @retval MAPI_E_INVALID_PARAMTER email address in row is not usable for the SMTP protocol
 */
HRESULT MAPIToVMIME::getMailBox(LPSRow lpRow,
    vmime::shared_ptr<vmime::address> *lpvmMailbox)
{
	HRESULT hr;
	vmime::shared_ptr<vmime::address> vmMailboxNew;
	std::wstring strName, strEmail, strType;
	LPSPropValue pPropObjectType = NULL;

	hr = HrGetAddress(m_lpAdrBook, lpRow->lpProps, lpRow->cValues, PR_ENTRYID, PR_DISPLAY_NAME_W, PR_ADDRTYPE_W, PR_EMAIL_ADDRESS_W, strName, strType, strEmail);
	if(hr != hrSuccess) {
		ec_log_err("Unable to create mailbox. Error: %08X", hr);
		return hr;
	}

	pPropObjectType = PpropFindProp(lpRow->lpProps, lpRow->cValues, PR_OBJECT_TYPE);

	if (strName.empty() && !strEmail.empty()) {
		// email address only
		vmMailboxNew = vmime::make_shared<vmime::mailbox>(m_converter.convert_to<string>(strEmail));
	} else if (strEmail.find('@') != string::npos) {
		// email with fullname
		vmMailboxNew = vmime::make_shared<vmime::mailbox>(getVmimeTextFromWide(strName), m_converter.convert_to<string>(strEmail));
	} else if (pPropObjectType && pPropObjectType->Value.ul == MAPI_DISTLIST) {
		// if mailing to a group without email address
		vmMailboxNew = vmime::make_shared<vmime::mailboxGroup>(getVmimeTextFromWide(strName));
	} else if (sopt.no_recipients_workaround == true) {
		// gateway must always return an mailbox object
		if (strEmail.empty())
			strEmail = L"@";	// force having an address to avoid vmime problems
		vmMailboxNew = vmime::make_shared<vmime::mailbox>(getVmimeTextFromWide(strName), m_converter.convert_to<string>(strEmail));
	} else {
		if (strEmail.empty()) {
			// not an email address and not a group: invalid
			m_strError = L"Invalid email address in recipient list found: \"" + strName + L"\". Email Address is empty.";
			ec_log_err("%ls", m_strError.c_str());
			return MAPI_E_INVALID_PARAMETER;
		}

		// we only want to have this recipient fail, and not the whole message, if the user has a username
		m_strError = L"Invalid email address in recipient list found: \"" + strName + L"\" <" + strEmail + L">.";
		ec_log_err("%ls", m_strError.c_str());
		return MAPI_E_INVALID_PARAMETER;
	}

	*lpvmMailbox = vmMailboxNew;
	return hr;
}

/**
 * Converts RTF (using TNEF) or HTML with plain to body parts.
 *
 * @param[in]	lpMessage	Message to convert body parts from 
 * @param[in]	lpVMMessageBuilder	messageBuilder object place bodyparts in
 * @param[in]	charset		Use this charset for the HTML and plain text bodies.
 * @param[out]	lpbRealRTF	true if real rtf should be used, which is attached later, since it can't be a body.
 */
HRESULT MAPIToVMIME::handleTextparts(IMessage* lpMessage, vmime::messageBuilder *lpVMMessageBuilder, eBestBody *bestBody) {
	std::string strHTMLOut, strRtf, strBodyConverted;
	std::wstring strBody;
	IStream*	lpCompressedRTFStream	= NULL; 
	IStream*	lpUncompressedRTFStream	= NULL; 
	IStream*	lpBody					= NULL;
	IStream*	lpHTMLStream			= NULL;
	vmime::charset HTMLcharset;

	// set the encoder of plaintext body part
	vmime::encoding bodyEncoding("quoted-printable");
	// will skip enters in q-p encoding, "fixes" plaintext mails to be more plain text
	vmime::shared_ptr<vmime::utility::encoder::encoder> vmBodyEncoder = bodyEncoding.getEncoder();
	vmBodyEncoder->getProperties().setProperty("text", true);

	*bestBody = plaintext;

	// grabbing rtf
	HRESULT hr = lpMessage->OpenProperty(PR_RTF_COMPRESSED, &IID_IStream,
	             0, 0, reinterpret_cast<LPUNKNOWN *>(&lpCompressedRTFStream));
	if(hr == hrSuccess) {

		hr = WrapCompressedRTFStream(lpCompressedRTFStream, 0, &lpUncompressedRTFStream);
		if (hr != hrSuccess) {
			ec_log_warn("Unable to create RTF-text stream. Error: 0x%08X", hr);
			goto exit;
		}

		hr = Util::HrStreamToString(lpUncompressedRTFStream, strRtf);
		if (hr != hrSuccess) {
			ec_log_err("Unable to read RTF-text stream. Error: 0x%08X", hr);
			goto exit;
		}

		if (isrtfhtml(strRtf.c_str(), strRtf.size()) || sopt.use_tnef == -1)
		{
			// Open html
			hr = lpMessage->OpenProperty(PR_HTML, &IID_IStream, 0, 0, (LPUNKNOWN *)&lpHTMLStream);
			if (hr == hrSuccess) {
				hr = Util::HrStreamToString(lpHTMLStream, strHTMLOut);
				if (hr != hrSuccess) {
					ec_log_warn("Unable to read HTML-text stream. Error: 0x%08X", hr);
					goto exit;
				}

				// strHTMLout is now escaped us-ascii HTML, this is what we will be sending
				// Or, if something failed, the HTML is now empty
				lpHTMLStream->Release(); lpHTMLStream = NULL;
				*bestBody = html;
			} else {
				ec_log_warn("Unable to open HTML-text stream. Error: 0x%08X", hr);
				// continue with plaintext
			}
		} else if (isrtftext(strRtf.c_str(), strRtf.size())) {
			//Do nothing, only plain/text
		} else {
			// Real rtf
			*bestBody = realRTF;
		}
	} else {
		if (hr != MAPI_E_NOT_FOUND)
			ec_log_info("Unable to open rtf-text stream. Error: 0x%08X", hr);
		hr = hrSuccess;
	}
	
	try {
		hr = lpMessage->OpenProperty(PR_BODY_W, &IID_IStream, 0, 0, (IUnknown**)&lpBody);
		if (hr == hrSuccess) {
			hr = Util::HrStreamToString(lpBody, strBody);
			lpBody->Release(); lpBody = NULL;
		} else {
			if (hr != MAPI_E_NOT_FOUND)
				ec_log_info("Unable to open plain-text stream. Error: 0x%08X", hr);
			hr = hrSuccess;
		}

		// Convert body to correct charset
		strBodyConverted = m_converter.convert_to<string>(m_strCharset.c_str(), strBody, rawsize(strBody), CHARSET_WCHAR);

		// always use our textpart class
		lpVMMessageBuilder->constructTextPart(vmime::mediaType(vmime::mediaTypes::TEXT, "mapi"));

		// If HTML, create HTML and plaintext parts
		if (!strHTMLOut.empty()) {
			if (m_vmCharset.getName() != m_strHTMLCharset) {
				// convert from HTML charset to vmime output charset
				strHTMLOut = m_converter.convert_to<string>(m_vmCharset.getName().c_str(), strHTMLOut, rawsize(strHTMLOut), m_strHTMLCharset.c_str());
			}
			vmime::shared_ptr<vmime::mapiTextPart> textPart = vmime::dynamicCast<vmime::mapiTextPart>(lpVMMessageBuilder->getTextPart());
			textPart->setText(vmime::make_shared<vmime::stringContentHandler>(strHTMLOut));
			textPart->setCharset(m_vmCharset);
			if (!strBodyConverted.empty())
				textPart->setPlainText(vmime::make_shared<vmime::stringContentHandler>(strBodyConverted));
		}
		// else just plaintext
		else if (!strBodyConverted.empty()) {
			// make sure we give vmime CRLF data, so SMTP servers (qmail) won't complain on the forced plaintext
			char *crlfconv = NULL;
			size_t outsize = 0;
			crlfconv = new char[strBodyConverted.length()*2+1];
			BufferLFtoCRLF(strBodyConverted.length(), strBodyConverted.c_str(), crlfconv, &outsize);
			strBodyConverted.assign(crlfconv, outsize);
			delete[] crlfconv;

			// encode to q-p ourselves
			vmime::utility::inputStreamStringAdapter in(strBodyConverted);
			vmime::string outString;
			vmime::utility::outputStreamStringAdapter out(outString);
			vmBodyEncoder->encode(in, out);
			lpVMMessageBuilder->getTextPart()->setCharset(m_vmCharset);
			vmime::dynamicCast<vmime::mapiTextPart>(lpVMMessageBuilder->getTextPart())->setPlainText(vmime::make_shared<vmime::stringContentHandler>(outString, bodyEncoding));
		}
	}
	catch (vmime::exception& e) {
		ec_log_err("VMIME exception: %s", e.what());
		hr = MAPI_E_CALL_FAILED;
		goto exit;
	}
	catch (std::exception& e) {
		ec_log_err("STD exception on text part: %s", e.what());
		hr = MAPI_E_CALL_FAILED;
		goto exit;
	}
	catch (...) {
		ec_log_err("Unknown generic exception on text part");
		hr = MAPI_E_CALL_FAILED;
		goto exit;
	}

exit:
	if (hr != hrSuccess)
		ec_log_warn("Could not parse mail body");

	if (lpHTMLStream)
		lpHTMLStream->Release();

	if (lpBody)
		lpBody->Release();

	if (lpUncompressedRTFStream)
		lpUncompressedRTFStream->Release();
		
	if (lpCompressedRTFStream)
		lpCompressedRTFStream->Release(); 

	return hr;
}

/**
 * Add X-Headers to message from named properties.
 * Contents of X-Headers can only be US-Ascii.
 *
 * @param[in]	lpMessage	MAPI Message to get X headers from
 * @param[in]	vmHeader	vmime header object to add X headers to
 * @return Mapi error code
 */
HRESULT MAPIToVMIME::handleXHeaders(IMessage *lpMessage,
    vmime::shared_ptr<vmime::header> vmHeader, unsigned int flags)
{
	HRESULT hr;
	ULONG i;
	ULONG cValues;
	LPSPropTagArray lpsNamedTags = NULL;
	memory_ptr<SPropTagArray> lpsAllTags;
	memory_ptr<SPropValue> lpPropArray;
	ULONG cNames;
	memory_ptr<MAPINAMEID *> lppNames;
	auto hff = vmime::headerFieldFactory::getInstance();

	// get all props on message
	hr = lpMessage->GetPropList(0, &~lpsAllTags);
	if (FAILED(hr))
		return hr;

	// find number of named props, which contain a string
	cNames = 0;
	for (i = 0; i < lpsAllTags->cValues; ++i)
		if (PROP_ID(lpsAllTags->aulPropTag[i]) >= 0x8000 && PROP_TYPE(lpsAllTags->aulPropTag[i]) == PT_STRING8)
			++cNames;

	// no string named properties found, we're done.
	if (cNames == 0)
		return hr;
	hr = MAPIAllocateBuffer(CbNewSPropTagArray(cNames), (void **)&lpsNamedTags);
	if (hr != hrSuccess)
		return hr;
	lpsNamedTags->cValues = cNames;

	// make named prop array
	cNames = 0;
	for (i = 0; i < lpsAllTags->cValues; ++i)
		if (PROP_ID(lpsAllTags->aulPropTag[i]) >= 0x8000 && PROP_TYPE(lpsAllTags->aulPropTag[i]) == PT_STRING8)
			lpsNamedTags->aulPropTag[cNames++] = lpsAllTags->aulPropTag[i];
	
	hr = lpMessage->GetNamesFromIDs(&lpsNamedTags, NULL, 0, &cNames, &~lppNames);
	if (FAILED(hr))
		return hr;
	hr = lpMessage->GetProps(lpsNamedTags, 0, &cValues, &~lpPropArray);
	if (FAILED(hr))
		return hr;

	for (i = 0; i < cNames; ++i) {
		if (lppNames[i] == nullptr ||
		    lppNames[i]->ulKind != MNID_STRING ||
		    lppNames[i]->Kind.lpwstrName == nullptr ||
		    PROP_TYPE(lpPropArray[i].ulPropTag) != PT_STRING8)
			continue;

		std::unique_ptr<char[]> str;
		int l = wcstombs(NULL, lppNames[i]->Kind.lpwstrName, 0) +1;
		str.reset(new char[l]);
		wcstombs(str.get(), lppNames[i]->Kind.lpwstrName, l);

		if ((str[0] == 'X' || str[0] == 'x') && str[1] == '-') {
			if (str[0] == 'x')
				capitalize(str.get());

			// keep the original x-mailer header under a different name
			// we still want to know that this mail was generated by kopano in the x-mailer header from handleExtraHeaders
			if (flags & MTV_SPOOL && strcasecmp(str.get(), "X-Mailer") == 0) {
				str.reset(new char[18]);
				strcpy(str.get(), "X-Original-Mailer");
			}
			if (!vmHeader->hasField(str.get()))
				vmHeader->appendField(hff->create(str.get(), lpPropArray[i].Value.lpszA));
		}
	}
	return hr;
}

/**
 * Adds extra special headers to the e-mail.
 *
 * List of current extra e-mail headers:
 * \li In-Reply-To
 * \li References
 * \li Importance with X-Priority
 * \li X-Mailer
 * \li Thread-Index
 * \li Thread-Topic
 * \li Sensitivity
 * \li Expity-Time
 *  
 * @param[in]	lpMessage	Message to convert extra headers for
 * @param[in]	charset		Charset to use in Thread-Topic header
 * @param[in]	vmHeader	Add headers to this vmime header object
 * @return always hrSuccess
 */
HRESULT MAPIToVMIME::handleExtraHeaders(IMessage *lpMessage,
    vmime::shared_ptr<vmime::header> vmHeader, unsigned int flags)
{
	SPropValuePtr ptrMessageId;
	memory_ptr<SPropValue> lpImportance, lpPriority, lpConversationIndex;
	memory_ptr<SPropValue> lpConversationTopic, lpNormSubject;
	memory_ptr<SPropValue> lpSensitivity, lpExpiryTime;
	auto hff = vmime::headerFieldFactory::getInstance();

	// Conversation headers. New Message-Id header is set just before sending.
	if (HrGetOneProp(lpMessage, PR_IN_REPLY_TO_ID_A, &~ptrMessageId) == hrSuccess && ptrMessageId->Value.lpszA[0]) {
		vmime::shared_ptr<vmime::messageId> mid = vmime::make_shared<vmime::messageId>(ptrMessageId->Value.lpszA);
		vmime::dynamicCast<vmime::messageIdSequence>(vmHeader->InReplyTo()->getValue())->appendMessageId(mid);
	}

	// Outlook never adds this property
	if (HrGetOneProp(lpMessage, PR_INTERNET_REFERENCES_A, &~ptrMessageId) == hrSuccess && ptrMessageId->Value.lpszA[0]) {
		std::vector<std::string> ids;
		boost::split(ids, ptrMessageId->Value.lpszA, boost::is_any_of(" "));

		const size_t n = ids.size();
		for (size_t i = 0; i < n; ++i) {
			vmime::shared_ptr<vmime::messageId> mid = vmime::make_shared<vmime::messageId>(ids.at(i));
			vmime::dynamicCast<vmime::messageIdSequence>(vmHeader->References()->getValue())->appendMessageId(mid);
		}
	}

	// only for message-in-message items, add Message-ID header from MAPI
	if (sopt.msg_in_msg && HrGetOneProp(lpMessage, PR_INTERNET_MESSAGE_ID_A, &~ptrMessageId) == hrSuccess && ptrMessageId->Value.lpszA[0])
		vmHeader->MessageId()->setValue(ptrMessageId->Value.lpszA);

	// priority settings
	static const char *const priomap[3] = { "5 (Lowest)", "3 (Normal)", "1 (Highest)" }; // 2 and 4 cannot be set from outlook
	if (HrGetOneProp(lpMessage, PR_IMPORTANCE, &~lpImportance) == hrSuccess)
		vmHeader->appendField(hff->create("X-Priority", priomap[min(2, (int)(lpImportance->Value.ul)&3)])); // IMPORTANCE_* = 0..2
	else if (HrGetOneProp(lpMessage, PR_PRIORITY, &~lpPriority) == hrSuccess)
		vmHeader->appendField(hff->create("X-Priority", priomap[min(2, (int)(lpPriority->Value.ul+1)&3)])); // PRIO_* = -1..1

	// When adding a X-Priority, spamassassin may add a severe punishment because no User-Agent header
	// or X-Mailer header is present. So we set the X-Mailer header :)
	if (flags & MTV_SPOOL)
		vmHeader->appendField(hff->create("X-Mailer", "Kopano " PROJECT_VERSION_DOT_STR "-" PROJECT_SVN_REV_STR));

	// PR_CONVERSATION_INDEX
	if (HrGetOneProp(lpMessage, PR_CONVERSATION_INDEX, &~lpConversationIndex) == hrSuccess) {
		vmime::string inString;
		inString.assign((const char*)lpConversationIndex->Value.bin.lpb, lpConversationIndex->Value.bin.cb);

		vmime::shared_ptr<vmime::utility::encoder::encoder> enc = vmime::utility::encoder::encoderFactory::getInstance()->create("base64");
		vmime::utility::inputStreamStringAdapter in(inString);
		vmime::string outString;
		vmime::utility::outputStreamStringAdapter out(outString);

		enc->encode(in, out);

		vmHeader->appendField(hff->create("Thread-Index", outString));
	}

	// PR_CONVERSATION_TOPIC is always the original started topic
	if (HrGetOneProp(lpMessage, PR_CONVERSATION_TOPIC_W, &~lpConversationTopic) == hrSuccess &&
	    (HrGetOneProp(lpMessage, PR_NORMALIZED_SUBJECT_W, &~lpNormSubject) != hrSuccess ||
	    wcscmp(lpNormSubject->Value.lpszW, lpConversationTopic->Value.lpszW) != 0)) {
		removeEnters(lpConversationTopic->Value.lpszW);
		vmHeader->appendField(hff->create("Thread-Topic", getVmimeTextFromWide(lpConversationTopic->Value.lpszW).generate()));
	}
	if (HrGetOneProp(lpMessage, PR_SENSITIVITY, &~lpSensitivity) == hrSuccess) {
		const char *strSens;
		switch (lpSensitivity->Value.ul) {
		case SENSITIVITY_PERSONAL:
			strSens = "Personal";
			break;
		case SENSITIVITY_PRIVATE:
			strSens = "Private";
			break;
		case SENSITIVITY_COMPANY_CONFIDENTIAL:
			strSens = "Company-Confidential";
			break;
		case SENSITIVITY_NONE:
		default:
			strSens = NULL;
			break;
		};
		if (strSens)
			vmHeader->appendField(hff->create("Sensitivity", strSens));
	}
	if (HrGetOneProp(lpMessage, PR_EXPIRY_TIME, &~lpExpiryTime) == hrSuccess)
		vmHeader->appendField(hff->create("Expiry-Time", FiletimeTovmimeDatetime(lpExpiryTime->Value.ft).generate()));
<<<<<<< HEAD

	if (flags & MTV_SPOOL) {
		char buffer[4096] = {0};

		if (gethostname(buffer, sizeof buffer) == -1)
			strcpy(buffer, "???");

		vmime::relay relay;
		relay.setBy(std::string(buffer) + " (kopano-spooler)");
		relay.getWithList().push_back("MAPI");
		auto now = vmime::datetime::now();
		relay.setDate(now);
		auto header_field = hff->create("Received");
		header_field->setValue(relay);
		vmHeader->insertFieldBefore(0, header_field);
	}

	return hr;
=======
	return hrSuccess;
>>>>>>> 8e1c1a68
}

/**
 * Open the contact of the user if it is a contact folder and rewrite it to a
 * usable e-mail recipient.
 *
 * @param[in]	cValues	Number of properties in lpProps (unused)
 * @param[in]	lpProps	EntryID of contact in 1st property
 * @param[out]	strName	Fullname of the contact
 * @param[out]	strName	Type of the resolved contact
 * @param[out]	strName	SMTP e-mail address of the contact
 * @return Mapi error code
 *
 * @todo fix first two parameters
 */
HRESULT MAPIToVMIME::handleContactEntryID(ULONG cValues, LPSPropValue lpProps, wstring &strName, wstring &strType, wstring &strEmail)
{
	HRESULT hr = hrSuccess;
	LPCONTAB_ENTRYID lpContabEntryID = NULL;
	GUID* guid = NULL;
	ULONG ulObjType;
	memory_ptr<SPropTagArray> lpNameTags;
	memory_ptr<SPropValue> lpNamedProps;
	LPMAILUSER lpContact = NULL;
	memory_ptr<MAPINAMEID *> lppNames;
	ULONG i;
	ULONG ulNames = 5;
	MAPINAMEID mnNamedProps[5] = {
		// offset 0, every offset < 3 is + 0x10
		{(LPGUID)&PSETID_Address, MNID_ID, {0x8080}}, // display name
		{(LPGUID)&PSETID_Address, MNID_ID, {0x8082}}, // address type
		{(LPGUID)&PSETID_Address, MNID_ID, {0x8083}}, // email address
		{(LPGUID)&PSETID_Address, MNID_ID, {0x8084}}, // original display name (unused)
		{(LPGUID)&PSETID_Address, MNID_ID, {0x8085}}, // real entryid
	};

	if (PROP_TYPE(lpProps[0].ulPropTag) != PT_BINARY) {
		hr = MAPI_E_NOT_FOUND;
		goto exit;
	}

	lpContabEntryID = (LPCONTAB_ENTRYID)lpProps[0].Value.bin.lpb;
	if (lpContabEntryID == NULL) {
		hr = MAPI_E_NOT_FOUND;
		goto exit;
	}

	guid = (GUID*)&lpContabEntryID->muid;
	if (sizeof(CONTAB_ENTRYID) > lpProps[0].Value.bin.cb || *guid != PSETID_CONTACT_FOLDER_RECIPIENT || lpContabEntryID->email_offset > 2) {
		hr = MAPI_E_NOT_FOUND;
		goto exit;
	}

	hr = m_lpSession->OpenEntry(lpContabEntryID->cbeid, (LPENTRYID)lpContabEntryID->abeid, NULL, 0, &ulObjType, (LPUNKNOWN*)&lpContact);
	if (hr != hrSuccess)
		goto exit;

	// add offset to get correct named properties
	for (i = 0; i < ulNames; ++i)
		mnNamedProps[i].Kind.lID += (lpContabEntryID->email_offset * 0x10);

	hr = MAPIAllocateBuffer(sizeof(LPMAPINAMEID) * (ulNames), &~lppNames);
	if (hr != hrSuccess) {
		ec_log_err("No memory for named ids from contact");
		goto exit;
	}

	for (i = 0; i < ulNames; ++i)
		lppNames[i] = &mnNamedProps[i];

	hr = lpContact->GetIDsFromNames(ulNames, lppNames, MAPI_CREATE, &~lpNameTags);
	if (FAILED(hr))
		goto exit;

	lpNameTags->aulPropTag[0] = CHANGE_PROP_TYPE(lpNameTags->aulPropTag[0], PT_UNICODE);
	lpNameTags->aulPropTag[1] = CHANGE_PROP_TYPE(lpNameTags->aulPropTag[1], PT_UNICODE);
	lpNameTags->aulPropTag[2] = CHANGE_PROP_TYPE(lpNameTags->aulPropTag[2], PT_UNICODE);
	lpNameTags->aulPropTag[3] = CHANGE_PROP_TYPE(lpNameTags->aulPropTag[3], PT_UNICODE); // unused
	lpNameTags->aulPropTag[4] = CHANGE_PROP_TYPE(lpNameTags->aulPropTag[4], PT_BINARY);
	hr = lpContact->GetProps(lpNameTags, 0, &ulNames, &~lpNamedProps);
	if (FAILED(hr))
		goto exit;

	hr = HrGetAddress(m_lpAdrBook, lpNamedProps, ulNames,
	     lpNameTags->aulPropTag[4], lpNameTags->aulPropTag[0], lpNameTags->aulPropTag[1], lpNameTags->aulPropTag[2],
	     strName, strType, strEmail);
exit:
	if (lpContact)
		lpContact->Release();
	return hr;
}

/**
 * Set From and possibly Sender header.
 *
 * @param[in]	lpMessage	Message to get From and Sender of.
 * @param[in]	charset		charset to use for Fullname's of headers.
 * @param[in]	vmHeader	vmime header object to modify.
 * @return Mapi error code
 */
HRESULT MAPIToVMIME::handleSenderInfo(IMessage *lpMessage,
    vmime::shared_ptr<vmime::header> vmHeader)
{
	ULONG cValues;
	memory_ptr<SPropValue> lpProps, lpReadReceipt;

	// sender information
	std::wstring strEmail, strName, strType;
	std::wstring strResEmail, strResName, strResType;

	static constexpr SizedSPropTagArray(4, sender_proptags) =
		{4, {PR_SENDER_ENTRYID, PR_SENDER_NAME_W,
		PR_SENDER_ADDRTYPE_W, PR_SENDER_EMAIL_ADDRESS_W}};
	HRESULT hr = lpMessage->GetProps(sender_proptags, 0, &cValues, &~lpProps);
	if (FAILED(hr))
		return hr;

	hr = handleContactEntryID(cValues, lpProps, strName, strType, strEmail);
	if (hr != hrSuccess) {
		// Store owner, actual sender
		hr = HrGetAddress(m_lpAdrBook, lpProps, cValues, PR_SENDER_ENTRYID, PR_SENDER_NAME_W, PR_SENDER_ADDRTYPE_W, PR_SENDER_EMAIL_ADDRESS_W, strName, strType, strEmail);
		if (hr != hrSuccess) {
			ec_log_err("Unable to get sender information. Error: 0x%08X", hr);
			return hr;
		}
	}

	// -- sender
	static constexpr SizedSPropTagArray(4, repr_proptags) =
		{4, {PR_SENT_REPRESENTING_ENTRYID, PR_SENT_REPRESENTING_NAME_W,
		PR_SENT_REPRESENTING_ADDRTYPE_W,
		PR_SENT_REPRESENTING_EMAIL_ADDRESS_W}};
	hr = lpMessage->GetProps(repr_proptags, 0, &cValues, &~lpProps);
	if (FAILED(hr))
		return hr;

	hr = handleContactEntryID(cValues, lpProps, strResName, strResType, strResEmail);
	if (hr != hrSuccess) {
		hr = HrGetAddress(m_lpAdrBook, lpProps, cValues, PR_SENT_REPRESENTING_ENTRYID, PR_SENT_REPRESENTING_NAME_W, PR_SENT_REPRESENTING_ADDRTYPE_W, PR_SENT_REPRESENTING_EMAIL_ADDRESS_W, strResName, strResType, strResEmail);
		if (hr != hrSuccess) {
			ec_log_warn("Unable to get representing information. Error: 0x%08X", hr);
			// ignore error, since we still have enough information to send, maybe not just under the correct name
			hr = hrSuccess;
		}
		if (sopt.no_recipients_workaround == false && strResEmail.empty() && PROP_TYPE(lpProps[0].ulPropTag) != PT_ERROR) {
			m_strError = L"Representing email address is empty";
			ec_log_err("%ls", m_strError.c_str());
			return MAPI_E_NOT_FOUND;
		}
	}

	// Set representing as from address, when possible
	// Ignore PR_SENT_REPRESENTING if the email adress is the same as the PR_SENDER email address
	if (!strResEmail.empty() && strResEmail != strEmail) {
		if (strResName.empty() || strResName == strResEmail) 
			vmHeader->From()->setValue(vmime::mailbox(m_converter.convert_to<string>(strResEmail)));
		else
			vmHeader->From()->setValue(vmime::mailbox(getVmimeTextFromWide(strResName), m_converter.convert_to<string>(strResEmail)));

		// spooler checked if this is allowed
		if (strResEmail != strEmail) {
			// Set store owner as sender
			if (strName.empty() || strName == strEmail) 
				vmHeader->Sender()->setValue(vmime::mailbox(m_converter.convert_to<string>(strEmail)));
			else
				vmHeader->Sender()->setValue(vmime::mailbox(getVmimeTextFromWide(strName), m_converter.convert_to<string>(strEmail)));
		}
	} else {
		// Set store owner as from, sender does not need to be set
		if (strName.empty() || strName == strEmail) 
			vmHeader->From()->setValue(vmime::mailbox(m_converter.convert_to<string>(strEmail)));
		else
			vmHeader->From()->setValue(vmime::mailbox(getVmimeTextFromWide(strName), m_converter.convert_to<string>(strEmail)));
	}

	// read receipt request
	if (HrGetOneProp(lpMessage, PR_READ_RECEIPT_REQUESTED, &~lpReadReceipt) == hrSuccess && lpReadReceipt->Value.b == TRUE) {
		vmime::mailboxList mbl;
		if (!strResEmail.empty() && strResEmail != strEmail) {
			// use user added from address
			if (strResName.empty() || strName == strResEmail)
				mbl.appendMailbox(vmime::make_shared<vmime::mailbox>(m_converter.convert_to<string>(strResEmail)));
			else
				mbl.appendMailbox(vmime::make_shared<vmime::mailbox>(getVmimeTextFromWide(strResName), m_converter.convert_to<string>(strResEmail)));
		} else {
			if (strName.empty() || strName == strEmail)
				mbl.appendMailbox(vmime::make_shared<vmime::mailbox>(m_converter.convert_to<string>(strEmail)));
			else
				mbl.appendMailbox(vmime::make_shared<vmime::mailbox>(getVmimeTextFromWide(strName), m_converter.convert_to<string>(strEmail)));
		}
		vmHeader->DispositionNotificationTo()->setValue(mbl);
	}
	return hrSuccess;
}

/**
 * Set Reply-To header.
 *
 * @note In RFC-822 and MAPI, you can set multiple Reply-To
 * values. However, in vmime this is currently not possible, so we
 * only convert the first.
 *
 * @param[in]	lpMessage	Message to get Reply-To value of.
 * @param[in]	charset		charset to use for Fullname's of headers.
 * @param[in]	vmHeader	vmime header object to modify.
 * @return Mapi error code
 */
HRESULT MAPIToVMIME::handleReplyTo(IMessage *lpMessage,
    vmime::shared_ptr<vmime::header> vmHeader)
{
	HRESULT			hr = hrSuccess;
	FLATENTRYLIST	*lpEntryList = NULL;
	FLATENTRY		*lpEntry = NULL;
	LPCONTAB_ENTRYID lpContabEntryID = NULL;
	GUID*			guid = NULL;
	ULONG			ulObjType;
	LPMAILUSER		lpContact = NULL;
	wstring			strName, strType, strEmail;

	// "Email1DisplayName","Email1AddressType","Email1Address","Email1EntryID"
	ULONG lpulNamesIDs[] = {0x8080, 0x8082, 0x8083, 0x8085,
				0x8090, 0x8092, 0x8093, 0x8095,
				0x80A0, 0x80A2, 0x80A3, 0x80A5};
	ULONG cNames, i, offset;
	memory_ptr<MAPINAMEID> lpNames;
	memory_ptr<MAPINAMEID *> lppNames;
	memory_ptr<SPropTagArray> lpNameTagArray;
	memory_ptr<SPropValue> lpAddressProps, lpReplyTo;

	if (HrGetOneProp(lpMessage, PR_REPLY_RECIPIENT_ENTRIES, &~lpReplyTo) != hrSuccess)
		goto exit;

	if (lpReplyTo->Value.bin.cb == 0)
		goto exit;

	lpEntryList = (FLATENTRYLIST *)lpReplyTo->Value.bin.lpb;

	if (lpEntryList->cEntries == 0)
		goto exit;

	lpEntry = (FLATENTRY *)&lpEntryList->abEntries;

	hr = HrGetAddress(m_lpAdrBook, (LPENTRYID)lpEntry->abEntry, lpEntry->cb, strName, strType, strEmail);
	if (hr != hrSuccess) {
		if (!m_lpSession) {
			hr = MAPI_E_INVALID_PARAMETER;
			goto exit;
		}

		// user selected a contact (or distrolist ?) in the reply-to
		lpContabEntryID = (LPCONTAB_ENTRYID)lpEntry->abEntry;
		guid = (GUID*)&lpContabEntryID->muid;

		if (sizeof(CONTAB_ENTRYID) > lpEntry->cb || *guid != PSETID_CONTACT_FOLDER_RECIPIENT || lpContabEntryID->email_offset > 2)
			goto exit;

		hr = m_lpSession->OpenEntry(lpContabEntryID->cbeid, (LPENTRYID)lpContabEntryID->abeid, NULL, 0, &ulObjType, (LPUNKNOWN*)&lpContact);
		if (hr != hrSuccess)
			goto exit;

		cNames = ARRAY_SIZE(lpulNamesIDs);
		hr = MAPIAllocateBuffer(sizeof(MAPINAMEID) * cNames, &~lpNames);
		if (hr != hrSuccess)
			goto exit;
		hr = MAPIAllocateBuffer(sizeof(LPMAPINAMEID) * cNames, &~lppNames);
		if (hr != hrSuccess)
			goto exit;

		for (i = 0; i < cNames; ++i) {
			lpNames[i].lpguid = (GUID*)&PSETID_Address;
			lpNames[i].ulKind = MNID_ID;
			lpNames[i].Kind.lID = lpulNamesIDs[i];
			lppNames[i] = &lpNames[i];
		}
		hr = lpContact->GetIDsFromNames(cNames, lppNames, 0, &~lpNameTagArray);
		if (FAILED(hr))
			goto exit;

		// PT_UNSPECIFIED in tagarray, but we want PT_UNICODE
		hr = lpContact->GetProps(lpNameTagArray, MAPI_UNICODE, &cNames, &~lpAddressProps);
		if (FAILED(hr))
			goto exit;

		offset = lpContabEntryID->email_offset * 4; // 4 props per email address

		if (PROP_TYPE(lpAddressProps[offset+0].ulPropTag) == PT_ERROR || PROP_TYPE(lpAddressProps[offset+1].ulPropTag) == PT_ERROR ||
			PROP_TYPE(lpAddressProps[offset+2].ulPropTag) == PT_ERROR || PROP_TYPE(lpAddressProps[offset+3].ulPropTag) == PT_ERROR)
			goto exit;

		if (wcscmp(lpAddressProps[offset+1].Value.lpszW, L"SMTP") == 0) {
			strName = lpAddressProps[offset+0].Value.lpszW;
			strEmail = lpAddressProps[offset+2].Value.lpszW;
		} else if (wcscmp(lpAddressProps[offset+1].Value.lpszW, L"ZARAFA") == 0) {
			hr = HrGetAddress(m_lpAdrBook, (LPENTRYID)lpAddressProps[offset+2].Value.bin.lpb, lpAddressProps[offset+2].Value.bin.cb, strName, strType, strEmail);
			if (hr != hrSuccess)
				goto exit;
		}
	}

	// vmime can only set 1 email address in the ReplyTo field.
	if (!strName.empty() && strName != strEmail)
		vmHeader->ReplyTo()->setValue(vmime::make_shared<vmime::mailbox>(getVmimeTextFromWide(strName), m_converter.convert_to<string>(strEmail)));
	else
		vmHeader->ReplyTo()->setValue(vmime::make_shared<vmime::mailbox>(m_converter.convert_to<string>(strEmail)));

	hr = hrSuccess;

exit:
	if (lpContact)
		lpContact->Release();
	return hr;
}

/**
 * check if named property exists which is used to hold voting options
 */

bool MAPIToVMIME::is_voting_request(IMessage *lpMessage)
{
	HRESULT hr = hrSuccess;
	memory_ptr<SPropTagArray> lpPropTags;
	memory_ptr<SPropValue> lpPropContentType;
	MAPINAMEID named_prop = {(LPGUID)&PSETID_Common, MNID_ID, {0x8520}};
	MAPINAMEID *named_proplist = &named_prop;

	hr = lpMessage->GetIDsFromNames(1, &named_proplist, MAPI_CREATE, &~lpPropTags);
	if (hr != hrSuccess)
		ec_log_err("Unable to read voting property. Error: %s (0x%08X)",
			GetMAPIErrorMessage(hr), hr);
	else
		hr = HrGetOneProp(lpMessage, CHANGE_PROP_TYPE(lpPropTags->aulPropTag[0], PT_BINARY), &~lpPropContentType);
	return hr == hrSuccess;
}

/**
 * CCheck if the named property exists which denotes if reminder is set
 */
bool MAPIToVMIME::has_reminder(IMessage *msg)
{
	memory_ptr<SPropTagArray> tags;
	memory_ptr<SPropValue> content_type;
	MAPINAMEID named_prop = {const_cast<GUID *>(&PSETID_Common), MNID_ID, {0x8503}};
	auto named_proplist = &named_prop;
	bool result = false;

	auto hr = msg->GetIDsFromNames(1, &named_proplist, MAPI_CREATE, &~tags);
	if (hr != hrSuccess)
		ec_log_err("Unable to read reminder property: %s (0x%08x)",
			GetMAPIErrorMessage(hr), hr);
	else {
		hr = HrGetOneProp(msg, CHANGE_PROP_TYPE(tags->aulPropTag[0], PT_BOOLEAN), &~content_type);
		if(hr == hrSuccess)
			result = content_type->Value.b;
		else
			ec_log_debug("Message has no reminder property");
	}
	return result;
}

/**
 * Adds a TNEF (winmail.dat) attachment to the message, if special
 * outlook data needs to be sent. May add iCal for calendar items
 * instead of TNEF.
 *
 * @param[in]	lpMessage	Message to get Reply-To value of.
 * @param[in]	charset		charset to use for Fullname's of headers.
 * @param[in]	vmHeader	vmime header object to modify.
 * @return Mapi error code
 */
HRESULT MAPIToVMIME::handleTNEF(IMessage* lpMessage, vmime::messageBuilder* lpVMMessageBuilder, eBestBody bestBody) {
	HRESULT			hr				= hrSuccess;
	memory_ptr<SPropValue> lpSendAsICal, lpOutlookVersion, lpMessageClass;
	memory_ptr<SPropValue> lpDelegateRule;
	IStream 		*lpStream = NULL;
	std::unique_ptr<MapiToICal> mapiical;
	memory_ptr<MAPINAMEID> lpNames;
	memory_ptr<SPropTagArray> lpNameTagArray;
	int				iUseTnef = sopt.use_tnef;
	std::string		strTnefReason;

	std::list<ULONG> lstOLEAttach; // list of OLE attachments that must be sent via TNEF
	IMAPITable *	lpAttachTable = NULL;
	LPSRowSet		lpAttachRows = NULL;
	SizedSPropTagArray(2, sptaAttachProps) = {2, {PR_ATTACH_METHOD, PR_ATTACH_NUM }};
	SizedSPropTagArray(5, sptaOLEAttachProps) = {5, {PR_ATTACH_FILENAME, PR_ATTACH_LONG_FILENAME, PR_ATTACH_DATA_OBJ, PR_ATTACH_CONTENT_ID, PR_ATTACHMENT_HIDDEN}};
	static constexpr const SizedSSortOrderSet(1, sosRTFSeq) =
		{1, 0, 0, {{PR_RENDERING_POSITION, TABLE_SORT_ASCEND}}};

	try {
	    // Find all ATTACH_OLE attachments and put them in lstOLEAttach
	    hr = lpMessage->GetAttachmentTable(0, &lpAttachTable);
	    if(hr != hrSuccess)
	        goto exit;
	    hr = HrQueryAllRows(lpAttachTable, sptaAttachProps, NULL,
	         sosRTFSeq, 0, &lpAttachRows);
        if(hr != hrSuccess)
            goto exit;
            
        for ( unsigned int i = 0; i < lpAttachRows->cRows; ++i) {
            if(lpAttachRows->aRow[i].lpProps[0].ulPropTag == PR_ATTACH_METHOD && 
                lpAttachRows->aRow[i].lpProps[1].ulPropTag == PR_ATTACH_NUM &&
                lpAttachRows->aRow[i].lpProps[0].Value.ul == ATTACH_OLE)
            {
                lstOLEAttach.push_back(lpAttachRows->aRow[i].lpProps[1].Value.ul);
            }
        }
	
        // Start processing TNEF properties
		if (HrGetOneProp(lpMessage, PR_EC_SEND_AS_ICAL, &~lpSendAsICal) != hrSuccess)
			lpSendAsICal = NULL;
		if (HrGetOneProp(lpMessage, PR_EC_OUTLOOK_VERSION, &~lpOutlookVersion) != hrSuccess)
			lpOutlookVersion = NULL;
		if (HrGetOneProp(lpMessage, PR_MESSAGE_CLASS_A, &~lpMessageClass) != hrSuccess)
			lpMessageClass = NULL;
		if (HrGetOneProp(lpMessage, PR_DELEGATED_BY_RULE, &~lpDelegateRule) != hrSuccess)
			lpDelegateRule = NULL;
		if (iUseTnef > 0)
			strTnefReason = "Force TNEF on request";

		// currently no task support for ical
		if (iUseTnef <= 0 && lpMessageClass && strncasecmp("IPM.Task", lpMessageClass->Value.lpszA, 8) == 0) {
			iUseTnef = 1;
			strTnefReason = "Force TNEF because of task request";
		}

		// delegation of meeting requests need to be in tnef too because of special properties
		if (iUseTnef <= 0 && lpDelegateRule && lpDelegateRule->Value.b == TRUE) {
			iUseTnef = 1;
			strTnefReason = "Force TNEF because of delegation";
		}

		if(iUseTnef <= 0 && is_voting_request(lpMessage)) {
			iUseTnef = 1;
			strTnefReason = "Force TNEF because of voting request";
		}

		if (iUseTnef <= 0 && has_reminder(lpMessage)) {
			iUseTnef = 1;
			strTnefReason = "Force TNEF because of reminder";
		}
        /*
         * Outlook 2000 always sets PR_EC_SEND_AS_ICAL to FALSE, because the
         * iCal option is somehow missing from the options property sheet, and 
         * PR_EC_USE_TNEF is never set. So for outlook 2000 (9.0), we check the
         * _existence_ of PR_EC_SEND_AS_ICAL as a hint to use TNEF.
         */
		if (iUseTnef == 1 ||
			(lpSendAsICal && lpSendAsICal->Value.b) || 
			(lpSendAsICal && lpOutlookVersion && strcmp(lpOutlookVersion->Value.lpszA, "9.0") == 0) ||
			(lpMessageClass && (strncasecmp("IPM.Note", lpMessageClass->Value.lpszA, 8) != 0) ) || 
			bestBody == realRTF)
		{
		    // Send either TNEF or iCal data
			vmime::shared_ptr<vmime::attachment> vmTNEFAtt;
			vmime::shared_ptr<vmime::utility::inputStream> inputDataStream = NULL;

			/* 
			 * Send TNEF information for this message if we really need to, or otherwise iCal
			 */
			
			if (lstOLEAttach.size() == 0 && iUseTnef <= 0 && lpMessageClass && (strncasecmp("IPM.Note", lpMessageClass->Value.lpszA, 8) != 0)) {
				// iCAL
				string ical, method;
				vmime::shared_ptr<mapiAttachment> vmAttach = NULL;
				MapiToICal *tmp;

				ec_log_info("Adding ICS attachment for extra information");
				CreateMapiToICal(m_lpAdrBook, "utf-8", &tmp);
				mapiical.reset(tmp);
				hr = mapiical->AddMessage(lpMessage, std::string(), 0);
				if (hr != hrSuccess) {
					ec_log_warn("Unable to create ical object, sending as TNEF");
					goto tnef_anyway;
				}

				hr = mapiical->Finalize(0, &method, &ical);
				if (hr != hrSuccess) {
					ec_log_warn("Unable to create ical object, sending as TNEF");
					goto tnef_anyway;
				}

				vmime::shared_ptr<vmime::mapiTextPart> lpvmMapiText = vmime::dynamicCast<vmime::mapiTextPart>(lpVMMessageBuilder->getTextPart());
				lpvmMapiText->setOtherText(vmime::make_shared<vmime::stringContentHandler>(ical));
				lpvmMapiText->setOtherContentType(vmime::mediaType(vmime::mediaTypes::TEXT, "calendar"));
				lpvmMapiText->setOtherContentEncoding(vmime::encoding(vmime::encodingTypes::EIGHT_BIT));
				lpvmMapiText->setOtherMethod(method);
				lpvmMapiText->setOtherCharset(vmime::charset("utf-8"));

			} else {
				if (lstOLEAttach.size())
					ec_log_info("TNEF because of OLE attachments");
				else if (iUseTnef == 0)
					ec_log_info("TNEF because of RTF body");
				else
					ec_log_info(strTnefReason);

tnef_anyway:
				hr = CreateStreamOnHGlobal(NULL, TRUE, &lpStream);
				if (hr != hrSuccess) {
					ec_log_err("Unable to create stream for TNEF attachment. Error 0x%08X", hr);
					goto exit;
				}
			 
				ECTNEF tnef(TNEF_ENCODE, lpMessage, lpStream);
			
				// Encode the properties now, add all message properties except for the exclude list
				hr = tnef.AddProps(TNEF_PROP_EXCLUDE, sptaExclude);
				if(hr != hrSuccess) {
					ec_log_err("Unable to exclude properties from TNEF object");
					goto exit;
				}
			
				// plaintext is never added to TNEF, only HTML or "real" RTF
				if (bestBody != plaintext) {
					SizedSPropTagArray(1, sptaBestBodyInclude) = {1, {PR_RTF_COMPRESSED}};

					if (bestBody == html) sptaBestBodyInclude.aulPropTag[0] = PR_HTML;
					else if (bestBody == realRTF) sptaBestBodyInclude.aulPropTag[0] = PR_RTF_COMPRESSED;

					hr = tnef.AddProps(TNEF_PROP_INCLUDE, sptaBestBodyInclude);
					if(hr != hrSuccess) {
						ec_log_err("Unable to include body property 0x%08x to TNEF object", sptaBestBodyInclude.aulPropTag[0]);
						goto exit;
					}
				}
				
				// Add all OLE attachments
				for (const auto atnum : lstOLEAttach)
					tnef.FinishComponent(0x00002000, atnum, sptaOLEAttachProps);
		
				// Write the stream
				hr = tnef.Finish();

				inputDataStream = vmime::make_shared<inputStreamMAPIAdapter>(lpStream);
			
				// Now, add the stream as an attachment to the message, filename winmail.dat 
				// and MIME type 'application/ms-tnef', no content-id
				vmTNEFAtt = vmime::make_shared<mapiAttachment>(vmime::make_shared<vmime::streamContentHandler>(inputDataStream, 0),
														  vmime::encoding("base64"), vmime::mediaType("application/ms-tnef"), string(),
														  vmime::word("winmail.dat"));
											  
				// add to message (copies pointer, not data)
				lpVMMessageBuilder->appendAttachment(vmTNEFAtt); 
			}
		}
	}
	catch (vmime::exception& e) {
		ec_log_err("VMIME exception: %s", e.what());
	    hr = MAPI_E_CALL_FAILED; // set real error
	    goto exit;
	}
	catch (std::exception& e) {
		ec_log_err("STD exception on fill message: %s", e.what());
	    hr = MAPI_E_CALL_FAILED; // set real error
	    goto exit;
	}
	catch (...) {
		ec_log_err("Unknown generic exception on fill message");
		hr = MAPI_E_CALL_FAILED;
		goto exit;
	}

exit:
	if (lpAttachRows != NULL)
		FreeProws(lpAttachRows);
	if (lpAttachTable != NULL)
		lpAttachTable->Release();
	if (lpStream)
		lpStream->Release();
	return hr;
}

/**
 * converts x-mail-sender -> X-Mail-Sender
 *
 * @param[in,out]	s	String to capitalize
 */
void MAPIToVMIME::capitalize(char *s) {
	char *p;

	s[0] = toupper(s[0]);		// x to X
	p = s;
	while ((p = strchr(p, '-'))) { // capitalize every char after a -
		++p;
		if (*p != '\0')
			*p = toupper(*p);
	}
}

/**
 * makes spaces from enters, avoid enters in Subject
 *
 * @param[in,out]	s	String to fix enter to spaces in
 */
void MAPIToVMIME::removeEnters(WCHAR *s) {
	WCHAR *p = s;

	while (*p) {
		if (*p == '\r' || *p == '\n')
			*p = ' ';
		++p;
	}
}

/**
 * Shortcut for common conversion used in this file.
 * Note: Uses class members m_converter, m_vmCharset and m_strCharset.
 * 
 * @param[in]	lpszwInput	input string in WCHAR
 * @return	the converted text from WCHAR to vmime::text with specified charset
 */
vmime::text MAPIToVMIME::getVmimeTextFromWide(const WCHAR* lpszwInput, bool bWrapInWord) {
	std::string output = m_converter.convert_to<std::string>(m_strCharset.c_str(), lpszwInput, rawsize(lpszwInput), CHARSET_WCHAR);
	if (bWrapInWord)
		return vmime::text(vmime::word(output, m_vmCharset));
	else
		return vmime::text(output, m_vmCharset);
}

/**
 * Shortcut for common conversion used in this file.
 * Note: Uses class members m_converter, m_vmCharset and m_strCharset.
 * 
 * @param[in]	lpszwInput	input string in std::wstring
 * @return	the converted text from WCHAR to vmime::text with specified charset
 */
vmime::text MAPIToVMIME::getVmimeTextFromWide(const std::wstring& strwInput, bool bWrapInWord) {
	std::string output = m_converter.convert_to<std::string>(m_strCharset.c_str(), strwInput, rawsize(strwInput), CHARSET_WCHAR);
	if (bWrapInWord)
		return vmime::text(vmime::word(output, m_vmCharset));
	else
		return vmime::text(output, m_vmCharset);
}

} /* namespace */<|MERGE_RESOLUTION|>--- conflicted
+++ resolved
@@ -1730,7 +1730,6 @@
 	}
 	if (HrGetOneProp(lpMessage, PR_EXPIRY_TIME, &~lpExpiryTime) == hrSuccess)
 		vmHeader->appendField(hff->create("Expiry-Time", FiletimeTovmimeDatetime(lpExpiryTime->Value.ft).generate()));
-<<<<<<< HEAD
 
 	if (flags & MTV_SPOOL) {
 		char buffer[4096] = {0};
@@ -1747,11 +1746,7 @@
 		header_field->setValue(relay);
 		vmHeader->insertFieldBefore(0, header_field);
 	}
-
-	return hr;
-=======
 	return hrSuccess;
->>>>>>> 8e1c1a68
 }
 
 /**
