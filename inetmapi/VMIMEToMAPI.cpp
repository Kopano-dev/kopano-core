--- conflicted
+++ resolved
@@ -1684,16 +1684,6 @@
 		if (hr != hrSuccess)
 			return kc_perror("K-1835: Error while converting iCal to MAPI", hr);
 	}
-<<<<<<< HEAD
-	if (bIsAttachment)
-		ical_mapi_flags |= IC2M_NO_BODY;
-
-	/* Calendar properties need to be on the main message in any case. */
-	hr = lpIcalMapi->GetItem(0, ical_mapi_flags, lpMessage);
-	if (hr != hrSuccess)
-		return kc_perror("K-1834: Error while converting iCal to MAPI", hr);
-=======
->>>>>>> 153ab122
 
 	/* Evaluate whether vconverter gave us an initial body */
 	if (!bIsAttachment && m_mailState.bodyLevel < BODY_PLAIN &&
