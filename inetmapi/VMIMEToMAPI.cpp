--- conflicted
+++ resolved
@@ -269,40 +269,6 @@
 			hr = save_raw_smime(input, hdr_end, vmMessage->getHeader(), lpMessage);
 			if (hr != hrSuccess)
 				return hr;
-<<<<<<< HEAD
-=======
-				
-			// saved, so mark the message so outlook knows how to find the encoded message
-			sPropSMIMEClass.ulPropTag = PR_MESSAGE_CLASS_W;
-			sPropSMIMEClass.Value.lpszW = const_cast<wchar_t *>(L"IPM.Note.SMIME.MultipartSigned");
-
-			hr = lpMessage->SetProps(1, &sPropSMIMEClass, NULL);
-			if (hr != hrSuccess)
-				return kc_perror("Unable to set message class", hr);
-		}
-
-		if ((m_mailState.attachLevel == ATTACH_INLINE && m_mailState.bodyLevel == BODY_HTML) || (m_mailState.bAttachSignature && m_mailState.attachLevel <= ATTACH_INLINE)) {
-			/* Hide the attachment flag if:
-			 * - We have an HTML body and there are only INLINE attachments (don't need to hide no attachments)
-			 * - We have a signed message and there are only INLINE attachments or no attachments at all (except for the signed message)
-			 */
-			MAPINAMEID sNameID, *lpNameID = &sNameID;
-			memory_ptr<SPropTagArray> lpPropTag;
-
-			sNameID.lpguid = (GUID*)&PSETID_Common;
-			sNameID.ulKind = MNID_ID;
-			sNameID.Kind.lID = dispidSmartNoAttach;
-
-			hr = lpMessage->GetIDsFromNames(1, &lpNameID, MAPI_CREATE, &~lpPropTag);
-			if (hr != hrSuccess)
-				return hrSuccess;
-
-			attProps[0].ulPropTag = CHANGE_PROP_TYPE(lpPropTag->aulPropTag[0], PT_BOOLEAN);
-			attProps[0].Value.b = TRUE;
-			hr = lpMessage->SetProps(1, attProps, NULL);
-			if (hr != hrSuccess)
-				return hrSuccess;
->>>>>>> 04fd1957
 		}
 		if ((m_mailState.attachLevel == ATTACH_INLINE && m_mailState.bodyLevel == BODY_HTML) || (m_mailState.bAttachSignature && m_mailState.attachLevel <= ATTACH_INLINE))
 			vtm_hide_attachment(lpMessage);
@@ -384,7 +350,7 @@
 	sPropSMIMEClass.Value.lpszW = const_cast<wchar_t *>(L"IPM.Note.SMIME.MultipartSigned");
 	hr = lpMessage->SetProps(1, &sPropSMIMEClass, NULL);
 	if (hr != hrSuccess)
-		ec_log_err("Unable to set message class");
+		kc_perror("Unable to set message class", hr);
 	return hr;
 }
 
