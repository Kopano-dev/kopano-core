--- conflicted
+++ resolved
@@ -39,43 +39,22 @@
 #include <vmime/net/smtp/SMTPServiceInfos.hpp>
 #include <inetmapi/inetmapi.h>
 
-<<<<<<< HEAD
-namespace vmime {
-namespace net {
-namespace smtp {
-
-class SMTPResponse;
-=======
 namespace KC {
->>>>>>> 7becd2de
 
 /** SMTP transport service.
   */
 class MAPISMTPTransport final : public vmime::net::transport {
 public:
-<<<<<<< HEAD
-	MAPISMTPTransport(vmime::shared_ptr<session> sess, vmime::shared_ptr<security::authenticator> auth, const bool secured = false);
-=======
 	MAPISMTPTransport(vmime::shared_ptr<vmime::net::session> sess, vmime::shared_ptr<vmime::security::authenticator> auth, const bool secured = false);
->>>>>>> 7becd2de
 	~MAPISMTPTransport();
 	const std::string getProtocolName(void) const { return "mapismtp"; }
-<<<<<<< HEAD
-	static const serviceInfos &getInfosInstance(void) { return sm_infos; }
-	const serviceInfos& getInfos() const { return sm_infos; }
-=======
 	static const vmime::net::serviceInfos &getInfosInstance() { return sm_infos; }
 	const vmime::net::serviceInfos &getInfos() const { return sm_infos; }
->>>>>>> 7becd2de
 	void connect();
 	bool isConnected() const;
 	void disconnect();
 	void noop();
-<<<<<<< HEAD
-	void send(const mailbox &expeditor, const mailboxList &recipients, utility::inputStream &, size_t, utility::progressListener * = NULL, const mailbox &sender = mailbox());
-=======
 	void send(const vmime::mailbox &expeditor, const vmime::mailboxList &recipients, vmime::utility::inputStream &, size_t, vmime::utility::progressListener * = nullptr, const vmime::mailbox &sender = {});
->>>>>>> 7becd2de
 	bool isSecuredConnection(void) const { return m_secured; }
 	vmime::shared_ptr<vmime::net::connectionInfos> getConnectionInfos() const { return m_cntInfos; }
 
@@ -85,13 +64,8 @@
 	void requestDSN(BOOL bRequest, const std::string &strTrackid);
 
 private:
-<<<<<<< HEAD
-	void sendRequest(const string& buffer, const bool end = true);
-	vmime::shared_ptr<SMTPResponse> readResponse(void);
-=======
 	void sendRequest(const std::string &buffer, const bool end = true);
 	vmime::shared_ptr<vmime::net::smtp::SMTPResponse> readResponse();
->>>>>>> 7becd2de
 	void internalDisconnect();
 	void helo();
 	void authenticate();
@@ -101,21 +75,6 @@
 #if VMIME_HAVE_TLS_SUPPORT
 	void startTLS();
 #endif // VMIME_HAVE_TLS_SUPPORT
-<<<<<<< HEAD
-
-	vmime::shared_ptr<socket> m_socket;
-	bool m_authentified = false, m_extendedSMTP = false;
-	bool m_secured = false, m_bDSNRequest = false;
-	const bool m_isSMTPS;
-	std::map <string, std::vector <string> > m_extensions;
-	vmime::shared_ptr<timeoutHandler> m_timeoutHandler;
-	vmime::shared_ptr<connectionInfos> m_cntInfos;
-	// Service infos
-	static SMTPServiceInfos sm_infos;
-	// additional data
-	std::vector<KC::sFailedRecip> mTemporaryFailedRecipients;
-	std::vector<KC::sFailedRecip> mPermanentFailedRecipients;
-=======
 	vmime::shared_ptr<vmime::net::socket> m_socket;
 	bool m_authentified = false;
 	bool m_extendedSMTP = false;
@@ -133,17 +92,10 @@
 	std::vector<sFailedRecip> mTemporaryFailedRecipients;
 	std::vector<sFailedRecip> mPermanentFailedRecipients;
 	bool m_bDSNRequest = false;
->>>>>>> 7becd2de
 	std::string m_strDSNTrackid;
 	vmime::net::smtp::SMTPResponse::state m_response_state;
 };
 
-<<<<<<< HEAD
-} // smtp
-} // net
-} // vmime
-=======
 } /* namespace */
->>>>>>> 7becd2de
 
 #endif // MAPI_NET_SMTP_SMTPTRANSPORT_HPP_INCLUDED