/*
 * Copyright 2005 - 2016 Zarafa and its licensors
 *
 * This program is free software: you can redistribute it and/or modify
 * it under the terms of the GNU Affero General Public License, version 3,
 * as published by the Free Software Foundation.
 *
 * This program is distributed in the hope that it will be useful,
 * but WITHOUT ANY WARRANTY; without even the implied warranty of
 * MERCHANTABILITY or FITNESS FOR A PARTICULAR PURPOSE. See the
 * GNU Affero General Public License for more details.
 *
 * You should have received a copy of the GNU Affero General Public License
 * along with this program.  If not, see <http://www.gnu.org/licenses/>.
 *
 */

#ifndef IMAP_H
#define IMAP_H

#include <memory>
#include <mutex>
#include <string>
#include <utility>
#include <vector>
#include <list>
#include <set>
#include <kopano/zcdefs.h>
#include <kopano/ECIConv.h>
#include <kopano/ECChannel.h>
#include <kopano/memory.hpp>
#include <kopano/hl.hpp>
#include "ClientProto.h"

namespace KC {
class ECRestriction;
}

/**
 * @defgroup gateway_imap IMAP 
 * @ingroup gateway
 * @{
 */

#define ROWS_PER_REQUEST 200
#define IMAP_HIERARCHY_DELIMITER '/'
#define PUBLIC_FOLDERS_NAME L"Public folders"

#define IMAP_RESP_MAX	65536

#define RESP_UNTAGGED "* "
#define RESP_CONTINUE "+ "

#define RESP_TAGGED_OK " OK "
#define RESP_TAGGED_NO " NO "
#define RESP_TAGGED_BAD " BAD "

/**
 * An ownership-indicating wrapper atop SBinary.
 */
class BinaryArray _kc_final : public SBinary {
public:
	BinaryArray() : SBinary() {}
	BinaryArray(const void *lpData, ULONG cbData, bool b = false) :
		SBinary{cbData, nullptr}, bcheap(b)
	{
		if (cbData == 0)
			return;
		if (!bcheap) {
			lpb = new BYTE[cbData];
			memcpy(lpb, lpData, cbData);
		} else {
			lpb = static_cast<BYTE *>(const_cast<void *>(lpData));
		}
	}
	BinaryArray(const BinaryArray &old) :
		SBinary{old.cb, nullptr}, bcheap(false)
	{
		if (cb == 0)
			return;
		lpb = new BYTE[cb];
		memcpy(lpb, old.lpb, cb);
	}
	BinaryArray(BinaryArray &&o) :
		SBinary{o.cb, o.lpb}, bcheap(o.bcheap)
	{
		o.lpb = nullptr;
		o.cb = 0;
		o.bcheap = false;
	}
	BinaryArray(const SBinary &bin) :
		SBinary{bin.cb, nullptr}, bcheap(false)
	{
		if (cb == 0)
			return;
		lpb = new BYTE[bin.cb];
		memcpy(lpb, bin.lpb, bin.cb);
	}
	~BinaryArray(void)
	{
		if (!bcheap)
			delete[] lpb;
	}

	BinaryArray &operator=(const SBinary &b)
	{
		BYTE *lpbPrev = lpb;
		if (b.cb == 0) {
			cb = 0;
			lpb = NULL;
		} else {
			cb = b.cb;
			lpb = new BYTE[cb];
			memcpy(lpb, b.lpb, cb);
			if (!bcheap)
				delete[] lpbPrev;
		}
		bcheap = false;
		return *this;
	}

	BinaryArray &operator=(BinaryArray &&b)
	{
		cb = b.cb;
		bcheap = false;
		if (b.cb == 0) {
			lpb = nullptr;
		} else if (!b.bcheap) {
			lpb = b.lpb;
			b.lpb = nullptr;
			b.cb = 0;
			b.bcheap = false;
		} else {
			lpb = new BYTE[cb];
			memcpy(lpb, b.lpb, cb);
		}
		return *this;
	}

	bool bcheap = false;
};

// FLAGS: \Seen \Answered \Flagged \Deleted \Draft \Recent
class IMAP _kc_final : public ClientProto {
public:
	IMAP(const char *path, KC::ECChannel *, KC::ECLogger *, KC::ECConfig *);
	~IMAP();

	// getTimeoutMinutes: 30 min when logged in otherwise 1 min
	int getTimeoutMinutes() const { return lpStore == nullptr ? 1 : 30; }
	bool isIdle() const { return m_bIdleMode; }
	bool isContinue() const { return m_bContinue; }

	HRESULT HrSendGreeting(const std::string &strHostString);
	HRESULT HrCloseConnection(const std::string &strQuitMsg);
	HRESULT HrProcessCommand(const std::string &strInput);
	HRESULT HrProcessContinue(const std::string &strInput);
	HRESULT HrDone(bool bSendResponse);

private:
	void CleanupObject();
	void ReleaseContentsCache();

	std::string GetCapabilityString(bool bAllFlags);
	HRESULT HrSplitInput(const std::string &input, std::vector<std::string> &words);
	HRESULT HrSplitPath(const std::wstring &input, std::vector<std::wstring> &folders);
	HRESULT HrUnsplitPath(const std::vector<std::wstring> &folders, std::wstring &path);

	// All IMAP4rev1 commands
	HRESULT HrCmdCapability(const std::string &tag);
	template<bool check> HRESULT HrCmdNoop(const std::string &tag) { return HrCmdNoop(tag, check); }
	HRESULT HrCmdNoop(const std::string &tag, bool check);
	HRESULT HrCmdLogout(const std::string &tag);
	HRESULT HrCmdStarttls(const std::string &tag);
	HRESULT HrCmdAuthenticate(const std::string &tag, std::string auth_method, const std::string &auth_data);
	HRESULT HrCmdLogin(const std::string &tag, const std::vector<std::string> &args);
	template<bool read_only> HRESULT HrCmdSelect(const std::string &tag, const std::vector<std::string> &args) { return HrCmdSelect(tag, args, read_only); }
	HRESULT HrCmdSelect(const std::string &tag, const std::vector<std::string> &args, bool read_only);
	HRESULT HrCmdCreate(const std::string &tag, const std::vector<std::string> &args);
	HRESULT HrCmdDelete(const std::string &tag, const std::vector<std::string> &args);
	HRESULT HrCmdRename(const std::string &tag, const std::vector<std::string> &args);
	template<bool subscribe> HRESULT HrCmdSubscribe(const std::string &tag, const std::vector<std::string> &args) { return HrCmdSubscribe(tag, args, subscribe); }
	HRESULT HrCmdSubscribe(const std::string &tag, const std::vector<std::string> &args, bool subscribe);
	template<bool sub_only> HRESULT HrCmdList(const std::string &tag, const std::vector<std::string> &args) { return HrCmdList(tag, args, sub_only); }
	HRESULT HrCmdList(const std::string &tag, const std::vector<std::string> &args, bool sub_only);
	HRESULT get_recent_uidnext(IMAPIFolder *folder, const std::string &tag, ULONG &recent, ULONG &uidnext, const ULONG &messages);
	HRESULT HrCmdStatus(const std::string &tag, const std::vector<std::string> &args);
	HRESULT HrCmdAppend(const std::string &tag, const std::string &folder, const std::string &data, std::string flags = {}, const std::string &time = {});
	HRESULT HrCmdClose(const std::string &tag);
	HRESULT HrCmdExpunge(const std::string &tag, const std::vector<std::string> &args);
	HRESULT HrCmdSearch(const std::string &tag, std::vector<std::string> &search_crit, bool uid_mode);
	HRESULT HrCmdFetch(const std::string &tag, const std::vector<std::string> &args, bool uid_mode);
	template <bool uid> HRESULT HrCmdFetch(const std::string &strTag, const std::vector<std::string> &args) { return HrCmdFetch(strTag, args, uid); }
	HRESULT HrCmdStore(const std::string &tag, const std::vector<std::string> &args, bool uid_mode);
	template <bool uid> HRESULT HrCmdStore(const std::string &strTag, const std::vector<std::string> &args) { return HrCmdStore(strTag, args, uid); }
	HRESULT HrCmdCopy(const std::string &tag, const std::vector<std::string> &args, bool uid_mode);
	template <bool uid> HRESULT HrCmdCopy(const std::string &strTag, const std::vector<std::string> &args) { return HrCmdCopy(strTag, args, uid); }
	HRESULT HrCmdUidXaolMove(const std::string &tag, const std::vector<std::string> &args);
	HRESULT HrCmdIdle(const std::string &tag);
	HRESULT HrCmdNamespace(const std::string &tag);
	HRESULT HrCmdGetQuotaRoot(const std::string &tag, const std::vector<std::string> &args);
	HRESULT HrCmdGetQuota(const std::string &tag, const std::vector<std::string> &args);
	HRESULT HrCmdSetQuota(const std::string &tag, const std::vector<std::string> &args);

	/* Untagged response, * or + */
	void HrResponse(const std::string &untag, const std::string &resp);
	/* Tagged response with result OK, NO or BAD */
	void HrResponse(const std::string &result, const std::string &tag, const std::string &resp);
	static LONG IdleAdviseCallback(void *ctx, ULONG numnotif, LPNOTIFICATION);

	bool bOnlyMailFolders;
	bool bShowPublicFolder;

	// All data per folder for the folderlist
	struct SFolder {
		BinaryArray sEntryID;	// EntryID of folder
		std::wstring strFolderName;
		bool bActive;			// Subscribed folder
		bool bMailFolder;		// E-mail type folder
		bool bSpecialFolder;	// 'special' folder (eg inbox)
		ULONG ulSpecialFolderType;
		bool bHasSubfolders;	// Has child folders
		std::list<SFolder>::const_iterator lpParentFolder;
	};

	// All data to be mapped per mail in the current folder
	// Used class to be able to use sort
	class SMail {
    public:
        BinaryArray sEntryID;		// EntryID of message
        BinaryArray sInstanceKey;	// Instance key of message
		ULONG ulUid;				// PR_EC_IMAP_UID of message
		bool bRecent;				// \Recent flag
		std::string strFlags;		// String of all flags, including \Recent

		bool operator<(const SMail &sMail) const noexcept { return this->ulUid < sMail.ulUid; }
		bool operator<(ULONG ulUid) const noexcept { return this->ulUid < ulUid; }
		operator ULONG() const noexcept { return this->ulUid; }
		bool operator==(ULONG ulUid) const noexcept { return this->ulUid == ulUid; }
	};

	KC::object_ptr<IMAPISession> lpSession;
	KC::object_ptr<IAddrBook> lpAddrBook;
	KC::memory_ptr<SPropTagArray> m_lpsIMAPTags;

	// current folder name
	KC::object_ptr<IMAPIFolder> current_folder;
	std::pair<std::wstring, bool> current_folder_state;
	std::wstring strCurrentFolder;
	KC::object_ptr<IMAPITable> m_lpTable; /* current contents table */
	std::vector<std::string> m_vTableDataColumns; /* current dataitems that caused the setcolumns on the table */

	// true if folder is opened with examine
	bool bCurrentFolderReadOnly = false;

	// vector of mails in the current folder. The index is used for mail number.
	std::vector<SMail> lstFolderMailEIDs;
	KC::object_ptr<IMsgStore> lpStore, lpPublicStore;

	enum { PR_IPM_FAKEJUNK_ENTRYID = PR_ADDITIONAL_REN_ENTRYIDS };
	// special folder entryids (not able to move/delete inbox and such ...)
	std::map<BinaryArray, ULONG> lstSpecialEntryIDs;

	// Message cache
	std::string m_strCache;
	ULONG m_ulCacheUID = 0;

	/* A command has sent a continuation response, and requires more
	 * data from the client. This is currently only used in the
	 * AUTHENTICATE command, other continuations are already handled
	 * in the main loop. m_bContinue marks this. */
	bool m_bContinue = false;
	std::string m_strContinueTag;

	// Idle mode variables
	bool m_bIdleMode = false;
	KC::object_ptr<IMAPIAdviseSink> m_lpIdleAdviseSink;
	ULONG m_ulIdleAdviseConnection = 0;
	std::string m_strIdleTag;
	KC::object_ptr<IMAPITable> m_lpIdleTable;
	std::mutex m_mIdleLock;
	ULONG m_ulLastUid = 0, m_ulErrors = 0;
	std::wstring m_strwUsername;
	KC::delivery_options dopt;

	HRESULT HrPrintQuotaRoot(const std::string &tag);
	HRESULT HrFindFolder(const std::wstring &folder, bool readonly, IMAPIFolder **, ULONG * = nullptr, ENTRYID ** = nullptr);
	HRESULT HrFindFolderPartial(const std::wstring &folder, IMAPIFolder **, std::wstring *notfound);
	HRESULT HrFindSubFolder(IMAPIFolder *lpFolder, const std::wstring &folder, ULONG *eid_size, LPENTRYID *eid);
	bool IsSpecialFolder(ULONG eid_size, ENTRYID *, ULONG * = nullptr) const;
	bool IsMailFolder(IMAPIFolder *) const;
	HRESULT HrOpenParentFolder(IMAPIFolder *lpFolder, IMAPIFolder **lppFolder);
	HRESULT HrGetFolderList(std::list<SFolder> &);

	/* subscribed folders */
	std::vector<BinaryArray> m_vSubscriptions;
	HRESULT HrGetSubscribedList();
	HRESULT HrSetSubscribedList();
	HRESULT ChangeSubscribeList(bool bSubscribe, ULONG eid_size, const ENTRYID *);
	HRESULT HrMakeSpecialsList();

	HRESULT HrRefreshFolderMails(bool bInitialLoad, bool bResetRecent, unsigned int *lpulUnseen, ULONG *lpulUIDValidity = NULL);
	HRESULT HrGetSubTree(std::list<SFolder> &folders, bool public_folders, std::list<SFolder>::const_iterator parent_folder);
	HRESULT HrGetFolderPath(std::list<SFolder>::const_iterator lpFolder, const std::list<SFolder> &lstFolder, std::wstring &path);
	HRESULT HrGetDataItems(std::string msgdata_itemnames, std::vector<std::string> &data_items);

	// fetch calls another fetch depending on the data items requested
	HRESULT HrPropertyFetch(std::list<ULONG> &mails, std::vector<std::string> &data_items);
	HRESULT save_generated_properties(const std::string &text, IMessage *message);
	HRESULT HrPropertyFetchRow(LPSPropValue props, ULONG nprops, std::string &response, ULONG mail_nr, bool bounce_flags, const std::vector<std::string> &data_items);
	HRESULT HrGetMessageFlags(std::string &response, LPMESSAGE msg, bool recent);
	HRESULT HrGetMessagePart(std::string &message_part, std::string &msg, std::string part_name);
	ULONG LastOrNumber(const char *szNr, bool bUID);
	HRESULT HrParseSeqSet(const std::string &seq, std::list<ULONG> &mails);
	HRESULT HrParseSeqUidSet(const std::string &seq, std::list<ULONG> &mails);
	HRESULT HrSeqUidSetToRestriction(const std::string &seq, std::unique_ptr<KC::ECRestriction> &);
	HRESULT HrStore(const std::list<ULONG> &mails, std::string msgdata_itemname, std::string msgdata_itemvalue, bool *do_del);
	HRESULT HrCopy(const std::list<ULONG> &mails, const std::string &folder, bool move);
	HRESULT HrSearchNU(const std::vector<std::string> &cond, ULONG startcond, std::list<ULONG> &mailnr);
	HRESULT HrSearch(std::vector<std::string> &&cond, ULONG startcond, std::list<ULONG> &mailnr);
	HRESULT HrGetBodyStructure(bool ext, std::string &body_structure, const std::string &msg);
	HRESULT HrGetEmailAddress(LPSPropValue props, ULONG addr_type, ULONG eid, ULONG name, ULONG email, std::string header_name, std::string *hdrs);

	// IMAP4rev1 date format: 01-Jan-2000 00:00 +0000
<<<<<<< HEAD
	std::string FileTimeToString(const FILETIME &sFiletime);
	FILETIME StringToFileTime(std::string t, bool date_only = false);
=======
	std::string FileTimeToString(FILETIME sFiletime);
	bool StringToFileTime(std::string t, FILETIME &sFileTime, bool date_only = false);
>>>>>>> bad44c44
	// add 24 hour to the time to be able to check if a time is on a date
	FILETIME AddDay(const FILETIME &sFileTime);

	// Folder names are in a *modified* utf-7 form. See RFC2060, chapter 5.1.3
	HRESULT MAPI2IMAPCharset(const std::wstring &input, std::string &output);
	HRESULT IMAP2MAPICharset(const std::string &input, std::wstring &output);
	
	// Match a folder path
	bool MatchFolderPath(const std::wstring &folder, const std::wstring &pattern);

	// Various conversion functions
	std::string PropsToFlags(LPSPropValue props, unsigned int nprops, bool recent, bool read);
	void HrParseHeaders(const std::string &, std::list<std::pair<std::string, std::string> > &);
	void HrGetSubString(std::string &output, const std::string &input, const std::string &begin, const std::string &end);
	HRESULT HrExpungeDeleted(const std::string &tag, const std::string &cmd, std::unique_ptr<KC::ECRestriction> &&);
	HRESULT HrGetCurrentFolder(KC::object_ptr<IMAPIFolder> &);
};

/** @} */
#endif<|MERGE_RESOLUTION|>--- conflicted
+++ resolved
@@ -322,13 +322,8 @@
 	HRESULT HrGetEmailAddress(LPSPropValue props, ULONG addr_type, ULONG eid, ULONG name, ULONG email, std::string header_name, std::string *hdrs);
 
 	// IMAP4rev1 date format: 01-Jan-2000 00:00 +0000
-<<<<<<< HEAD
 	std::string FileTimeToString(const FILETIME &sFiletime);
-	FILETIME StringToFileTime(std::string t, bool date_only = false);
-=======
-	std::string FileTimeToString(FILETIME sFiletime);
 	bool StringToFileTime(std::string t, FILETIME &sFileTime, bool date_only = false);
->>>>>>> bad44c44
 	// add 24 hour to the time to be able to check if a time is on a date
 	FILETIME AddDay(const FILETIME &sFileTime);
 
