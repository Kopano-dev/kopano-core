/*
 * Copyright 2005 - 2016 Zarafa and its licensors
 *
 * This program is free software: you can redistribute it and/or modify
 * it under the terms of the GNU Affero General Public License, version 3,
 * as published by the Free Software Foundation.
 *
 * This program is distributed in the hope that it will be useful,
 * but WITHOUT ANY WARRANTY; without even the implied warranty of
 * MERCHANTABILITY or FITNESS FOR A PARTICULAR PURPOSE. See the
 * GNU Affero General Public License for more details.
 *
 * You should have received a copy of the GNU Affero General Public License
 * along with this program.  If not, see <http://www.gnu.org/licenses/>.
 *
 */

#include <kopano/platform.h>
#include <memory>
#include <utility>
#include <cstdio>
#include <cstdlib>

#include <sstream>
#include <iostream>
#include <algorithm>
#include <kopano/hl.hpp>
#include <kopano/memory.hpp>
#include <kopano/hl.hpp>
#include <mapi.h>
#include <mapix.h>
#include <mapicode.h>
#include <mapidefs.h>
#include <mapiutil.h>
#include <mapiguid.h>
#include <kopano/ECDefs.h>
#include <kopano/ECRestriction.h>
#include <kopano/CommonUtil.h>
#include <kopano/ECTags.h>
#include <kopano/ECIConv.h>
#include <kopano/Util.h>
#include <kopano/lockhelper.hpp>
#include <inetmapi/inetmapi.h>
#include <kopano/mapiext.h>
#include <vector>
#include <list>
#include <set>
#include <unordered_set>
#include <map>
#include <algorithm>
#include <inetmapi/options.h>

#include <edkmdb.h>
#include <kopano/stringutil.h>
#include <kopano/codepage.h>
#include <kopano/charset/convert.h>
#include <kopano/ecversion.h>
#include <kopano/ECGuid.h>
#include <kopano/namedprops.h>
#include "ECFeatures.h"
#include <kopano/mapi_ptr.h>
#include "IMAP.h"
using namespace std;
using namespace KCHL;

/** 
 * @ingroup gateway_imap
 * @{
 */
static const string strMonth[] = {
	"Jan", "Feb", "Mar", "Apr", "May", "Jun", "Jul", "Aug", "Sep", "Oct", "Nov", "Dec"
};

/**
 * Returns TRUE if the given string starts with strPrefix
 *
 * @param[in]	strInput	string to find prefix in
 * @param[in]	strPrefix	test if input starts with this string
 */
static bool Prefix(const std::string &strInput, const std::string &strPrefix)
{
    return (strInput.compare(0, strPrefix.size(), strPrefix) == 0);
}

IMAP::IMAP(const char *szServerPath, ECChannel *lpChannel, ECLogger *lpLogger,
    ECConfig *lpConfig) :
	ClientProto(szServerPath, lpChannel, lpLogger, lpConfig)
{
	imopt_default_delivery_options(&dopt);
	dopt.add_imap_data = parseBool(lpConfig->GetSetting("imap_store_rfc822"));
	dopt.html_safety_filter = strcasecmp(lpConfig->GetSetting("html_safety_filter"), "yes") == 0;

	bOnlyMailFolders = parseBool(lpConfig->GetSetting("imap_only_mailfolders"));
	bShowPublicFolder = parseBool(lpConfig->GetSetting("imap_public_folders"));
	cache_folders_time_limit = atoui(lpConfig->GetSetting("imap_cache_folders_time_limit"));
}

IMAP::~IMAP() {
	if (m_lpTable)
		m_lpTable->Release();
	CleanupObject();
}

void IMAP::CleanupObject()
{
	// Free/release all new and allocated memory
	if (lpPublicStore)
		lpPublicStore->Release();
	lpPublicStore = NULL;

	if (lpStore)
		lpStore->Release();
	lpStore = NULL;

	if (lpAddrBook)
		lpAddrBook->Release();
	lpAddrBook = NULL;
	m_lpsIMAPTags.reset();
	if (lpSession)
		lpSession->Release();
	lpSession = NULL;

	// idle cleanup
	if (m_lpIdleAdviseSink)
		m_lpIdleAdviseSink->Release();
	m_lpIdleAdviseSink = NULL;

	if (m_lpIdleTable)
		m_lpIdleTable->Release();
	m_lpIdleTable = NULL;
}

void IMAP::ReleaseContentsCache()
{
	if (m_lpTable)
		m_lpTable->Release();
	m_lpTable = NULL;
	m_vTableDataColumns.clear();
}

/** 
 * Returns number of minutes to keep connection alive
 * 
 * @return user logged in (true) or not (false)
 */
int IMAP::getTimeoutMinutes() {
	if (lpStore != NULL)
		return 30;				// 30 minutes when logged in
	else
		return 1;				// 1 minute when not logged in
}

/**
 * Case insensitive std::string compare
 *
 * @param[in]	strA	compare with strB
 * @param[in]	strB	compare with strA
 * @return	true if equal, not considering case differences
 */
bool IMAP::CaseCompare(const string& strA, const string& strB)
{
	return strcasecmp(strA.c_str(), strB.c_str()) == 0;
}

/**
 * Split a string with IMAP_HIERARCHY_DELIMITER into a vector
 *
 * @param[in]	strInput	Folder string with the IMAP_HIERARCHY_DELIMITER for a hierarchy
 * @param[out]	vPaths		Vector to all folders found in strInput
 * @retval		hrSuccess
 */
HRESULT IMAP::HrSplitPath(const wstring &strInputParam, vector<wstring> &vPaths) {
	std::wstring strInput = strInputParam;

    // Strip leading and trailing /
    if(strInput[0] == IMAP_HIERARCHY_DELIMITER)
		strInput.erase(0,1);
        
    if(strInput[strInput.size()-1] == IMAP_HIERARCHY_DELIMITER)
		strInput.erase(strInput.size()-1, 1);
        
    // split into parts
    vPaths = tokenize(strInput, IMAP_HIERARCHY_DELIMITER);
    
    return hrSuccess;    
}

/**
 * Concatenates a vector to a string with IMAP_HIERARCHY_DELIMITER
 *
 * @param[in]	vPaths		Vector to all folders names
 * @param[out]	strOutput	Folder string with the IMAP_HIERARCHY_DELIMITER for a hierarchy
 * @retval		hrSuccess
 */
HRESULT IMAP::HrUnsplitPath(const vector<wstring> &vPaths, wstring &strOutput) {
    strOutput.clear();
        
    for (size_t i = 0; i < vPaths.size(); ++i) {
        strOutput += vPaths[i];
        if(i != vPaths.size()-1)
            strOutput += IMAP_HIERARCHY_DELIMITER;
    }
    
    return hrSuccess;
}

/**
 * Splits IMAP list input into a vector and appends result in return variable.
 *
 * @param[in]	strInput	Single IMAP command argument that should be split in words
 * @param[out]	vWords		vector of words found in the strInput
 * @retval hrSuccess
 */
HRESULT IMAP::HrSplitInput(const string &strInput, vector<string> &vWords) {
	unsigned int uSpecialCount = 0;
	string::size_type beginPos = 0;
	string::size_type currentPos = 0;
	string::size_type findPos = strInput.find_first_of("\"()[] ", currentPos);
	string::size_type specialPos = string::npos;

	while (findPos != string::npos) {
		if (uSpecialCount == 0 && strInput[findPos] == '"') {
			// find corresponding " and add the string
			specialPos = findPos;
			do {
				specialPos = strInput.find_first_of("\"", specialPos + 1);
			} while (specialPos != string::npos && strInput[specialPos-1] == '\\');

			if (specialPos != string::npos) {
				vWords.push_back(strInput.substr(findPos + 1, specialPos - findPos - 1));
				findPos = specialPos;
				beginPos = findPos + 1;
			}
		} else if (strInput[findPos] == '(' || strInput[findPos] == '[') {
			++uSpecialCount;
		} else if (strInput[findPos] == ')' || strInput[findPos] == ']') {
			if (uSpecialCount > 0)
				--uSpecialCount;
		} else if (uSpecialCount == 0) {
			if (findPos > beginPos)
				vWords.push_back(strInput.substr(beginPos, findPos - beginPos));
			beginPos = findPos + 1;
		}

		currentPos = findPos + 1;
		findPos = strInput.find_first_of("\"()[] ", currentPos);
	}

	if (beginPos < strInput.size())
		vWords.push_back(strInput.substr(beginPos));
	return hrSuccess;
}

/** 
 * Send login greeting to client
 * 
 * @param[in] strHostString optional hostname string
 * 
 * @return 
 */
HRESULT IMAP::HrSendGreeting(const std::string &strHostString)
{
	if (parseBool(lpConfig->GetSetting("server_hostname_greeting")))
		HrResponse(RESP_UNTAGGED, "OK [" + GetCapabilityString(false) + "] IMAP gateway ready" + strHostString);
	else
		HrResponse(RESP_UNTAGGED, "OK [" + GetCapabilityString(false) + "] IMAP gateway ready");

	return hrSuccess;
}

/** 
 * Send client an error message that the socket will be closed by the server
 * 
 * @param[in] strQuitMsg quit message for client
 * @return MAPI error code
 */
HRESULT IMAP::HrCloseConnection(const std::string &strQuitMsg)
{
	HrResponse(RESP_UNTAGGED, strQuitMsg);
	return hrSuccess;
}

/** 
 * Execute the IMAP command from the client
 * 
 * @param strInput received input from client
 * 
 * @return MAPI error code
 */
HRESULT IMAP::HrProcessCommand(const std::string &strInput)
{
	HRESULT hr = hrSuccess;
	vector<string> strvResult;
	std::string strTag;
	std::string strCommand;
	ULONG ulMaxMessageSize = atoui(lpConfig->GetSetting("imap_max_messagesize"));

	static constexpr const struct {
		const char *command;
		int params;
		HRESULT (IMAP::*func)(const string &, const std::vector<std::string> &);
	} cmds[] = {
		{"SELECT", 1, &IMAP::HrCmdSelect<false>},
		{"EXAMINE", 1, &IMAP::HrCmdSelect<true>},
		{"LIST", 2, &IMAP::HrCmdList<false>},
		{"LSUB", 2, &IMAP::HrCmdList<true>},
		{"LOGIN", 2, &IMAP::HrCmdLogin},
		{"CREATE", 1, &IMAP::HrCmdCreate},
		{"DELETE", 1, &IMAP::HrCmdDelete},
		{"SUBSCRIBE", 1, &IMAP::HrCmdSubscribe<true>},
		{"UNSUBSCRIBE", 1, &IMAP::HrCmdSubscribe<false>},
		{"GETQUOTAROOT", 1, &IMAP::HrCmdGetQuotaRoot},
		{"GETQUOTA", 1, &IMAP::HrCmdGetQuota},
		{"SETQUOTA", 2, &IMAP::HrCmdSetQuota},
		{"RENAME", 2, &IMAP::HrCmdRename},
		{"STATUS", 2, &IMAP::HrCmdStatus}
	};

	static constexpr const struct {
		const char *command;
		HRESULT (IMAP::*func)(const std::string &);
	} cmds_zero_args[] = {
		{"CAPABILITY", &IMAP::HrCmdCapability},
		{"NOOP", &IMAP::HrCmdNoop<false>},
		{"LOGOUT", &IMAP::HrCmdLogout},
		{"STARTTLS", &IMAP::HrCmdStarttls},
		{"CHECK", &IMAP::HrCmdNoop<true>},
		{"CLOSE", &IMAP::HrCmdClose},
		{"IDLE", &IMAP::HrCmdIdle},
		{"NAMESPACE", &IMAP::HrCmdNamespace},
		{"STARTTLS", &IMAP::HrCmdStarttls}
	};

	if (lpLogger->Log(EC_LOGLEVEL_DEBUG))
		lpLogger->Log(EC_LOGLEVEL_DEBUG, "< %s", strInput.c_str());

	HrSplitInput(strInput, strvResult);
	if (strvResult.empty())
		return MAPI_E_CALL_FAILED;

	if (strvResult.size() == 1) {
		// must be idle, and command must be done
		// DONE is not really a command, but the end of the IDLE command by the client marker
		strvResult[0] = strToUpper(strvResult[0]);
		if (strvResult[0].compare("DONE") == 0)
			return HrDone(true);
		HrResponse(RESP_UNTAGGED, "BAD Command not recognized");
		return hrSuccess;
	}

	while (hr == hrSuccess && !strvResult.empty() && strvResult.back().size() > 2 && strvResult.back()[0] == '{')
	{
		bool bPlus = false;
		char *lpcres = NULL;
		string inBuffer;
		string strByteTag;
		ULONG ulByteCount;

		strByteTag = strvResult.back().substr(1, strvResult.back().length() -1);
		ulByteCount = strtoul(strByteTag.c_str(), &lpcres, 10);
		if (lpcres == strByteTag.c_str() || (*lpcres != '}' && *lpcres != '+')) {
			// invalid tag received
			lpLogger->Log(EC_LOGLEVEL_ERROR, "Invalid size tag received: %s", strByteTag.c_str());
			return hr;
		}
		bPlus = (*lpcres == '+');

		// no need to output the 
		if (!bPlus) {
			try {
				HrResponse(RESP_CONTINUE, "Ready for literal data");
			} catch (const KMAPIError &e) {
				lpLogger->Log(EC_LOGLEVEL_ERROR, "Error sending during continuation");
				return e.code();
			}
		}

		if (ulByteCount > ulMaxMessageSize) {
			lpLogger->Log(EC_LOGLEVEL_WARNING, "Discarding %d bytes of data", ulByteCount);

			hr = lpChannel->HrReadAndDiscardBytes(ulByteCount);
			if (hr != hrSuccess)
				break;
		} else {
			// @todo select for timeout
			hr = lpChannel->HrReadBytes(&inBuffer, ulByteCount);
			if (hr != hrSuccess)
				break;
			// replace size request with literal 
			strvResult.back() = inBuffer;

			if (lpLogger->Log(EC_LOGLEVEL_DEBUG))
				lpLogger->Log(EC_LOGLEVEL_DEBUG, "< <%d bytes data> %s", ulByteCount, inBuffer.c_str());
		}

		hr = lpChannel->HrReadLine(&inBuffer);
		if (hr != hrSuccess) {
			if (errno)
				lpLogger->Log(EC_LOGLEVEL_ERROR, "Failed to read line: %s", strerror(errno));
			else
				lpLogger->Log(EC_LOGLEVEL_ERROR, "Client disconnected");
			break;
		}

		HrSplitInput(inBuffer, strvResult);

		if (ulByteCount > ulMaxMessageSize) {
			lpLogger->Log(EC_LOGLEVEL_ERROR, "Maximum message size reached (%u), message size is %u bytes", ulMaxMessageSize, ulByteCount);
			HrResponse(RESP_TAGGED_NO, strTag, "[ALERT] Maximum message size reached");
			hr = MAPI_E_NOT_ENOUGH_MEMORY;
			break;
		}
	}
	if (hr != hrSuccess)
		return hr;

	strTag = strvResult.front();
	strvResult.erase(strvResult.begin());

	strCommand = strvResult.front();
	strvResult.erase(strvResult.begin());

	strCommand = strToUpper(strCommand);
	if (isIdle()) {
		HrResponse(RESP_UNTAGGED, "BAD still in idle state");
		HrDone(false); // false for no output		
		return hrSuccess;
	}

	// process {} and end of line
	for (const auto &cmd : cmds_zero_args) {
		if (strCommand.compare(cmd.command) != 0)
			continue;
		if (strvResult.size() == 0)
			return (this->*cmd.func)(strTag);
		HrResponse(RESP_TAGGED_BAD, strTag, std::string(cmd.command) +
			" must have 0 arguments");
		return hrSuccess;
	}
	for (const auto &cmd : cmds) {
		if (strCommand.compare(cmd.command) != 0)
			continue;
		if (strvResult.size() == cmd.params)
			return (this->*cmd.func)(strTag, strvResult);
		HrResponse(RESP_TAGGED_BAD, strTag, std::string(cmd.command) +
			" must have " + stringify(cmd.params) + " arguments");
		return hrSuccess;
	}

	if (strCommand.compare("AUTHENTICATE") == 0) {
		if (strvResult.size() == 1)
			return HrCmdAuthenticate(strTag, strvResult[0], string());
		else if (strvResult.size() == 2)
			return HrCmdAuthenticate(strTag, strvResult[0], strvResult[1]);
		HrResponse(RESP_TAGGED_BAD, strTag, "AUTHENTICATE must have 1 or 2 arguments");
	} else if (strCommand.compare("APPEND") == 0) {
		if (strvResult.size() == 2) {
			return HrCmdAppend(strTag, strvResult[0], strvResult[1]);
		} else if (strvResult.size() == 3) {
			if (strvResult[1][0] == '(')
				return HrCmdAppend(strTag, strvResult[0], strvResult[2], strvResult[1]);
			return HrCmdAppend(strTag, strvResult[0], strvResult[2], string(), strvResult[1]);
		} else if (strvResult.size() == 4) {
			// if both flags and time are given, it must be in that order
			return HrCmdAppend(strTag, strvResult[0], strvResult[3], strvResult[1], strvResult[2]);
		}
		HrResponse(RESP_TAGGED_BAD, strTag, "APPEND must have 2, 3 or 4 arguments");
		return hrSuccess;
	} else if (strCommand.compare("EXPUNGE") == 0) {
		if (!strvResult.empty()) {
			HrResponse(RESP_TAGGED_BAD, strTag, "EXPUNGE must have 0 arguments");
			return hrSuccess;
		}
		return HrCmdExpunge(strTag, string());
	} else if (strCommand.compare("SEARCH") == 0) {
		if (strvResult.empty()) {
			HrResponse(RESP_TAGGED_BAD, strTag, "SEARCH must have 1 or more arguments");
			return hrSuccess;
		}
		return HrCmdSearch(strTag, strvResult, false);
	} else if (strCommand.compare("FETCH") == 0) {
		if (strvResult.size() != 2) {
			HrResponse(RESP_TAGGED_BAD, strTag, "FETCH must have 2 arguments");
			return hrSuccess;
		}
		return HrCmdFetch(strTag, strvResult[0], strvResult[1], false);
	} else if (strCommand.compare("STORE") == 0) {
		if (strvResult.size() != 3) {
			HrResponse(RESP_TAGGED_BAD, strTag, "STORE must have 3 arguments");
			return hrSuccess;
		}
		return HrCmdStore(strTag, strvResult[0], strvResult[1], strvResult[2], false);
	} else if (strCommand.compare("COPY") == 0) {
		if (strvResult.size() != 2) {
			HrResponse(RESP_TAGGED_BAD, strTag, "COPY must have 2 arguments");
			return hrSuccess;
		}
		return HrCmdCopy(strTag, strvResult[0], strvResult[1], false);
	} else if (strCommand.compare("UID") == 0) {
		if (strvResult.empty()) {
			HrResponse(RESP_TAGGED_BAD, strTag, "UID must have a command");
			return hrSuccess;
		}
		strCommand = strvResult.front();
		strvResult.erase(strvResult.begin());
		strCommand = strToUpper(strCommand);

		if (strCommand.compare("SEARCH") == 0) {
			if (strvResult.empty()) {
				HrResponse(RESP_TAGGED_BAD, strTag, "UID SEARCH must have 1 or more arguments");
				return hrSuccess;
			}
			return HrCmdSearch(strTag, strvResult, true);
		} else if (strCommand.compare("FETCH") == 0) {
			if (strvResult.size() != 2) {
				HrResponse(RESP_TAGGED_BAD, strTag, "UID FETCH must have 2 arguments");
				return hrSuccess;
			}
			return HrCmdFetch(strTag, strvResult[0], strvResult[1], true);
		} else if (strCommand.compare("STORE") == 0) {
			if (strvResult.size() != 3) {
				HrResponse(RESP_TAGGED_BAD, strTag, "UID STORE must have 3 arguments");
				return hrSuccess;
			}
			return HrCmdStore(strTag, strvResult[0], strvResult[1], strvResult[2], true);
		} else if (strCommand.compare("COPY") == 0) {
			if (strvResult.size() != 2) {
				HrResponse(RESP_TAGGED_BAD, strTag, "UID COPY must have 2 arguments");
				return hrSuccess;
			}
			return HrCmdCopy(strTag, strvResult[0], strvResult[1], true);
		} else if (strCommand.compare("XAOL-MOVE") == 0) {
			if (strvResult.size() != 2) {
				HrResponse(RESP_TAGGED_BAD, strTag, "UID XAOL-MOVE must have 2 arguments");
				return hrSuccess;
			}
			return HrCmdUidXaolMove(strTag, strvResult[0], strvResult[1]);
		} else if (strCommand.compare("EXPUNGE") == 0) {
			if (strvResult.size() != 1) {
				HrResponse(RESP_TAGGED_BAD, strTag, "UID EXPUNGE must have 1 argument");
				return hrSuccess;
			}
			return HrCmdExpunge(strTag, strvResult[0]);
		} else {
			HrResponse(RESP_TAGGED_BAD, strTag, "UID Command not supported");
		}
	} else {
		HrResponse(RESP_TAGGED_BAD, strTag, "Command not supported");
	}
	return hrSuccess;
}

/** 
 * Continue command, only supported for AUTHENTICATE command
 * 
 * @param[in] strInput more input from client
 * 
 * @return MAPI Error code
 */
HRESULT IMAP::HrProcessContinue(const string &strInput)
{
	return HrCmdAuthenticate(m_strContinueTag, "PLAIN", strInput);
}

/** 
 * Returns the CAPABILITY string. In some stages, items can be listed
 * or not. This depends on the command received from the client, and
 * the logged on status of the user. Last state is autodetected in the
 * class.
 * 
 * @param[in]  bAllFlags Whether all capabilities should be placed in the string, and not only the pre-logon capabilities.
 * 
 * @return  The capabilities string
 */
std::string IMAP::GetCapabilityString(bool bAllFlags)
{
	string strCapabilities;
	const char *idle = lpConfig->GetSetting("imap_capability_idle");
	const char *plain = lpConfig->GetSetting("disable_plaintext_auth");

	// capabilities we always have
	strCapabilities = "CAPABILITY IMAP4rev1 LITERAL+";

	if (lpSession == NULL) {
		// authentication capabilities
		if (!lpChannel->UsingSsl() && lpChannel->sslctx())
			strCapabilities += " STARTTLS";

		if (!lpChannel->UsingSsl() && lpChannel->sslctx() && plain && strcmp(plain, "yes") == 0 && lpChannel->peer_is_local() <= 0)
			strCapabilities += " LOGINDISABLED";
		else
			strCapabilities += " AUTH=PLAIN";
	}

	if (lpSession || bAllFlags) {
		// capabilities after authentication
		strCapabilities += " CHILDREN XAOL-OPTION NAMESPACE QUOTA";

		if (idle && strcmp(idle, "yes") == 0)
			strCapabilities += " IDLE";
	}

	return strCapabilities;
}

/** 
 * @brief Handles the CAPABILITY command
 *
 * Sends all the gateway capabilities to the client, depending on the
 * state we're in. Authentication capabilities are skipped when a user
 * was already logged in.
 * 
 * @param[in] strTag the IMAP tag for this command
 * 
 * @return hrSuccess
 */
HRESULT IMAP::HrCmdCapability(const string &strTag) {
	HrResponse(RESP_UNTAGGED, GetCapabilityString(true));
	HrResponse(RESP_TAGGED_OK, strTag, "CAPABILITY Completed");
	return hrSuccess;
}

/** 
 * @brief Handles the NOOP command
 * 
 * Checks the current selected folder for changes, and possebly sends
 * the EXISTS and/or RECENT values to the client.
 *
 * @param[in] strTag the IMAP tag for this command
 * 
 * @return hrSuccess
 */
HRESULT IMAP::HrCmdNoop(const std::string &strTag, bool check)
{
	HRESULT hr = hrSuccess;

	if (!strCurrentFolder.empty() || check)
		hr = HrRefreshFolderMails(false, !bCurrentFolderReadOnly, NULL);
	if (hr != hrSuccess) {
		HrResponse(RESP_TAGGED_BAD, strTag, (check ? std::string("CHECK") : std::string("NOOP")) + " completed");
		return hr;
	}
	HrResponse(RESP_TAGGED_OK, strTag, (check ? std::string("CHECK") : std::string("NOOP")) + " completed");
	return hrSuccess;
}

template<bool check> HRESULT IMAP::HrCmdNoop(const std::string &strTag)
{
	return HrCmdNoop(strTag, check);
}

/** 
 * @brief Handles the LOGOUT command
 * 
 * Sends the BYE response to the client. HandleIMAP() will close the
 * connection.
 *
 * @param[in] strTag the IMAP tag for this command
 * 
 * @return hrSuccess
 */
HRESULT IMAP::HrCmdLogout(const string &strTag) {
	HrResponse(RESP_UNTAGGED, "BYE server logging out");
	HrResponse(RESP_TAGGED_OK, strTag, "LOGOUT completed");
	/* Let the gateway quit from the socket read loop. */
	return MAPI_E_END_OF_SESSION;
}

/** 
 * @brief Handles the STARTTLS command
 * 
 * Tries to set the current connection to use SSL encryption.
 *
 * @param[in] strTag the IMAP tag for this command
 * 
 * @return hrSuccess
 */
HRESULT IMAP::HrCmdStarttls(const string &strTag) {
	if (!lpChannel->sslctx())
		HrResponse(RESP_TAGGED_NO, strTag, "STARTTLS error in ssl context");
	if (lpChannel->UsingSsl())
		HrResponse(RESP_TAGGED_NO, strTag, "STARTTLS already using SSL/TLS");

	HrResponse(RESP_TAGGED_OK, strTag, "Begin TLS negotiation now");
	auto hr = lpChannel->HrEnableTLS();
	if (hr != hrSuccess) {
		HrResponse(RESP_TAGGED_BAD, strTag, "[ALERT] Error switching to secure SSL/TLS connection");
		lpLogger->Log(EC_LOGLEVEL_ERROR, "Error switching to SSL in STARTTLS");
		/* Let the gateway quit from the socket read loop. */
		return MAPI_E_END_OF_SESSION;
	}

	if (lpChannel->UsingSsl())
		lpLogger->Log(EC_LOGLEVEL_INFO, "Using SSL now");
	return hrSuccess;
}

/** 
 * @brief Handles the AUTENTICATE command
 *
 * The authenticate command only implements the PLAIN authentication
 * method, since we require the actual password, and not just a hash
 * value.
 * 
 * According to the RFC, the data in strAuthData is UTF-8, but thunderbird still sends iso-8859-X.
 *
 * @param[in] strTag The IMAP tag for this command
 * @param[in] strAuthMethod Must be set to PLAIN
 * @param[in] strAuthData (optional) if empty we use a continuation request, otherwise we can authenticate, base64 encoded string
 * 
 * @return MAPI error code
 */
HRESULT IMAP::HrCmdAuthenticate(const string &strTag, string strAuthMethod, const string &strAuthData)
{
	vector<string> vAuth;

	const char *plain = lpConfig->GetSetting("disable_plaintext_auth");

	// If plaintext authentication was disabled any authentication attempt must be refused very soon
	if (!lpChannel->UsingSsl() && lpChannel->sslctx() && plain && strcmp(plain, "yes") == 0 && lpChannel->peer_is_local() <= 0) {
		HrResponse(RESP_TAGGED_NO, strTag, "[PRIVACYREQUIRED] Plaintext authentication disallowed on non-secure "
							 "(SSL/TLS) connections.");
		lpLogger->Log(EC_LOGLEVEL_ERROR, "Aborted login from %s without username (tried to use disallowed plaintext auth)",
					  lpChannel->peer_addr());
		return hrSuccess;
	}

	strAuthMethod = strToUpper(strAuthMethod);
	if (strAuthMethod.compare("PLAIN") != 0) {
		HrResponse(RESP_TAGGED_NO, strTag, "AUTHENTICATE " + strAuthMethod + " method not supported");
		return MAPI_E_NO_SUPPORT;
	}

	if (strAuthData.empty() && !m_bContinue) {
		// request the rest of the authentication data by sending one space in a continuation line
		HrResponse(RESP_CONTINUE, string());
		m_strContinueTag = strTag;
		m_bContinue = true;
		return MAPI_W_PARTIAL_COMPLETION;
	}
	m_bContinue = false;

	vAuth = tokenize(base64_decode(strAuthData), '\0');
	// vAuth[0] is the authorization name (ignored for now, but maybe we can use this for opening other stores?)
	// vAuth[1] is the authentication name
	// vAuth[2] is the password for vAuth[1]
		
	if (vAuth.size() != 3) {
		lpLogger->Log(EC_LOGLEVEL_INFO, "Invalid authentication data received, expected 3 items, have %zu items.", vAuth.size());
		HrResponse(RESP_TAGGED_NO, strTag, "AUTHENTICATE " + strAuthMethod + " incomplete data received");
		return MAPI_E_LOGON_FAILED;
	}
	return HrCmdLogin(strTag, {vAuth[1], vAuth[2]});
}

/** 
 * @brief Handles the LOGIN command
 *
 * Opens a MAPI session, addressbook and possebly open the public if
 * the username and password are correctly entered.
 *
 * @param[in] strTag IMAP tag
 * @param[in] strUser Username, currently tried as windows-1252 charsets
 * @param[in] strPass Password, currently tried as windows-1252 charsets
 * 
 * @return MAPI error code
 */
HRESULT IMAP::HrCmdLogin(const std::string &strTag,
    const std::vector<std::string> &args)
{
	HRESULT hr = hrSuccess;
	string strUsername;
	size_t i;
	wstring strwUsername;
	wstring strwPassword;
	unsigned int flags;
	const char *plain = lpConfig->GetSetting("disable_plaintext_auth");
	const std::string &strUser = args[0], &strPass = args[1];

	// strUser isn't sent in imap style utf-7, but \ is escaped, so strip those
	for (i = 0; i < strUser.length(); ++i) {
		if (strUser[i] == '\\' && i+1 < strUser.length() && (strUser[i+1] == '"' || strUser[i+1] == '\\'))
			++i;
		strUsername += strUser[i];
	}	

	// If plaintext authentication was disabled any login attempt must be refused very soon
	if (!lpChannel->UsingSsl() && lpChannel->sslctx() && plain && strcmp(plain, "yes") == 0 && lpChannel->peer_is_local() <= 0) {
		HrResponse(RESP_UNTAGGED, "BAD [ALERT] Plaintext authentication not allowed without SSL/TLS, but your client "
						"did it anyway. If anyone was listening, the password was exposed.");

		HrResponse(RESP_TAGGED_NO, strTag, "[PRIVACYREQUIRED] Plaintext authentication disallowed on non-secure "
							 "(SSL/TLS) connections.");

		lpLogger->Log(EC_LOGLEVEL_ERROR, "Aborted login from %s with username \"%s\" (tried to use disallowed plaintext auth)",
					  lpChannel->peer_addr(), strUsername.c_str());
		goto exitpm;
	}

	if (lpSession != NULL) {
		lpLogger->Log(EC_LOGLEVEL_INFO, "Ignoring to login TWICE for username \"%s\"", strUsername.c_str());
		HrResponse(RESP_TAGGED_NO, strTag, "LOGIN Can't login twice");
		// hr = MAPI_E_CALL_FAILED;
		goto exitpm;
	}

	hr = TryConvert(strUsername, rawsize(strUsername), "windows-1252", strwUsername);
	if (hr != hrSuccess) {
		lpLogger->Log(EC_LOGLEVEL_ERROR, "Illegal byte sequence in username");
		goto exitpm;
	}
	hr = TryConvert(strPass, rawsize(strPass), "windows-1252", strwPassword);
	if (hr != hrSuccess) {
		lpLogger->Log(EC_LOGLEVEL_ERROR, "Illegal byte sequence in password");
		goto exitpm;
	}

	flags = EC_PROFILE_FLAGS_NO_COMPRESSION;

	if (!parseBool(lpConfig->GetSetting("bypass_auth")))
		flags |= EC_PROFILE_FLAGS_NO_UID_AUTH;

	// do not disable notifications for imap connections, may be idle and sessions on the storage server will disappear.
	hr = HrOpenECSession(&lpSession, "gateway/imap", PROJECT_SVN_REV_STR,
	     strwUsername.c_str(), strwPassword.c_str(), m_strPath.c_str(),
	     flags, NULL, NULL);
	if (hr != hrSuccess) {
		lpLogger->Log(EC_LOGLEVEL_WARNING, "Failed to login from %s with invalid username \"%s\" or wrong password. Error: 0x%08X",
					  lpChannel->peer_addr(), strUsername.c_str(), hr);
		if (hr == MAPI_E_LOGON_FAILED)
			HrResponse(RESP_TAGGED_NO, strTag, "LOGIN wrong username or password");
		else
			HrResponse(RESP_TAGGED_BAD, strTag, "Internal error: OpenECSession failed");
		++m_ulFailedLogins;
		if (m_ulFailedLogins >= LOGIN_RETRIES)
			// disconnect client
			hr = MAPI_E_END_OF_SESSION;
		goto exitpm;
	}

	hr = HrOpenDefaultStore(lpSession, &lpStore);
	if (hr != hrSuccess) {
		lpLogger->Log(EC_LOGLEVEL_ERROR, "Failed to open default store");
		HrResponse(RESP_TAGGED_NO, strTag, "LOGIN can't open default store");
		goto exitpm;
	}

	hr = lpSession->OpenAddressBook(0, NULL, AB_NO_DIALOG, &lpAddrBook);
	if (hr != hrSuccess) {
		lpLogger->Log(EC_LOGLEVEL_ERROR, "Failed to open addressbook");
		HrResponse(RESP_TAGGED_NO, strTag, "LOGIN can't open addressbook");
		goto exitpm;
	}

	// check if imap access is disabled
	if (isFeatureDisabled("imap", lpAddrBook, lpStore)) {
		lpLogger->Log(EC_LOGLEVEL_ERROR, "IMAP not enabled for user '%s'", strUsername.c_str());
		HrResponse(RESP_TAGGED_NO, strTag, "LOGIN imap feature disabled");
		hr = MAPI_E_LOGON_FAILED;
		goto exitpm;
	}

	m_strwUsername = strwUsername;

	{
		PROPMAP_START(1)
		PROPMAP_NAMED_ID(ENVELOPE, PT_STRING8, PS_EC_IMAP, dispidIMAPEnvelope);
		PROPMAP_INIT(lpStore);

		hr = MAPIAllocateBuffer(CbNewSPropTagArray(4), &~m_lpsIMAPTags);
		if (hr != hrSuccess)
			goto exitpm;

		m_lpsIMAPTags->aulPropTag[0] = PROP_ENVELOPE;
	}

	hr = HrGetSubscribedList();
	// ignore error, empty list of subscribed folder

	if(bShowPublicFolder){
		hr = HrOpenECPublicStore(lpSession, &lpPublicStore);
		if (hr != hrSuccess) {
			lpLogger->Log(EC_LOGLEVEL_WARNING, "Failed to open public store");
			lpPublicStore = NULL;
		}
	}

	hr = HrMakeSpecialsList();
	if (hr != hrSuccess) {
		lpLogger->Log(EC_LOGLEVEL_WARNING, "Failed to find special folder properties");
		HrResponse(RESP_TAGGED_NO, strTag, "LOGIN can't find special folder properties");
		goto exitpm;
	}

	lpLogger->Log(EC_LOGLEVEL_NOTICE, "IMAP Login from %s for user %s", lpChannel->peer_addr(), strUsername.c_str());
	HrResponse(RESP_TAGGED_OK, strTag, "[" + GetCapabilityString(false) + "] LOGIN completed");
 exitpm:
	if (hr != hrSuccess)
		CleanupObject();
	return hr;
}

/**
 * @brief Handles the SELECT and EXAMINE commands
 *
 * Make the strFolder the current working folder.
 *
 * @param[in]	strTag	IMAP command tag
 * @param[in]	strFolder	IMAP folder name in UTF-7 something charset
 * @param[in]	bReadOnly	The EXAMINE command was given instead of the SELECT command
 */
HRESULT IMAP::HrCmdSelect(const std::string &strTag,
    const std::vector<std::string> &args, bool bReadOnly)
{
	HRESULT hr = hrSuccess;
	char szResponse[IMAP_RESP_MAX + 1];
	unsigned int ulUnseen = 0;
	string command = "SELECT";
	ULONG ulUIDValidity = 1;
	const std::string &strFolder = args[0];

	if (bReadOnly)
		command = "EXAMINE";
	
	if (!lpSession) {
		HrResponse(RESP_TAGGED_NO, strTag, command + " error no session");
		return MAPI_E_CALL_FAILED;
	}

	// close old contents table if cached version was open
	ReleaseContentsCache();

	// Apple mail client does this request, so we need to block it.
	if (strFolder.empty()) {
		HrResponse(RESP_TAGGED_NO, strTag, command + " invalid folder name");
		return MAPI_E_CALL_FAILED;
	}

	hr = IMAP2MAPICharset(strFolder, strCurrentFolder);
	if (hr != hrSuccess) {
		HrResponse(RESP_TAGGED_NO, strTag, command + " invalid folder name");
		return hr;
	}

	bCurrentFolderReadOnly = bReadOnly;
	hr = HrRefreshFolderMails(true, !bCurrentFolderReadOnly, &ulUnseen, &ulUIDValidity);
	if (hr != hrSuccess) {
		HrResponse(RESP_TAGGED_NO, strTag, command + " error getting mails in folder");
		return hr;
	}

	// \Seen = PR_MESSAGE_FLAGS MSGFLAG_READ
	// \Answered = PR_MSG_STATUS MSGSTATUS_ANSWERED  //PR_LAST_VERB_EXECUTED EXCHIVERB_REPLYTOSENDER EXCHIVERB_REPLYTOALL
	// \Draft = PR_MSG_STATUS MSGSTATUS_DRAFT        //PR_MESSAGE_FLAGS MSGFLAG_UNSENT
	// \Flagged = PR_FLAG_STATUS
	// \Deleted = PR_MSG_STATUS MSGSTATUS_DELMARKED
	// \Recent = ??? (arrived after last command/login)
	// $Forwarded = PR_LAST_VERB_EXECUTED: NOTEIVERB_FORWARD
	HrResponse(RESP_UNTAGGED, "FLAGS (\\Seen \\Draft \\Deleted \\Flagged \\Answered $Forwarded)");
	HrResponse(RESP_UNTAGGED, "OK [PERMANENTFLAGS (\\Seen \\Draft \\Deleted \\Flagged \\Answered $Forwarded)] Permanent flags");
	snprintf(szResponse, IMAP_RESP_MAX, "OK [UIDNEXT %u] Predicted next UID", m_ulLastUid + 1);
	HrResponse(RESP_UNTAGGED, szResponse);

	if(ulUnseen) {
    	snprintf(szResponse, IMAP_RESP_MAX, "OK [UNSEEN %u] First unseen message", ulUnseen);
		HrResponse(RESP_UNTAGGED, szResponse);
	}
	snprintf(szResponse, IMAP_RESP_MAX, "OK [UIDVALIDITY %u] UIDVALIDITY value", ulUIDValidity);
	HrResponse(RESP_UNTAGGED, szResponse);
	if (bReadOnly)
		HrResponse(RESP_TAGGED_OK, strTag, "[READ-ONLY] EXAMINE completed");
	else
		HrResponse(RESP_TAGGED_OK, strTag, "[READ-WRITE] SELECT completed");

	return hrSuccess;
}

template<bool read_only>
HRESULT IMAP::HrCmdSelect(const std::string &strTag,
    const std::vector<std::string> &args)
{
	return HrCmdSelect(strTag, args, read_only);
}

/** 
 * @brief Handles the CREATE command
 *
 * Recursively create a new folders, starting from the root folder.
 * 
 * @param[in] strTag the IMAP tag for this command
 * @param[in] strFolderParam The foldername, encoded in IMAP UTF-7 charset
 * 
 * @return MAPI Error code
 */
HRESULT IMAP::HrCmdCreate(const std::string &strTag,
    const std::vector<std::string> &args)
{
	HRESULT hr = hrSuccess;
	object_ptr<IMAPIFolder> lpFolder, lpSubFolder;
	vector<wstring> strPaths;
	wstring strFolder;
	wstring strPath;
	SPropValue sFolderClass;
	const std::string &strFolderParam = args[0];

	if (!lpSession) {
		HrResponse(RESP_TAGGED_NO, strTag, "CREATE error no session");
		hr = MAPI_E_CALL_FAILED;
		goto exit;
	}

	if (strFolderParam.empty()) {
		HrResponse(RESP_TAGGED_NO, strTag, "CREATE error no folder");
		hr = MAPI_E_CALL_FAILED;
		goto exit;
	}

	hr = IMAP2MAPICharset(strFolderParam, strFolder);
	if (hr != hrSuccess) {
		HrResponse(RESP_TAGGED_NO, strTag, "CREATE invalid folder name");
		goto exit;
	}

	if (strFolder[0] == IMAP_HIERARCHY_DELIMITER) {
		// courier and dovecot also block this
		HrResponse(RESP_TAGGED_NO, strTag, "CREATE invalid folder name");
		goto exit;
	}
	hr = HrFindFolderPartial(strFolder, &~lpFolder, &strPath);
	if (hr != hrSuccess) {
		HrResponse(RESP_TAGGED_NO, strTag, "CREATE error opening destination folder");
		goto exit;
	}

	if (strPath.empty()) {
		HrResponse(RESP_TAGGED_NO, strTag, "CREATE folder already exists");
		goto exit;
	}

	strPaths = tokenize(strPath, IMAP_HIERARCHY_DELIMITER);

	for (const auto &path : strPaths) {
		hr = lpFolder->CreateFolder(FOLDER_GENERIC, const_cast<TCHAR *>(path.c_str()), nullptr, nullptr, MAPI_UNICODE, &~lpSubFolder);
		if (hr != hrSuccess) {
			if (hr == MAPI_E_COLLISION)
				HrResponse(RESP_TAGGED_NO, strTag, "CREATE folder already exists");
			else
				HrResponse(RESP_TAGGED_NO, strTag, "CREATE can't create folder");
			goto exit;
		}

		sFolderClass.ulPropTag = PR_CONTAINER_CLASS_A;
		sFolderClass.Value.lpszA = const_cast<char *>("IPF.Note");
		hr = HrSetOneProp(lpSubFolder, &sFolderClass);
		if (hr != hrSuccess)
			goto exit;
		lpFolder = std::move(lpSubFolder);
	}

	HrResponse(RESP_TAGGED_OK, strTag, "CREATE completed");
exit:
	cached_folders.clear();
	return hr;
}

/** 
 * @brief Handles the DELETE command
 *
 * Deletes folders, starting from the root folder. Special MAPI
 * folders may not be deleted. The folder will be removed from the
 * subscribed list, if it was subscribed.
 * 
 * @test write test which checks if delete removes folder from subscribed list
 *
 * @param[in] strTag the IMAP tag for this command
 * @param[in] strFolderParam The foldername, encoded in IMAP UTF-7 charset
 * 
 * @return MAPI Error code
 */
HRESULT IMAP::HrCmdDelete(const std::string &strTag,
    const std::vector<std::string> &args)
{
	HRESULT hr = hrSuccess;
	object_ptr<IMAPIFolder> lpParentFolder;
	ULONG cbEntryID;
	memory_ptr<ENTRYID> lpEntryID;
	wstring strFolder;
	const std::string &strFolderParam = args[0];

	if (!lpSession) {
		HrResponse(RESP_TAGGED_NO, strTag, "DELETE error no session");
		hr = MAPI_E_CALL_FAILED;
		goto exit;
	}

	hr = IMAP2MAPICharset(strFolderParam, strFolder);
	if (hr != hrSuccess) {
		HrResponse(RESP_TAGGED_NO, strTag, "DELETE invalid folder name");
		goto exit;
	}
	strFolder = strToUpper(strFolder);

	if (strFolder.compare(L"INBOX") == 0) {
		HrResponse(RESP_TAGGED_NO, strTag, "DELETE error deleting INBOX is not allowed");
		hr = MAPI_E_CALL_FAILED;
		goto exit;
	}
	hr = HrFindFolderEntryID(strFolder, &cbEntryID, &~lpEntryID);
	if (hr != hrSuccess) {
		HrResponse(RESP_TAGGED_NO, strTag, "DELETE error folder not found");
		goto exit;
	}

	if (IsSpecialFolder(cbEntryID, lpEntryID)) {
		HrResponse(RESP_TAGGED_NO, strTag, "DELETE special folder may not be deleted");
		goto exit;
	}
	hr = HrOpenParentFolder(cbEntryID, lpEntryID, &~lpParentFolder);
	if (hr != hrSuccess) {
		HrResponse(RESP_TAGGED_NO, strTag, "DELETE error opening parent folder");
		goto exit;
	}

	hr = lpParentFolder->DeleteFolder(cbEntryID, lpEntryID, 0, NULL, DEL_FOLDERS | DEL_MESSAGES);
	if (hr != hrSuccess) {
		HrResponse(RESP_TAGGED_NO, strTag, "DELETE error deleting folder");
		goto exit;
	}

	// remove from subscribed list
	hr = ChangeSubscribeList(false, cbEntryID, lpEntryID);
	if (hr != hrSuccess) {
		lpLogger->Log(EC_LOGLEVEL_ERROR, "Unable to update subscribed list for deleted folder '%ls'", strFolder.c_str());
		hr = hrSuccess;
	}

	// close folder if it was selected
	if (strCurrentFolder == strFolder) {
	    strCurrentFolder.clear();
		// close old contents table if cached version was open
		ReleaseContentsCache();
    }

	HrResponse(RESP_TAGGED_OK, strTag, "DELETE completed");
exit:
	cached_folders.clear();
	return hr;
}

/** 
 * @brief Handles the RENAME command
 *
 * Renames or moves a folder. A folder cannot be moved under itself. A
 * folder cannot be renamed to another existing folder.
 *
 * @param[in] strTag the IMAP tag for this command
 * @param[in] strExistingFolderParam the folder to rename or move, in IMAP UTF-7 charset
 * @param[in] strNewFolderParam the new folder name, in IMAP UTF-7 charset
 * 
 * @return MAPI Error code
 */
HRESULT IMAP::HrCmdRename(const std::string &strTag,
    const std::vector<std::string> &args)
{
	HRESULT hr = hrSuccess;
	memory_ptr<SPropValue> lppvFromEntryID, lppvDestEntryID;
	object_ptr<IMAPIFolder> lpParentFolder, lpMakeFolder, lpSubFolder;
	ULONG ulObjType = 0;
	string::size_type deliPos;
	ULONG cbMovFolder = 0;
	memory_ptr<ENTRYID> lpMovFolder;
	wstring strExistingFolder;
	wstring strNewFolder;
	wstring strPath;
	wstring strFolder;
	SPropValue sFolderClass;
	const std::string &strExistingFolderParam = args[0];
	const std::string &strNewFolderParam = args[1];

	if (!lpSession) {
		HrResponse(RESP_TAGGED_NO, strTag, "RENAME error no session");
		hr = MAPI_E_CALL_FAILED;
		goto exit;
	}

	hr = IMAP2MAPICharset(strExistingFolderParam, strExistingFolder);
	if (hr != hrSuccess) {
		HrResponse(RESP_TAGGED_NO, strTag, "RENAME invalid folder name");
		goto exit;
	}
	hr = IMAP2MAPICharset(strNewFolderParam, strNewFolder);
	if (hr != hrSuccess) {
		HrResponse(RESP_TAGGED_NO, strTag, "RENAME invalid folder name");
		goto exit;
	}

	strExistingFolder = strToUpper(strExistingFolder);
	if (strExistingFolder.compare(L"INBOX") == 0) {
		// FIXME, rfc text:
		// 
		//       Renaming INBOX is permitted, and has special behavior.  It moves
		//       all messages in INBOX to a new mailbox with the given name,
		//       leaving INBOX empty.  If the server implementation supports
		//       inferior hierarchical names of INBOX, these are unaffected by a
		//       rename of INBOX.

		hr = MAPI_E_CALL_FAILED;
		goto exit;
	}

	hr = HrFindFolderEntryID(strExistingFolder, &cbMovFolder, &~lpMovFolder);
	if (hr != hrSuccess) {
		HrResponse(RESP_TAGGED_NO, strTag, "RENAME error source folder not found");
		goto exit;
	}

	if (IsSpecialFolder(cbMovFolder, lpMovFolder)) {
		HrResponse(RESP_TAGGED_NO, strTag, "RENAME special folder may not be moved or renamed");
		goto exit;
	}
	hr = HrOpenParentFolder(cbMovFolder, lpMovFolder, &~lpParentFolder);
	if (hr != hrSuccess) {
		HrResponse(RESP_TAGGED_NO, strTag, "RENAME error opening parent folder");
		goto exit;
	}

	// Find the folder as far as we can
	hr = HrFindFolderPartial(strNewFolder, &~lpMakeFolder, &strPath);
	if(hr != hrSuccess) {
		HrResponse(RESP_TAGGED_NO, strTag, "RENAME error opening destination folder");
		goto exit;
	}
	if (strPath.empty()) {
		HrResponse(RESP_TAGGED_NO, strTag, "RENAME destination already exists");
		goto exit;
	}
    
    // strPath now contains subfolder we want to create (eg sub/new). So now we have to
    // mkdir -p all the folder leading up to the last (if any)
	do {
		deliPos = strPath.find(IMAP_HIERARCHY_DELIMITER);
		if (deliPos == string::npos) {
			strFolder = strPath;
			continue;
		}
		strFolder = strPath.substr(0, deliPos);
		strPath = strPath.substr(deliPos + 1);
		if (!strFolder.empty())
			hr = lpMakeFolder->CreateFolder(FOLDER_GENERIC, (TCHAR *)strFolder.c_str(), nullptr, nullptr, MAPI_UNICODE | OPEN_IF_EXISTS, &~lpSubFolder);
		if (hr != hrSuccess || lpSubFolder == NULL) {
			HrResponse(RESP_TAGGED_NO, strTag, "RENAME error creating folder");
			goto exit;
		}
		sFolderClass.ulPropTag = PR_CONTAINER_CLASS_A;
		sFolderClass.Value.lpszA = const_cast<char *>("IPF.Note");
		hr = HrSetOneProp(lpSubFolder, &sFolderClass);
		if (hr != hrSuccess)
			goto exit;
		lpMakeFolder = std::move(lpSubFolder);
	} while (deliPos != string::npos);

	if (HrGetOneProp(lpParentFolder, PR_ENTRYID, &~lppvFromEntryID) != hrSuccess ||
	    HrGetOneProp(lpMakeFolder, PR_ENTRYID, &~lppvDestEntryID) != hrSuccess) {
		HrResponse(RESP_TAGGED_NO, strTag, "RENAME error opening source or destination");
		goto exit;
	}

	// When moving in the same folder, just rename
	if (lppvFromEntryID->Value.bin.cb != lppvDestEntryID->Value.bin.cb || memcmp(lppvFromEntryID->Value.bin.lpb, lppvDestEntryID->Value.bin.lpb, lppvDestEntryID->Value.bin.cb) != 0) {
	    // Do the real move
		hr = lpParentFolder->CopyFolder(cbMovFolder, lpMovFolder, &IID_IMAPIFolder, lpMakeFolder,
		     (TCHAR *) strFolder.c_str(), 0, NULL, MAPI_UNICODE | FOLDER_MOVE);
	} else {
		// from is same as dest folder, use SetProps(PR_DISPLAY_NAME)
		SPropValue propName;
		propName.ulPropTag = PR_DISPLAY_NAME_W;
		propName.Value.lpszW = (WCHAR*)strFolder.c_str();

		hr = lpSession->OpenEntry(cbMovFolder, lpMovFolder, &IID_IMAPIFolder, MAPI_MODIFY,
		     &ulObjType, &~lpSubFolder);
		if (hr != hrSuccess) {
			HrResponse(RESP_TAGGED_NO, strTag, "RENAME error opening folder");
			goto exit;
		}

		hr = lpSubFolder->SetProps(1, &propName, NULL);
	}

	if (hr != hrSuccess) {
		HrResponse(RESP_TAGGED_NO, strTag, "RENAME error moving folder");
		goto exit;
	}

	HrResponse(RESP_TAGGED_OK, strTag, "RENAME completed");
exit:
	cached_folders.clear();
	return hr;
}

/** 
 * @brief Handles the SUBSCRIBE and UNSUBSCRIBE commands
 * 
 * Subscribe or unsubscribe the given folder. Special IMAP folders
 * cannot be unsubscribed. Subscribed folders are listed with the LSUB
 * command.
 *
 * @note we differ here from other IMAP server, who do allow
 * unsubscribing the INBOX (which is normally the only special IMAP
 * folder)
 *
 * @param[in] strTag the IMAP tag for this command
 * @param[in] strFolderParam The folder to (un)subscribe, in IMAP UTF-7 charset
 * @param[in] bSubscribe subscribe (true) or unsubscribe (false)
 * 
 * @return MAPI Error code
 */
HRESULT IMAP::HrCmdSubscribe(const std::string &strTag,
    const std::vector<std::string> &args, bool bSubscribe)
{
	HRESULT hr = hrSuccess;
	string strAction;
	ULONG cbEntryID = 0;
	memory_ptr<ENTRYID> lpEntryID;
	wstring strFolder;
	const std::string &strFolderParam = args[0];

	if (bSubscribe)
		strAction = "SUBSCRIBE";
	else
		strAction = "UNSUBSCRIBE";

	if (!lpSession) {
		HrResponse(RESP_TAGGED_NO, strTag, strAction + " error no session");
		return MAPI_E_CALL_FAILED;
	}

	hr = IMAP2MAPICharset(strFolderParam, strFolder);
	if (hr != hrSuccess) {
		HrResponse(RESP_TAGGED_NO, strTag, strAction + " invalid folder name");
		return hr;
	}
	hr = HrFindFolderEntryID(strFolder, &cbEntryID, &~lpEntryID);
	if (hr != hrSuccess) {
		// folder not found, but not error, so thunderbird updates view correctly.
		HrResponse(RESP_TAGGED_OK, strTag, strAction + " folder not found");
		return hr;
	}

	if (IsSpecialFolder(cbEntryID, lpEntryID)) {
		if (!bSubscribe)
			HrResponse(RESP_TAGGED_NO, strTag, strAction + " cannot unsubscribe this special folder");
		else
			HrResponse(RESP_TAGGED_OK, strTag, strAction + " completed");
		return hrSuccess;
	}

	hr = ChangeSubscribeList(bSubscribe, cbEntryID, lpEntryID);
	if (hr != hrSuccess) {
		HrResponse(RESP_TAGGED_NO, strTag, strAction + " writing subscriptions to server failed");
		return hr;
	}
	HrResponse(RESP_TAGGED_OK, strTag, strAction + " completed");
	return hrSuccess;
}

template<bool subscribe>
HRESULT IMAP::HrCmdSubscribe(const std::string &tag,
    const std::vector<std::string> &args)
{
	return HrCmdSubscribe(tag, args, subscribe);
}

/** 
 * @brief Handles the LIST and LSUB commands
 * 
 * Lists all or subscribed folders, with wildcard filtering. Supported
 * folder flags are \Noselect and \Has(No)Children.
 * @todo I don't think we check the \Noselect in the SELECT/EXAMINE command
 * @test with strFindFolder in UTF-7 with wildcards
 *
 * @param[in] strTag the IMAP tag for this command
 * @param[in] strReferenceFolder list folders below this folder, in IMAP UTF-7 charset
 * @param[in] strFindFolder list folders with names matching this name with/or wildcards (* and %) , in IMAP UTF-7 charset
 * @param[in] bSubscribedOnly Behave for the LIST command (false) or LSUB command (true)
 * 
 * @return MAPI Error code
 */
HRESULT IMAP::HrCmdList(const std::string &strTag,
    const std::vector<std::string> &args, bool bSubscribedOnly)
{
	HRESULT hr = hrSuccess;
	string strAction;
	string strResponse;
	wstring strPattern;
	string strListProps;
	string strCompare;
	wstring strFolderPath;
	std::string strReferenceFolder = args[0], strFindFolder = args[1];

	if (bSubscribedOnly)
		strAction = "LSUB";
	else
		strAction = "LIST";

	if (!lpSession) {
		HrResponse(RESP_TAGGED_NO, strTag, strAction + " error no session");
		return MAPI_E_CALL_FAILED;
	}

	if (strFindFolder.empty()) {
		strResponse = strAction + " (\\Noselect) \"";
		strResponse += IMAP_HIERARCHY_DELIMITER;
		strResponse += "\" \"\"";
		HrResponse(RESP_UNTAGGED, strResponse);
		HrResponse(RESP_TAGGED_OK, strTag, strAction + " completed");
		return hrSuccess;
	}

	HrGetSubscribedList();
	// ignore error
	
	// add trailing delimiter to strReferenceFolder
	if (!strReferenceFolder.empty() &&
	    strReferenceFolder[strReferenceFolder.length()-1] != IMAP_HIERARCHY_DELIMITER)
		strReferenceFolder += IMAP_HIERARCHY_DELIMITER;

	strReferenceFolder += strFindFolder;
	hr = IMAP2MAPICharset(strReferenceFolder, strPattern);
	if (hr != hrSuccess) {
		HrResponse(RESP_TAGGED_NO, strTag, strAction + " invalid folder name");
		return hr;
	}
	strPattern = strToUpper(strPattern);

	list<SFolder> *folders = &cached_folders;
	list<SFolder> tmp_folders;
	if (cache_folders_time_limit > 0) {
		hr = HrGetFolderList(cached_folders);
		cache_folders_last_used = std::time(nullptr);
	}
	else {
		hr = HrGetFolderList(tmp_folders);
		folders = &tmp_folders;
	}

	// Get all folders

	if(hr != hrSuccess) {
		HrResponse(RESP_TAGGED_NO, strTag, strAction + " unable to list folders");
		return hr;
	}

	// Loop through all folders to see if they match
	for (auto iFld = folders->cbegin(); iFld != folders->cend(); ++iFld) {
		if (bSubscribedOnly && !iFld->bActive && !iFld->bSpecialFolder)
		    // Folder is not subscribed to
		    continue;

		// Get full path name
		strFolderPath.clear();
		// if path is empty, we're probably dealing the IPM_SUBTREE entry
		if(HrGetFolderPath(iFld, *folders, strFolderPath) != hrSuccess || strFolderPath.empty())
		    continue;
		    
		if (!strFolderPath.empty())
			strFolderPath.erase(0,1); // strip / from start of string

        if (MatchFolderPath(strFolderPath, strPattern)) {
			hr = MAPI2IMAPCharset(strFolderPath, strResponse);
			if (hr != hrSuccess) {
				lpLogger->Log(EC_LOGLEVEL_ERROR, "Unable to represent foldername '%ls' in UTF-7", strFolderPath.c_str());
				continue;
			}

			strResponse = (string)"\"" + IMAP_HIERARCHY_DELIMITER + "\" \"" + strResponse + "\""; // prepend folder delimiter
			strListProps = strAction + " (";
			if (!iFld->bMailFolder)
				strListProps += "\\Noselect ";
			if (!bSubscribedOnly) {
				// don't list flag on LSUB command
				if (iFld->bHasSubfolders)
					strListProps += "\\HasChildren";
				else
					strListProps += "\\HasNoChildren";
			}
			strListProps += ") ";

			strResponse = strListProps + strResponse;

			HrResponse(RESP_UNTAGGED, strResponse);
		}
	}
	HrResponse(RESP_TAGGED_OK, strTag, strAction + " completed");
	return hrSuccess;
}

template<bool sub_only> HRESULT
IMAP::HrCmdList(const std::string &tag, const std::vector<std::string> &args)
{
	return HrCmdList(tag, args, sub_only);
}

HRESULT IMAP::get_uid_next(KFolder &&folder, const std::string &tag, ULONG &uid_next)
{
<<<<<<< HEAD
	HRESULT hr = hrSuccess;

	try {
		auto table = folder.get_contents_table(MAPI_DEFERRED_ERRORS);
		table.columns({PR_EC_IMAP_ID});
		table.sort({{PR_EC_IMAP_ID, KTable::DESCEND}});
		auto rows = table.rows(1, 0);
		uid_next = rows.count() > 0 ? (rows[0][0].ul() + 1) : 1;
	}
	catch (const KMAPIError &e) {
		hr = e.code();
		HRESULT hr2 = HrResponse(RESP_TAGGED_NO, tag, "STATUS error getting contents");
		if (hr2 != hrSuccess)
			return hr2;
=======
	object_ptr<IMAPITable> table;
	HRESULT hr;

	hr = status_folder->GetContentsTable(MAPI_DEFERRED_ERRORS, &~table);
	if (hr != hrSuccess) {
		HrResponse(RESP_TAGGED_NO, tag, "STATUS error getting contents");
		return hr;
>>>>>>> 79c231c5
	}

	return hr;
}

<<<<<<< HEAD
HRESULT IMAP::get_recent(KFolder &&folder, const std::string &tag, ULONG &recent, const ULONG &messages) {
	HRESULT hr = hrSuccess;
=======
	hr = table->SetColumns(sPropsImapId, TBL_BATCH);
	if (hr != hrSuccess) {
		HrResponse(RESP_TAGGED_NO, tag, "STATUS error setting columns for query");
		return hr;
	}
>>>>>>> 79c231c5

	try {
		KProp max_id = nullptr;
		try {
			max_id = folder.get_prop(PR_EC_IMAP_MAX_ID);
		}
		catch (const KMAPIError &e) {
			if (e.code() != MAPI_E_NOT_FOUND)
				throw;
		}

<<<<<<< HEAD
		if (max_id != nullptr) {
			auto table = folder.get_contents_table(MAPI_DEFERRED_ERRORS);
			auto restr = ECPropertyRestriction(RELOP_GT, PR_EC_IMAP_ID, max_id, ECRestriction::Cheap);
			hr = restr.RestrictTable(table, TBL_BATCH);
			recent = table.count();
		}
		else
			recent = messages;
	}
	catch (const KMAPIError &e) {
		hr = e.code();
		auto hr2 = HrResponse(RESP_TAGGED_NO, tag, "STATUS error getting contents");
		if(hr2 != hrSuccess)
			return hr2;
=======
	hr = table->SortTable(sSortUID, TBL_BATCH);
	if (hr != hrSuccess) {
		HrResponse(RESP_TAGGED_NO, tag, "STATUS error sorting the result set");
		return hr;
	}

	SRowSet *rows = nullptr;
	hr = table->QueryRows(1, 0, &rows);
	if (hr != hrSuccess) {
		HrResponse(RESP_TAGGED_NO, tag, "STATUS error querying rows");
		return hr;
	}

	else if (rows->cRows == 0) {
		uid_next = 1;
	} else {
		uid_next = rows->aRow[0].lpProps[IMAPID].Value.ul + 1;
>>>>>>> 79c231c5
	}

	return hr;
}

/** 
 * @brief Handles STATUS command
 * 
 * Returns values for status items. Status items are:
 * @li \b MESSAGES	The number of messages in the mailbox.
 * @li \b RECENT	The number of messages with the \Recent flag set.
 * @li \b UIDNEXT	The next unique identifier value of the mailbox.
 * @li \b UIDVALIDITY The unique identifier validity value of the mailbox.
 * @li \b UNSEEN	The number of messages which do not have the \Seen flag set.
 *
 * @note dovecot seems to be the only one enforcing strStatusData to be a list, and with actual items
 * @note courier doesn't return NIL for unknown status items
 *
 * @param[in] strTag the IMAP tag for this command
 * @param[in] strFolder The folder to query the status of, in IMAP UTF-7 charset
 * @param[in] strStatusData A list of status items to query
 * 
 * @return MAPI error code
 */
HRESULT IMAP::HrCmdStatus(const std::string &strTag,
    const std::vector<std::string> &args)
{
	HRESULT hr = hrSuccess;
<<<<<<< HEAD
	HRESULT hr2 = hrSuccess;
	KFolder lpStatusFolder;
=======
	object_ptr<IMAPIFolder> lpStatusFolder;
>>>>>>> 79c231c5
	vector<string> lstStatusData;
	string strData;
	string strResponse;
	char szBuffer[11];
	ULONG ulCounter;
	ULONG ulMessages = 0;
	ULONG ulUnseen = 0;
	ULONG ulUIDValidity = 0;
	ULONG ulUIDNext = 0;
	ULONG ulRecent = 0;
	ULONG cStatusData = 0;
	ULONG cValues;
	static constexpr const SizedSPropTagArray(3, sPropsFolderCounters) =
		{3, {PR_CONTENT_COUNT, PR_CONTENT_UNREAD, PR_EC_HIERARCHYID}};
	memory_ptr<SPropValue> lpPropCounters, lpPropMaxID;
	wstring strIMAPFolder;
<<<<<<< HEAD
=======
	SPropValue sPropMaxID;
	std::string strFolder = args[0], strStatusData = args[1];
>>>>>>> 79c231c5
    
	if (!lpSession) {
		HrResponse(RESP_TAGGED_NO, strTag, "STATUS error no session");
		return MAPI_E_CALL_FAILED;
	}

	hr = IMAP2MAPICharset(strFolder, strIMAPFolder);
	if (hr != hrSuccess) {
		HrResponse(RESP_TAGGED_NO, strTag, "STATUS invalid folder name");
		return hr;
	}

	strStatusData = strToUpper(strStatusData);
	strIMAPFolder = strToUpper(strIMAPFolder);
	object_ptr<IMAPIFolder> tmp_folder;
	hr = HrFindFolder(strIMAPFolder, false, &~tmp_folder);

	if(hr != hrSuccess) {
		HrResponse(RESP_TAGGED_NO, strTag, "STATUS error finding folder");
		return MAPI_E_CALL_FAILED;
	}

	lpStatusFolder = tmp_folder.release();

	if (!IsMailFolder(lpStatusFolder)) {
		HrResponse(RESP_TAGGED_NO, strTag, "STATUS error no mail folder");
		return MAPI_E_CALL_FAILED;
	}
	hr = lpStatusFolder->GetProps(sPropsFolderCounters, 0, &cValues, &~lpPropCounters);
	if (FAILED(hr)) {
		HrResponse(RESP_TAGGED_NO, strTag, "STATUS error fetching folder content counters");
		return hr;
	}
	hr = hrSuccess;

	if (lpPropCounters[0].ulPropTag == PR_CONTENT_COUNT)
		ulMessages = lpPropCounters[0].Value.ul;

	if (lpPropCounters[1].ulPropTag == PR_CONTENT_UNREAD)
		ulUnseen = lpPropCounters[1].Value.ul;

	if (lpPropCounters[2].ulPropTag == PR_EC_HIERARCHYID)
		ulUIDValidity = lpPropCounters[2].Value.ul;

	// split statusdata
	if (strStatusData.size() > 1 && strStatusData[0] == '(') {
		strStatusData.erase(0,1);
		strStatusData.resize(strStatusData.size()-1);
	}

	HrSplitInput(strStatusData, lstStatusData);

	// loop statusdata
	cStatusData = lstStatusData.size();
	strResponse = "STATUS \"";
	strResponse += strFolder;	// strFolder is in upper case, works with all clients?
	strResponse += "\" (";
	for (ulCounter = 0; ulCounter < cStatusData; ++ulCounter) {
		strData = lstStatusData[ulCounter];
		strResponse += strData;
		strResponse += " ";

		if (strData.compare("MESSAGES") == 0) {
			snprintf(szBuffer, 10, "%u", ulMessages);
			strResponse += szBuffer;
		} else if (strData.compare("RECENT") == 0) {
<<<<<<< HEAD
			get_recent(std::move(lpStatusFolder), strTag, ulRecent, ulMessages);
=======
            // Get 'recent' count from the table
            if (HrGetOneProp(lpStatusFolder, PR_EC_IMAP_MAX_ID, &~lpPropMaxID) == hrSuccess && lpPropMaxID != nullptr) {
                hr = lpStatusFolder->GetContentsTable(MAPI_DEFERRED_ERRORS, &~lpTable);
                if(hr != hrSuccess) {
					HrResponse(RESP_TAGGED_NO, strTag, "STATUS error getting contents");
					return hr;
                }

                sPropMaxID.ulPropTag = PR_EC_IMAP_ID;
                sPropMaxID.Value.ul = lpPropMaxID->Value.ul;
                hr = ECPropertyRestriction(RELOP_GT, PR_EC_IMAP_ID, &sPropMaxID, ECRestriction::Cheap)
                     .RestrictTable(lpTable, TBL_BATCH);
                if(hr != hrSuccess) {
					HrResponse(RESP_TAGGED_NO, strTag, "STATUS error getting recent");
					return hr;
                }
                
                hr = lpTable->GetRowCount(0, &ulRecent);
                if(hr != hrSuccess) {
					HrResponse(RESP_TAGGED_NO, strTag, "STATUS error getting row count for recent");
					return hr;
                }
            } else {
                // No max id, all messages are Recent
                ulRecent = ulMessages;
            }
>>>>>>> 79c231c5
			snprintf(szBuffer, 10, "%u", ulRecent);
			strResponse += szBuffer;
		} else if (strData.compare("UIDNEXT") == 0) {
			get_uid_next(std::move(lpStatusFolder), strTag, ulUIDNext);
			snprintf(szBuffer, 10, "%u", ulUIDNext);
			strResponse += szBuffer;
		} else if (strData.compare("UIDVALIDITY") == 0) {
			snprintf(szBuffer, 10, "%u", ulUIDValidity);
			strResponse += szBuffer;
		} else if (strData.compare("UNSEEN") == 0) {
			snprintf(szBuffer, 10, "%u", ulUnseen);
			strResponse += szBuffer;
		} else {
			strResponse += "NIL";
		}
		
		if (ulCounter+1 < cStatusData)
			strResponse += " ";
	}

	strResponse += ")";
	HrResponse(RESP_UNTAGGED, strResponse);
	HrResponse(RESP_TAGGED_OK, strTag, "STATUS completed");
	return hrSuccess;
}

/** 
 * @brief Handles the APPEND command
 * 
 * Create a new mail message in the given folder, and possebly set
 * flags and received time on the new message.
 *
 * @param[in] strTag the IMAP tag for this command
 * @param[in] strFolderParam the folder to create the message in, in IMAP UTF-7 charset
 * @param[in] strData the RFC 2822 formatted email to save
 * @param[in] strFlags optional, contains a list of extra flags to save on the message (eg. \Seen)
 * @param[in] strTime optional, a timestamp for the message: internal date is received date
 * 
 * @return MAPI Error code
 */
HRESULT IMAP::HrCmdAppend(const string &strTag, const string &strFolderParam, const string &strData, string strFlags, const string &strTime) {
	HRESULT hr = hrSuccess;
	object_ptr<IMAPIFolder> lpAppendFolder;
	object_ptr<IMessage> lpMessage;
	vector<string> lstFlags;
	ULONG ulCounter;
	string strFlag;
	memory_ptr<SPropValue> lpPropVal;
	wstring strFolder;
	string strAppendUid;
	ULONG ulFolderUid = 0;
	ULONG ulMsgUid = 0;
	SizedSPropTagArray(10, delFrom) = { 10, {
			PR_SENT_REPRESENTING_ADDRTYPE_W, PR_SENT_REPRESENTING_NAME_W,
			PR_SENT_REPRESENTING_EMAIL_ADDRESS_W, PR_SENT_REPRESENTING_ENTRYID, PR_SENT_REPRESENTING_SEARCH_KEY,
			PR_SENDER_ADDRTYPE_W, PR_SENDER_NAME_W,
			PR_SENDER_EMAIL_ADDRESS_W, PR_SENDER_ENTRYID, PR_SENDER_SEARCH_KEY
		} };
	
	if (!lpSession) {
		HrResponse(RESP_TAGGED_NO, strTag, "APPEND error no session");
		return MAPI_E_CALL_FAILED;
	}

	hr = IMAP2MAPICharset(strFolderParam, strFolder);
	if (hr != hrSuccess) {
		HrResponse(RESP_TAGGED_NO, strTag, "APPEND invalid folder name");
		return hr;
	}
	hr = HrFindFolder(strFolder, false, &~lpAppendFolder);
	if(hr != hrSuccess) {
		HrResponse(RESP_TAGGED_NO, strTag, "[TRYCREATE] APPEND error finding folder");
		return MAPI_E_CALL_FAILED;
	}

	if (!IsMailFolder(lpAppendFolder)) {
		HrResponse(RESP_TAGGED_NO, strTag, "APPEND error not a mail folder");
		return MAPI_E_CALL_FAILED;
	}
	hr = HrGetOneProp(lpAppendFolder, PR_EC_HIERARCHYID, &~lpPropVal);
	if (hr == hrSuccess)
		ulFolderUid = lpPropVal->Value.ul;
	hr = lpAppendFolder->CreateMessage(nullptr, 0, &~lpMessage);
	if (hr != hrSuccess) {
		HrResponse(RESP_TAGGED_NO, strTag, "APPEND error creating message");
		return hr;
	}

	hr = IMToMAPI(lpSession, lpStore, lpAddrBook, lpMessage, strData, dopt);
	if (hr != hrSuccess) {
		HrResponse(RESP_TAGGED_NO, strTag, "APPEND error converting message");
		return hr;
	}
	if (IsSentItemFolder(lpAppendFolder) &&
	    HrGetOneProp(lpAppendFolder, PR_ENTRYID, &~lpPropVal) == hrSuccess) {
		// needed for blackberry
		lpPropVal->ulPropTag = PR_SENTMAIL_ENTRYID;
		HrSetOneProp(lpMessage, lpPropVal);
	}

	if (strFlags.size() > 2 && strFlags[0] == '(') {
		// remove () around flags
		strFlags.erase(0, 1);
		strFlags.erase(strFlags.size()-1, 1);
	}

	strFlags = strToUpper(strFlags);
	HrSplitInput(strFlags, lstFlags);

	for (ulCounter = 0; ulCounter < lstFlags.size(); ++ulCounter) {
		strFlag = lstFlags[ulCounter];

		if (strFlag.compare("\\SEEN") == 0) {
			if (HrGetOneProp(lpMessage, PR_MESSAGE_FLAGS, &~lpPropVal) != hrSuccess) {
				hr = MAPIAllocateBuffer(sizeof(SPropValue), &~lpPropVal);
				if (hr != hrSuccess)
					return hr;

				lpPropVal->ulPropTag = PR_MESSAGE_FLAGS;
				lpPropVal->Value.ul = 0;
			}

			lpPropVal->Value.ul |= MSGFLAG_READ;
			HrSetOneProp(lpMessage, lpPropVal);
		} else if (strFlag.compare("\\DRAFT") == 0) {
			if (HrGetOneProp(lpMessage, PR_MSG_STATUS, &~lpPropVal) != hrSuccess) {
				hr = MAPIAllocateBuffer(sizeof(SPropValue), &~lpPropVal);
				if (hr != hrSuccess)
					return hr;

				lpPropVal->ulPropTag = PR_MSG_STATUS;
				lpPropVal->Value.ul = 0;
			}

			lpPropVal->Value.ul |= MSGSTATUS_DRAFT;
			HrSetOneProp(lpMessage, lpPropVal);

			// When saving a draft, also mark it as UNSENT, so webaccess opens the editor, not the viewer
			if (HrGetOneProp(lpMessage, PR_MESSAGE_FLAGS, &~lpPropVal) != hrSuccess) {
				hr = MAPIAllocateBuffer(sizeof(SPropValue), &~lpPropVal);
				if (hr != hrSuccess)
					return hr;

				lpPropVal->ulPropTag = PR_MESSAGE_FLAGS;
				lpPropVal->Value.ul = 0;
			}

			lpPropVal->Value.ul |= MSGFLAG_UNSENT;
			HrSetOneProp(lpMessage, lpPropVal);

			// remove "from" properties, and ignore error
			lpMessage->DeleteProps(delFrom, NULL);
		} else if (strFlag.compare("\\FLAGGED") == 0) {
			if (lpPropVal == NULL) {
				hr = MAPIAllocateBuffer(sizeof(SPropValue), &~lpPropVal);
				if (hr != hrSuccess)
					return hr;
			}

			lpPropVal->ulPropTag = PR_FLAG_STATUS;
			lpPropVal->Value.ul = 2;
			HrSetOneProp(lpMessage, lpPropVal);
		} else if (strFlag.compare("\\ANSWERED") == 0 || strFlag.compare("$FORWARDED") == 0) {
			if (HrGetOneProp(lpMessage, PR_MSG_STATUS, &~lpPropVal) != hrSuccess) {
				hr = MAPIAllocateBuffer(sizeof(SPropValue), &~lpPropVal);
				if (hr != hrSuccess)
					return hr;

				lpPropVal->ulPropTag = PR_MSG_STATUS;
				lpPropVal->Value.ul = 0;
			}

			if (strFlag[0] == '\\') {
				lpPropVal->Value.ul |= MSGSTATUS_ANSWERED;
				HrSetOneProp(lpMessage, lpPropVal);
			}
			hr = MAPIAllocateBuffer(sizeof(SPropValue) * 3, &~lpPropVal);
			if (hr != hrSuccess)
				return hr;

			lpPropVal[0].ulPropTag = PR_LAST_VERB_EXECUTED;
			if (strFlag[0] == '\\')
				lpPropVal[0].Value.ul = NOTEIVERB_REPLYTOSENDER;
			else
				lpPropVal[0].Value.ul = NOTEIVERB_FORWARD;
			lpPropVal[1].ulPropTag = PR_LAST_VERB_EXECUTION_TIME;
			GetSystemTimeAsFileTime(&lpPropVal[1].Value.ft);
			lpPropVal[2].ulPropTag = PR_ICON_INDEX;
			if (strFlag[0] == '\\')
				lpPropVal[2].Value.ul = ICON_MAIL_REPLIED;
			else
				lpPropVal[2].Value.ul = ICON_MAIL_FORWARDED;

			hr = lpMessage->SetProps(3, lpPropVal, NULL);
			if (hr != hrSuccess)
				return hr;
		} else if (strFlag.compare("\\DELETED") == 0) {
			if (HrGetOneProp(lpMessage, PR_MSG_STATUS, &~lpPropVal) != hrSuccess) {
				hr = MAPIAllocateBuffer(sizeof(SPropValue), &~lpPropVal);
				if (hr != hrSuccess)
					return hr;

				lpPropVal->ulPropTag = PR_MSG_STATUS;
				lpPropVal->Value.ul = 0;
			}

			lpPropVal->Value.ul |= MSGSTATUS_DELMARKED;
			// what, new deleted mail? moved deleted mail? uh?
			// @todo imap_expunge_on_delete
			HrSetOneProp(lpMessage, lpPropVal);
		}
	}

	// set time
	if (lpPropVal == NULL) {
		hr = MAPIAllocateBuffer(sizeof(SPropValue), &~lpPropVal);
		if (hr != hrSuccess)
			return hr;
	}

	if (!strTime.empty()) {
		lpPropVal->Value.ft = StringToFileTime(strTime);
		lpPropVal->ulPropTag = PR_MESSAGE_DELIVERY_TIME;
		HrSetOneProp(lpMessage, lpPropVal);
		
		lpPropVal->Value.ft = StringToFileTime(strTime, true);
		lpPropVal->ulPropTag = PR_EC_MESSAGE_DELIVERY_DATE;
		HrSetOneProp(lpMessage, lpPropVal);
	}

	hr = lpMessage->SaveChanges(KEEP_OPEN_READWRITE | FORCE_SAVE);
	if (hr != hrSuccess) {
		HrResponse(RESP_TAGGED_NO, strTag, "APPEND error saving message");
		return hr;
	}
	hr = HrGetOneProp(lpMessage, PR_EC_IMAP_ID, &~lpPropVal);
	if (hr == hrSuccess)
		ulMsgUid = lpPropVal->Value.ul;

	if (ulMsgUid && ulFolderUid)
		strAppendUid = string("[APPENDUID ") + stringify(ulFolderUid) + " " + stringify(ulMsgUid) + "] ";

	if (strCurrentFolder == strFolder) {
	    // Fixme, add the appended message instead of HrRefreshFolderMails; the message is now seen as Recent
		HrRefreshFolderMails(false, !bCurrentFolderReadOnly, NULL);
	}

	HrResponse(RESP_TAGGED_OK, strTag, strAppendUid + "APPEND completed");
	return hr;
}

/** 
 * @brief Handles the CLOSE command
 *
 * Closes the current selected mailbox, expunging any \Delete marked
 * messages in this mailbox.
 * 
 * @param[in] strTag the IMAP tag for this command
 * 
 * @return MAPI Error code
 */
HRESULT IMAP::HrCmdClose(const string &strTag) {
	HRESULT hr = hrSuccess;

	if (strCurrentFolder.empty() || !lpSession) {
		hr = MAPI_E_CALL_FAILED;
		HrResponse(RESP_TAGGED_NO, strTag, "CLOSE error no folder");
		goto exit;
	}

	// close old contents table if cached version was open
	ReleaseContentsCache();

	if (bCurrentFolderReadOnly) {
		// cannot expunge messages on a readonly folder
		HrResponse(RESP_TAGGED_OK, strTag, "CLOSE completed");
		goto exit;
	}

	hr = HrExpungeDeleted(strTag, "CLOSE", std::unique_ptr<ECRestriction>());
	if (hr != hrSuccess)
		goto exit;

	HrResponse(RESP_TAGGED_OK, strTag, "CLOSE completed");
exit:
	strCurrentFolder.clear();	// always "close" the SELECT command
	return hr;
}

/** 
 * @brief Handles the EXPUNGE command
 * 
 * All \Deleted marked emails will actually be removed (softdeleted in
 * Kopano). Optional is the sequence set (UIDPLUS extension), which
 * messages only must be expunged if \Deleted flag was marked AND are
 * present in this sequence.
 *
 * @param[in] strTag the IMAP tag for this command
 * @param[in] strStatusData optional sequence set
 * 
 * @return MAPI Error code
 */
HRESULT IMAP::HrCmdExpunge(const string &strTag, const string &strSeqSet) {
	HRESULT hr = hrSuccess;
	list<ULONG> lstMails;
	string strCommand;
	std::unique_ptr<ECRestriction> rst;
	static_assert(std::is_polymorphic<ECRestriction>::value, "ECRestriction needs to be polymorphic for unique_ptr to work");

	if (strSeqSet.empty())
		strCommand = "EXPUNGE";
	else
		strCommand = "UID EXPUNGE";

	if (strCurrentFolder.empty() || !lpSession) {
		HrResponse(RESP_TAGGED_NO, strTag, strCommand + " error no folder");
		return MAPI_E_CALL_FAILED;
	}

	if (bCurrentFolderReadOnly) {
		HrResponse(RESP_TAGGED_NO, strTag, strCommand + " error folder read only");
		return MAPI_E_CALL_FAILED;
	}

	// UID EXPUNGE is always passed UIDs
	hr = HrSeqUidSetToRestriction(strSeqSet, rst);
	if (hr != hrSuccess)
		return hr;
	hr = HrExpungeDeleted(strTag, strCommand, std::move(rst));
	if (hr != hrSuccess)
		return hr;
    
	// Let HrRefreshFolderMails output the actual EXPUNGEs
	HrRefreshFolderMails(false, !bCurrentFolderReadOnly, NULL);
	HrResponse(RESP_TAGGED_OK, strTag, strCommand + " completed");
	return hrSuccess;
}

/** 
 * @brief Handles the SEARCH command
 *
 * Searches in the current selected folder using the given search
 * criteria.
 * 
 * @param[in] strTag the IMAP tag for this command
 * @param[in] lstSearchCriteria The clients search options.
 * @param[in] bUidMode UID SEARCH (true) or flat ID SEARCH (false)
 * 
 * @return MAPI Error code
 */
HRESULT IMAP::HrCmdSearch(const string &strTag, vector<string> &lstSearchCriteria, bool bUidMode) {
	HRESULT hr = hrSuccess;
	list<ULONG> lstMailnr;
	ULONG ulCriterianr = 0;
	string strResponse;
	char szBuffer[33];
	std::unique_ptr<ECIConv> iconv;
	string strMode;

	if (bUidMode)
		strMode = "UID ";

	if (strCurrentFolder.empty() || !lpSession) {
		HrResponse(RESP_TAGGED_NO, strTag, strMode + "SEARCH error no folder");
		return MAPI_E_CALL_FAILED;
	}

	// don't support other charsets
	// @todo unicode searches
	if (lstSearchCriteria[0].compare("CHARSET") == 0) {
		if (lstSearchCriteria[1] != "WINDOWS-1252") {
			iconv.reset(new ECIConv("windows-1252", lstSearchCriteria[1]));
			if (!iconv->canConvert()) {
				HrResponse(RESP_TAGGED_NO, strTag, "[BADCHARSET (WINDOWS-1252)] " + strMode + "SEARCH charset not supported");
				return MAPI_E_CALL_FAILED;
			}
		}
		ulCriterianr += 2;
	}
	hr = HrSearch(std::move(lstSearchCriteria), ulCriterianr, lstMailnr);
	if (hr != hrSuccess) {
		HrResponse(RESP_TAGGED_NO, strTag, strMode + "SEARCH error");
		return hr;
	}

	strResponse = "SEARCH";

	for (auto nr : lstMailnr) {
		snprintf(szBuffer, 32, " %u", bUidMode ? lstFolderMailEIDs[nr].ulUid : nr + 1);
		strResponse += szBuffer;
	}

	HrResponse(RESP_UNTAGGED, strResponse);
	HrResponse(RESP_TAGGED_OK, strTag, strMode + "SEARCH completed");
	return hr;
}

/** 
 * @brief Handles the FETCH command
 * 
 * Fetch specified parts of a list of emails.
 *
 * @param[in] strTag the IMAP tag for this command
 * @param[in] strSeqSet an IMAP sequence of IDs or UIDs depending on bUidMode
 * @param[in] strMsgDataItemNames The parts of the emails to fetch
 * @param[in] bUidMode use UID (true) or ID (false) numbers
 * 
 * @return MAPI Error code
 */
HRESULT IMAP::HrCmdFetch(const string &strTag, const string &strSeqSet, const string &strMsgDataItemNames, bool bUidMode) {
	HRESULT hr = hrSuccess;
	vector<string> lstDataItems;
	list<ULONG> lstMails;
	ULONG ulCurrent = 0;
	bool bFound = false;
	string strMode;

	if (bUidMode)
		strMode = "UID ";

	if (strCurrentFolder.empty() || !lpSession) {
		HrResponse(RESP_TAGGED_BAD, strTag, strMode + "FETCH error no folder");
		return MAPI_E_CALL_FAILED;
	}

	HrGetDataItems(strMsgDataItemNames, lstDataItems);
	if (bUidMode) {
		for (ulCurrent = 0; !bFound && ulCurrent < lstDataItems.size(); ++ulCurrent)
			if (lstDataItems[ulCurrent].compare("UID") == 0)
				bFound = true;
		if (!bFound)
			lstDataItems.push_back("UID");
	}

	if (bUidMode)
		hr = HrParseSeqUidSet(strSeqSet, lstMails);
	else
		hr = HrParseSeqSet(strSeqSet, lstMails);
	if (hr != hrSuccess) {
		HrResponse(RESP_TAGGED_NO, strTag, strMode + "FETCH sequence parse error in: " + strSeqSet);
		return hr;
	}

	hr = HrPropertyFetch(lstMails, lstDataItems);
	if (hr != hrSuccess)
		HrResponse(RESP_TAGGED_NO, strTag, strMode + "FETCH failed");
	else
		HrResponse(RESP_TAGGED_OK, strTag, strMode + "FETCH completed");
	return hr;
}

/** 
 * @brief Handles the STORE command
 * 
 * Sets, appends or removes flags from a list of emails.
 *
 * @param[in] strTag the IMAP tag for this command
 * @param[in] strSeqSet an IMAP sequence of IDs or UIDs depending on bUidMode
 * @param[in] strMsgDataItemName contains the FLAGS modifier command
 * @param[in] strMsgDataItemValue contains a list of flags to modify the emails with
 * @param[in] bUidMode use UID (true) or ID (false) numbers
 * 
 * @return MAPI error code
 */
HRESULT IMAP::HrCmdStore(const string &strTag, const string &strSeqSet, const string &strMsgDataItemName, const string &strMsgDataItemValue, bool bUidMode) {
	HRESULT hr = hrSuccess;
	list<ULONG> lstMails;
	vector<string> lstDataItems;
	string strMode;
	bool bDelete = false;

	if (bUidMode)
		strMode = "UID";
	strMode += " STORE";

	if (strCurrentFolder.empty() || !lpSession) {
		HrResponse(RESP_TAGGED_NO, strTag, strMode + " error no folder");
		return MAPI_E_CALL_FAILED;
	}

	if (bCurrentFolderReadOnly) {
		HrResponse(RESP_TAGGED_NO, strTag, strMode + " error folder read only");
		return MAPI_E_CALL_FAILED;
	}

	lstDataItems.push_back("FLAGS");
	if (bUidMode)
		lstDataItems.push_back("UID");

	if (bUidMode)
		hr = HrParseSeqUidSet(strSeqSet, lstMails);
	else
		hr = HrParseSeqSet(strSeqSet, lstMails);
	if (hr != hrSuccess) {
		HrResponse(RESP_TAGGED_NO, strTag, strMode + " sequence parse error in: " + strSeqSet);
		return hr;
	}

	hr = HrStore(lstMails, strMsgDataItemName, strMsgDataItemValue, &bDelete);
	if (hr != MAPI_E_NOT_ME) {
		HrPropertyFetch(lstMails, lstDataItems);
		hr = hrSuccess;
	}

	if (bDelete && parseBool(lpConfig->GetSetting("imap_expunge_on_delete"))) {
		std::unique_ptr<ECRestriction> rst;
		static_assert(std::is_polymorphic<ECRestriction>::value, "ECRestriction needs to be polymorphic for unique_ptr to work");

		if (bUidMode) {
			hr = HrSeqUidSetToRestriction(strSeqSet, rst);
			if (hr != hrSuccess)
				return hr;
		}

		if (HrExpungeDeleted(strTag, strMode, std::move(rst)) != hrSuccess)
			// HrExpungeDeleted sent client NO result.
			return hrSuccess;

		// Let HrRefreshFolderMails output the actual EXPUNGEs
		HrRefreshFolderMails(false, !bCurrentFolderReadOnly, NULL);
	}

	HrResponse(RESP_TAGGED_OK, strTag, strMode + " completed");
	return hr;
}

/** 
 * @brief Handles the COPY command
 * 
 * Copy a list of emails from the current selected folder to the given folder.
 *
 * @param[in] strTag the IMAP tag for this command
 * @param[in] strSeqSet an IMAP sequence of IDs or UIDs depending on bUidMode
 * @param[in] strFolder the folder to copy the message to, in IMAP UTF-7 charset
 * @param[in] bUidMode use UID (true) or ID (false) numbers
 * 
 * @return MAPI Error code
 */
HRESULT IMAP::HrCmdCopy(const string &strTag, const string &strSeqSet, const string &strFolder, bool bUidMode) {
	HRESULT hr = hrSuccess;
	list<ULONG> lstMails;
	string strMode;

	if (bUidMode)
		strMode = "UID ";

	if (strCurrentFolder.empty() || !lpSession) {
		HrResponse(RESP_TAGGED_NO, strTag, strMode + "COPY error no folder");
		return MAPI_E_CALL_FAILED;
	}

	if (bUidMode)
		hr = HrParseSeqUidSet(strSeqSet, lstMails);
	else
		hr = HrParseSeqSet(strSeqSet, lstMails);
	if (hr != hrSuccess) {
		HrResponse(RESP_TAGGED_NO, strTag, strMode + "COPY sequence parse error in: " + strSeqSet);
		return hr;
	}

	hr = HrCopy(lstMails, strFolder, false);
	if (hr == MAPI_E_NOT_FOUND) {
		HrResponse(RESP_TAGGED_NO, strTag, "[TRYCREATE] " + strMode + "COPY folder not found");
		return hr;
	} else if (hr != hrSuccess) {
		HrResponse(RESP_TAGGED_NO, strTag, strMode + "COPY error");
		return hr;
	}

	HrResponse(RESP_TAGGED_OK, strTag, strMode + "COPY completed");
	return hr;
}

/** 
 * @brief Handles the UID XAOL-MOVE command (non-RFC command)
 * 
 * This extension, currently only used by thunderbird, moves a list of
 * emails into the given folder. Normally IMAP can only move mails
 * with COPY/STORE(\Deleted) commands.
 *
 * @param[in] strTag the IMAP tag for this command
 * @param[in] strSeqSet an IMAP sequence of IDs or UIDs depending on bUidMode
 * @param[in] strFolder the folder to copy the message to, in IMAP UTF-7 charset
 * 
 * @return MAPI Error code
 */
HRESULT IMAP::HrCmdUidXaolMove(const string &strTag, const string &strSeqSet, const string &strFolder) {
	HRESULT hr = hrSuccess;
	list<ULONG> lstMails;

	if (strCurrentFolder.empty() || !lpSession) {
		HrResponse(RESP_TAGGED_NO, strTag, "UID XAOL-MOVE error no folder");
		return MAPI_E_CALL_FAILED;
	}

	hr = HrParseSeqUidSet(strSeqSet, lstMails);
	if (hr != hrSuccess) {
		HrResponse(RESP_TAGGED_NO, strTag, "UID XAOL-MOVE sequence parse error in: " + strSeqSet);
		return hr;
	}

	hr = HrCopy(lstMails, strFolder, true);
	if (hr == MAPI_E_NOT_FOUND) {
		HrResponse(RESP_TAGGED_NO, strTag, "[TRYCREATE] UID XAOL-MOVE folder not found");
		return hr;
	} else if (hr != hrSuccess) {
		HrResponse(RESP_TAGGED_NO, strTag, "UID XAOL-MOVE error");
		return hr;
	}

	// Let HrRefreshFolderMails output the actual EXPUNGEs
	HrRefreshFolderMails(false, !bCurrentFolderReadOnly, NULL);
	HrResponse(RESP_TAGGED_OK, strTag, "UID XAOL-MOVE completed");
	return hr;
}

/** 
 * Convert a MAPI array of properties (from a table) to an IMAP FLAGS list.
 * 
 * @todo, flags always are in a list, so this function should add the ()
 *
 * @param[in] lpProps Array of MAPI properties
 * @param[in] cValues Number of properties in lpProps
 * @param[in] bRecent Add the recent flag to the list
 * 
 * @return string with IMAP Flags
 */
std::string IMAP::PropsToFlags(LPSPropValue lpProps, unsigned int cValues, bool bRecent, bool bRead) {
	string strFlags;
	auto lpMessageFlags = PCpropFindProp(lpProps, cValues, PR_MESSAGE_FLAGS);
	auto lpFlagStatus = PCpropFindProp(lpProps, cValues, PR_FLAG_STATUS);
	auto lpMsgStatus = PCpropFindProp(lpProps, cValues, PR_MSG_STATUS);
	auto lpLastVerb = PCpropFindProp(lpProps, cValues, PR_LAST_VERB_EXECUTED);

	if ((lpMessageFlags != NULL &&
	    lpMessageFlags->Value.ul & MSGFLAG_READ) || bRead)
		strFlags += "\\Seen ";
	if (lpFlagStatus != NULL && lpFlagStatus->Value.ul != 0)
		strFlags += "\\Flagged ";

	if (lpLastVerb) {
		if (lpLastVerb->Value.ul == NOTEIVERB_REPLYTOSENDER ||
		    lpLastVerb->Value.ul == NOTEIVERB_REPLYTOALL)
			strFlags += "\\Answered ";

		// there is no flag in imap for forwards. thunderbird uses the custom flag $Forwarded,
		// and this is the only custom flag we support.
		if (lpLastVerb->Value.ul == NOTEIVERB_FORWARD)
			strFlags += "$Forwarded ";
	}

	if (lpMsgStatus) {
		if (lpMsgStatus->Value.ul & MSGSTATUS_DRAFT)
			strFlags += "\\Draft ";
		if (lpLastVerb == NULL &&
		    lpMsgStatus->Value.ul & MSGSTATUS_ANSWERED)
			strFlags += "\\Answered ";
		if (lpMsgStatus->Value.ul & MSGSTATUS_DELMARKED)
			strFlags += "\\Deleted ";
	}
	
	if (bRecent)
	    strFlags += "\\Recent ";
	
	// strip final space
	if (!strFlags.empty())
		strFlags.resize(strFlags.size() - 1);
	return strFlags;
}

/** 
 * The notify callback function. Sends changes to the client on the
 * current selected folder during the IDLE command.
 * 
 * @param[in] lpContext callback data, containing "this" IMAP class
 * @param[in] cNotif Number of notification messages in lpNotif
 * @param[in] lpNotif Array of changes on the folder
 * 
 * @return MAPI Error code
 */
LONG __stdcall IMAP::IdleAdviseCallback(void *lpContext, ULONG cNotif,
    LPNOTIFICATION lpNotif)
{
	auto lpIMAP = static_cast<IMAP *>(lpContext);
	string strFlags;
	ULONG ulMailNr = 0;
	ULONG ulRecent = 0;
	bool bReload = false;
	vector<IMAP::SMail> oldMails;
	enum { EID, IKEY, IMAPID, MESSAGE_FLAGS, FLAG_STATUS, MSG_STATUS, LAST_VERB, NUM_COLS };
	IMAP::SMail sMail;

	{
		// modify:
		// * [mailnr] FETCH (FLAGS (\Seen \Recent \Flagged \Deleted))
		// remove:
		// * [mailnr] EXPUNGE
		// new mail/add:
		// * [total] exists (optional?)
		// * 1 recent
	}

	if (!lpIMAP)
		return MAPI_E_CALL_FAILED;

	scoped_lock l_idle(lpIMAP->m_mIdleLock);
	if (!lpIMAP->m_bIdleMode)
		return MAPI_E_CALL_FAILED;

	for (ULONG i = 0; i < cNotif && !bReload; ++i) {
		if (lpNotif[i].ulEventType != fnevTableModified)
			continue;

		switch (lpNotif[i].info.tab.ulTableEvent) {
		case TABLE_ROW_ADDED:
			sMail.sEntryID = BinaryArray(lpNotif[i].info.tab.row.lpProps[EID].Value.bin);
			sMail.sInstanceKey = BinaryArray(lpNotif[i].info.tab.propIndex.Value.bin);
			sMail.bRecent = true;

			if (lpNotif[i].info.tab.row.lpProps[IMAPID].ulPropTag == PR_EC_IMAP_ID)
				sMail.ulUid = lpNotif[i].info.tab.row.lpProps[IMAPID].Value.ul;

			sMail.strFlags = lpIMAP->PropsToFlags(lpNotif[i].info.tab.row.lpProps, lpNotif[i].info.tab.row.cValues, true, false);
			lpIMAP->lstFolderMailEIDs.push_back(sMail);
			lpIMAP->m_ulLastUid = max(lpIMAP->m_ulLastUid, sMail.ulUid);
			++ulRecent;
			break;

		case TABLE_ROW_DELETED:
			// find number and print N EXPUNGE
			if (lpNotif[i].info.tab.propIndex.ulPropTag == PR_INSTANCE_KEY) {
				auto iterMail = lpIMAP->lstFolderMailEIDs.begin();
				for (; iterMail != lpIMAP->lstFolderMailEIDs.cend(); ++iterMail)
					if (iterMail->sInstanceKey == BinaryArray(lpNotif[i].info.tab.propIndex.Value.bin))
						break;
			    
				if (iterMail != lpIMAP->lstFolderMailEIDs.cend()) {
					ulMailNr = iterMail - lpIMAP->lstFolderMailEIDs.cbegin();

					// remove mail from list
					lpIMAP->HrResponse(RESP_UNTAGGED, stringify(ulMailNr+1) + " EXPUNGE");

					lpIMAP->lstFolderMailEIDs.erase(iterMail);
				}
			}
			break;

		case TABLE_ROW_MODIFIED:
			// find number and print N FETCH (FLAGS (flags...))
			strFlags.clear();

			if (lpNotif[i].info.tab.row.lpProps[IMAPID].ulPropTag == PR_EC_IMAP_ID) {
				auto iterMail = find(lpIMAP->lstFolderMailEIDs.cbegin(), lpIMAP->lstFolderMailEIDs.cend(), lpNotif[i].info.tab.row.lpProps[IMAPID].Value.ul);
				// not found probably means the client needs to sync
				if (iterMail != lpIMAP->lstFolderMailEIDs.cend()) {
					ulMailNr = iterMail - lpIMAP->lstFolderMailEIDs.cbegin();

					strFlags = lpIMAP->PropsToFlags(lpNotif[i].info.tab.row.lpProps, lpNotif[i].info.tab.row.cValues, iterMail->bRecent, false);
					lpIMAP->HrResponse(RESP_UNTAGGED, stringify(ulMailNr+1) + " FETCH (FLAGS (" + strFlags + "))");
				}
			}
			break;

		case TABLE_RELOAD:
			// TABLE_RELOAD is unused in Kopano
		case TABLE_CHANGED:
            lpIMAP->HrRefreshFolderMails(false, !lpIMAP->bCurrentFolderReadOnly, NULL);
		    break;
		};
	}

	if (ulRecent) {
		lpIMAP->HrResponse(RESP_UNTAGGED, stringify(ulRecent) + " RECENT");
		lpIMAP->HrResponse(RESP_UNTAGGED, stringify(lpIMAP->lstFolderMailEIDs.size()) + " EXISTS");
	}
	return S_OK;
}

/** 
 * @brief Handles the IDLE command
 * 
 * If we have a current selected folder, a notification advise is
 * created in another thread, which will print updates to the
 * client. The IMAP client can at anytime close the thread by exiting,
 * or sending the DONE command.
 *
 * @param[in] strTag the IMAP tag for this command
 * 
 * @return MAPI Error code
 */
HRESULT IMAP::HrCmdIdle(const string &strTag) {
	HRESULT hr = hrSuccess;
	object_ptr<IMAPIFolder> lpFolder;
	enum { EID, IKEY, IMAPID, MESSAGE_FLAGS, FLAG_STATUS, MSG_STATUS, LAST_VERB, NUM_COLS };
	static constexpr const SizedSPropTagArray(NUM_COLS, spt) =
		{NUM_COLS, {PR_ENTRYID, PR_INSTANCE_KEY, PR_EC_IMAP_ID,
		PR_MESSAGE_FLAGS, PR_FLAG_STATUS, PR_MSG_STATUS,
		PR_LAST_VERB_EXECUTED}};
	ulock_normal l_idle(m_mIdleLock, std::defer_lock_t());

	// Outlook (express) IDLEs without selecting a folder.
	// When sending an error from this command, Outlook loops on the IDLE command forever :(
	// Therefore, we can never return a HrResultBad() or ...No() here, so we always "succeed"

	m_strIdleTag = strTag;
	m_bIdleMode = true;

	if (strCurrentFolder.empty() || !lpSession) {
		HrResponse(RESP_CONTINUE, "empty idle, nothing is going to happen");
		goto exit;
	}
	hr = HrFindFolder(strCurrentFolder, bCurrentFolderReadOnly, &~lpFolder);
	if (hr != hrSuccess) {
		HrResponse(RESP_CONTINUE, "Can't open selected folder to idle in");
		goto exit;
	}

	hr = lpFolder->GetContentsTable(0, &m_lpIdleTable);
	if (hr != hrSuccess) {
		HrResponse(RESP_CONTINUE, "Can't open selected contents table to idle in");
		goto exit;
	}
	hr = m_lpIdleTable->SetColumns(spt, 0);
	if (hr != hrSuccess) {
		HrResponse(RESP_CONTINUE, "Cannot select columns on selected contents table for idle information");
		goto exit;
	}

	hr = HrAllocAdviseSink(&IMAP::IdleAdviseCallback, (void*)this, &m_lpIdleAdviseSink);
	if (hr != hrSuccess) {
		HrResponse(RESP_CONTINUE, "Can't allocate memory to idle");
		goto exit;
	}

	l_idle.lock();
	hr = m_lpIdleTable->Advise(fnevTableModified, m_lpIdleAdviseSink, &m_ulIdleAdviseConnection);
	if (hr != hrSuccess) {
		HrResponse(RESP_CONTINUE, "Can't advise on current selected folder");
		l_idle.unlock();
		goto exit;
	}

	// \o/ we really succeeded this time
	HrResponse(RESP_CONTINUE, "waiting for notifications");
	l_idle.unlock();
exit:
	if (hr != hrSuccess) {
		if (m_ulIdleAdviseConnection && m_lpIdleTable) {
			m_lpIdleTable->Unadvise(m_ulIdleAdviseConnection);
			m_ulIdleAdviseConnection = 0;
		}
		if (m_lpIdleAdviseSink) {
			m_lpIdleAdviseSink->Release();
			m_lpIdleAdviseSink = NULL;
		}
		if (m_lpIdleTable) {
			m_lpIdleTable->Release();
			m_lpIdleTable = NULL;
		}
	}
	return hr;
}

/** 
 * @brief Handles the DONE command
 * 
 * The DONE command closes the previous IDLE command, and has no IMAP
 * tag. This function can be also called implicitly, so a response to
 * the client is not always required.
 *
 * @param[in] bSendResponse Send a response to the client or not
 * 
 * @return MAPI Error code
 */
HRESULT IMAP::HrDone(bool bSendResponse) {
	HRESULT hr = hrSuccess;

	// TODO: maybe add sleep here, so thunderbird gets all notifications?
	scoped_lock l_idle(m_mIdleLock);

	if (bSendResponse) {
		if (m_bIdleMode)
			HrResponse(RESP_TAGGED_OK, m_strIdleTag, "IDLE complete");
		else
			HrResponse(RESP_TAGGED_BAD, m_strIdleTag, "was not idling");
	}

	if (m_ulIdleAdviseConnection && m_lpIdleTable) {
		m_lpIdleTable->Unadvise(m_ulIdleAdviseConnection);
		m_ulIdleAdviseConnection = 0;
	}

	if (m_lpIdleAdviseSink)
		m_lpIdleAdviseSink->Release();
	m_lpIdleAdviseSink = NULL;

	m_ulIdleAdviseConnection = 0;
	m_bIdleMode = false;
	m_strIdleTag.clear();

	if (m_lpIdleTable)
		m_lpIdleTable->Release();
	m_lpIdleTable = NULL;
	return hr;
}

/** 
 * @brief Handles the NAMESPACE command
 *
 * We currently only support the user namespace.
 * 
 * @param[in] strTag the IMAP tag for this command
 * 
 * @return MAPI Error code
 */
HRESULT IMAP::HrCmdNamespace(const string &strTag) {
	HrResponse(RESP_UNTAGGED, string("NAMESPACE ((\"\" \"") +
	             IMAP_HIERARCHY_DELIMITER + "\")) NIL NIL");
	HrResponse(RESP_TAGGED_OK, strTag, "NAMESPACE Completed");
	return hrSuccess;
}

/** 
 * Sends a response to the client with specific quota information. We
 * only export the hard quota level to the IMAP client.
 * 
 * @param[in] strTag Tag of the IMAP command
 * @param[in] strQuotaRoot Which quota root is requested
 * 
 * @return MAPI Error code
 */
HRESULT IMAP::HrPrintQuotaRoot(const string& strTag)
{
	HRESULT hr = hrSuccess;
	static constexpr const SizedSPropTagArray(2, sStoreProps) =
		{2, {PR_MESSAGE_SIZE_EXTENDED, PR_QUOTA_RECEIVE_THRESHOLD}};
	memory_ptr<SPropValue> lpProps;
	ULONG cValues = 0;

	hr = lpStore->GetProps(sStoreProps, 0, &cValues, &~lpProps);
	if (hr != hrSuccess) {
		HrResponse(RESP_TAGGED_NO, strTag, "GetQuota MAPI Error");
		return hr;
	}

	// only print quota if we have a level
	if (lpProps[1].Value.ul)
		HrResponse(RESP_UNTAGGED, "QUOTA \"\" (STORAGE "+stringify(lpProps[0].Value.li.QuadPart / 1024) + " " + stringify(lpProps[1].Value.ul) + ")");
	return hrSuccess;
}

/** 
 * @brief Handles the GETQUOTAROOT command
 * 
 * Sends which quota roots are available (only hard quota).
 * 
 * @param[in] strTag Tag of the IMAP command
 * @param[in] strFolder The folder to request quota information on
 * 
 * @todo check if folder is in public and show no quota?
 *
 * @return 
 */
HRESULT IMAP::HrCmdGetQuotaRoot(const std::string &strTag,
    const std::vector<std::string> &args)
{
	HRESULT hr = hrSuccess;
	const std::string &strFolder = args[0];

	if (!lpStore) {
		HrResponse(RESP_TAGGED_BAD, strTag, "Login first");
		return MAPI_E_CALL_FAILED;
	}

	// @todo check if folder exists
	HrResponse(RESP_UNTAGGED, "QUOTAROOT \"" + strFolder + "\" \"\"");
	hr = HrPrintQuotaRoot(strTag);
	if (hr != hrSuccess)
		return hr; /* handle error? */
	HrResponse(RESP_TAGGED_OK, strTag, "GetQuotaRoot complete");
	return hr;
}

/** 
 * Get the quota value for a given quota root. We only have the "" quota root.
 * 
 * @param[in] strTag Tag of the IMAP command
 * @param[in] strQuotaRoot given quota root
 * 
 * @return 
 */
HRESULT IMAP::HrCmdGetQuota(const std::string &strTag,
    const std::vector<std::string> &args)
{
	const std::string &strQuotaRoot = args[0];

	if (!lpStore) {
		HrResponse(RESP_TAGGED_BAD, strTag, "Login first");
		return MAPI_E_CALL_FAILED;
	}

	if (strQuotaRoot.empty()) {
		HRESULT hr = HrPrintQuotaRoot(strTag);
		if (hr != hrSuccess)
			return hr;
		HrResponse(RESP_TAGGED_OK, strTag, "GetQuota complete");
		return hrSuccess;
	}
	HrResponse(RESP_TAGGED_NO, strTag, "Quota root does not exist");
	return hrSuccess;
}

HRESULT IMAP::HrCmdSetQuota(const std::string &strTag,
    const std::vector<std::string> &args)
{
	HrResponse(RESP_TAGGED_NO, strTag, "SetQuota Permission denied");
	return hrSuccess;
}

/** 
 * Send an untagged response.
 * 
 * @param[in] strUntag Either RESP_UNTAGGED or RESP_CONTINUE
 * @param[in] strResponse Status information to send to the client
 * 
 * @return MAPI Error code
 */
void IMAP::HrResponse(const string &strUntag, const string &strResponse)
{
    // Early cutoff of debug messages. This means the current process's config
    // determines if we log debug info (so HUP will only affect new processes if
    // you want debug output)
	if (lpLogger->Log(EC_LOGLEVEL_DEBUG))
		lpLogger->Log(EC_LOGLEVEL_DEBUG, "> %s%s", strUntag.c_str(), strResponse.c_str());
	HRESULT hr = lpChannel->HrWriteLine(strUntag + strResponse);
	if (hr != hrSuccess)
		throw KMAPIError(hr);
}

/** 
 * Tagged response to the client. You may only send one tagged
 * response to the client per received command.
 * 
 * @note be careful when sending NO or BAD results: some clients may try the same command over and over.
 *
 * @param[in] strTag The tag received from the client for a command
 * @param[in] strResult The result of the command, either RESP_TAGGED_OK, RESP_TAGGED_NO or RESP_TAGGED_BAD
 * @param[in] strResponse The result of the command to send to the client
 * 
 * @return MAPI Error code
 */
void IMAP::HrResponse(const string &strResult, const string &strTag, const string &strResponse)
{
	unsigned int max_err;

	max_err = strtoul(lpConfig->GetSetting("imap_max_fail_commands"), NULL, 0);

	// Some clients keep looping, so if we keep sending errors, just disconnect the client.
	if (strResult.compare(RESP_TAGGED_OK) == 0)
		m_ulErrors = 0;
	else
		++m_ulErrors;
	if (m_ulErrors >= max_err) {
		lpLogger->Log(EC_LOGLEVEL_ERROR, "Disconnecting client of user %ls because too many (%u) erroneous commands received, last reply:", m_strwUsername.c_str(), max_err);
		lpLogger->Log(EC_LOGLEVEL_ERROR, "%s%s%s", strTag.c_str(), strResult.c_str(), strResponse.c_str());
		throw KMAPIError(MAPI_E_END_OF_SESSION);
	}
		
	if (lpLogger->Log(EC_LOGLEVEL_DEBUG))
		lpLogger->Log(EC_LOGLEVEL_DEBUG, "> %s%s%s", strTag.c_str(), strResult.c_str(), strResponse.c_str());
	HRESULT hr = lpChannel->HrWriteLine(strTag + strResult + strResponse);
	if (hr != hrSuccess)
		throw KMAPIError(hr);
}

/** 
 * Remove \Deleted marked message from current selected folder. Only
 * response in case of an error.
 * 
 * @param[in] strTag IMAP tag given for command
 * @param[in] strCommand IMAP command which triggered the expunge
 * @param[in] lpUIDRestriction optional restriction to limit messages actually deleted (see HrCmdExpunge)
 * 
 * @return MAPI Error code
 */
HRESULT IMAP::HrExpungeDeleted(const std::string &strTag,
    const std::string &strCommand, std::unique_ptr<ECRestriction> &&uid_rst)
{
	HRESULT hr = hrSuccess;
	object_ptr<IMAPIFolder> lpFolder;
	ENTRYLIST sEntryList;
	memory_ptr<SRestriction> lpRootRestrict;
	object_ptr<IMAPITable> lpTable;
	rowset_ptr lpRows;
	enum { EID, NUM_COLS };
	static constexpr const SizedSPropTagArray(NUM_COLS, spt) = {NUM_COLS, {PR_ENTRYID}};
	ECAndRestriction rst;

	sEntryList.lpbin = NULL;
	hr = HrFindFolder(strCurrentFolder, bCurrentFolderReadOnly, &~lpFolder);
	if (hr != hrSuccess) {
		HrResponse(RESP_TAGGED_NO, strTag, strCommand + " error opening folder");
		goto exit;
	}
	hr = lpFolder->GetContentsTable(MAPI_DEFERRED_ERRORS , &~lpTable);
	if (hr != hrSuccess) {
		HrResponse(RESP_TAGGED_NO, strTag, strCommand + " error opening folder contents");
		goto exit;
	}
	if (uid_rst != nullptr)
		rst += std::move(*uid_rst.get());
	rst += ECExistRestriction(PR_MSG_STATUS);
	rst += ECBitMaskRestriction(BMR_NEZ, PR_MSG_STATUS, MSGSTATUS_DELMARKED);
	hr = rst.CreateMAPIRestriction(&~lpRootRestrict, ECRestriction::Cheap);
	if (hr != hrSuccess)
		goto exit;
	hr = HrQueryAllRows(lpTable, spt, lpRootRestrict, nullptr, 0, &~lpRows);
	if (hr != hrSuccess) {
		HrResponse(RESP_TAGGED_NO, strTag, strCommand + " error queryring rows");
		goto exit;
	}

	if(lpRows->cRows) {
        sEntryList.cValues = 0;
        if ((hr = MAPIAllocateBuffer(sizeof(SBinary) * lpRows->cRows, (LPVOID *) &sEntryList.lpbin)) != hrSuccess)
		goto exit;

        for (ULONG ulMailnr = 0; ulMailnr < lpRows->cRows; ++ulMailnr) {
			hr = lpFolder->SetMessageStatus(lpRows->aRow[ulMailnr].lpProps[EID].Value.bin.cb, (LPENTRYID)lpRows->aRow[ulMailnr].lpProps[EID].Value.bin.lpb,
											0, ~MSGSTATUS_DELMARKED, NULL);
			if (hr != hrSuccess)
				lpLogger->Log(EC_LOGLEVEL_WARNING, "Unable to update message status flag during " + strCommand);

            sEntryList.lpbin[sEntryList.cValues++] = lpRows->aRow[ulMailnr].lpProps[EID].Value.bin;
        }

        hr = lpFolder->DeleteMessages(&sEntryList, 0, NULL, 0);
        if (hr != hrSuccess) {
            HrResponse(RESP_TAGGED_NO, strTag, strCommand + " error deleting messages");
            goto exit;
        }
    }

exit:
	MAPIFreeBuffer(sEntryList.lpbin);
	return hr;
}

/** 
 * Create a flat list of all folders in the users tree, and possibly
 * add the public folders to this list too.
 * 
 * @param[out] lstFolders Sets the folder list
 * 
 * @return MAPI Error code
 */
HRESULT IMAP::HrGetFolderList(list<SFolder> &lstFolders) {
	HRESULT hr = hrSuccess;
	memory_ptr<SPropValue> lpPropVal;
	ULONG cbEntryID;
	memory_ptr<ENTRYID> lpEntryID;

	lstFolders.clear();

	hr = HrGetOneProp(lpStore, PR_IPM_SUBTREE_ENTRYID, &~lpPropVal);
	if (hr != hrSuccess)
		return hr;

	// make folders list from IPM_SUBTREE
	hr = HrGetSubTree(lstFolders, lpPropVal->Value.bin, wstring(), lstFolders.end());
	if (hr != hrSuccess)
		return hr;
	hr = lpStore->GetReceiveFolder((LPTSTR)"IPM", 0, &cbEntryID, &~lpEntryID, NULL);
	if (hr != hrSuccess)
		return hr;
	// find the inbox, and name it INBOX
	for (auto &folder : lstFolders)
		if (cbEntryID == folder.sEntryID.cb && memcmp(folder.sEntryID.lpb, lpEntryID, cbEntryID) == 0) {
			folder.strFolderName = L"INBOX";
			break;
		}

	if(!lpPublicStore)
		return hr;

	hr = HrGetOneProp(lpPublicStore, PR_IPM_PUBLIC_FOLDERS_ENTRYID, &~lpPropVal);
	if (hr != hrSuccess) {
		lpLogger->Log(EC_LOGLEVEL_WARNING, "Public store is enabled in configuration, but Public Folders inside public store could not be found.");
		return hrSuccess;
	}

	// make public folder folders list
	hr = HrGetSubTree(lstFolders, lpPropVal->Value.bin, PUBLIC_FOLDERS_NAME, --lstFolders.end());
	if (hr != hrSuccess)
		lpLogger->Log(EC_LOGLEVEL_WARNING, "Public store is enabled in configuration, but Public Folders inside public store could not be found.");

	return hrSuccess;
}

/**
 * Loads a binary blob from PR_EC_IMAP_SUBSCRIBED property on the
 * Inbox where entryids of folders are store in, which describes the
 * folders the user subscribed to with an IMAP client.
 *
 * @return MAPI Error code
 * @retval hrSuccess Subscribed folder list loaded in m_vSubscriptions
 */
HRESULT IMAP::HrGetSubscribedList() {
	HRESULT hr = hrSuccess;
	object_ptr<IStream> lpStream;
	object_ptr<IMAPIFolder> lpInbox;
	ULONG cbEntryID = 0;
	memory_ptr<ENTRYID> lpEntryID;
	ULONG ulObjType = 0;
	ULONG size, i;
	ULONG read;
	ULONG cb = 0;
	
	m_vSubscriptions.clear();
	hr = lpStore->GetReceiveFolder((LPTSTR)"IPM", 0, &cbEntryID, &~lpEntryID, NULL);
	if (hr != hrSuccess)
		return hr;
	hr = lpSession->OpenEntry(cbEntryID, lpEntryID, &IID_IMAPIFolder, 0, &ulObjType, &~lpInbox);
	if (hr != hrSuccess)
		return hr;
	hr = lpInbox->OpenProperty(PR_EC_IMAP_SUBSCRIBED, &IID_IStream, 0, 0, &~lpStream);
	if (hr != hrSuccess)
		return hr;
	hr = lpStream->Read(&size, sizeof(ULONG), &read);
	if (hr != hrSuccess || read != sizeof(ULONG))
		return hr;
	if (size == 0)
		return hr;

	for (i = 0; i < size; ++i) {
		std::unique_ptr<BYTE[]> lpb;

		hr = lpStream->Read(&cb, sizeof(ULONG), &read);
		if (hr != hrSuccess || read != sizeof(ULONG))
			return hr;
		lpb.reset(new BYTE[cb]);
		hr = lpStream->Read(lpb.get(), cb, &read);
		if (hr != hrSuccess || read != cb)
			return MAPI_E_NOT_FOUND;
		m_vSubscriptions.push_back(BinaryArray(lpb.get(), cb));
	}
	return hr;
}

/**
 * Saves the m_vSubscriptions list of subscribed folders to
 * PR_EC_IMAP_SUBSCRIBED property in the inbox of the user.
 *
 * @return MAPI Error code
 * @retval hrSuccess Subscribed folder list saved in Inbox property
 */
HRESULT IMAP::HrSetSubscribedList() {
	HRESULT hr = hrSuccess;
	object_ptr<IStream> lpStream;
	object_ptr<IMAPIFolder> lpInbox;
	ULONG cbEntryID = 0;
	memory_ptr<ENTRYID> lpEntryID;
	ULONG ulObjType = 0;
	ULONG written;
	ULONG size;
	ULARGE_INTEGER liZero = {{0, 0}};

	hr = lpStore->GetReceiveFolder((LPTSTR)"IPM", 0, &cbEntryID, &~lpEntryID, NULL);
	if (hr != hrSuccess)
		return hr;
	hr = lpSession->OpenEntry(cbEntryID, lpEntryID, &IID_IMAPIFolder, MAPI_BEST_ACCESS, &ulObjType, &~lpInbox);
	if (hr != hrSuccess)
		return hr;
	hr = lpInbox->OpenProperty(PR_EC_IMAP_SUBSCRIBED, &IID_IStream, STGM_TRANSACTED, MAPI_CREATE | MAPI_MODIFY, &~lpStream);
	if (hr != hrSuccess)
		return hr;
    lpStream->SetSize(liZero);

	size = m_vSubscriptions.size();
	hr = lpStream->Write(&size, sizeof(ULONG), &written);
	if (hr != hrSuccess)
		return hr;

	for (const auto &folder : m_vSubscriptions) {
		hr = lpStream->Write(&folder.cb, sizeof(ULONG), &written);
		if (hr != hrSuccess)
			return hr;
		hr = lpStream->Write(folder.lpb, folder.cb, &written);
		if (hr != hrSuccess)
			return hr;
	}
	return lpStream->Commit(0);
}

/** 
 * Add or remove a folder EntryID from the subscribed list, and save
 * it to the server when changed.
 * 
 * @param[in] bSubscribe Add (true) to the list, or remove (false)
 * @param[in] cbEntryID number of bytes in lpEntryID
 * @param[in] lpEntryID EntryID to find in the subscribed list
 * 
 * @return MAPI Error code
 */
HRESULT IMAP::ChangeSubscribeList(bool bSubscribe, ULONG cbEntryID, LPENTRYID lpEntryID)
{
	bool bChanged = false;

	auto iFolder = find(m_vSubscriptions.begin(), m_vSubscriptions.end(),
	               BinaryArray(reinterpret_cast<BYTE *>(lpEntryID),
	               cbEntryID, true));
	if (iFolder == m_vSubscriptions.cend()) {
		if (bSubscribe) {
			m_vSubscriptions.push_back(BinaryArray((BYTE*)lpEntryID, cbEntryID));
			bChanged = true;
		}
	} else if (!bSubscribe) {
		m_vSubscriptions.erase(iFolder);
		bChanged = true;
	}

	if (bChanged) {
		HRESULT hr = HrSetSubscribedList();
		if (hr != hrSuccess)
			return hr;
	}
	return hrSuccess;
}

/** 
 * Create a list of special IMAP folders, which may not be deleted,
 * renamed or unsubscribed from.
 * 
 * @return MAPI Error code
 * @retval hrSuccess the special folderlist is saved in lstSpecialEntryIDs
 */
HRESULT IMAP::HrMakeSpecialsList() {
	HRESULT			hr = hrSuccess;
	ULONG			cbEntryID = 0;
	memory_ptr<ENTRYID> lpEntryID;
	object_ptr<IMAPIFolder>	lpInbox;
	ULONG			ulObjType = 0;
	ULONG			cValues = 0;
	memory_ptr<SPropValue> lpPropArrayStore, lpPropArrayInbox, lpPropVal;
	static constexpr const SizedSPropTagArray(3, sPropsStore) =
		{3, {PR_IPM_OUTBOX_ENTRYID, PR_IPM_SENTMAIL_ENTRYID,
		PR_IPM_WASTEBASKET_ENTRYID}};
	static constexpr const SizedSPropTagArray(6, sPropsInbox) =
		{6, {PR_IPM_APPOINTMENT_ENTRYID, PR_IPM_CONTACT_ENTRYID,
		PR_IPM_DRAFTS_ENTRYID, PR_IPM_JOURNAL_ENTRYID,
		PR_IPM_NOTE_ENTRYID, PR_IPM_TASK_ENTRYID}};

	hr = lpStore->GetProps(sPropsStore, 0, &cValues, &~lpPropArrayStore);
	if (hr != hrSuccess)
		return hr;
	for (ULONG i = 0; i < cValues; ++i)
		if (PROP_TYPE(lpPropArrayStore[i].ulPropTag) == PT_BINARY)
			lstSpecialEntryIDs.insert(BinaryArray(lpPropArrayStore[i].Value.bin.lpb, lpPropArrayStore[i].Value.bin.cb));

	hr = lpStore->GetReceiveFolder((LPTSTR)"IPM", 0, &cbEntryID, &~lpEntryID, NULL);
	if (hr != hrSuccess)
		return hr;

	// inbox is special too
	lstSpecialEntryIDs.insert(BinaryArray(reinterpret_cast<unsigned char *>(lpEntryID.get()), cbEntryID));
	hr = lpSession->OpenEntry(cbEntryID, lpEntryID, &IID_IMAPIFolder, 0, &ulObjType, &~lpInbox);
	if (hr != hrSuccess)
		return hr;
	hr = lpInbox->GetProps(sPropsInbox, 0, &cValues, &~lpPropArrayInbox);
	if (hr != hrSuccess)
		return hr;
	for (ULONG i = 0; i < cValues; ++i)
		if (PROP_TYPE(lpPropArrayInbox[i].ulPropTag) == PT_BINARY)
			lstSpecialEntryIDs.insert(BinaryArray(lpPropArrayInbox[i].Value.bin.lpb, lpPropArrayInbox[i].Value.bin.cb));

	if (HrGetOneProp(lpInbox, PR_ADDITIONAL_REN_ENTRYIDS, &~lpPropVal) == hrSuccess &&
	    lpPropVal->Value.MVbin.cValues >= 5 && lpPropVal->Value.MVbin.lpbin[4].cb != 0)
		lstSpecialEntryIDs.insert(BinaryArray(lpPropVal->Value.MVbin.lpbin[4].lpb, lpPropVal->Value.MVbin.lpbin[4].cb));
	if(!lpPublicStore)
		return hrSuccess;
	if (HrGetOneProp(lpPublicStore, PR_IPM_PUBLIC_FOLDERS_ENTRYID, &~lpPropVal) == hrSuccess)
		lstSpecialEntryIDs.insert(BinaryArray(lpPropVal->Value.bin.lpb, lpPropVal->Value.bin.cb));
	return hrSuccess;
}

/** 
 * Check if the folder with the given EntryID is a special folder.
 * 
 * @param[in] cbEntryID number of bytes in lpEntryID
 * @param[in] lpEntryID bytes of the entryid
 * 
 * @return is a special folder (true) or a custom user folder (false)
 */
bool IMAP::IsSpecialFolder(ULONG cbEntryID, LPENTRYID lpEntryID) {
	return lstSpecialEntryIDs.find(BinaryArray(reinterpret_cast<BYTE *>(lpEntryID), cbEntryID, true)) !=
	       lstSpecialEntryIDs.end();
}

/** 
 * Make a list of all mails in the current selected folder.
 * 
 * @param[in] bInitialLoad Create a new clean list of mails (false to append only)
 * @param[in] bResetRecent Update the value of PR_EC_IMAP_MAX_ID for this folder
 * @param[out] lpulUnseen The number of unread emails in this folder
 * @param[out] lpulUIDValidity The UIDVALIDITY value for this folder (optional)
 * 
 * @return MAPI Error code
 */
HRESULT IMAP::HrRefreshFolderMails(bool bInitialLoad, bool bResetRecent, unsigned int *lpulUnseen, ULONG *lpulUIDValidity) {
	HRESULT hr = hrSuccess;
	object_ptr<IMAPIFolder> lpFolder;
	ULONG ulMailnr = 0;
	ULONG ulMaxUID = 0;
	ULONG ulRecent = 0;
	int n = 0;
	SMail sMail;
	bool bNewMail = false;
	enum { EID, IKEY, IMAPID, FLAGS, FLAGSTATUS, MSGSTATUS, LAST_VERB, NUM_COLS };
	vector<SMail>::const_iterator iterMail;
	map<unsigned int, unsigned int> mapUIDs; // Map UID -> ID
	SPropValue sPropMax;
	unsigned int ulUnseen = 0;
	static constexpr const SizedSPropTagArray(2, sPropsFolderIDs) =
		{2, {PR_EC_IMAP_MAX_ID, PR_EC_HIERARCHYID}};
	memory_ptr<SPropValue> lpFolderIDs;
	ULONG cValues;

	if (strCurrentFolder.empty() || lpSession == nullptr)
		return MAPI_E_CALL_FAILED;
	hr = HrFindFolder(strCurrentFolder, bCurrentFolderReadOnly, &~lpFolder);
	if (hr != hrSuccess)
		return hr;
	hr = lpFolder->GetProps(sPropsFolderIDs, 0, &cValues, &~lpFolderIDs);
	if (FAILED(hr))
		return hr;

	if (lpFolderIDs[0].ulPropTag == PR_EC_IMAP_MAX_ID)
        ulMaxUID = lpFolderIDs[0].Value.ul;
	else
        ulMaxUID = 0;

	if (lpulUIDValidity && lpFolderIDs[1].ulPropTag == PR_EC_HIERARCHYID)
		*lpulUIDValidity = lpFolderIDs[1].Value.ul;

	auto folder = KFolder(lpFolder.release());
	auto table = KTable(nullptr);
	try {
		table = folder.get_contents_table(MAPI_DEFERRED_ERRORS);
		table.columns({PR_ENTRYID, PR_INSTANCE_KEY, PR_EC_IMAP_ID,
					PR_MESSAGE_FLAGS, PR_FLAG_STATUS, PR_MSG_STATUS,
					PR_LAST_VERB_EXECUTED}, TBL_BATCH);
		table.sort({{PR_EC_IMAP_ID, KTable::ASCEND}}, TBL_BATCH);
	}
	catch (const KMAPIError &e) {
		return e.code();
	}
    // Remember UIDs if needed
    if(!bInitialLoad)
		for (const auto &mail : lstFolderMailEIDs)
			mapUIDs[mail.ulUid] = n++;
    
    if(bInitialLoad) {
        lstFolderMailEIDs.clear();
		m_ulLastUid = 0;
    }

    iterMail = lstFolderMailEIDs.cbegin();

    // Scan MAPI for new and existing messages
	while(1) {
		rowset_ptr lpRows;
		hr = table->QueryRows(ROWS_PER_REQUEST, 0, &~lpRows);
		if (hr != hrSuccess)
			return hr;
        if(lpRows->cRows == 0)
            break;
            
		for (ulMailnr = 0; ulMailnr < lpRows->cRows; ++ulMailnr) {
            if (lpRows->aRow[ulMailnr].lpProps[EID].ulPropTag != PR_ENTRYID ||
                lpRows->aRow[ulMailnr].lpProps[IKEY].ulPropTag != PR_INSTANCE_KEY ||
                lpRows->aRow[ulMailnr].lpProps[IMAPID].ulPropTag != PR_EC_IMAP_ID)
                continue;

            auto iterUID = mapUIDs.find(lpRows->aRow[ulMailnr].lpProps[IMAPID].Value.ul);
		    if(iterUID == mapUIDs.end()) {
		        // There is a new message
                sMail.sEntryID = BinaryArray(lpRows->aRow[ulMailnr].lpProps[EID].Value.bin);
                sMail.sInstanceKey = BinaryArray(lpRows->aRow[ulMailnr].lpProps[IKEY].Value.bin);
                sMail.ulUid = lpRows->aRow[ulMailnr].lpProps[IMAPID].Value.ul;

                // Mark as recent if the message has a UID higher than the last highest read UID
                // in this folder. This means that this session is the only one to see the message
                // as recent.
                sMail.bRecent = sMail.ulUid > ulMaxUID;

                // Remember flags
                sMail.strFlags = PropsToFlags(lpRows->aRow[ulMailnr].lpProps, lpRows->aRow[ulMailnr].cValues, sMail.bRecent, false);

                // Put message on the end of our message
    			lstFolderMailEIDs.push_back(sMail);

                m_ulLastUid = max(sMail.ulUid, m_ulLastUid);
                bNewMail = true;
                
                // Remember the first unseen message
                if (ulUnseen == 0 &&
                    lpRows->aRow[ulMailnr].lpProps[FLAGS].ulPropTag == PR_MESSAGE_FLAGS && (lpRows->aRow[ulMailnr].lpProps[FLAGS].Value.ul & MSGFLAG_READ) == 0)
                        ulUnseen = lstFolderMailEIDs.size()-1+1; // size()-1 = last offset, mail ID = position + 1
				continue;
            }
            // Check flags
            std::string strFlags = PropsToFlags(lpRows->aRow[ulMailnr].lpProps, lpRows->aRow[ulMailnr].cValues, lstFolderMailEIDs[iterUID->second].bRecent, false);
			if (lstFolderMailEIDs[iterUID->second].strFlags != strFlags) {
				// Flags have changed, notify it
				HrResponse(RESP_UNTAGGED, stringify(iterUID->second+1) + " FETCH (FLAGS (" + strFlags + "))");
				lstFolderMailEIDs[iterUID->second].strFlags = strFlags;
			}
			// We already had this message, remove it from setUIDs
			mapUIDs.erase(iterUID);
		}
    }

    // All messages left in mapUIDs have been deleted, so loop through the current list so we can
    // send the correct EXPUNGE calls; At the same time, count RECENT messages.
    ulMailnr = 0;
    while(ulMailnr < lstFolderMailEIDs.size()) {
        if (mapUIDs.find(lstFolderMailEIDs[ulMailnr].ulUid) != mapUIDs.cend()) {
            HrResponse(RESP_UNTAGGED, stringify(ulMailnr+1) + " EXPUNGE");
            lstFolderMailEIDs.erase(lstFolderMailEIDs.begin() + ulMailnr);
            continue;
        }
        if (lstFolderMailEIDs[ulMailnr].bRecent)
            ++ulRecent;
        ++iterMail;
        ++ulMailnr;
    }
    
    if (bNewMail || bInitialLoad) {
		HrResponse(RESP_UNTAGGED, stringify(lstFolderMailEIDs.size()) + " EXISTS");
		HrResponse(RESP_UNTAGGED, stringify(ulRecent) + " RECENT");
    }

	sort(lstFolderMailEIDs.begin(), lstFolderMailEIDs.end());
	
    // Save the max UID so that other session will not see the items as \Recent
    if(bResetRecent && ulRecent) {
    	sPropMax.ulPropTag = PR_EC_IMAP_MAX_ID;
    	sPropMax.Value.ul = m_ulLastUid;
    	HrSetOneProp(folder, &sPropMax);
    }
	if (lpulUnseen)
		*lpulUnseen = ulUnseen;
	return hrSuccess;
}

/** 
 * Return the IMAP Path for a given folder. Recursively recreates the
 * path using the parent iterator in the SFolder struct.
 * 
 * @param[in] lpFolder Return the path name for this folder
 * @param[in] lstFolders The list of folders for this user, where lpFolder is a valid iterator in
 * @param[out] strPath The full imap path with separators in wide characters
 * 
 * @return MAPI Error code
 * @retval MAPI_E_NOT_FOUND lpFolder is not a valid iterator in lstFolders
 */
HRESULT IMAP::HrGetFolderPath(list<SFolder>::const_iterator lpFolder, const list<SFolder> &lstFolders, wstring &strPath) {
	if (lpFolder == lstFolders.cend())
		return MAPI_E_NOT_FOUND;

	if (lpFolder->lpParentFolder != lstFolders.cend()) {
		HRESULT hr = HrGetFolderPath(lpFolder->lpParentFolder, lstFolders,
		             strPath);
		if (hr != hrSuccess)
			return hr;
		strPath += IMAP_HIERARCHY_DELIMITER;
		strPath += lpFolder->strFolderName;
	}
	return hrSuccess;
}

/** 
 * Appends the given folder list with the given folder from the
 * EntryID with name. If bSubfolders is true, the given folder should
 * have subfolders, and these will recursively be processed.
 * 
 * @param[out] lstFolders Add the given folder data to this list
 * @param[in] sEntryID Folder EntryID to add to list, and to process for subfolders
 * @param[in] strFolderName The name of the folder to add to the list
 * @param[in] lpParentFolder iterator in lstFolders to set as the parent folder
 *
 * @return MAPI Error code
 */
HRESULT IMAP::HrGetSubTree(list<SFolder> &folders, const SBinary &in_entry_id, const wstring &in_folder_name, list<SFolder>::const_iterator parent_folder)
{
	if (lpSession == nullptr)
		return MAPI_E_CALL_FAILED;

	SFolder sfolder;
	sfolder.bActive = true;
	sfolder.bSpecialFolder = IsSpecialFolder(in_entry_id.cb, reinterpret_cast<ENTRYID *>(in_entry_id.lpb));
	sfolder.bMailFolder = false;
	sfolder.lpParentFolder = parent_folder;
	sfolder.strFolderName = in_folder_name;
	sfolder.bHasSubfolders = true;
	folders.push_front(sfolder);

	parent_folder = folders.cbegin();

	ULONG obj_type;
	object_ptr<IMAPIFolder> mapi_folder;
	HRESULT hr = lpSession->OpenEntry(in_entry_id.cb, reinterpret_cast<ENTRYID *>(in_entry_id.lpb), &IID_IMAPIFolder, 0, &obj_type, &~mapi_folder);
	if (hr != hrSuccess)
		return hr;

	enum { EID, PEID, NAME, IMAPID, SUBFOLDERS, CONTAINERCLASS, NUM_COLS };
	try {
		KFolder folder = mapi_folder.release();
		KTable table = folder.get_hierarchy_table(CONVENIENT_DEPTH);
		table.columns({PR_ENTRYID, PR_PARENT_ENTRYID, PR_DISPLAY_NAME_W, PR_EC_IMAP_ID, PR_SUBFOLDERS, PR_CONTAINER_CLASS_A});
		table.sort({{PR_DEPTH, KTable::ASCEND}});
		KRowSet rows = table.rows(-1, 0);

		for (unsigned int i = 0; i < rows.count(); ++i) {
			if (rows[i][IMAPID].prop_type() != PT_LONG) {
				lpLogger->Log(EC_LOGLEVEL_FATAL, "Server does not support PR_EC_IMAP_ID. Please update the storage server.");
				break;
			}

			try {
				string container_class = "";
				bool mailfolder = true;
				wstring foldername = rows[i][NAME].wstr();
				bool subfolders = rows[i][SUBFOLDERS].b();
				try {
					container_class = rows[i][CONTAINERCLASS].str();
				}
				catch (const KMAPIError &e) {
					if(e.code() != MAPI_E_NOT_FOUND && e.code() != MAPI_E_INVALID_TYPE)
						throw;
				}

				while (foldername.find(IMAP_HIERARCHY_DELIMITER) != string::npos)
					foldername.erase(foldername.find(IMAP_HIERARCHY_DELIMITER), 1);


				container_class = strToUpper(container_class);

				if (!container_class.empty() &&
					container_class.compare(0, 3, "IPM") != 0 &&
					container_class.compare("IPF.NOTE") != 0) {

					if (bOnlyMailFolders)
						continue;
					mailfolder = false;
				}

				auto entry_id = rows[i][EID].entry_id();
				auto parent_entry_id = rows[i][PEID].entry_id();

				list<SFolder>::const_iterator tmp_parent_folder = parent_folder;
				for (auto iter = folders.cbegin(); iter != folders.cend(); iter++) {
					if (iter->sEntryID == parent_entry_id) {
						tmp_parent_folder = iter;
						break;
					}
				}
				auto subscribed_iter = find(m_vSubscriptions.cbegin(), m_vSubscriptions.cend(), BinaryArray(entry_id));
				sfolder.bActive = subscribed_iter != m_vSubscriptions.cend();
				sfolder.bSpecialFolder = IsSpecialFolder(entry_id.cb(), entry_id.lpb());
				sfolder.bMailFolder = mailfolder;
				sfolder.lpParentFolder = tmp_parent_folder;
				sfolder.strFolderName = foldername;
				sfolder.sEntryID = entry_id;
				sfolder.bHasSubfolders = subfolders;
				folders.push_front(sfolder);
			}
			catch (const KMAPIError &e) {
				/* just continue */
			}
		}
	}
	catch (const KMAPIError &e) {
		return e.code();
	}

	return hrSuccess;
}

/**
 * Extends IMAP shortcuts into real full IMAP proptags, and returns an
 * vector of all separate and capitalized items.
 * 
 * @param[in] strMsgDataItemNames String of wanted data items from a FETCH command.
 * @param[out] lstDataItems Vector of all separate items in the string in uppercase.
 * 
 * @return hrSuccess
 */
HRESULT IMAP::HrGetDataItems(string strMsgDataItemNames, vector<string> &lstDataItems) {
	// translate macro's
	strMsgDataItemNames = strToUpper(strMsgDataItemNames);
	if (strMsgDataItemNames.compare("ALL") == 0)
		strMsgDataItemNames = "FLAGS INTERNALDATE RFC822.SIZE ENVELOPE";
	else if (strMsgDataItemNames.compare("FAST") == 0)
		strMsgDataItemNames = "FLAGS INTERNALDATE RFC822.SIZE";
	else if (strMsgDataItemNames.compare("FULL") == 0)
		strMsgDataItemNames = "FLAGS INTERNALDATE RFC822.SIZE ENVELOPE BODY";

	// split data items
	if (strMsgDataItemNames.size() > 1 && strMsgDataItemNames[0] == '(') {
		strMsgDataItemNames.erase(0,1);
		strMsgDataItemNames.erase(strMsgDataItemNames.size()-1, 1);
	}
	return HrSplitInput(strMsgDataItemNames, lstDataItems);
}

/** 
 * Replaces all ; characters in the input to , characters.
 * 
 * @param[in] strData The string to modify
 * 
 * @return hrSuccess
 */
HRESULT IMAP::HrSemicolonToComma(string &strData) {
	string::size_type ulPos = strData.find(";");

	while (ulPos != string::npos) {
		strData.replace(ulPos, 1, ",");
		ulPos = strData.find(";", ulPos + 1);
	}

	return hrSuccess;
}

/** 
 * Do a FETCH based on table data for a specific list of
 * messages. Replies directly to the IMAP client with the result for
 * each mail given.
 * 
 * @param[in] lstMails a full sorted list of emails to process
 * @param[in] lstDataItems vector of IMAP data items to send to the client
 * 
 * @return MAPI Error code
 */
HRESULT IMAP::HrPropertyFetch(list<ULONG> &lstMails, vector<string> &lstDataItems) {
	HRESULT hr = hrSuccess;
	object_ptr<IMAPIFolder> lpFolder;
	rowset_ptr lpRows;
	LPSRow lpRow = NULL;
	LONG nRow = -1;
	ULONG ulDataItemNr;
	string strDataItem;
	SPropValue sPropVal;
	string strResponse;
	memory_ptr<SPropTagArray> lpPropTags;
    set<ULONG> setProps;
    int n;
    LPSPropValue lpProps;
    ULONG cValues;
    unsigned int ulReadAhead = 0;
	static constexpr const SizedSSortOrderSet(1, sSortUID) =
		{1, 0, 0, {{PR_EC_IMAP_ID, TABLE_SORT_ASCEND}}};
	bool bMarkAsRead = false;
	memory_ptr<ENTRYLIST> lpEntryList;

	if (strCurrentFolder.empty() || lpSession == nullptr)
		return MAPI_E_CALL_FAILED;

	// Setup the readahead length
	ulReadAhead = lstMails.size() > ROWS_PER_REQUEST ? ROWS_PER_REQUEST : lstMails.size();

	// Find out which properties we will be needing from the table. This should be kept in-sync
	// with the properties that are used in HrPropertyFetchRow()
	// Also check if we need to mark the message as read.
	for (ulDataItemNr = 0; ulDataItemNr < lstDataItems.size(); ++ulDataItemNr) {
		strDataItem = lstDataItems[ulDataItemNr];

		if (strDataItem.compare("FLAGS") == 0) {
			setProps.insert(PR_MESSAGE_FLAGS);
			setProps.insert(PR_FLAG_STATUS);
			setProps.insert(PR_MSG_STATUS);
			setProps.insert(PR_LAST_VERB_EXECUTED);
		} else if (strDataItem.compare("XAOL.SIZE") == 0) {
			// estimated size
			setProps.insert(PR_MESSAGE_SIZE);
		} else if (strDataItem.compare("INTERNALDATE") == 0) {
			setProps.insert(PR_MESSAGE_DELIVERY_TIME);
			setProps.insert(PR_CLIENT_SUBMIT_TIME);
		} else if (strDataItem.compare("BODY") == 0) {
			setProps.insert(PR_EC_IMAP_BODY);
		} else if (strDataItem.compare("BODYSTRUCTURE") == 0) {
			setProps.insert(PR_EC_IMAP_BODYSTRUCTURE);
		} else if (strDataItem.compare("ENVELOPE") == 0) {
			setProps.insert(m_lpsIMAPTags->aulPropTag[0]);
		} else if (strDataItem.compare("RFC822.SIZE") == 0) {
			// real size
			setProps.insert(PR_EC_IMAP_EMAIL_SIZE);
		} else if (strstr(strDataItem.c_str(), "HEADER") != NULL) {
			// RFC822.HEADER, BODY[HEADER or BODY.PEEK[HEADER
			setProps.insert(PR_TRANSPORT_MESSAGE_HEADERS_A);
			// if we have the full body, we can skip some hacks to make headers match with the otherwise regenerated version.
			setProps.insert(PR_EC_IMAP_EMAIL_SIZE);

			// this is where RFC822.HEADER seems to differ from BODY[HEADER] requests
			// (according to dovecot and courier)
			if (Prefix(strDataItem, "BODY["))
				bMarkAsRead = true;
		} else if (Prefix(strDataItem, "BODY") || Prefix(strDataItem, "RFC822")) {
			// we don't want PR_EC_IMAP_EMAIL in the table (size problem),
			// and it must be in sync with PR_EC_IMAP_EMAIL_SIZE anyway, so detect presence from size
			setProps.insert(PR_EC_IMAP_EMAIL_SIZE);

			if (strstr(strDataItem.c_str(), "PEEK") == NULL)
				bMarkAsRead = true;
		}
	}

	if (bMarkAsRead) {
		setProps.insert(PR_MESSAGE_FLAGS);
		setProps.insert(PR_FLAG_STATUS);
		setProps.insert(PR_MSG_STATUS);
		setProps.insert(PR_LAST_VERB_EXECUTED);

		hr = MAPIAllocateBuffer(sizeof(ENTRYLIST), &~lpEntryList);
		if (hr != hrSuccess)
			return hr;
		hr = MAPIAllocateMore(lstMails.size()*sizeof(SBinary), lpEntryList, (void**)&lpEntryList->lpbin);
		if (hr != hrSuccess)
			return hr;

		lpEntryList->cValues = 0;
	}

	if(!setProps.empty() && m_vTableDataColumns != lstDataItems) {
		ReleaseContentsCache();

        // Build an LPSPropTagArray
        hr = MAPIAllocateBuffer(CbNewSPropTagArray(setProps.size() + 1), &~lpPropTags);
        if(hr != hrSuccess)
			return hr;

        // Always get UID
        lpPropTags->aulPropTag[0] = PR_INSTANCE_KEY;
        n = 1;
		for (auto prop : setProps)
			lpPropTags->aulPropTag[n++] = prop;
        lpPropTags->cValues = setProps.size()+1;

        // Open the folder in question
        hr = HrFindFolder(strCurrentFolder, bCurrentFolderReadOnly, &~lpFolder);
        if (hr != hrSuccess)
			return hr;

        // Don't let the server cap the contents to 255 bytes, so our PR_TRANSPORT_MESSAGE_HEADERS is complete in the table
        hr = lpFolder->GetContentsTable(EC_TABLE_NOCAP | MAPI_DEFERRED_ERRORS, &m_lpTable);
        if (hr != hrSuccess)
			return hr;

        // Request our columns
        hr = m_lpTable->SetColumns(lpPropTags, TBL_BATCH);
        if (hr != hrSuccess)
			return hr;
            
        // Messages are usually requested in UID order, so sort the table in UID order too. This improves
        // the row prefetch hit ratio.
        hr = m_lpTable->SortTable(sSortUID, TBL_BATCH);
        if(hr != hrSuccess)
			return hr;

		m_vTableDataColumns = lstDataItems;
    } else if (bMarkAsRead) {
        // we need the folder to mark mails as read
        hr = HrFindFolder(strCurrentFolder, bCurrentFolderReadOnly, &~lpFolder);
        if (hr != hrSuccess)
			return hr;
    }

	if (m_lpTable) {
		hr = m_lpTable->SeekRow(BOOKMARK_BEGINNING, 0, NULL);
		if(hr != hrSuccess)
			return hr;
	}

	// Setup a find restriction that we modify for each row
	sPropVal.ulPropTag = PR_INSTANCE_KEY;
	ECPropertyRestriction sRestriction(RELOP_EQ, PR_INSTANCE_KEY, &sPropVal, ECRestriction::Cheap);
    
	// Loop through all requested rows, and get the data for each (FIXME: slow for large requests)
	for (auto mail_idx : lstMails) {
		const SPropValue *lpProp = NULL; // non-free // by default: no need to mark-as-read

		sPropVal.Value.bin.cb = lstFolderMailEIDs[mail_idx].sInstanceKey.cb;
		sPropVal.Value.bin.lpb = lstFolderMailEIDs[mail_idx].sInstanceKey.lpb;

        // We use a read-ahead mechanism here, reading 50 rows at a time.		
		if (m_lpTable) {
            // First, see if the next row is somewhere in our already-read data
            lpRow = NULL;
            if (lpRows != nullptr)
				// use nRow to start checking where we left off
                for (unsigned int i = nRow + 1; i < lpRows->cRows; ++i)
                    if(lpRows->aRow[i].lpProps[0].ulPropTag == PR_INSTANCE_KEY && BinaryArray(lpRows->aRow[i].lpProps[0].Value.bin) == BinaryArray(sPropVal.Value.bin)) {
                        lpRow = &lpRows->aRow[i];
						nRow = i;
						break;
                    }

            if(lpRow == NULL) {
				lpRows.reset();
                
                // Row was not found in our current data, request new data
				if (sRestriction.FindRowIn(m_lpTable, BOOKMARK_CURRENT, 0) == hrSuccess &&
				    m_lpTable->QueryRows(ulReadAhead, 0, &~lpRows) == hrSuccess &&
				    lpRows->cRows != 0) {
					// The row we want is the first returned row
					lpRow = &lpRows->aRow[0];
					nRow = 0;
				}
            }
            
		    // Pass the row data for conversion
		    if(lpRow) {
				// possebly add message to mark-as-read
				if (bMarkAsRead) {
					lpProp = PCpropFindProp(lpRow->lpProps, lpRow->cValues, PR_MESSAGE_FLAGS);
					if (!lpProp || (lpProp->Value.ul & MSGFLAG_READ) == 0) {
						lpEntryList->lpbin[lpEntryList->cValues].cb = lstFolderMailEIDs[mail_idx].sEntryID.cb;
						lpEntryList->lpbin[lpEntryList->cValues].lpb = lstFolderMailEIDs[mail_idx].sEntryID.lpb;
						++lpEntryList->cValues;
					}
				}
    		    cValues = lpRow->cValues;
	    	    lpProps = lpRow->lpProps;
            } else {
                cValues = 0;
                lpProps = NULL;
            }
        } else {
            // If the row is unavailable, or the table is not needed, do not pass any properties
            cValues = 0;
            lpProps = NULL;
        }
        
        // Fetch the row data
        if (HrPropertyFetchRow(lpProps, cValues, strResponse, mail_idx, (lpProp != NULL), lstDataItems) != hrSuccess) {
            lpLogger->Log(EC_LOGLEVEL_WARNING, "{?} Error fetching mail");
        } else {
			HrResponse(RESP_UNTAGGED, strResponse);
        }
	}

	if (lpEntryList && lpEntryList->cValues) {
		// mark unread messages as read
		hr = lpFolder->SetReadFlags(lpEntryList, 0, NULL, SUPPRESS_RECEIPT);
		if (FAILED(hr))
			return hr;
	}
	return hr;
}

/** 
 * Does a FETCH based on row-data from a MAPI table. If the table data
 * is not sufficient, the PR_EC_IMAP_EMAIL property may be fetched
 * when present, or a full re-generation of the email will be
 * triggered to get the data.
 * 
 * @param[in] lpProps Array of MAPI properties of a message 
 * @param[in] cValues Number of properties in lpProps
 * @param[out] strResponse The string to send to the client
 * @param[in] ulMailnr Number of current email which we're creating a response for
 * @param[in] lstDataItems IMAP data items to add to the result string
 * 
 * @return MAPI Error code
 */
HRESULT IMAP::HrPropertyFetchRow(LPSPropValue lpProps, ULONG cValues, string &strResponse, ULONG ulMailnr, bool bForceFlags, const vector<string> &lstDataItems)
{
	HRESULT hr = hrSuccess;
	string strItem;
	string strParts;
	string::size_type ulPos;
	char szBuffer[IMAP_RESP_MAX + 1];
	IMessage *lpMessage = NULL;
	ULONG ulObjType = 0;
	sending_options sopt;
	imopt_default_sending_options(&sopt);
	sopt.no_recipients_workaround = true;	// do not stop processing mail on empty recipient table
	sopt.alternate_boundary = const_cast<char *>("=_ZG_static");
	sopt.force_utf8 = parseBool(lpConfig->GetSetting("imap_generate_utf8"));
	sopt.ignore_missing_attachments = true;
	string strMessage;
	string strMessagePart;
	unsigned int ulCount = 0;
	ostringstream oss;
	string strFlags;
	bool bSkipOpen = true;
	vector<string> vProps;
	
	// Response always starts with "<id> FETCH ("
	snprintf(szBuffer, IMAP_RESP_MAX, "%u FETCH (", ulMailnr + 1);
	strResponse = szBuffer;

	// rules to open the message:
	// 1. BODY requested and not present in table (generate)
	// 2. BODYSTRUCTURE requested and not present in table (generate)
	// 3. ENVELOPE requested and not present in table
	// 4. BODY* or body part requested
	// 5. RFC822* requested
	// and ! cached
	for (auto iFetch = lstDataItems.cbegin();
	     bSkipOpen && iFetch != lstDataItems.cend(); ++iFetch)
	{
		if (iFetch->compare("BODY") == 0)
			bSkipOpen = PCpropFindProp(lpProps, cValues, PR_EC_IMAP_BODY) != NULL;
		else if (iFetch->compare("BODYSTRUCTURE") == 0)
			bSkipOpen = PCpropFindProp(lpProps, cValues, PR_EC_IMAP_BODYSTRUCTURE) != NULL;
		else if (iFetch->compare("ENVELOPE") == 0)
			bSkipOpen = PCpropFindProp(lpProps, cValues, m_lpsIMAPTags->aulPropTag[0]) != NULL;
		else if (iFetch->compare("RFC822.SIZE") == 0)
			bSkipOpen = PCpropFindProp(lpProps, cValues, PR_EC_IMAP_EMAIL_SIZE) != NULL;
		else if (strstr(iFetch->c_str(), "HEADER") != NULL)
			// we can only use PR_TRANSPORT_MESSAGE_HEADERS when we have the full email.
			bSkipOpen = (PCpropFindProp(lpProps, cValues, PR_TRANSPORT_MESSAGE_HEADERS_A) != NULL &&
						 PCpropFindProp(lpProps, cValues, PR_EC_IMAP_EMAIL_SIZE) != NULL);
		// full/partial body fetches, or size
		else if (Prefix(*iFetch, "BODY") || Prefix(*iFetch, "RFC822"))
			bSkipOpen = false;
	}
	if (!bSkipOpen && m_ulCacheUID != lstFolderMailEIDs[ulMailnr].ulUid)
		// ignore error, we can't print an error halfway to the imap client
		lpSession->OpenEntry(lstFolderMailEIDs[ulMailnr].sEntryID.cb, (LPENTRYID) lstFolderMailEIDs[ulMailnr].sEntryID.lpb,
							 &IID_IMessage, MAPI_DEFERRED_ERRORS, &ulObjType, (LPUNKNOWN *) &lpMessage);

	// Handle requested properties
	for (const auto &item : lstDataItems) {
		if (item.compare("FLAGS") == 0) {
			// if flags were already set from message, skip this version.
			if (strFlags.empty()) {
				strFlags = "FLAGS (";
				strFlags += PropsToFlags(lpProps, cValues, lstFolderMailEIDs[ulMailnr].bRecent, bForceFlags);
				strFlags += ")";
			}
		} else if (item.compare("XAOL.SIZE") == 0) {
			auto lpProp = PCpropFindProp(lpProps, cValues, PR_MESSAGE_SIZE);
			vProps.push_back(item);
			vProps.push_back(lpProp ? stringify(lpProp->Value.ul) : "NIL");
		} else if (item.compare("INTERNALDATE") == 0) {
			vProps.push_back(item);
			auto lpProp = PCpropFindProp(lpProps, cValues, PR_MESSAGE_DELIVERY_TIME);
			if (!lpProp)
				lpProp = PCpropFindProp(lpProps, cValues, PR_CLIENT_SUBMIT_TIME);
			if (!lpProp)
				lpProp = PCpropFindProp(lpProps, cValues, PR_CREATION_TIME);

			if (lpProp != NULL)
				vProps.push_back("\"" + FileTimeToString(lpProp->Value.ft) + "\"");
			else
				vProps.push_back("NIL");
		} else if (item.compare("UID") == 0) {
			vProps.push_back(item);
			vProps.push_back(stringify(lstFolderMailEIDs[ulMailnr].ulUid));
		} else if (item.compare("ENVELOPE") == 0) {
			auto lpProp = PCpropFindProp(lpProps, cValues, m_lpsIMAPTags->aulPropTag[0]);
			if (lpProp) {
				vProps.push_back(item);
				vProps.push_back(string("(") + lpProp->Value.lpszA + ")");
			} else if (lpMessage) {
				string strEnvelope;
				HrGetMessageEnvelope(strEnvelope, lpMessage);
				vProps.push_back(strEnvelope); // @note contains ENVELOPE (...)
			} else {
				vProps.push_back(item);
				vProps.push_back("NIL");
			}
		} else if (bSkipOpen && item.compare("BODY") == 0) {
			// table version
			auto lpProp = PCpropFindProp(lpProps, cValues, PR_EC_IMAP_BODY);
			vProps.push_back(item);
			vProps.push_back(lpProp ? lpProp->Value.lpszA : "NIL");
		} else if (bSkipOpen && item.compare("BODYSTRUCTURE") == 0) {
			// table version
			auto lpProp = PCpropFindProp(lpProps, cValues, PR_EC_IMAP_BODYSTRUCTURE);
			vProps.push_back(item);
			vProps.push_back(lpProp ? lpProp->Value.lpszA : "NIL");
		} else if (Prefix(item, "BODY") || Prefix(item, "RFC822")) {
			// the only exceptions when we don't need to generate anything yet.
			if (item.compare("RFC822.SIZE") == 0) {
				auto lpProp = PCpropFindProp(lpProps, cValues, PR_EC_IMAP_EMAIL_SIZE);
				if (lpProp) {
					vProps.push_back(item);
					vProps.push_back(stringify(lpProp->Value.ul));
					continue;
				}
			}

			// mapping with RFC822 to BODY[* requests
			strItem = item;
			if (strItem.compare("RFC822") == 0)
				strItem = "BODY[]";
			else if (strItem.compare("RFC822.TEXT") == 0)
				strItem = "BODY[TEXT]";
			else if (strItem.compare("RFC822.HEADER") == 0)
				strItem = "BODY[HEADER]";

			// structure only, take shortcut if we have it
			if (strItem.find('[') == string::npos) {
				/* RFC 3501 6.4.5:
				 * BODY
				 *        Non-extensible form of BODYSTRUCTURE.
				 * BODYSTRUCTURE
				 *        The [MIME-IMB] body structure of the message.
				 */
				const SPropValue *lpProp;
				if (item.length() > 4)
					lpProp = PCpropFindProp(lpProps, cValues, PR_EC_IMAP_BODYSTRUCTURE);
				else
					lpProp = PCpropFindProp(lpProps, cValues, PR_EC_IMAP_BODY);

				if (lpProp) {
					vProps.push_back(item);
					vProps.push_back(lpProp->Value.lpszA);
					continue;
				}
				// data not available in table, need to regenerate.
			}

			strMessage.clear();

			sopt.headers_only = strstr(strItem.c_str(), "HEADER") != NULL;

			if (m_ulCacheUID == lstFolderMailEIDs[ulMailnr].ulUid) {
				// Get message from cache
				strMessage = m_strCache;
			} else {
				// We need to send headers or a body(part) to the client.
				// For some clients, we need to make sure that headers match the bodies,
				// So if we don't have the full email in the database, we must fix the headers to match
				// vmime regenerated messages.

				if (sopt.headers_only && bSkipOpen) {
					auto lpProp = PCpropFindProp(lpProps, cValues, PR_TRANSPORT_MESSAGE_HEADERS_A);
					if (lpProp != NULL)
						strMessage = lpProp->Value.lpszA;
					else
						// still need to convert message 
						hr = MAPI_E_NOT_FOUND;
				} else {
					// If we have the full body, download that property
					auto lpProp = PCpropFindProp(lpProps, cValues, PR_EC_IMAP_EMAIL_SIZE);
					if (lpProp) {
						// we have PR_EC_IMAP_EMAIL_SIZE, so we also have PR_EC_IMAP_EMAIL
						object_ptr<IStream> lpStream;
						hr = lpMessage->OpenProperty(PR_EC_IMAP_EMAIL, &IID_IStream, 0, 0, &~lpStream);
						if (hr == hrSuccess)
							hr = Util::HrStreamToString(lpStream, strMessage);
					} else {
						hr = MAPI_E_NOT_FOUND;
					}
				}
				// no full imap email in database available, so regenerate all
				if (hr != hrSuccess) {
					assert(lpMessage);
					if (oss.tellp() == ostringstream::pos_type(0) && // already converted in previous loop?
					    (lpMessage == NULL || IMToINet(lpSession, lpAddrBook, lpMessage, oss, sopt) != hrSuccess)) {
						vProps.push_back(item);
						vProps.push_back("NIL");
						lpLogger->Log(EC_LOGLEVEL_WARNING, "Error in generating message %d for user %ls in folder %ls", ulMailnr+1, m_strwUsername.c_str(), strCurrentFolder.c_str());
						continue;
					}
					strMessage = oss.str();
					hr = hrSuccess;
					// @todo save message and all generated crap and when not headers only
				}

				// Cache the generated message
				if(!sopt.headers_only) {
					m_ulCacheUID = lstFolderMailEIDs[ulMailnr].ulUid;
					m_strCache = strMessage;
				}
			}

			if (item.compare("RFC822.SIZE") == 0) {
				// We must return the real size, since clients use this when using chunked mode to download the full message
				vProps.push_back(item);
				vProps.push_back(stringify(strMessage.size()));
				continue;
			} 			

			if (item.compare("BODY") == 0 || item.compare("BODYSTRUCTURE") == 0) {
				string strData;

				HrGetBodyStructure(item.length() > 4, strData, strMessage);
				vProps.push_back(item);
				vProps.push_back(strData);
				continue;
			}

			/* RFC 3501 6.4.5:
			 * BODY[<section>]<<partial>>
			 *        The text of a particular body section, without boundaries.
			 * BODY.PEEK[<section>]<<partial>>
			 *        An alternate form of BODY[<section>] that does not implicitly
			 *        set the \Seen flag.
			 */
			if (strstr(strItem.c_str(), "[]") != NULL) {
				// Nasty: eventhough the client requests .PEEK, it may not be present in the reply.
				string strReply = item;

				ulPos = strReply.find(".PEEK");
				if (ulPos != string::npos)
					strReply.erase(ulPos, strlen(".PEEK"));

				// Nasty: eventhough the client requests <12345.12345>, it may not be present in the reply.
				ulPos = strReply.rfind('<');
				if (ulPos != string::npos)
					strReply.erase(ulPos, string::npos);

				vProps.push_back(strReply);

				// Handle BODY[] and RFC822 (entire message)
				strMessagePart = strMessage;
			} else {
				// Handle BODY[subparts]

				// BODY[subpart], strParts = <subpart> (so "1.2.3" or "3.HEADER" or "TEXT" etc)
				ulPos = strItem.find("[");
				if (ulPos != string::npos)
					strParts = strItem.substr(ulPos + 1);

				ulPos = strParts.find("]");
				if (ulPos != string::npos)
					strParts.erase(ulPos);

				if (Prefix(item, "BODY"))
					vProps.push_back("BODY[" + strParts + "]");
				else
					vProps.push_back("RFC822." + strParts);

				// Get the correct message part (1.2.3, TEXT, HEADER, 1.2.3.TEXT, 1.2.3.HEADER)
				HrGetMessagePart(strMessagePart, strMessage, strParts);
			}

			// Process byte-part request ( <12345.12345> ) for BODY
			ulPos = strItem.rfind('<');
			if (ulPos != string::npos) {
				strParts = strItem.substr(ulPos + 1, strItem.size() - ulPos - 2);

				ulPos = strParts.find('.');
				if (ulPos != string::npos) {
					ulCount = strtoul(strParts.substr(0, ulPos).c_str(), NULL, 0);
					ulPos = strtoul(strParts.substr(ulPos + 1).c_str(), NULL, 0);
				} else {
					ulCount = strtoul(strParts.c_str(), NULL, 0);
					ulPos = strMessagePart.size();
				}

				if (ulCount > strMessagePart.size()) {
					strMessagePart.clear();
				} else if (ulCount + ulPos > strMessagePart.size()) {
					strMessagePart.erase(0, ulCount);
				} else {
					strMessagePart.erase(0, ulCount);
					strMessagePart.erase(ulPos);
				}

				snprintf(szBuffer, IMAP_RESP_MAX, "<%u>", ulCount);
				vProps.back() += szBuffer;
			}

			if (strMessagePart.empty()) {
				vProps.push_back("NIL");
			} else {
				// Output actual data
				snprintf(szBuffer, IMAP_RESP_MAX, "{%u}\r\n", (ULONG)strMessagePart.size());
				vProps.push_back(szBuffer);
				vProps.back() += strMessagePart;
			}

		} else {
			// unknown item
			vProps.push_back(item);
			vProps.push_back("NIL");
		}
	}

	if (bForceFlags && strFlags.empty()) {
		strFlags = "FLAGS (";
		strFlags += PropsToFlags(lpProps, cValues, lstFolderMailEIDs[ulMailnr].bRecent, bForceFlags);
		strFlags += ")";
	}

	// Output flags if modified
	if (!strFlags.empty())
		vProps.push_back(std::move(strFlags));
	strResponse += kc_join(vProps, " ");
	strResponse += ")";

	if(lpMessage)
		lpMessage->Release();

	return hr;
}

/**
 * Returns a recipient block for the envelope request. Format:
 * (("fullname" NIL "email name" "email domain")(...))
 *
 * @param[in]	lpRows	recipient table rows
 * @param[in]	ulType	recipient type to print
 * @param[in]	strCharset	charset for the fullname
 * @return string containing the To/Cc/Bcc recipient data
 */
std::string IMAP::HrEnvelopeRecipients(LPSRowSet lpRows, ULONG ulType, std::string& strCharset, bool bIgnore)
{
	ULONG ulCount;
	std::string strResponse;
	std::string::size_type ulPos;
	enum { EMAIL_ADDRESS, DISPLAY_NAME, RECIPIENT_TYPE, ADDRTYPE, ENTRYID, NUM_COLS };

	strResponse = "(";
	for (ulCount = 0; ulCount < lpRows->cRows; ++ulCount) {
		SPropValue *pr = lpRows->aRow[ulCount].lpProps;

		if (pr[RECIPIENT_TYPE].Value.ul != ulType)
			continue;
		/*
		 * """The fields of an address structure are in the following
		 * order: personal name, SMTP at-domain-list (source route),
		 * mailbox name, and host name.""" RFC 3501 §2.3.5 p.76.
		 */
		strResponse += "(";
		if (pr[DISPLAY_NAME].ulPropTag == PR_DISPLAY_NAME_W)
			strResponse += EscapeString(pr[DISPLAY_NAME].Value.lpszW, strCharset, bIgnore);
		else
			strResponse += "NIL";

		strResponse += " NIL ";
		bool has_email = pr[EMAIL_ADDRESS].ulPropTag == PR_EMAIL_ADDRESS_A;
		bool za_addr = pr[ADDRTYPE].ulPropTag == PR_ADDRTYPE_W &&
		               wcscmp(pr[ADDRTYPE].Value.lpszW, L"ZARAFA") == 0;
		std::string strPart;

		if (has_email && za_addr) {
			std::wstring name, type, email;
			HRESULT ret;
			ret = HrGetAddress(lpAddrBook, pr, NUM_COLS,
			      PR_ENTRYID, PR_DISPLAY_NAME_W, PR_ADDRTYPE_W,
			      PR_EMAIL_ADDRESS_A, name, type, email);
			if (ret == hrSuccess)
				strPart = convert_to<std::string>(email);
		} else if (has_email) {
			/* treat all non-ZARAFA cases as "SMTP" */
			strPart = pr[EMAIL_ADDRESS].Value.lpszA;
		}
		if (strPart.length() > 0) {
			ulPos = strPart.find("@");
			if (ulPos != string::npos) {
				strResponse += EscapeStringQT(strPart.substr(0, ulPos));
				strResponse += " ";
				strResponse += EscapeStringQT(strPart.substr(ulPos + 1));
			} else {
				strResponse += EscapeStringQT(strPart);
				strResponse += " NIL";
			}
		} else {
			strResponse += "NIL NIL";
		}

		strResponse += ") ";
	}

    if (strResponse.compare(strResponse.size() - 1, 1, " ") == 0) {
        strResponse.resize(strResponse.size() - 1);
        strResponse += ") ";
    } else {
		// no recipients at all
        strResponse.resize(strResponse.size() - 1);
        strResponse += "NIL ";
    }

	return strResponse;
}

/**
 * Returns a sender block for the envelope request. Format:
 * (("fullname" NIL "email name" "email domain"))
 *
 * @param[in]	lpMessage	GetProps object
 * @param[in]	ulTagName	Proptag to get for the fullname
 * @param[in]	ulTagEmail	Proptag to get for the email address
 * @param[in]	strCharset	Charset for the fullname
 * @return string containing the From/Sender/Reply-To envelope data
 */
std::string IMAP::HrEnvelopeSender(LPMESSAGE lpMessage, ULONG ulTagName, ULONG ulTagEmail, std::string& strCharset, bool bIgnore)
{
	HRESULT hr = hrSuccess;
	std::string strResponse;
	std::string strPart;
	std::string::size_type ulPos;
	memory_ptr<SPropValue> lpPropValues;
	ULONG ulProps;
	SizedSPropTagArray(2, sPropTags) = { 2, {ulTagName, ulTagEmail} };

	hr = lpMessage->GetProps(sPropTags, 0, &ulProps, &~lpPropValues);
	strResponse = "((";
	if (!FAILED(hr) && PROP_TYPE(lpPropValues[0].ulPropTag) != PT_ERROR)
		strResponse += EscapeString(lpPropValues[0].Value.lpszW, strCharset, bIgnore);
	else
		strResponse += "NIL";

	strResponse += " NIL ";

	if (!FAILED(hr) && PROP_TYPE(lpPropValues[1].ulPropTag) != PT_ERROR) {
		strPart = lpPropValues[1].Value.lpszA;

		ulPos = strPart.find("@", 0);
		if (ulPos != string::npos) {
			strResponse += EscapeStringQT(strPart.substr(0, ulPos));
			strResponse += " ";
			strResponse += EscapeStringQT(strPart.substr(ulPos + 1));
		} else {
			strResponse += EscapeStringQT(strPart);
			strResponse += " NIL";
		}
	} else {
		strResponse += "NIL";
	}

	strResponse += ")) ";
	return strResponse;
}

/**
 * Returns the IMAP ENVELOPE string of a specific email. Since this
 * doesn't come from vmime, the values in this response may differ
 * from other requests.
 *
 * @param[out]	strResponse	The ENVELOPE answer will be concatenated to this string
 * @param[in]	lpMessage	The MAPI message object
 * @return	MAPI Error code
 */
HRESULT IMAP::HrGetMessageEnvelope(string &strResponse, LPMESSAGE lpMessage) {
	HRESULT hr = hrSuccess;
	memory_ptr<SPropValue> lpPropVal, lpInternetCPID;
	const char *lpszCharset = NULL;
	string strCharset;
	bool bIgnoreCharsetErrors = false;
	object_ptr<IMAPITable> lpTable;
	rowset_ptr lpRows;
	static constexpr const SizedSPropTagArray(5, spt) =
		{5, {PR_EMAIL_ADDRESS_A, PR_DISPLAY_NAME_W, PR_RECIPIENT_TYPE,
		PR_ADDRTYPE_W, PR_ENTRYID}};

	if (lpMessage == nullptr)
		return MAPI_E_CALL_FAILED;

	// Get the outgoing charset we want to be using
	// @todo, add gateway force_utf8 option
	if (!parseBool(lpConfig->GetSetting("imap_generate_utf8")) &&
	    HrGetOneProp(lpMessage, PR_INTERNET_CPID, &~lpInternetCPID) == hrSuccess &&
		HrGetCharsetByCP(lpInternetCPID->Value.ul, &lpszCharset) == hrSuccess)
	{
		strCharset = lpszCharset;
		bIgnoreCharsetErrors = true;
	} else {
		// default to UTF-8 if not set
		strCharset = "UTF-8";
	}

	strResponse += "ENVELOPE (";
	// date string
	if (HrGetOneProp(lpMessage, PR_CLIENT_SUBMIT_TIME, &~lpPropVal) == hrSuccess ||
	    HrGetOneProp(lpMessage, PR_MESSAGE_DELIVERY_TIME, &~lpPropVal) == hrSuccess) {
		strResponse += "\"";
		strResponse += FileTimeToString(lpPropVal->Value.ft);
		strResponse += "\" ";
	} else {
		strResponse += "NIL ";
	}

	// subject
	if (HrGetOneProp(lpMessage, PR_SUBJECT_W, &~lpPropVal) == hrSuccess)
		strResponse += EscapeString(lpPropVal->Value.lpszW, strCharset, bIgnoreCharsetErrors);
	strResponse += " ";

	// from
	strResponse += HrEnvelopeSender(lpMessage, PR_SENT_REPRESENTING_NAME_W, PR_SENT_REPRESENTING_EMAIL_ADDRESS_A, strCharset, bIgnoreCharsetErrors);
	// sender
	strResponse += HrEnvelopeSender(lpMessage, PR_SENDER_NAME_W, PR_SENDER_EMAIL_ADDRESS_A, strCharset, bIgnoreCharsetErrors);
	// reply-to, @fixme use real reply-to info from PR_REPLY_RECIPIENT_ENTRIES
	strResponse += HrEnvelopeSender(lpMessage, PR_SENT_REPRESENTING_NAME_W, PR_SENT_REPRESENTING_EMAIL_ADDRESS_A, strCharset, bIgnoreCharsetErrors);

	// recipients
	hr = lpMessage->GetRecipientTable(0, &~lpTable);
	if (hr != hrSuccess)
		goto recipientsdone;
	hr = lpTable->SetColumns(spt, 0);
	if (hr != hrSuccess)
		goto recipientsdone;
	hr = lpTable->QueryRows(-1, 0, &~lpRows);
	if (hr != hrSuccess)
		goto recipientsdone;

	strResponse += HrEnvelopeRecipients(lpRows, MAPI_TO, strCharset, bIgnoreCharsetErrors);
	strResponse += HrEnvelopeRecipients(lpRows, MAPI_CC, strCharset, bIgnoreCharsetErrors);
	strResponse += HrEnvelopeRecipients(lpRows, MAPI_BCC, strCharset, bIgnoreCharsetErrors);

recipientsdone:
	if (hr != hrSuccess) {
		strResponse += "NIL NIL NIL ";
		hr = hrSuccess;
	}

	// in reply to
	if (HrGetOneProp(lpMessage, PR_IN_REPLY_TO_ID_A, &~lpPropVal) == hrSuccess)
		strResponse += EscapeStringQT(lpPropVal->Value.lpszA);
	else
		strResponse += "NIL";

	strResponse += " ";

	// internet message id
	if (HrGetOneProp(lpMessage, PR_INTERNET_MESSAGE_ID_A, &~lpPropVal) == hrSuccess)
		strResponse += EscapeStringQT(lpPropVal->Value.lpszA);
	else
		strResponse += "NIL";

	strResponse += ")";
	return hrSuccess;
}

/** 
 * Returns IMAP flags for a given message
 * 
 * @param[out] strResponse the FLAGS reply for the given message
 * @param[in] lpMessage the MAPI message to get the IMAP flags for
 * @param[in] bRecent mark this message as recent
 * 
 * @return MAPI Error code
 */
HRESULT IMAP::HrGetMessageFlags(string &strResponse, LPMESSAGE lpMessage, bool bRecent) {
	memory_ptr<SPropValue> lpProps;
	ULONG cValues;
	static constexpr const SizedSPropTagArray(4, sptaFlagProps) =
		{4, {PR_MESSAGE_FLAGS, PR_FLAG_STATUS, PR_MSG_STATUS,
		PR_LAST_VERB_EXECUTED}};
	
	if (lpMessage == nullptr)
		return MAPI_E_CALL_FAILED;
	HRESULT hr = lpMessage->GetProps(sptaFlagProps, 0, &cValues, &~lpProps);
	if (FAILED(hr))
		return hr;
	strResponse += "FLAGS (" + PropsToFlags(lpProps, cValues, bRecent, false) + ")";
	return hrSuccess;
}

/*
 * RFC 3501, section 6.4.5:
 *
 *       BODY[<section>]<<partial>>
 *
 *       The text of a particular body section.  The section
 *       specification is a set of zero or more part specifiers
 *       delimited by periods.  A part specifier is either a part number
 *       or one of the following: HEADER, HEADER.FIELDS, 
 *       HEADER.FIELDS.NOT, MIME, and TEXT.  An empty section
 *       specification refers to the entire message, including the
 *       header.
 *
 *       --- end of RFC text
 *
 *		 Please note that there is a difference between getting MIME and HEADER:
 *		 - HEADER and TEXT are only used in the top-level object OR an embedded message/rfc822 message
 *		 - MIME are the Content-* headers for the MIME part, NEVER the header for a message/rfc822 message
 *		 - The 'whole' part is HEADER + TEXT for toplevel and message/rfc822 parts
 *		 - The 'whole' part does NOT include the MIME-IMB headers part
 *
 */
/** 
 * Returns a body part of an RFC 2822 message
 * 
 * @param[out] strMessagePart The requested message part
 * @param[in] strMessage The full mail to scan for the part
 * @param[in] strPartName IMAP request identifying a part in strMessage
 * 
 * @return MAPI Error code
 */
HRESULT IMAP::HrGetMessagePart(string &strMessagePart, string &strMessage, string strPartName) {
	string::size_type ulPos;
	unsigned long int ulPartnr;
	string strHeaders;
	string strBoundary;
	size_t ulHeaderBegin;
	size_t ulHeaderEnd;
	size_t ulCounter;
	const char *ptr, *end;

	if (strPartName.find_first_of("123456789") == 0) {
		// @todo rewrite without copying strings
	    std::string strNextPart;
	    // BODY[1] or BODY[1.2] etc
	    
	    // Find subsection
		ulPos = strPartName.find(".");
		if (ulPos == string::npos) // first section
			ulPartnr = strtoul(strPartName.c_str(), NULL, 0);
		else // sub section
			ulPartnr = strtoul(strPartName.substr(0, ulPos).c_str(), NULL, 0);

		// Find the correct part
		end = str_ifind((char*)strMessage.c_str(), "\r\n\r\n");
		ptr = str_ifind((char*)strMessage.c_str(), "boundary=");
		if (ptr && end && ptr < end) {
			ulHeaderBegin = std::distance(strMessage.c_str(), ptr) + strlen("boundary=");
			if (strMessage[ulHeaderBegin] == '"') {
				++ulHeaderBegin;
				// space in boundary is a possebility.
				ulHeaderEnd = strMessage.find_first_of("\"", ulHeaderBegin);
			} else {
				ulHeaderEnd = strMessage.find_first_of(" ;\t\r\n", ulHeaderBegin);
			}

			if (ulHeaderEnd != string::npos) {
			    // strBoundary is the boundary we are looking for
				strBoundary = strMessage.substr(ulHeaderBegin, ulHeaderEnd - ulHeaderBegin);
				// strHeaders is what we are looking for
				strHeaders = (string) "\r\n--" + strBoundary + "\r\n"; //Skip always the end header
				ulHeaderBegin = strMessage.find(strHeaders, ulHeaderBegin);

				// Find the section/part by looking for the Nth boundary string
				for (ulCounter = 0; ulCounter < ulPartnr && ulHeaderBegin != string::npos; ++ulCounter) {
					ulHeaderBegin += strHeaders.size();
					ulHeaderEnd = ulHeaderBegin;
					ulHeaderBegin = strMessage.find(strHeaders, ulHeaderBegin);
				}

				if (ulHeaderBegin != string::npos) {
				    // Found it, discard data after and before the part we want
				    strMessage.erase(ulHeaderBegin);
				    strMessage.erase(0, ulHeaderEnd);
				} else {
				    // Didn't find it, see if we can find the trailing boundary
                    ulHeaderBegin = strMessage.find((string) "\r\n--" + strBoundary + "--\r\n", ulHeaderEnd);
                    if(ulHeaderBegin != string::npos) {
                        // If found, output everything up to the trailing boundary
                        strMessage.erase(ulHeaderBegin);
                        strMessage.erase(0, ulHeaderEnd);
                    } else {
                        // Otherwise, treat the rest of the message as data
                        strMessage.erase(0, ulHeaderEnd);
                    }
				}
			}
		}

		// We now have the entire MIME part in strMessage, decide what to do with it
		if (ulPos != string::npos) {
			// There are sub sections, see what we want to do
			strNextPart = strPartName.substr(ulPos+1);
			if(strNextPart.compare("MIME") == 0) {
			    // Handle MIME request
                ulPos = strMessage.find("\r\n\r\n");
                if (ulPos != string::npos)
                    strMessagePart = strMessage.substr(0, ulPos+4); // include trailing \r\n\r\n (+4)
                else
                    // Only headers in the message
                    strMessagePart = strMessage + "\r\n\r\n";

                // All done
				return hrSuccess;
			} else if(strNextPart.find_first_of("123456789") == 0) {
			    // Handle Subpart
    			HrGetMessagePart(strMessagePart, strMessage, strNextPart);

    			// All done
				return hrSuccess;
            }
        }
        
        // Handle any other request (HEADER, TEXT or 'empty'). This means we first skip the MIME-IMB headers
        // and process the rest from there.
        ulPos = strMessage.find("\r\n\r\n");
        if (ulPos != string::npos)
            strMessage.erase(0, ulPos + 4);
        else
            // The message only has headers ?
            strMessage.clear();
        // Handle HEADER and TEXT if requested        
        if (!strNextPart.empty())
            HrGetMessagePart(strMessagePart, strMessage, strNextPart);
        else
            // Swap to conserve memory: Original: strMessagePart = strMessage
            swap(strMessagePart, strMessage);

	} else if (strPartName.compare("TEXT") == 0) {
	    // Everything except for the headers
		ulPos = strMessage.find("\r\n\r\n");
		if (ulPos != string::npos) {
		    // Swap for less memory usage. Original: strMessagePart = strMessage.substr(ulPos+4)
		    strMessage.erase(0,ulPos+4);
		    swap(strMessage, strMessagePart);
		} else {
		    // The message only has headers ?
			strMessagePart.clear();
		}
	} else if (strPartName.compare("HEADER") == 0) {
	    // Only the headers
		ulPos = strMessage.find("\r\n\r\n");
		if (ulPos != string::npos) {
		    // Swap for less memory usage. Original: strMessagePart = strMessage.substr(0, ulPos+4);
		    strMessage.erase(ulPos+4, strMessage.size() - (ulPos+4));
		    swap(strMessagePart, strMessage);
		} else {
		    // Only headers in the message
			strMessagePart = strMessage + "\r\n\r\n";
		}
	} else if (Prefix(strPartName, "HEADER.FIELDS")) {
	    /* RFC 3501, section 6.4.5
	     *
	     * HEADER.FIELDS and HEADER.FIELDS.NOT are followed by a list of
         * field-name (as defined in [RFC-2822]) names, and return a
         * subset of the header.
         *
         * eg. HEADER.FIELDS (SUBJECT TO)
         * eg. HEADER.FIELDS.NOT (SUBJECT)
         */
        bool bNot = Prefix(strPartName, "HEADER.FIELDS.NOT");
        list<pair<string, string> > lstFields;
        string strFields;
        
        // Parse headers in message
        HrParseHeaders(strMessage, lstFields);
        
        // Get (<fields>)
        HrGetSubString(strFields, strPartName, "(", ")");
        
        strMessagePart.clear();
        
        if(bNot) {
            set<string> setFields;

            // Get fields as set
            HrTokenize(setFields, strFields);
            
            // Output all headers except those specified
            for (const auto &field : lstFields) {
                std::string strFieldUpper = field.first;
                strFieldUpper = strToUpper(strFieldUpper);
                if (setFields.find(strFieldUpper) != setFields.cend())
                    continue;
                strMessagePart += field.first + ": " + field.second + "\r\n";
            }
        } else {
            vector<string> lstReqFields;
            std::unordered_set<std::string> seen;

            // Get fields as vector
			lstReqFields = tokenize(strFields, " ");
            
            // Output headers specified, in order of field set
            for (const auto &reqfield : lstReqFields) {
                if (!seen.insert(reqfield).second)
                    continue;
                for (const auto &field : lstFields) {
                    if (!CaseCompare(reqfield, field.first))
                        continue;
                    strMessagePart += field.first + ": " + field.second + "\r\n";
                    break;
                }
            }
        }
		// mark end-of-headers
		strMessagePart += "\r\n";
	} else {
		strMessagePart = "NIL";
	}
	return hrSuccess;
}

/** 
 * Convert a sequence number to its actual number. It will either
 * return a number or a UID, depending on the input.
 * A special treatment for 
 * 
 * @param[in] szNr a number of the sequence input
 * @param[in] bUID sequence input are UID numbers or not
 * 
 * @return the number corresponding to the input.
 */
ULONG IMAP::LastOrNumber(const char *szNr, bool bUID)
{
	if (*szNr != '*')
		return atoui(szNr);

	if (!bUID)
		return lstFolderMailEIDs.size();

	if (lstFolderMailEIDs.empty())
		return 0;				// special case: return an "invalid" number
	else
		return lstFolderMailEIDs.back().ulUid;
}

/** 
 * Convert a UID sequence set into a MAPI restriction.
 * 
 * @param[in] strSeqSet The sequence set with uids given by the client
 * @param[out] lppRestriction The MAPI restriction to get all messages matching the sequence
 * 
 * @return MAPI Error code
 */
HRESULT IMAP::HrSeqUidSetToRestriction(const string &strSeqSet,
    std::unique_ptr<ECRestriction> &ret)
{
	vector<string> vSequences;
	string::size_type ulPos = 0;
	SPropValue sProp;
	SPropValue sPropEnd;

	if (strSeqSet.empty()) {
		// no restriction
		ret.reset();
		return hrSuccess;
	}

	sProp.ulPropTag = PR_EC_IMAP_ID;
	sPropEnd.ulPropTag = PR_EC_IMAP_ID;

	vSequences = tokenize(strSeqSet, ',');
	auto rst = new ECOrRestriction();
	for (ULONG i = 0; i < vSequences.size(); ++i) {
		ulPos = vSequences[i].find(':');
		if (ulPos == string::npos) {
			// single number
			sProp.Value.ul = LastOrNumber(vSequences[i].c_str(), true);
			*rst += ECPropertyRestriction(RELOP_EQ, PR_EC_IMAP_ID, &sProp, ECRestriction::Full);
		} else {
			sProp.Value.ul = LastOrNumber(vSequences[i].c_str(), true);
			sPropEnd.Value.ul = LastOrNumber(vSequences[i].c_str() + ulPos + 1, true);

			if (sProp.Value.ul > sPropEnd.Value.ul)
				swap(sProp.Value.ul, sPropEnd.Value.ul);
			*rst += ECAndRestriction(
				ECPropertyRestriction(RELOP_GE, PR_EC_IMAP_ID, &sProp, ECRestriction::Full) +
				ECPropertyRestriction(RELOP_LE, PR_EC_IMAP_ID, &sPropEnd, ECRestriction::Full));
		}
	}
	ret.reset(rst);
	return hrSuccess;
}

/** 
 * Convert an IMAP sequence set to a flat list of email numbers. See
 * RFC-3501 paragraph 9 for the syntax.  This function will return the
 * closest range of requested items, and thus may return an empty
 * list.
 * 
 * @param[in] strSeqSet IMAP sequence set of UID numbers
 * @param[out] lstMails flat list of email numbers
 * 
 * @return MAPI Error code
 */
HRESULT IMAP::HrParseSeqUidSet(const string &strSeqSet, list<ULONG> &lstMails) {
	HRESULT hr = hrSuccess;
	vector<string> vSequences;
	string::size_type ulPos = 0;
	ULONG ulMailnr;
	ULONG ulBeginMailnr;

	// split different sequence parts into a vector
	vSequences = tokenize(strSeqSet, ',');

	for (ULONG i = 0; i < vSequences.size(); ++i) {
		ulPos = vSequences[i].find(':');
		if (ulPos == string::npos) {
			// single number
			ulMailnr = LastOrNumber(vSequences[i].c_str(), true);

			auto i = find(lstFolderMailEIDs.cbegin(), lstFolderMailEIDs.cend(), ulMailnr);
			if (i != lstFolderMailEIDs.cend())
				lstMails.push_back(std::distance(lstFolderMailEIDs.cbegin(), i));
		} else {
			// range
			ulBeginMailnr = LastOrNumber(vSequences[i].c_str(), true);
			ulMailnr = LastOrNumber(vSequences[i].c_str() + ulPos + 1, true);

			if (ulBeginMailnr > ulMailnr && ulBeginMailnr <= lstFolderMailEIDs.size())
				swap(ulBeginMailnr, ulMailnr);

			auto b = std::lower_bound(lstFolderMailEIDs.cbegin(), lstFolderMailEIDs.cend(), ulBeginMailnr);
			auto e = std::upper_bound(lstFolderMailEIDs.cbegin(), lstFolderMailEIDs.cend(), ulMailnr);
			for (auto i = b; i != e; ++i)
				lstMails.push_back(std::distance(lstFolderMailEIDs.cbegin(), i));
		}
	}

	lstMails.sort();
	lstMails.unique();

	return hr;
}

/** 
 * Convert an IMAP sequence set to a flat list of email numbers. See
 * RFC-3501 paragraph 9 for the syntax.  These exact numbers requested
 * must be present in the folder, otherwise an error will be returned.
 *
 * @param[in] strSeqSet IMAP sequence set of direct numbers
 * @param[out] lstMails flat list of email numbers
 * 
 * @return MAPI Error code
 */
HRESULT IMAP::HrParseSeqSet(const string &strSeqSet, list<ULONG> &lstMails) {
	vector<string> vSequences;
	string::size_type ulPos = 0;
	ULONG ulMailnr;
	ULONG ulBeginMailnr;

	if (lstFolderMailEIDs.empty())
		return MAPI_E_NOT_FOUND;

	// split different sequence parts into a vector
	vSequences = tokenize(strSeqSet, ',');

	for (ULONG i = 0; i < vSequences.size(); ++i) {
		ulPos = vSequences[i].find(':');
		if (ulPos == string::npos) {
			// single number
			ulMailnr = LastOrNumber(vSequences[i].c_str(), false) - 1;
			if (ulMailnr >= lstFolderMailEIDs.size())
				return MAPI_E_CALL_FAILED;
			lstMails.push_back(ulMailnr);
		} else {
			// range
			ulBeginMailnr = LastOrNumber(vSequences[i].c_str(), false) - 1;
			ulMailnr = LastOrNumber(vSequences[i].c_str() + ulPos + 1, false) - 1;

			if (ulBeginMailnr > ulMailnr)
				swap(ulBeginMailnr, ulMailnr);
			if (ulBeginMailnr >= lstFolderMailEIDs.size() ||
			    ulMailnr >= lstFolderMailEIDs.size())
				return MAPI_E_CALL_FAILED;
			for (ULONG j = ulBeginMailnr; j <= ulMailnr; ++j)
				lstMails.push_back(j);
		}
	}

	lstMails.sort();
	lstMails.unique();
	return hrSuccess;
}

/** 
 * Implementation of the STORE command
 * 
 * @param[in] lstMails list of emails to process
 * @param[in] strMsgDataItemName how to modify the message (set, append, remove)
 * @param[in] strMsgDataItemValue new flag values from IMAP client
 * 
 * @return MAPI Error code
 */
// @todo c store 2 (+FLAGS) (\Deleted) shouldn't but does work
// @todo c store 2 +FLAGS (\Deleted) should and does work
HRESULT IMAP::HrStore(const list<ULONG> &lstMails, string strMsgDataItemName, string strMsgDataItemValue, bool *lpbDoDelete)
{
	HRESULT hr = hrSuccess;
	vector<string> lstFlags;
	ULONG ulCurrent;
	memory_ptr<SPropValue> lpPropVal;
	ULONG cValues;
	ULONG ulObjType;
	string strNewFlags;
	bool bDelete = false;
	static constexpr const SizedSPropTagArray(4, proptags4) =
		{4, {PR_MSG_STATUS, PR_ICON_INDEX, PR_LAST_VERB_EXECUTED, PR_LAST_VERB_EXECUTION_TIME}};
	static constexpr const SizedSPropTagArray(5, proptags5) =
		{5, {PR_MSG_STATUS, PR_FLAG_STATUS, PR_ICON_INDEX,
		PR_LAST_VERB_EXECUTED, PR_LAST_VERB_EXECUTION_TIME}};

	if (strCurrentFolder.empty() || lpSession == nullptr)
		return MAPI_E_CALL_FAILED;

	strMsgDataItemName = strToUpper(strMsgDataItemName);
	strMsgDataItemValue = strToUpper(strMsgDataItemValue);
	if (strMsgDataItemValue.size() > 1 && strMsgDataItemValue[0] == '(') {
		strMsgDataItemValue.erase(0, 1);
		strMsgDataItemValue.erase(strMsgDataItemValue.size() - 1, 1);
	}
	HrSplitInput(strMsgDataItemValue, lstFlags);

	for (auto mail_idx : lstMails) {
		object_ptr<IMessage> lpMessage;

		hr = lpSession->OpenEntry(lstFolderMailEIDs[mail_idx].sEntryID.cb, reinterpret_cast<ENTRYID *>(lstFolderMailEIDs[mail_idx].sEntryID.lpb),
		     &IID_IMessage, MAPI_MODIFY, &ulObjType, &~lpMessage);
		if (hr != hrSuccess)
			return hr;

		// FLAGS, FLAGS.SILENT, +FLAGS, +FLAGS.SILENT, -FLAGS, -FLAGS.SILENT
		if (strMsgDataItemName.compare(0, 5, "FLAGS") == 0) {
			if (strMsgDataItemValue.find("\\SEEN") == string::npos)
				hr = lpMessage->SetReadFlag(CLEAR_READ_FLAG);
			else
				hr = lpMessage->SetReadFlag(SUPPRESS_RECEIPT);
			if (hr != hrSuccess)
				return hr;
			hr = lpMessage->GetProps(proptags5, 0, &cValues, &~lpPropVal);
			if (FAILED(hr))
				return hr;
			cValues = 5;

			lpPropVal[1].ulPropTag = PR_FLAG_STATUS;
			if (strMsgDataItemValue.find("\\FLAGGED") == string::npos)
				lpPropVal[1].Value.ul = 0;
			else
				lpPropVal[1].Value.ul = 2;

			if (lpPropVal[2].ulPropTag != PR_ICON_INDEX) {
				lpPropVal[2].ulPropTag = PR_ICON_INDEX;
				lpPropVal[2].Value.l = ICON_FOLDER_DEFAULT;
			}

			if (lpPropVal[0].ulPropTag != PR_MSG_STATUS) {
				lpPropVal[0].ulPropTag = PR_MSG_STATUS;
				lpPropVal[0].Value.ul = 0;
			}

			if (strMsgDataItemValue.find("\\ANSWERED") == string::npos) {
				lpPropVal[0].Value.ul &= ~MSGSTATUS_ANSWERED;
				cValues -= 2;	// leave PR_LAST_VERB_EXECUTED properties
			} else {
				lpPropVal[0].Value.ul |= MSGSTATUS_ANSWERED;
				lpPropVal[2].Value.ul = ICON_MAIL_REPLIED;

				lpPropVal[3].ulPropTag = PR_LAST_VERB_EXECUTED;
				lpPropVal[3].Value.ul = NOTEIVERB_REPLYTOSENDER;

				lpPropVal[4].ulPropTag = PR_LAST_VERB_EXECUTION_TIME;
				GetSystemTimeAsFileTime(&lpPropVal[4].Value.ft);
			}

			if (strMsgDataItemValue.find("$FORWARDED") == string::npos) {
				if (cValues == 5)
					cValues -= 2;	// leave PR_LAST_VERB_EXECUTED properties if still present
			} else {
				lpPropVal[2].Value.ul = ICON_MAIL_FORWARDED;

				lpPropVal[3].ulPropTag = PR_LAST_VERB_EXECUTED;
				lpPropVal[3].Value.ul = NOTEIVERB_FORWARD;

				lpPropVal[4].ulPropTag = PR_LAST_VERB_EXECUTION_TIME;
				GetSystemTimeAsFileTime(&lpPropVal[4].Value.ft);
			}

			if (strMsgDataItemValue.find("\\DELETED") == string::npos) {
				lpPropVal[0].Value.ul &= ~MSGSTATUS_DELMARKED;
			} else {
				lpPropVal[0].Value.ul |= MSGSTATUS_DELMARKED;
				bDelete = true;
			}

			// remove all "flag" properties
			hr = lpMessage->DeleteProps(proptags5, NULL);
			if (hr != hrSuccess)
				return hr;

			// set new values (can be partial, see answered and forwarded)
			hr = lpMessage->SetProps(cValues, lpPropVal, NULL);
			if (hr != hrSuccess)
				return hr;
			hr = lpMessage->SaveChanges(KEEP_OPEN_READWRITE | FORCE_SAVE);
			if (hr != hrSuccess)
				return hr;
		} else if (strMsgDataItemName.compare(0, 6, "+FLAGS") == 0) {
			for (ulCurrent = 0; ulCurrent < lstFlags.size(); ++ulCurrent) {
				if (lstFlags[ulCurrent].compare("\\SEEN") == 0) {
					hr = lpMessage->SetReadFlag(SUPPRESS_RECEIPT);
					if (hr != hrSuccess)
						return hr;
				} else if (lstFlags[ulCurrent].compare("\\DRAFT") == 0) {
					// not allowed
				} else if (lstFlags[ulCurrent].compare("\\FLAGGED") == 0) {
					hr = MAPIAllocateBuffer(sizeof(SPropValue), &~lpPropVal);
					if (hr != hrSuccess)
						return hr;
					lpPropVal->ulPropTag = PR_FLAG_STATUS;
					lpPropVal->Value.ul = 2; // 0: none, 1: green ok mark, 2: red flag
					HrSetOneProp(lpMessage, lpPropVal);
					// TODO: set PR_FLAG_ICON here too?
				} else if (lstFlags[ulCurrent].compare("\\ANSWERED") == 0 || lstFlags[ulCurrent].compare("$FORWARDED") == 0) {
					hr = lpMessage->GetProps(proptags4, 0, &cValues, &~lpPropVal);
					if (FAILED(hr))
						return hr;
					cValues = 4;

					if (lpPropVal[0].ulPropTag != PR_MSG_STATUS) {
						lpPropVal[0].ulPropTag = PR_MSG_STATUS;
						lpPropVal[0].Value.ul = 0;
					}
					// answered
					if (lstFlags[ulCurrent][0] == '\\')
						lpPropVal->Value.ul |= MSGSTATUS_ANSWERED;

					lpPropVal[1].ulPropTag = PR_ICON_INDEX;
					if (lstFlags[ulCurrent][0] == '\\')
						lpPropVal[1].Value.l = ICON_MAIL_REPLIED;
					else
						lpPropVal[1].Value.l = ICON_MAIL_FORWARDED;
					lpPropVal[2].ulPropTag = PR_LAST_VERB_EXECUTED;
					if (lstFlags[ulCurrent][0] == '\\')
						lpPropVal[2].Value.ul = NOTEIVERB_REPLYTOSENDER;
					else
						lpPropVal[2].Value.l = NOTEIVERB_FORWARD;
					lpPropVal[3].ulPropTag = PR_LAST_VERB_EXECUTION_TIME;
					GetSystemTimeAsFileTime(&lpPropVal[3].Value.ft);

					hr = lpMessage->SetProps(cValues, lpPropVal, NULL);
					if (hr != hrSuccess)
						return hr;
				} else if (lstFlags[ulCurrent].compare("\\DELETED") == 0) {
					if (HrGetOneProp(lpMessage, PR_MSG_STATUS, &~lpPropVal) != hrSuccess) {
						hr = MAPIAllocateBuffer(sizeof(SPropValue), &~lpPropVal);
						if (hr != hrSuccess)
							return hr;
						lpPropVal->ulPropTag = PR_MSG_STATUS;
						lpPropVal->Value.ul = 0;
					}

					lpPropVal->Value.ul |= MSGSTATUS_DELMARKED;
					HrSetOneProp(lpMessage, lpPropVal);
					bDelete = true;
				}
				lpMessage->SaveChanges(KEEP_OPEN_READWRITE | FORCE_SAVE);
			}
		} else if (strMsgDataItemName.compare(0, 6, "-FLAGS") == 0) {
			for (ulCurrent = 0; ulCurrent < lstFlags.size(); ++ulCurrent) {
				if (lstFlags[ulCurrent].compare("\\SEEN") == 0) {
					hr = lpMessage->SetReadFlag(CLEAR_READ_FLAG);
					if (hr != hrSuccess)
						return hr;
				} else if (lstFlags[ulCurrent].compare("\\DRAFT") == 0) {
					// not allowed
				} else if (lstFlags[ulCurrent].compare("\\FLAGGED") == 0) {
					if (lpPropVal == NULL) {
						hr = MAPIAllocateBuffer(sizeof(SPropValue), &~lpPropVal);
						if (hr != hrSuccess)
							return hr;
					}

					lpPropVal->ulPropTag = PR_FLAG_STATUS;
					lpPropVal->Value.ul = 0;
					HrSetOneProp(lpMessage, lpPropVal);
				} else if (lstFlags[ulCurrent].compare("\\ANSWERED") == 0 || lstFlags[ulCurrent].compare("$FORWARDED") == 0) {
					hr = lpMessage->GetProps(proptags4, 0, &cValues, &~lpPropVal);
					if (FAILED(hr))
						return hr;
					cValues = 4;

					if (lpPropVal[0].ulPropTag != PR_MSG_STATUS) {
						lpPropVal[0].ulPropTag = PR_MSG_STATUS;
						lpPropVal[0].Value.ul = 0;
					}
					lpPropVal->Value.ul &= ~MSGSTATUS_ANSWERED;

					lpPropVal[1].ulPropTag = PR_ICON_INDEX;
					lpPropVal[1].Value.l = ICON_FOLDER_DEFAULT;
					lpPropVal[2].ulPropTag = PR_LAST_VERB_EXECUTED;
					lpPropVal[2].Value.ul = NOTEIVERB_OPEN;
					lpPropVal[3].ulPropTag = PR_LAST_VERB_EXECUTION_TIME;
					GetSystemTimeAsFileTime(&lpPropVal[3].Value.ft);

					hr = lpMessage->SetProps(cValues, lpPropVal, NULL);
					if (hr != hrSuccess)
						return hr;
				} else if (lstFlags[ulCurrent].compare("\\DELETED") == 0) {
					if (HrGetOneProp(lpMessage, PR_MSG_STATUS, &~lpPropVal) != hrSuccess) {
						hr = MAPIAllocateBuffer(sizeof(SPropValue), &~lpPropVal);
						if (hr != hrSuccess)
							return hr;
						lpPropVal->ulPropTag = PR_MSG_STATUS;
						lpPropVal->Value.ul = 0;
					}

					lpPropVal->Value.ul &= ~MSGSTATUS_DELMARKED;
					HrSetOneProp(lpMessage, lpPropVal);
				}
				lpMessage->SaveChanges(KEEP_OPEN_READWRITE | FORCE_SAVE);
			}
		}

		/* Get the newly updated flags */
		hr = HrGetMessageFlags(strNewFlags, lpMessage, lstFolderMailEIDs[mail_idx].bRecent);
		if (hr != hrSuccess)
			return hr;

		/* Update our internal flag status */
		lstFolderMailEIDs[mail_idx].strFlags = strNewFlags;
	} // loop on mails

	if (strMsgDataItemName.size() > 7 &&
	    strMsgDataItemName.compare(strMsgDataItemName.size() - 7, 7, ".SILENT") == 0)
		hr = MAPI_E_NOT_ME;		// abuse error code that will not be used elsewhere from this function
	if (lpbDoDelete)
		*lpbDoDelete = bDelete;
	return hr;
}

/** 
 * Implementation of the COPY and XAOL-MOVE commands
 * 
 * @param[in] lstMails list of email to copy or move
 * @param[in] strFolderParam folder to copy/move mails to, in IMAP UTF-7 charset
 * @param[in] bMove copy (false) or move (true)
 * 
 * @return MAPI Error code
 */
HRESULT IMAP::HrCopy(const list<ULONG> &lstMails, const string &strFolderParam, bool bMove) {
	HRESULT hr = hrSuccess;
	object_ptr<IMAPIFolder> lpFromFolder, lpDestFolder;
	ULONG ulCount;
	ENTRYLIST sEntryList;
	wstring strFolder;

	sEntryList.lpbin = NULL;

	if (strCurrentFolder.empty() || !lpSession) {
		hr = MAPI_E_CALL_FAILED;
		goto exit;
	}
	hr = HrFindFolder(strCurrentFolder, bCurrentFolderReadOnly, &~lpFromFolder);
	if (hr != hrSuccess)
		goto exit;

	// get dest folder
	hr = IMAP2MAPICharset(strFolderParam, strFolder);
	if (hr != hrSuccess)
		goto exit;
	hr = HrFindFolder(strFolder, false, &~lpDestFolder);
	if (hr != hrSuccess)
		goto exit;

	sEntryList.cValues = lstMails.size();
	if ((hr = MAPIAllocateBuffer(sizeof(SBinary) * lstMails.size(), (LPVOID *) &sEntryList.lpbin)) != hrSuccess)
		goto exit;
	ulCount = 0;

	for (auto mail_idx : lstMails) {
		sEntryList.lpbin[ulCount].cb = lstFolderMailEIDs[mail_idx].sEntryID.cb;
		sEntryList.lpbin[ulCount].lpb = lstFolderMailEIDs[mail_idx].sEntryID.lpb;
		++ulCount;
	}

	hr = lpFromFolder->CopyMessages(&sEntryList, NULL, lpDestFolder, 0, NULL, bMove ? MESSAGE_MOVE : 0);

exit:
	MAPIFreeBuffer(sEntryList.lpbin);
	return hr;
}

/** 
 * Implements the SEARCH command
 * 
 * @param[in] lstSearchCriteria search options from the (this value is modified, cannot be used again)
 * @param[in] ulStartCriteria offset in the lstSearchCriteria to start parsing
 * @param[out] lstMailnr number of email messages that match the search criteria
 * 
 * @return MAPI Error code
 */
HRESULT IMAP::HrSearch(std::vector<std::string> &&lstSearchCriteria,
    ULONG ulStartCriteria, std::list<ULONG> &lstMailnr)
{
	HRESULT hr = hrSuccess;
	string strSearchCriterium;
	vector<string> vSubSearch;
	list<ULONG> lstMails;
	object_ptr<IMAPIFolder> lpFolder;
	object_ptr<IMAPITable> lpTable;
	ULONG ulMailnr, ulRownr;
	enum { EID, NUM_COLS };
	static constexpr const SizedSPropTagArray(NUM_COLS, spt) = {NUM_COLS, {PR_EC_IMAP_ID}};
	map<unsigned int, unsigned int> mapUIDs;
	int n = 0;
	
	if (strCurrentFolder.empty() || lpSession == nullptr)
		return MAPI_E_CALL_FAILED;

	// no need to search in empty folders, won't find anything
	if (lstFolderMailEIDs.empty())
		return hr;

	// don't search if only search for uid, sequence set, all, recent, new or old
	strSearchCriterium = lstSearchCriteria[ulStartCriteria];
	strSearchCriterium = strToUpper(strSearchCriterium);
	if (lstSearchCriteria.size() - ulStartCriteria == 2 &&
	    strSearchCriterium.compare("UID") == 0)
		return HrParseSeqUidSet(lstSearchCriteria[ulStartCriteria + 1], lstMailnr);

	if (lstSearchCriteria.size() - ulStartCriteria == 1) {
		if (strSearchCriterium.find_first_of("123456789*") == 0) {
			hr = HrParseSeqSet(lstSearchCriteria[ulStartCriteria], lstMailnr);
			return hr;
		} else if (strSearchCriterium.compare("ALL") == 0) {
			for (ulMailnr = 0; ulMailnr < lstFolderMailEIDs.size(); ++ulMailnr)
				lstMailnr.push_back(ulMailnr);
			return hr;
		} else if (strSearchCriterium.compare("RECENT") == 0) {
			for (ulMailnr = 0; ulMailnr < lstFolderMailEIDs.size(); ++ulMailnr)
			    if(lstFolderMailEIDs[ulMailnr].bRecent)
    				lstMailnr.push_back(ulMailnr);
			return hr;
		} else if (strSearchCriterium.compare("NEW") == 0) {
			for (ulMailnr = 0; ulMailnr < lstFolderMailEIDs.size(); ++ulMailnr)
			    if(lstFolderMailEIDs[ulMailnr].bRecent && lstFolderMailEIDs[ulMailnr].strFlags.find("Seen") == std::string::npos)
    				lstMailnr.push_back(ulMailnr);
			return hr;
		} else if (strSearchCriterium.compare("OLD") == 0) {
			for (ulMailnr = 0; ulMailnr < lstFolderMailEIDs.size(); ++ulMailnr)
			    if(!lstFolderMailEIDs[ulMailnr].bRecent)
    				lstMailnr.push_back(ulMailnr);
			return hr;
		}
	}
	
	// Make a map of UID->ID
	for (const auto &e : lstFolderMailEIDs)
		mapUIDs[e.ulUid] = n++;
	hr = HrFindFolder(strCurrentFolder, bCurrentFolderReadOnly, &~lpFolder);
	if (hr != hrSuccess)
		return hr;
	hr = lpFolder->GetContentsTable(MAPI_DEFERRED_ERRORS, &~lpTable);
	if (hr != hrSuccess)
		return hr;

	ECAndRestriction root_rst;
	std::vector<IRestrictionPush *> lstRestrictions;
	lstRestrictions.push_back(&root_rst);
	/*
	 * Add EXIST(PR_INSTANCE_KEY) to make sure that the query will not be
	 * passed to the indexer.
	 */
	root_rst += ECExistRestriction(PR_INSTANCE_KEY);

	// Thunderbird searches:
	// or:
	// 12 uid SEARCH UNDELETED (OR SUBJECT "Undelivered" TO "henk")
	// 15 uid SEARCH UNDELETED (OR (OR SUBJECT "sender" SUBJECT "mail") SUBJECT "returned")
	// 17 uid SEARCH UNDELETED (OR SUBJECT "Undelivered" NOT TO "henk")
	// and:
	// 14 uid SEARCH UNDELETED SUBJECT "Undelivered" TO "henk"
	// 16 uid SEARCH UNDELETED SUBJECT "Undelivered" NOT TO "henk"
	// both cases, ulStartCriteria == 3: UNDELETED

	// this breaks to following search:
	//   (or subject henk subject kees) (or to henk from kees)
	// since this will translate in all or's, not: and(or(subj:henk,subj:kees),or(to:henk,from:kees))
	// however, thunderbird cannot build such a query, so we don't care currently.

	while (ulStartCriteria < lstSearchCriteria.size())
	{
		if (lstSearchCriteria[ulStartCriteria][0] == '(') {
			// remove all () and [], and resplit.
			strSearchCriterium.clear();
			for (auto c : lstSearchCriteria[ulStartCriteria]) {
				if (c == '(' || c == ')' || c == '[' || c == ']')
					continue;
				strSearchCriterium += c;
			}
			vSubSearch.clear();
			HrSplitInput(strSearchCriterium, vSubSearch);

			// replace in list.
			lstSearchCriteria.erase(lstSearchCriteria.begin() + ulStartCriteria);
			lstSearchCriteria.insert(lstSearchCriteria.begin() + ulStartCriteria, vSubSearch.begin(), vSubSearch.end());
		}

		strSearchCriterium = lstSearchCriteria[ulStartCriteria];
		strSearchCriterium = strToUpper(strSearchCriterium);

		assert(lstRestrictions.size() >= 1);
		IRestrictionPush &top_rst = *lstRestrictions[lstRestrictions.size()-1];
		if (lstRestrictions.size() > 1)
			lstRestrictions.pop_back();

		SPropValue pv, pv2;
		if (strSearchCriterium.find_first_of("123456789*") == 0) {	// sequence set
			lstMails.clear();

			hr = HrParseSeqSet(strSearchCriterium, lstMails);
			if (hr != hrSuccess)
				return hr;
			ECOrRestriction or_rst;
			for (auto mail_idx : lstMails) {
				pv.ulPropTag = PR_EC_IMAP_ID;
				pv.Value.ul  = lstFolderMailEIDs[mail_idx].ulUid;
				or_rst += ECPropertyRestriction(RELOP_EQ, pv.ulPropTag, &pv, ECRestriction::Shallow);
			}
			top_rst += std::move(or_rst);
			++ulStartCriteria;
		} else if (strSearchCriterium.compare("ALL") == 0 || strSearchCriterium.compare("NEW") == 0 || strSearchCriterium.compare("RECENT") == 0) {
			// do nothing
			++ulStartCriteria;
		} else if (strSearchCriterium.compare("ANSWERED") == 0) {
			top_rst += ECAndRestriction(
				ECExistRestriction(PR_MSG_STATUS) +
				ECBitMaskRestriction(BMR_NEZ, PR_MSG_STATUS, MSGSTATUS_ANSWERED));
			++ulStartCriteria;
			// TODO: find also in PR_LAST_VERB_EXECUTED
		} else if (strSearchCriterium.compare("BEFORE") == 0) {
			if (lstSearchCriteria.size() - ulStartCriteria <= 1)
				return MAPI_E_CALL_FAILED;
			pv.ulPropTag = PR_EC_MESSAGE_DELIVERY_DATE;
			pv.Value.ft  = StringToFileTime(lstSearchCriteria[ulStartCriteria+1].c_str());
			top_rst += ECAndRestriction(
				ECExistRestriction(pv.ulPropTag) +
				ECPropertyRestriction(RELOP_LT, pv.ulPropTag, &pv, ECRestriction::Shallow));
			ulStartCriteria += 2;
		} else if (strSearchCriterium == "BODY") {
			if (lstSearchCriteria.size() - ulStartCriteria <= 1)
				return MAPI_E_CALL_FAILED;

			unsigned int flags = lstSearchCriteria[ulStartCriteria+1].size() > 0 ? (FL_SUBSTRING | FL_IGNORECASE) : FL_FULLSTRING;
			pv.ulPropTag   = PR_BODY_A;
			pv.Value.lpszA = const_cast<char *>(lstSearchCriteria[ulStartCriteria+1].c_str());
			top_rst += ECAndRestriction(
				ECExistRestriction(PR_BODY) +
				ECContentRestriction(flags, PR_BODY, &pv, ECRestriction::Shallow));
			ulStartCriteria += 2;
		} else if (strSearchCriterium.compare("DELETED") == 0) {
			top_rst += ECAndRestriction(
				ECExistRestriction(PR_MSG_STATUS) +
				ECBitMaskRestriction(BMR_NEZ, PR_MSG_STATUS, MSGSTATUS_DELMARKED));
			++ulStartCriteria;
		} else if (strSearchCriterium.compare("DRAFT") == 0) {
			top_rst += ECAndRestriction(
				ECExistRestriction(PR_MSG_STATUS) +
				ECBitMaskRestriction(BMR_NEZ, PR_MSG_STATUS, MSGSTATUS_DRAFT));
			++ulStartCriteria;
			// FIXME: add restriction to find PR_MESSAGE_FLAGS with MSGFLAG_UNSENT on
		} else if (strSearchCriterium.compare("FLAGGED") == 0) {
			top_rst += ECAndRestriction(
				ECExistRestriction(PR_FLAG_STATUS) +
				ECBitMaskRestriction(BMR_NEZ, PR_FLAG_STATUS, 0xFFFF));
			++ulStartCriteria;
		} else if (strSearchCriterium.compare("FROM") == 0) {
			if (lstSearchCriteria.size() - ulStartCriteria <= 1)
				return MAPI_E_CALL_FAILED;

			unsigned int flags = lstSearchCriteria[ulStartCriteria+1].size() > 0 ? (FL_SUBSTRING | FL_IGNORECASE) : FL_FULLSTRING;
			pv.ulPropTag   = PR_SENT_REPRESENTING_NAME_A;
			pv.Value.lpszA = const_cast<char *>(lstSearchCriteria[ulStartCriteria+1].c_str());
			top_rst += ECOrRestriction(
				ECContentRestriction(flags, PR_SENT_REPRESENTING_NAME, &pv, ECRestriction::Shallow) +
				ECContentRestriction(flags, PR_SENT_REPRESENTING_EMAIL_ADDRESS, &pv, ECRestriction::Shallow));
			ulStartCriteria += 2;
		} else if (strSearchCriterium.compare("KEYWORD") == 0) {
			top_rst += ECBitMaskRestriction(BMR_NEZ, PR_ENTRYID, 0);
			ulStartCriteria += 2;
		} else if (strSearchCriterium.compare("LARGER") == 0) {
			if (lstSearchCriteria.size() - ulStartCriteria <= 1)
				return MAPI_E_CALL_FAILED;

			pv.ulPropTag  = PR_EC_IMAP_EMAIL_SIZE;
			pv2.ulPropTag = PR_MESSAGE_SIZE;
			pv2.Value.ul  = pv.Value.ul = strtoul(lstSearchCriteria[ulStartCriteria+1].c_str(), nullptr, 0);
			top_rst += ECOrRestriction(
				ECAndRestriction(
					ECExistRestriction(pv.ulPropTag) +
					ECPropertyRestriction(RELOP_GT, pv.ulPropTag, &pv, ECRestriction::Shallow)
				) +
				ECAndRestriction(
					ECNotRestriction(ECExistRestriction(pv.ulPropTag)) +
					ECPropertyRestriction(RELOP_GT, pv2.ulPropTag, &pv2, ECRestriction::Shallow)
				));
			ulStartCriteria += 2;
			// NEW done with ALL
		} else if (strSearchCriterium.compare("NOT") == 0) {
			ECRestriction *r = top_rst += ECNotRestriction(nullptr);
			lstRestrictions.push_back(static_cast<ECNotRestriction *>(r));
			++ulStartCriteria;
		} else if (strSearchCriterium.compare("OLD") == 0) {	// none?
			top_rst += ECBitMaskRestriction(BMR_NEZ, PR_ENTRYID, 0);
			++ulStartCriteria;
		} else if (strSearchCriterium.compare("ON") == 0) {
			if (lstSearchCriteria.size() - ulStartCriteria <= 1)
				return MAPI_E_CALL_FAILED;
			pv.ulPropTag = pv2.ulPropTag = PR_EC_MESSAGE_DELIVERY_DATE;
			pv.Value.ft  = StringToFileTime(lstSearchCriteria[ulStartCriteria+1].c_str());
			pv2.Value.ft = AddDay(pv.Value.ft);
			top_rst += ECAndRestriction(
				ECExistRestriction(pv.ulPropTag) +
				ECPropertyRestriction(RELOP_GE, pv.ulPropTag, &pv, ECRestriction::Shallow) +
				ECPropertyRestriction(RELOP_LT, pv2.ulPropTag, &pv2, ECRestriction::Shallow));
			ulStartCriteria += 2;
		} else if (strSearchCriterium.compare("OR") == 0) {
			ECRestriction *new_rst = top_rst += ECOrRestriction();
			auto or_rst = static_cast<ECOrRestriction *>(new_rst);
			lstRestrictions.push_back(or_rst);
			lstRestrictions.push_back(or_rst);
			++ulStartCriteria;
			// RECENT done with ALL
		} else if (strSearchCriterium.compare("SEEN") == 0) {
			top_rst += ECAndRestriction(
				ECExistRestriction(PR_MESSAGE_FLAGS) +
				ECBitMaskRestriction(BMR_NEZ, PR_MESSAGE_FLAGS, MSGFLAG_READ));
			++ulStartCriteria;
		} else if (strSearchCriterium.compare("SENTBEFORE") == 0) {
			if (lstSearchCriteria.size() - ulStartCriteria <= 1)
				return MAPI_E_CALL_FAILED;
			pv.ulPropTag = PR_EC_CLIENT_SUBMIT_DATE;
			pv.Value.ft  = StringToFileTime(lstSearchCriteria[ulStartCriteria+1].c_str());
			top_rst += ECAndRestriction(
				ECExistRestriction(pv.ulPropTag) +
				ECPropertyRestriction(RELOP_LT, pv.ulPropTag, &pv, ECRestriction::Shallow));
			ulStartCriteria += 2;
		} else if (strSearchCriterium.compare("SENTON") == 0) {
			if (lstSearchCriteria.size() - ulStartCriteria <= 1)
				return MAPI_E_CALL_FAILED;
			pv.ulPropTag = pv2.ulPropTag = PR_EC_CLIENT_SUBMIT_DATE;
			pv.Value.ft  = StringToFileTime(lstSearchCriteria[ulStartCriteria+1].c_str());
			pv2.Value.ft = AddDay(pv.Value.ft);
			top_rst += ECAndRestriction(
				ECExistRestriction(pv.ulPropTag) +
				ECPropertyRestriction(RELOP_GE, pv.ulPropTag, &pv, ECRestriction::Shallow) +
				ECPropertyRestriction(RELOP_LT, pv2.ulPropTag, &pv2, ECRestriction::Shallow));
			ulStartCriteria += 2;
		} else if (strSearchCriterium.compare("SENTSINCE") == 0) {
			if (lstSearchCriteria.size() - ulStartCriteria <= 1)
				return MAPI_E_CALL_FAILED;
			pv.ulPropTag = PR_EC_CLIENT_SUBMIT_DATE;
			pv.Value.ft  = StringToFileTime(lstSearchCriteria[ulStartCriteria+1].c_str());
			top_rst += ECAndRestriction(
				ECExistRestriction(pv.ulPropTag) +
				ECPropertyRestriction(RELOP_GE, pv.ulPropTag, &pv, ECRestriction::Shallow));
			ulStartCriteria += 2;
		} else if (strSearchCriterium.compare("SINCE") == 0) {
			if (lstSearchCriteria.size() - ulStartCriteria <= 1)
				return MAPI_E_CALL_FAILED;
			pv.ulPropTag = PR_EC_MESSAGE_DELIVERY_DATE;
			pv.Value.ft  = StringToFileTime(lstSearchCriteria[ulStartCriteria+1].c_str());
			top_rst += ECAndRestriction(
				ECExistRestriction(pv.ulPropTag) +
				ECPropertyRestriction(RELOP_GE, pv.ulPropTag, &pv, ECRestriction::Shallow));
			ulStartCriteria += 2;
		} else if (strSearchCriterium.compare("SMALLER") == 0) {
			if (lstSearchCriteria.size() - ulStartCriteria <= 1)
				return MAPI_E_CALL_FAILED;
			pv.ulPropTag  = PR_EC_IMAP_EMAIL_SIZE;
			pv2.ulPropTag = PR_MESSAGE_SIZE;
			pv.Value.ul   = pv2.Value.ul = strtoul(lstSearchCriteria[ulStartCriteria+1].c_str(), nullptr, 0);
			top_rst += ECOrRestriction(
				ECAndRestriction(
					ECExistRestriction(pv.ulPropTag) +
					ECPropertyRestriction(RELOP_LT, pv.ulPropTag, &pv, ECRestriction::Shallow)
				) +
				ECAndRestriction(
					ECNotRestriction(ECExistRestriction(pv.ulPropTag)) +
					ECPropertyRestriction(RELOP_LT, pv2.ulPropTag, &pv2, ECRestriction::Shallow)
				));
			ulStartCriteria += 2;
		} else if (strSearchCriterium.compare("SUBJECT") == 0) {
			if (lstSearchCriteria.size() - ulStartCriteria <= 1)
				return MAPI_E_CALL_FAILED;

			// Handle SUBJECT <s>
			const char *const szSearch = lstSearchCriteria[ulStartCriteria+1].c_str();
			unsigned int flags = szSearch[0] ? (FL_SUBSTRING | FL_IGNORECASE) : FL_FULLSTRING;
			pv.ulPropTag   = PR_SUBJECT_A;
			pv.Value.lpszA = const_cast<char *>(szSearch);
			top_rst += ECAndRestriction(
				ECExistRestriction(PR_SUBJECT) +
				ECContentRestriction(flags, PR_SUBJECT, &pv, ECRestriction::Shallow));
            ulStartCriteria += 2;
                
		} else if (strSearchCriterium.compare("TEXT") == 0) {
			unsigned int flags = lstSearchCriteria[ulStartCriteria+1].size() > 0 ? (FL_SUBSTRING | FL_IGNORECASE) : FL_FULLSTRING;
			pv.ulPropTag   = PR_BODY_A;
			pv2.ulPropTag  = PR_TRANSPORT_MESSAGE_HEADERS_A;
			pv.Value.lpszA = pv2.Value.lpszA = const_cast<char *>(lstSearchCriteria[ulStartCriteria+1].c_str());
			top_rst += ECOrRestriction(
				ECAndRestriction(
					ECExistRestriction(PR_BODY) +
					ECContentRestriction(flags, PR_BODY, &pv, ECRestriction::Shallow)
				) +
				ECAndRestriction(
					ECExistRestriction(pv2.ulPropTag) +
					ECContentRestriction(flags, pv2.ulPropTag, &pv2, ECRestriction::Shallow)
				));
			ulStartCriteria += 2;
			}
		else if (strSearchCriterium.compare("TO") == 0 || strSearchCriterium.compare("CC") == 0 || strSearchCriterium.compare("BCC") == 0) {
			if (lstSearchCriteria.size() - ulStartCriteria <= 1)
				return MAPI_E_CALL_FAILED;
			
			// Search for "^HEADER:.*DATA" in PR_TRANSPORT_HEADERS
			std::string strSearch = (string)"^" + strSearchCriterium + ":.*" + lstSearchCriteria[ulStartCriteria+1];
			pv.ulPropTag   = PR_TRANSPORT_MESSAGE_HEADERS_A;
			pv.Value.lpszA = const_cast<char *>(strSearch.c_str());
			top_rst += ECPropertyRestriction(RELOP_RE, pv.ulPropTag, &pv, ECRestriction::Shallow);
			ulStartCriteria += 2;
		} else if (strSearchCriterium.compare("UID") == 0) {
			ECOrRestriction or_rst;

			lstMails.clear();
			hr = HrParseSeqUidSet(lstSearchCriteria[ulStartCriteria + 1], lstMails);
			if (hr != hrSuccess)
				return hr;
			for (auto mail_idx : lstMails) {
				pv.ulPropTag = PR_EC_IMAP_ID;
				pv.Value.ul  = lstFolderMailEIDs[mail_idx].ulUid;
				or_rst += ECPropertyRestriction(RELOP_EQ, pv.ulPropTag, &pv, ECRestriction::Shallow);
			}
			top_rst += std::move(or_rst);
			ulStartCriteria += 2;
		} else if (strSearchCriterium.compare("UNANSWERED") == 0) {
			top_rst += ECOrRestriction(
				ECNotRestriction(ECExistRestriction(PR_MSG_STATUS)) +
				ECBitMaskRestriction(BMR_EQZ, PR_MSG_STATUS, MSGSTATUS_ANSWERED));
			++ulStartCriteria;
			// TODO: also find in PR_LAST_VERB_EXECUTED
		} else if (strSearchCriterium.compare("UNDELETED") == 0) {
			top_rst += ECOrRestriction(
				ECNotRestriction(ECExistRestriction(PR_MSG_STATUS)) +
				ECBitMaskRestriction(BMR_EQZ, PR_MSG_STATUS, MSGSTATUS_DELMARKED));
			++ulStartCriteria;
		} else if (strSearchCriterium.compare("UNDRAFT") == 0) {
			top_rst += ECOrRestriction(
				ECNotRestriction(ECExistRestriction(PR_MSG_STATUS)) +
				ECBitMaskRestriction(BMR_EQZ, PR_MSG_STATUS, MSGSTATUS_DRAFT));
			++ulStartCriteria;
			// FIXME: add restrictin to find PR_MESSAGE_FLAGS with MSGFLAG_UNSENT off
		} else if (strSearchCriterium.compare("UNFLAGGED") == 0) {
			top_rst += ECOrRestriction(
				ECNotRestriction(ECExistRestriction(PR_FLAG_STATUS)) +
				ECBitMaskRestriction(BMR_EQZ, PR_FLAG_STATUS, 0xFFFF));
			++ulStartCriteria;
		} else if (strSearchCriterium.compare("UNKEYWORD") == 0) {
			top_rst += ECExistRestriction(PR_ENTRYID);
			ulStartCriteria += 2;
		} else if (strSearchCriterium.compare("UNSEEN") == 0) {
			top_rst += ECOrRestriction(
				ECNotRestriction(ECExistRestriction(PR_MESSAGE_FLAGS)) +
				ECBitMaskRestriction(BMR_EQZ, PR_MESSAGE_FLAGS, MSGFLAG_READ));
			++ulStartCriteria;
		} else if (strSearchCriterium.compare("HEADER") == 0) {
			if (lstSearchCriteria.size() - ulStartCriteria <= 2)
				return MAPI_E_CALL_FAILED;
			
			// Search for "^HEADER:.*DATA" in PR_TRANSPORT_HEADERS
			std::string strSearch = "^" + lstSearchCriteria[ulStartCriteria+1] + ":.*" + lstSearchCriteria[ulStartCriteria+2];
			pv.ulPropTag   = PR_TRANSPORT_MESSAGE_HEADERS_A;
			pv.Value.lpszA = const_cast<char *>(strSearch.c_str());
			top_rst += ECPropertyRestriction(RELOP_RE, pv.ulPropTag, &pv, ECRestriction::Shallow);
			ulStartCriteria += 3;
		} else {
			return MAPI_E_CALL_FAILED;
		}
	}
	root_rst += ECExistRestriction(PR_ENTRYID);
	memory_ptr<SRestriction> classic_rst;
	hr = root_rst.CreateMAPIRestriction(&~classic_rst, ECRestriction::Cheap);
	if (hr != hrSuccess)
		return hr;
	rowset_ptr lpRows;
	hr = HrQueryAllRows(lpTable, spt, classic_rst, nullptr, 0, &~lpRows);
	if (hr != hrSuccess)
		return hr;
	if (lpRows->cRows == 0)
		return hrSuccess;

    for (ulRownr = 0; ulRownr < lpRows->cRows; ++ulRownr) {
		auto iterUID = mapUIDs.find(lpRows->aRow[ulRownr].lpProps[0].Value.ul);
		if (iterUID == mapUIDs.cend())
			// Found a match for a message that is not in our message list .. skip it
			continue;
        
        lstMailnr.push_back(iterUID->second);
    }

	lstMailnr.sort();
	return hrSuccess;
}

/** 
 * Lookup a header value in a full message
 * 
 * @param[in] strMessage The message to find the header in
 * @param[in] strHeader The header to find in the header part of the message
 * @param[in] strDefault The default value of the header if it wasn't found
 * 
 * @return The header value from the message enclosed in quotes, or the given default
 */
string IMAP::GetHeaderValue(const string &strMessage, const string &strHeader, const string &strDefault) {
	string::size_type posStart, posEnd;

	posStart = strMessage.find(strHeader);
	if (posStart == string::npos)
		return strDefault;

	posStart += strHeader.length();
	posEnd = strMessage.find("\r\n", posStart);
	if (posEnd == string::npos)
		return strDefault;

	// don't care about uppercase, it's all good.
	return "\"" + strMessage.substr(posStart, posEnd - posStart) + "\"";
}

/** 
 * Create a bodystructure (RFC 3501). Since this is parsed from a
 * VMIME generated message, this function has alot of assumptions. It
 * will still fail to correctly generate a body structure in the case
 * when an email contains another (quoted) RFC 2822 email.
 * 
 * @param[in] bExtended generate BODYSTRUCTURE (true) or BODY (false) version 
 * @param[out] strBodyStructure The generated body structure
 * @param[in] strMessage use this message to generate the output
 * 
 * @return MAPI Error code
 */
HRESULT IMAP::HrGetBodyStructure(bool bExtended, string &strBodyStructure, const string& strMessage) {
	if (bExtended)
		return createIMAPProperties(strMessage, nullptr, nullptr, &strBodyStructure);
	return createIMAPProperties(strMessage, nullptr, &strBodyStructure, nullptr);
}

/** 
 * Convert a MAPI FILETIME structure to a IMAP string. This string is
 * slightly differently formatted than an RFC 2822 string.
 *
 * Format: 01-Jan-2006 00:00:00 +0000
 * 
 * @param[in] sFileTime time structure to convert
 * 
 * @return date/time in string format
 */
string IMAP::FileTimeToString(FILETIME sFileTime) {
	string strTime;
	char szBuffer[31];
	time_t sTime;
	struct tm ptr;

	sTime = FileTimeToUnixTime(sFileTime.dwHighDateTime, sFileTime.dwLowDateTime);
	gmtime_safe(&sTime, &ptr);
	strftime(szBuffer, 30, "%d-", &ptr);
	strTime += szBuffer;
	strTime += strMonth[ptr.tm_mon];
	strftime(szBuffer, 30, "-%Y %H:%M:%S +0000", &ptr);
	strTime += szBuffer;

	return strTime;
}

/** 
 * Parses an IMAP date/time string into a MAPI FILETIME struct.
 * 
 * @todo, rewrite this function, but it's not widely used (append + search, both slow anyway)
 *
 * @param[in] strTime parse this string into a FILETIME structure
 * @param[in] bDateOnly parse date part only (true) or add time (false)
 * 
 * @return MAPI FILETIME structure
 */
FILETIME IMAP::StringToFileTime(string strTime, bool bDateOnly) {
	FILETIME sFileTime;
	struct tm sTm;
	ULONG ulMonth;
	time_t sTime;
	
	sTm.tm_mday = 1;
	sTm.tm_mon = 0;
	sTm.tm_year = 100;			// years since 1900
	sTm.tm_hour = 0;
	sTm.tm_min = 0;
	sTm.tm_sec = 0;
	sTm.tm_isdst = -1;			// daylight saving time off

	// 01-Jan-2006 00:00:00 +0000
	if (strTime.size() < 2)
		goto done;
	if (strTime.at(1) == '-')
		strTime = " " + strTime;

	// day of month
	if (strTime.at(0) == ' ')
		sTm.tm_mday = atoi(strTime.substr(1, 1).c_str());
	else
		sTm.tm_mday = atoi(strTime.substr(0, 2).c_str());
	// month name 3 chars
	if (strTime.size() < 6)
		goto done;

	sTm.tm_mon = 0;
	for (ulMonth = 0; ulMonth < 12; ++ulMonth)
		if (CaseCompare(strMonth[ulMonth],strTime.substr(3, 3)))
			sTm.tm_mon = ulMonth;
	if (strTime.size() < 11)
		goto done;

	sTm.tm_year = atoi(strTime.substr(7, 4).c_str()) - 1900;	// year 4 chars
	if (strTime.size() < 14)
		goto done;

	if (bDateOnly)
	    goto done;

	sTm.tm_hour = atoi(strTime.substr(12, 2).c_str());	// hours
	if (strTime.size() < 17)
		goto done;

	sTm.tm_min = atoi(strTime.substr(15, 2).c_str());	// minutes
	if (strTime.size() < 20)
		goto done;

	sTm.tm_sec = atoi(strTime.substr(18, 2).c_str());	// seconds
	if (strTime.size() < 26)
		goto done;

	if (strTime.substr(21, 1) == "+") {
		sTm.tm_hour -= atoi(strTime.substr(22, 2).c_str());
		sTm.tm_min -= atoi(strTime.substr(24, 2).c_str());
	} else if (strTime.substr(21, 1) == "-") {
		sTm.tm_hour += atoi(strTime.substr(22, 2).c_str());
		sTm.tm_min += atoi(strTime.substr(24, 2).c_str());
	}

done:
	sTime = timegm(&sTm);
	UnixTimeToFileTime(sTime, &sFileTime);
	return sFileTime;
}

/** 
 * Add 24 hours to the given time struct
 * 
 * @param[in] sFileTime Original time
 * 
 * @return Input + 24 hours
 */
FILETIME IMAP::AddDay(FILETIME sFileTime) {
	FILETIME sFT;

	// add 24 hour in seconds = 24*60*60 seconds
	UnixTimeToFileTime(FileTimeToUnixTime(sFileTime.dwHighDateTime, sFileTime.dwLowDateTime) + 24 * 60 * 60, &sFT);
	return sFT;
}

/** 
 * Converts a unicode string to an encoded representation in a
 * specified charset. This function can return either quoted-printable
 * or base64 encoded data.
 * 
 * @param[in] input string to escape in quoted-printable or base64
 * @param[in] charset charset for output string
 * @param[in] bIgnore add the //TRANSLIT or //IGNORE flag to iconv
 * 
 * @return 
 */
string IMAP::EscapeString(WCHAR *input, std::string& charset, bool bIgnore)
{
	std::string tmp;
	std::string iconvCharset = charset;
	if (bIgnore)
		setCharsetBestAttempt(iconvCharset);
	try {
		tmp = convert_to<std::string>(iconvCharset.c_str(), input, rawsize(input), CHARSET_WCHAR);
	} catch (const convert_exception &ce) {
		return "NIL";
	}
	// known charsets that are better represented in base64 than quoted-printable
	if (CaseCompare(charset, "UTF-8") || CaseCompare(charset, "ISO-2022-JP"))
		return "\"" + ToQuotedBase64Header(tmp, charset) + "\"";
	else
		return "\"" + ToQuotedPrintable(tmp, charset, true, true) + "\"";
}

/** 
 * Escapes input string with \ character for specified characters.
 * 
 * @param[in] input string to escape
 * 
 * @return escaped string
 */
string IMAP::EscapeStringQT(const string &input) {
	string s;
	unsigned int i;

	/*
	 * qtext           =       NO-WS-CTL /     ; Non white space controls
	 * %d33 /          ; The rest of the US-ASCII
	 * %d35-91 /       ;  characters not including "\"
	 * %d93-126        ;  or the quote character
	 */

	s.reserve(input.length() * 2); // worst-case, only short strings are passing in this function
	s.append(1, '"');
	// We quote NO-WS-CTL anyway, just to be sure
	for (i = 0; i < input.length(); ++i) {
		if (input[i] == 33 || (input[i] >= 35 && input[i] <= 91) || (input[i] >= 93 && input[i] <= 126))
			s += input[i];
		else if (input[i] == 34) {
			// " found, should send literal and data
			return "{" + stringify(input.length()) + "}\n" + input;
		} else {
			s.append(1, '\\');
			s += input[i];
		}
	}
	s.append(1, '"');
	return s;
}

/**
 * @brief Converts an unicode string to modified UTF-7
 *
 * IMAP folder encoding is a modified form of utf-7 (+ becomes &, so & is "escaped",
 * utf-7 is a modifed form of base64, based from the utf16 character
 * I'll use the iconv convertor for this, per character .. sigh
 *
 * @param[in]	input	unicode string to convert
 * @param[out]	output	valid IMAP folder name to send to the client
 * @return MAPI Error code
 */
HRESULT IMAP::MAPI2IMAPCharset(const wstring &input, string &output) {
	size_t i;
	convert_context converter;

	output.clear();
	output.reserve(input.size() * 2);
	for (i = 0; i < input.length(); ++i) {
		if ( (input[i] >= 0x20 && input[i] <= 0x25) || (input[i] >= 0x27 && input[i] <= 0x7e) ) {
			if (input[i] == '"' || input[i] == '\\')
				output += '\\';
			output += input[i];
		} else if (input[i] == 0x26) {
			output += "&-";		// & is encoded as &-
		} else {
			wstring conv;
			string utf7;
			conv = input[i];
			while (i+1 < input.length() && (input[i+1] < 0x20 || input[i+1] >= 0x7f))
				conv += input[++i];

			try {
				utf7 = converter.convert_to<string>("UTF-7", conv, rawsize(conv), CHARSET_WCHAR);
			} catch(...) {
				return MAPI_E_BAD_CHARWIDTH;
			}

			utf7[0] = '&';		// convert + to &
			for (size_t j = 0; j < utf7.size(); ++j)
				if (utf7[j] == '/')
					utf7[j] = ','; // convert / from base64 to ,
			output += utf7;	// also contains the terminating -
		}
	}

	return hrSuccess;
}

/**
 * Converts an IMAP encoded folder string to an unicode string.
 *
 * @param[in]	input	IMAP folder name, in modified UTF-7
 * @param[out]	output	 widestring version of input
 * @return MAPI Error code
 */
HRESULT IMAP::IMAP2MAPICharset(const string& input, wstring& output) {
	size_t i;
	convert_context converter;

	output.clear();
	output.reserve(input.size());
	for (i = 0; i < input.length(); ++i) {
		if (input[i] < 0 || input[i] > 127)
			return MAPI_E_BAD_CHARWIDTH;
		if (input[i] != '&') {
			if (input[i] == '\\' && i+1 < input.length() && (input[i+1] == '"' || input[i+1] == '\\'))
				++i;
			output += input[i];
			continue;
		}
		if (i+1 >= input.length()) {
			// premature end of string
			output += input[i];
			break;
		}
		if (input[i+1] == '-') {
			output += '&';
			++i; // skip '-'
			continue;
		}
		string conv = "+";
		++i; // skip imap '&', is a '+' in utf-7
		while (i < input.length() && input[i] != '-') {
			if (input[i] == ',')
				conv += '/'; // , -> / for utf-7
			else
				conv += input[i];
			++i;
		}
		try {
			output += converter.convert_to<wstring>(CHARSET_WCHAR, conv, rawsize(conv), "UTF-7");
		} catch(...) {
			return MAPI_E_BAD_CHARWIDTH;
		}
	}
	return hrSuccess;
}

/** 
 * Check for a MAPI LIST/LSUB pattern in a given foldername.
 * 
 * @param[in] strFolder folderpath to match
 * @param[in] strPattern Pattern to match with, in uppercase.
 * 
 * @return whether folder matches
 */
bool IMAP::MatchFolderPath(wstring strFolder, const wstring& strPattern)
{
    bool bMatch = false;
    int f = 0;
    int p = 0;
    
    strFolder = strToUpper(strFolder);
    
    while(1) {
        if (f == static_cast<int>(strFolder.size()) &&
            p == static_cast<int>(strPattern.size()))
            // Reached the end of the folder and the pattern strings, so match
            return true;
        
        if(strPattern[p] == '*') {
            // Match 0-n chars, try longest match first
            for (int i = strFolder.size(); i >= f; --i)
                // Try matching the rest of the string from position i in the string
                if (MatchFolderPath(strFolder.substr(i), strPattern.substr(p + 1)))
                    // Match OK, apply the 'skip i' chars
                    return true;
            
            // No match found, failed
            return false;
        } else if(strPattern[p] == '%') {
            // Match 0-n chars excluding '/', try longest match first
            size_t slash = strFolder.find('/', f);
            if(slash == std::string::npos)
                slash = strFolder.size();

            for (int i = slash; i >= f; --i)
                // Try matching the rest of the string from position i in the string
                if (MatchFolderPath(strFolder.substr(i), strPattern.substr(p + 1)))
                    // Match OK, apply the 'skip i' chars
                    return true;

            // No match found, failed
            return false;
        } else {
            // Match normal string
            if(strFolder[f] != strPattern[p])
                break;
            ++f;
            ++p;
        }
    }
    return bMatch;
}

/** 
 * Parse RFC 2822 email headers in to a list of string <name, value> pairs.
 * 
 * @param[in] strHeaders Email headers to parse (this data will be modified and should not be used after this function)
 * @param[out] lstHeaders list of headers, in header / value pairs
 */
void IMAP::HrParseHeaders(const string &strHeaders, list<pair<string, string> > &lstHeaders)
{
    size_t pos = 0;
    string strLine;
    string strField;
    string strData;
    list<pair<string, string> >::iterator iterLast;
    
    lstHeaders.clear();
    iterLast = lstHeaders.end();
    
    while(1) {
        size_t end = strHeaders.find("\r\n", pos);
        
		if (end == string::npos)
			strLine = strHeaders.substr(pos);
		else
			strLine = strHeaders.substr(pos, end-pos);
		if (strLine.empty())
			break;				// parsed all headers

        if((strLine[0] == ' ' || strLine[0] == '\t') && iterLast != lstHeaders.end()) {
            // Continuation of previous header
            iterLast->second += "\r\n" + strLine;
        } else {
            size_t colon = strLine.find(":");
            
            if(colon != string::npos) {
                // Get field name
                strField = strLine.substr(0, colon);
            
                strData = strLine.substr(colon+1);
                
                // Remove leading spaces
                while (strData[0] == ' ')
                    strData.erase(0,1);
                lstHeaders.push_back(pair<string, string>(strField, strData));
                iterLast = --lstHeaders.end();
            }
            // else: Broken header ? (no :)
        }    
        
        if(end == string::npos)
            break;
        
        pos = end + 2; // Go to next line (+2 = \r\n)
    }
}

/**
 * Find a substring in strInput that starts with strBegin, and
 * possebly ends with strEnd. Only the data between the strBegin and
 * strEnd is returned.
 *
 * @param[out]	strOutput	The found substring in strInput
 * @param[in]	strInput	Input string
 * @param[in]	strBegin	Substring should start with
 * @param[in]	strEnd	Substring should end with
 */
void IMAP::HrGetSubString(std::string &strOutput, const std::string &strInput,
    const std::string &strBegin, const std::string &strEnd)
{
    size_t begin;
    size_t end;

    strOutput.clear();

    begin = strInput.find(strBegin);
    if(begin == string::npos)
        return;
        
    end = strInput.find(strEnd, begin+1);
    if(end == string::npos)
        strOutput = strInput.substr(begin+1);
    else
        strOutput = strInput.substr(begin+1, end-begin-1);
}

/** 
 * Make a set of tokens from a string, separated by spaces.
 * 
 * @param[out] setTokens A set of strings from input
 * @param[in] strInput split by spaces into the set
 */
void IMAP::HrTokenize(std::set<std::string> &setTokens,
    const std::string &strInput)
{
    vector<string> lstTokens = tokenize(strInput, " ");

    setTokens.clear();
	std::copy(lstTokens.begin(), lstTokens.end(), std::inserter(setTokens, setTokens.begin()));    
}

/** 
 * Find the MAPI folder from a full folder path
 * 
 * @param[in] strFolder The full folder path
 * @param[in] bReadOnly open read-only or with write access (if possible)
 * @param[out] lppFolder The MAPI folder corresponding to the given name
 * 
 * @return MAPI Error code
 */
HRESULT IMAP::HrFindFolder(const wstring& strFolder, bool bReadOnly, IMAPIFolder **lppFolder)
{
    HRESULT hr = hrSuccess;
    ULONG cbEntryID = 0;
	memory_ptr<ENTRYID> lpEntryID;
    ULONG ulObjType = 0;
	object_ptr<IMAPIFolder> lpFolder;
	ULONG ulFlags = 0;

	if (!bReadOnly)
		ulFlags |= MAPI_MODIFY;
	hr = HrFindFolderEntryID(strFolder, &cbEntryID, &~lpEntryID);
    if(hr != hrSuccess)
		return hr;
	hr = lpSession->OpenEntry(cbEntryID, lpEntryID, nullptr, ulFlags, &ulObjType, &~lpFolder);
    if(hr != hrSuccess)
		return hr;
	if (ulObjType != MAPI_FOLDER)
		return MAPI_E_INVALID_PARAMETER;
	*lppFolder = lpFolder.release();
	return hrSuccess;
}

/** 
 * Find an EntryID of a folder from a full folder path
 * 
 * @param[in] strFolder Full path of a folder to find the MAPI EntryID for
 * @param[out] lpcbEntryID number of bytes in lppEntryID
 * @param[in] lppEntryID The EntryID of the given folder
 * 
 * @return MAPI Error code
 */
HRESULT IMAP::HrFindFolderEntryID(const wstring& strFolder, ULONG *lpcbEntryID, LPENTRYID *lppEntryID)
{
    HRESULT hr = hrSuccess;

    list<SFolder> tmp_folders;
    list<SFolder> *folders = &cached_folders;

    bool should_cache_folders = cache_folders_time_limit > 0;
    time_t expire_time = cache_folders_last_used + cache_folders_time_limit;

    if (should_cache_folders &&
       (std::time(nullptr) > expire_time || !cached_folders.size())) {
	    HrGetFolderList(cached_folders);
	    cache_folders_last_used = std::time(nullptr);
    }
    else if (!should_cache_folders) {
	    HrGetFolderList(tmp_folders);
	    folders = &tmp_folders;
    }

    wstring find_folder = strFolder;
    if (find_folder.length() == 0)
	    return MAPI_E_NOT_FOUND;

    if (find_folder[0] != '/')
	    find_folder = wstring(L"/") + find_folder;

    find_folder = strToUpper(find_folder);

    auto iter = folders->cbegin();
    for (; iter != folders->cend(); iter++) {
	    wstring folder_name;

	    hr = HrGetFolderPath(iter, *folders, folder_name);
	    if (hr != hrSuccess)
		    return hr;

	    folder_name = strToUpper(folder_name);
	    if (folder_name == find_folder)
		    break;
    }

    if (iter == folders->cend())
	    return MAPI_E_NOT_FOUND;

    *lpcbEntryID = iter->sEntryID.cb;

    hr = MAPIAllocateBuffer(*lpcbEntryID, (void **)lppEntryID);
    if (hr != hrSuccess)
	    return hr;

    memcpy(*lppEntryID, iter->sEntryID.lpb, *lpcbEntryID);
    return hrSuccess;
}

/**
 * Find the EntryID for a named subfolder in a given MAPI Folder
 *
 * @param[in] lpFolder The parent folder to find strFolder in, or NULL when no parent is present yet.
 * When no parent is present, one will be found as either it's: INBOX, "public", or the user store.
 * @param[in] strFolder The name of the subfolder to find
 * @param[out] lpcbEntryID number of bytes in lppEntryID
 * @param[out] lppEntryID The EntryID of the folder
 * 
 * @return MAPI Error code
 */
HRESULT IMAP::HrFindSubFolder(IMAPIFolder *lpFolder, const wstring& strFolder, ULONG *lpcbEntryID, LPENTRYID *lppEntryID)
{
    HRESULT hr = hrSuccess;
	object_ptr<IMAPITable> lpTable;
    SPropValue sProp;
	static constexpr const SizedSPropTagArray(2, sptaCols) =
		{2, {PR_ENTRYID, PR_DISPLAY_NAME_W}};
    LPENTRYID lpEntryID = NULL;
    ULONG cbEntryID = 0;
	memory_ptr<SPropValue> lpProp;
	object_ptr<IMAPIFolder> lpSubTree;
    ULONG ulObjType = 0;

    sProp.ulPropTag = PR_DISPLAY_NAME_W;
    sProp.Value.lpszW = (WCHAR *)strFolder.c_str();
    
    // lpFolder is NULL when we're referring to the IMAP root. The IMAP root contains
    // INBOX, the public folder container, and all folders under the users IPM_SUBTREE.
    
    if(lpFolder == NULL) {
        if(wcscasecmp(strFolder.c_str(), L"INBOX") == 0) {
            // Inbox request, we know where that is.
			return lpStore->GetReceiveFolder((LPTSTR)"IPM", 0, lpcbEntryID, lppEntryID, nullptr);
        } else if(wcscasecmp(strFolder.c_str(), PUBLIC_FOLDERS_NAME) == 0) {
            // Public folders requested, we know where that is too
			if (lpPublicStore == nullptr)
				return MAPI_E_NOT_FOUND;
            hr = HrGetOneProp(lpPublicStore, PR_IPM_PUBLIC_FOLDERS_ENTRYID, &~lpProp);
            if(hr != hrSuccess)
				return hr;
            cbEntryID = lpProp->Value.bin.cb;
            hr = MAPIAllocateBuffer(cbEntryID, (void **)&lpEntryID);
            if(hr != hrSuccess)
				return hr;
            memcpy(lpEntryID, lpProp->Value.bin.lpb, cbEntryID);
            
            *lppEntryID = lpEntryID;
            *lpcbEntryID = cbEntryID;
			return hr;
        } else {
            // Other folder in the root requested, use normal search algorithm to find it
            // under IPM_SUBTREE
            hr = HrGetOneProp(lpStore, PR_IPM_SUBTREE_ENTRYID, &~lpProp);
            if(hr != hrSuccess)
				return hr;
            hr = lpStore->OpenEntry(lpProp->Value.bin.cb, reinterpret_cast<ENTRYID *>(lpProp->Value.bin.lpb), nullptr, 0, &ulObjType, &~lpSubTree);
            if(hr != hrSuccess)
				return hr;
                
            lpFolder = lpSubTree;
            // Fall through to normal folder lookup code
        }
    }
    
    // Use a restriction to find the folder in the hierarchy table
	hr = lpFolder->GetHierarchyTable(MAPI_DEFERRED_ERRORS, &~lpTable);
    if(hr != hrSuccess)
		return hr;
    hr = lpTable->SetColumns(sptaCols, 0);
    if(hr != hrSuccess)
		return hr;
	hr = ECPropertyRestriction(RELOP_EQ, PR_DISPLAY_NAME_W, &sProp, ECRestriction::Cheap)
	     .RestrictTable(lpTable, TBL_BATCH);
	if (hr != hrSuccess)
		return hr;

	rowset_ptr lpRowSet;
	hr = lpTable->QueryRows(1, 0, &~lpRowSet);
	if (hr != hrSuccess)
		return hr;
	if (lpRowSet->cRows == 0)
		return MAPI_E_NOT_FOUND;
	if (lpRowSet->aRow[0].lpProps[0].ulPropTag != PR_ENTRYID)
		return MAPI_E_INVALID_PARAMETER;
    
    cbEntryID = lpRowSet->aRow[0].lpProps[0].Value.bin.cb;

    hr = MAPIAllocateBuffer(cbEntryID, (void **)&lpEntryID);
    if(hr != hrSuccess)
		return hr;
        
    memcpy(lpEntryID, lpRowSet->aRow[0].lpProps[0].Value.bin.lpb, cbEntryID);
    
    *lppEntryID = lpEntryID;
    *lpcbEntryID = cbEntryID;
	return hrSuccess;
}

/**
 * Find the deepest folder in strFolder and return that IMAPIFolder
 * and the remaining folders which were not found.
 * If no folders are found from strFolder at all, return the IPM subtree.
 *
 * @param[in]	strFolder	Folder string complete path to find deepest IMAPIFolder for
 * @param[out]	lppFolder	Last IMAPIFolder found in strFolder
 * @param[out]	strNotFound	Folders not found in strFolder
 */
HRESULT IMAP::HrFindFolderPartial(const wstring& strFolder, IMAPIFolder **lppFolder, wstring *strNotFound)
{
    HRESULT hr = hrSuccess;
    vector<wstring> vFolders;
    ULONG cbEntryID = 0;
	memory_ptr<ENTRYID> lpEntryID;
	object_ptr<IMAPIFolder> lpFolder;
    ULONG ulObjType = 0;
	memory_ptr<SPropValue> lpTree;
    unsigned int i = 0;
    
    hr = HrSplitPath(strFolder, vFolders);
    if(hr != hrSuccess)
		return hr;
        
    // Loop through all the path parts until we find a part that we can't find
    for (i = 0; i < vFolders.size(); ++i) {
        hr = HrFindSubFolder(lpFolder, vFolders[i], &cbEntryID, &~lpEntryID);
        if(hr != hrSuccess) {
            hr = hrSuccess; // Not an error
            break;
        }
		hr = lpSession->OpenEntry(cbEntryID, lpEntryID, nullptr, MAPI_MODIFY, &ulObjType, &~lpFolder);
        if(hr != hrSuccess)
			return hr;
    }
    
    // Remove parts that we already have processed
    vFolders.erase(vFolders.begin(),vFolders.begin()+i);

    // The remaining path parts are the relative path that we could not find    
    hr = HrUnsplitPath(vFolders, *strNotFound);
    if(hr != hrSuccess)
		return hr;
    if(lpFolder == NULL) {
		hr = HrGetOneProp(lpStore, PR_IPM_SUBTREE_ENTRYID, &~lpTree);
        if(hr != hrSuccess)
			return hr;
            hr = lpSession->OpenEntry(lpTree->Value.bin.cb, reinterpret_cast<ENTRYID *>(lpTree->Value.bin.lpb), nullptr, MAPI_MODIFY, &ulObjType, &~lpFolder);
        if(hr != hrSuccess)
			return hr;
    }
	*lppFolder = lpFolder.release();
	return hrSuccess;
}

/** 
 * Special MAPI Folders are blocked to delete, rename or unsubscribe from.
 * 
 * @param[in] lpFolder MAPI Folder to check
 * 
 * @return Special (true) or not (false)
 */
bool IMAP::IsSpecialFolder(IMAPIFolder *lpFolder)
{
	memory_ptr<SPropValue> lpProp;
	if (HrGetOneProp(lpFolder, PR_ENTRYID, &~lpProp) != hrSuccess)
		return false;
	return IsSpecialFolder(lpProp->Value.bin.cb, reinterpret_cast<ENTRYID *>(lpProp->Value.bin.lpb));
}

/** 
 * Check if this folder contains e-mail
 * 
 * @param[in] lpFolder MAPI Folder to check
 * 
 * @return may contain e-mail (true) or not (false)
 */
bool IMAP::IsMailFolder(IMAPIFolder *lpFolder)
{
	memory_ptr<SPropValue> lpProp;
	if (HrGetOneProp(lpFolder, PR_CONTAINER_CLASS_A, &~lpProp) != hrSuccess)
		// if the property is missing, treat it as an email folder
		return true;
	return strcasecmp(lpProp->Value.lpszA, "IPM") == 0 ||
	       strcasecmp(lpProp->Value.lpszA, "IPF.NOTE") == 0;
}

bool IMAP::IsSentItemFolder(IMAPIFolder *lpFolder)
{
    ULONG ulResult = FALSE;
	memory_ptr<SPropValue> lpProp, lpPropStore;

	HRESULT hr = HrGetOneProp(lpFolder, PR_ENTRYID, &~lpProp);
	if (hr != hrSuccess)
		return false;
	hr = HrGetOneProp(lpStore, PR_IPM_SENTMAIL_ENTRYID, &~lpPropStore);
	if (hr != hrSuccess)
		return false;
	hr = lpStore->CompareEntryIDs(lpProp->Value.bin.cb, (LPENTRYID)lpProp->Value.bin.lpb, lpPropStore->Value.bin.cb, (LPENTRYID)lpPropStore->Value.bin.lpb , 0, &ulResult);
	if (hr != hrSuccess)
		return false;
	return ulResult;
}

/** 
 * Return the parent folder for an EntryID
 * 
 * @param[in] cbEntryID number of bytes in lpEntryID
 * @param[in] lpEntryID EntryID of a folder
 * @param[out] lppFolder Parent MAPI Folder of given EntryID
 * 
 * @return MAPI Error code
 */
HRESULT IMAP::HrOpenParentFolder(ULONG cbEntryID, LPENTRYID lpEntryID, IMAPIFolder **lppFolder)
{
    HRESULT hr = hrSuccess;
	object_ptr<IMAPIFolder> lpFolder;
    ULONG ulObjType = 0;

	hr = lpSession->OpenEntry(cbEntryID, lpEntryID, nullptr, MAPI_MODIFY, &ulObjType, &~lpFolder);
	if (hr != hrSuccess)
		return hr;
	if (ulObjType != MAPI_FOLDER)
		return MAPI_E_NOT_FOUND;
	return HrOpenParentFolder(lpFolder, lppFolder);
}

/** 
 * Open parent MAPI folder for given MAPI folder
 * 
 * @param[in] lpFolder MAPI Folder to open the parent folder for
 * @param[out] lppFolder Parent folder
 * 
 * @return MAPI Error code
 */
HRESULT IMAP::HrOpenParentFolder(IMAPIFolder *lpFolder, IMAPIFolder **lppFolder)
{
	memory_ptr<SPropValue> lpParent;
    ULONG ulObjType = 0;
    
	HRESULT hr = HrGetOneProp(lpFolder, PR_PARENT_ENTRYID, &~lpParent);
    if(hr != hrSuccess)
		return hr;
	return lpSession->OpenEntry(lpParent->Value.bin.cb,
	       reinterpret_cast<ENTRYID *>(lpParent->Value.bin.lpb), nullptr,
	       MAPI_MODIFY, &ulObjType, reinterpret_cast<IUnknown **>(lppFolder));
}

/** @} */<|MERGE_RESOLUTION|>--- conflicted
+++ resolved
@@ -1502,7 +1502,6 @@
 
 HRESULT IMAP::get_uid_next(KFolder &&folder, const std::string &tag, ULONG &uid_next)
 {
-<<<<<<< HEAD
 	HRESULT hr = hrSuccess;
 
 	try {
@@ -1514,33 +1513,14 @@
 	}
 	catch (const KMAPIError &e) {
 		hr = e.code();
-		HRESULT hr2 = HrResponse(RESP_TAGGED_NO, tag, "STATUS error getting contents");
-		if (hr2 != hrSuccess)
-			return hr2;
-=======
-	object_ptr<IMAPITable> table;
-	HRESULT hr;
-
-	hr = status_folder->GetContentsTable(MAPI_DEFERRED_ERRORS, &~table);
-	if (hr != hrSuccess) {
 		HrResponse(RESP_TAGGED_NO, tag, "STATUS error getting contents");
-		return hr;
->>>>>>> 79c231c5
 	}
 
 	return hr;
 }
 
-<<<<<<< HEAD
 HRESULT IMAP::get_recent(KFolder &&folder, const std::string &tag, ULONG &recent, const ULONG &messages) {
 	HRESULT hr = hrSuccess;
-=======
-	hr = table->SetColumns(sPropsImapId, TBL_BATCH);
-	if (hr != hrSuccess) {
-		HrResponse(RESP_TAGGED_NO, tag, "STATUS error setting columns for query");
-		return hr;
-	}
->>>>>>> 79c231c5
 
 	try {
 		KProp max_id = nullptr;
@@ -1552,7 +1532,6 @@
 				throw;
 		}
 
-<<<<<<< HEAD
 		if (max_id != nullptr) {
 			auto table = folder.get_contents_table(MAPI_DEFERRED_ERRORS);
 			auto restr = ECPropertyRestriction(RELOP_GT, PR_EC_IMAP_ID, max_id, ECRestriction::Cheap);
@@ -1564,28 +1543,7 @@
 	}
 	catch (const KMAPIError &e) {
 		hr = e.code();
-		auto hr2 = HrResponse(RESP_TAGGED_NO, tag, "STATUS error getting contents");
-		if(hr2 != hrSuccess)
-			return hr2;
-=======
-	hr = table->SortTable(sSortUID, TBL_BATCH);
-	if (hr != hrSuccess) {
-		HrResponse(RESP_TAGGED_NO, tag, "STATUS error sorting the result set");
-		return hr;
-	}
-
-	SRowSet *rows = nullptr;
-	hr = table->QueryRows(1, 0, &rows);
-	if (hr != hrSuccess) {
-		HrResponse(RESP_TAGGED_NO, tag, "STATUS error querying rows");
-		return hr;
-	}
-
-	else if (rows->cRows == 0) {
-		uid_next = 1;
-	} else {
-		uid_next = rows->aRow[0].lpProps[IMAPID].Value.ul + 1;
->>>>>>> 79c231c5
+		HrResponse(RESP_TAGGED_NO, tag, "STATUS error getting contents");
 	}
 
 	return hr;
@@ -1614,12 +1572,7 @@
     const std::vector<std::string> &args)
 {
 	HRESULT hr = hrSuccess;
-<<<<<<< HEAD
-	HRESULT hr2 = hrSuccess;
 	KFolder lpStatusFolder;
-=======
-	object_ptr<IMAPIFolder> lpStatusFolder;
->>>>>>> 79c231c5
 	vector<string> lstStatusData;
 	string strData;
 	string strResponse;
@@ -1636,11 +1589,7 @@
 		{3, {PR_CONTENT_COUNT, PR_CONTENT_UNREAD, PR_EC_HIERARCHYID}};
 	memory_ptr<SPropValue> lpPropCounters, lpPropMaxID;
 	wstring strIMAPFolder;
-<<<<<<< HEAD
-=======
-	SPropValue sPropMaxID;
 	std::string strFolder = args[0], strStatusData = args[1];
->>>>>>> 79c231c5
     
 	if (!lpSession) {
 		HrResponse(RESP_TAGGED_NO, strTag, "STATUS error no session");
@@ -1707,36 +1656,7 @@
 			snprintf(szBuffer, 10, "%u", ulMessages);
 			strResponse += szBuffer;
 		} else if (strData.compare("RECENT") == 0) {
-<<<<<<< HEAD
 			get_recent(std::move(lpStatusFolder), strTag, ulRecent, ulMessages);
-=======
-            // Get 'recent' count from the table
-            if (HrGetOneProp(lpStatusFolder, PR_EC_IMAP_MAX_ID, &~lpPropMaxID) == hrSuccess && lpPropMaxID != nullptr) {
-                hr = lpStatusFolder->GetContentsTable(MAPI_DEFERRED_ERRORS, &~lpTable);
-                if(hr != hrSuccess) {
-					HrResponse(RESP_TAGGED_NO, strTag, "STATUS error getting contents");
-					return hr;
-                }
-
-                sPropMaxID.ulPropTag = PR_EC_IMAP_ID;
-                sPropMaxID.Value.ul = lpPropMaxID->Value.ul;
-                hr = ECPropertyRestriction(RELOP_GT, PR_EC_IMAP_ID, &sPropMaxID, ECRestriction::Cheap)
-                     .RestrictTable(lpTable, TBL_BATCH);
-                if(hr != hrSuccess) {
-					HrResponse(RESP_TAGGED_NO, strTag, "STATUS error getting recent");
-					return hr;
-                }
-                
-                hr = lpTable->GetRowCount(0, &ulRecent);
-                if(hr != hrSuccess) {
-					HrResponse(RESP_TAGGED_NO, strTag, "STATUS error getting row count for recent");
-					return hr;
-                }
-            } else {
-                // No max id, all messages are Recent
-                ulRecent = ulMessages;
-            }
->>>>>>> 79c231c5
 			snprintf(szBuffer, 10, "%u", ulRecent);
 			strResponse += szBuffer;
 		} else if (strData.compare("UIDNEXT") == 0) {
