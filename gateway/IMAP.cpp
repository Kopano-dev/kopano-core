--- conflicted
+++ resolved
@@ -5178,14 +5178,8 @@
  * 
  * @return MAPI FILETIME structure
  */
-<<<<<<< HEAD
-FILETIME IMAP::StringToFileTime(string strTime, bool bDateOnly)
-{
-	FILETIME sFileTime;
-=======
 bool IMAP::StringToFileTime(string strTime, FILETIME &sFileTime, bool bDateOnly)
 {
->>>>>>> bad44c44
 	struct tm sTm;
 	time_t sTime;
 	
@@ -5223,13 +5217,8 @@
 	}
 
 	sTime = timegm(&sTm);
-<<<<<<< HEAD
 	sFileTime = UnixTimeToFileTime(sTime);
-	return sFileTime;
-=======
-	UnixTimeToFileTime(sTime, &sFileTime);
 	return true;
->>>>>>> bad44c44
 }
 
 /** 
