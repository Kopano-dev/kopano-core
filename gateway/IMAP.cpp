/*
 * Copyright 2005 - 2016 Zarafa and its licensors
 *
 * This program is free software: you can redistribute it and/or modify
 * it under the terms of the GNU Affero General Public License, version 3,
 * as published by the Free Software Foundation.
 *
 * This program is distributed in the hope that it will be useful,
 * but WITHOUT ANY WARRANTY; without even the implied warranty of
 * MERCHANTABILITY or FITNESS FOR A PARTICULAR PURPOSE. See the
 * GNU Affero General Public License for more details.
 *
 * You should have received a copy of the GNU Affero General Public License
 * along with this program.  If not, see <http://www.gnu.org/licenses/>.
 *
 */

#include <kopano/platform.h>
#include <memory>
#include <utility>
#include <cstdio>
#include <cstdlib>

#include <sstream>
#include <iostream>
#include <algorithm>
#include <kopano/hl.hpp>
#include <kopano/memory.hpp>
#include <kopano/hl.hpp>
#include <mapi.h>
#include <mapix.h>
#include <mapicode.h>
#include <mapidefs.h>
#include <mapiutil.h>
#include <mapiguid.h>
#include <kopano/ECDefs.h>
#include <kopano/ECRestriction.h>
#include <kopano/CommonUtil.h>
#include <kopano/ECTags.h>
#include <kopano/ECIConv.h>
#include <kopano/Util.h>
#include <kopano/lockhelper.hpp>
#include <inetmapi/inetmapi.h>
#include <kopano/mapiext.h>
#include <vector>
#include <list>
#include <set>
#include <unordered_set>
#include <map>
#include <algorithm>
#include <inetmapi/options.h>

#include <edkmdb.h>
#include <kopano/stringutil.h>
#include <kopano/codepage.h>
#include <kopano/charset/convert.h>
#include <kopano/ecversion.h>
#include <kopano/ECGuid.h>
#include <kopano/namedprops.h>
#include "ECFeatures.h"
#include <kopano/mapi_ptr.h>
#include "IMAP.h"
using namespace std;
using namespace KCHL;

/** 
 * @ingroup gateway_imap
 * @{
 */
static const string strMonth[] = {
	"Jan", "Feb", "Mar", "Apr", "May", "Jun", "Jul", "Aug", "Sep", "Oct", "Nov", "Dec"
};

/**
 * Returns TRUE if the given string starts with strPrefix
 *
 * @param[in]	strInput	string to find prefix in
 * @param[in]	strPrefix	test if input starts with this string
 */
static bool Prefix(const std::string &strInput, const std::string &strPrefix)
{
    return (strInput.compare(0, strPrefix.size(), strPrefix) == 0);
}

IMAP::IMAP(const char *szServerPath, ECChannel *lpChannel, ECLogger *lpLogger,
    ECConfig *lpConfig) :
	ClientProto(szServerPath, lpChannel, lpLogger, lpConfig)
{
	imopt_default_delivery_options(&dopt);
	dopt.add_imap_data = parseBool(lpConfig->GetSetting("imap_store_rfc822"));
	dopt.html_safety_filter = strcasecmp(lpConfig->GetSetting("html_safety_filter"), "yes") == 0;

	bOnlyMailFolders = parseBool(lpConfig->GetSetting("imap_only_mailfolders"));
	bShowPublicFolder = parseBool(lpConfig->GetSetting("imap_public_folders"));
	cache_folders_time_limit = atoui(lpConfig->GetSetting("imap_cache_folders_time_limit"));
}

IMAP::~IMAP() {
	if (m_lpTable)
		m_lpTable->Release();
	CleanupObject();
}

void IMAP::CleanupObject()
{
	// Free/release all new and allocated memory
	if (lpPublicStore)
		lpPublicStore->Release();
	lpPublicStore = NULL;

	if (lpStore)
		lpStore->Release();
	lpStore = NULL;

	if (lpAddrBook)
		lpAddrBook->Release();
	lpAddrBook = NULL;
	m_lpsIMAPTags.reset();
	if (lpSession)
		lpSession->Release();
	lpSession = NULL;

	// idle cleanup
	if (m_lpIdleAdviseSink)
		m_lpIdleAdviseSink->Release();
	m_lpIdleAdviseSink = NULL;

	if (m_lpIdleTable)
		m_lpIdleTable->Release();
	m_lpIdleTable = NULL;
}

void IMAP::ReleaseContentsCache()
{
	if (m_lpTable)
		m_lpTable->Release();
	m_lpTable = NULL;
	m_vTableDataColumns.clear();
}

/** 
 * Returns number of minutes to keep connection alive
 * 
 * @return user logged in (true) or not (false)
 */
int IMAP::getTimeoutMinutes() {
	if (lpStore != NULL)
		return 30;				// 30 minutes when logged in
	else
		return 1;				// 1 minute when not logged in
}

/**
 * Case insensitive std::string compare
 *
 * @param[in]	strA	compare with strB
 * @param[in]	strB	compare with strA
 * @return	true if equal, not considering case differences
 */
bool IMAP::CaseCompare(const string& strA, const string& strB)
{
	return strcasecmp(strA.c_str(), strB.c_str()) == 0;
}

/**
 * Split a string with IMAP_HIERARCHY_DELIMITER into a vector
 *
 * @param[in]	strInput	Folder string with the IMAP_HIERARCHY_DELIMITER for a hierarchy
 * @param[out]	vPaths		Vector to all folders found in strInput
 * @retval		hrSuccess
 */
HRESULT IMAP::HrSplitPath(const wstring &strInputParam, vector<wstring> &vPaths) {
	std::wstring strInput = strInputParam;

    // Strip leading and trailing /
    if(strInput[0] == IMAP_HIERARCHY_DELIMITER)
		strInput.erase(0,1);
        
    if(strInput[strInput.size()-1] == IMAP_HIERARCHY_DELIMITER)
		strInput.erase(strInput.size()-1, 1);
        
    // split into parts
    vPaths = tokenize(strInput, IMAP_HIERARCHY_DELIMITER);
    
    return hrSuccess;    
}

/**
 * Concatenates a vector to a string with IMAP_HIERARCHY_DELIMITER
 *
 * @param[in]	vPaths		Vector to all folders names
 * @param[out]	strOutput	Folder string with the IMAP_HIERARCHY_DELIMITER for a hierarchy
 * @retval		hrSuccess
 */
HRESULT IMAP::HrUnsplitPath(const vector<wstring> &vPaths, wstring &strOutput) {
    strOutput.clear();
        
    for (size_t i = 0; i < vPaths.size(); ++i) {
        strOutput += vPaths[i];
        if(i != vPaths.size()-1)
            strOutput += IMAP_HIERARCHY_DELIMITER;
    }
    
    return hrSuccess;
}

/**
 * Splits IMAP list input into a vector and appends result in return variable.
 *
 * @param[in]	strInput	Single IMAP command argument that should be split in words
 * @param[out]	vWords		vector of words found in the strInput
 * @retval hrSuccess
 */
HRESULT IMAP::HrSplitInput(const string &strInput, vector<string> &vWords) {
	unsigned int uSpecialCount = 0;
	string::size_type beginPos = 0;
	string::size_type currentPos = 0;
	string::size_type findPos = strInput.find_first_of("\"()[] ", currentPos);
	string::size_type specialPos = string::npos;

	while (findPos != string::npos) {
		if (uSpecialCount == 0 && strInput[findPos] == '"') {
			// find corresponding " and add the string
			specialPos = findPos;
			do {
				specialPos = strInput.find_first_of("\"", specialPos + 1);
			} while (specialPos != string::npos && strInput[specialPos-1] == '\\');

			if (specialPos != string::npos) {
				vWords.push_back(strInput.substr(findPos + 1, specialPos - findPos - 1));
				findPos = specialPos;
				beginPos = findPos + 1;
			}
		} else if (strInput[findPos] == '(' || strInput[findPos] == '[') {
			++uSpecialCount;
		} else if (strInput[findPos] == ')' || strInput[findPos] == ']') {
			if (uSpecialCount > 0)
				--uSpecialCount;
		} else if (uSpecialCount == 0) {
			if (findPos > beginPos)
				vWords.push_back(strInput.substr(beginPos, findPos - beginPos));
			beginPos = findPos + 1;
		}

		currentPos = findPos + 1;
		findPos = strInput.find_first_of("\"()[] ", currentPos);
	}

	if (beginPos < strInput.size())
		vWords.push_back(strInput.substr(beginPos));
	return hrSuccess;
}

/** 
 * Send login greeting to client
 * 
 * @param[in] strHostString optional hostname string
 * 
 * @return 
 */
HRESULT IMAP::HrSendGreeting(const std::string &strHostString)
{
	if (parseBool(lpConfig->GetSetting("server_hostname_greeting")))
		HrResponse(RESP_UNTAGGED, "OK [" + GetCapabilityString(false) + "] IMAP gateway ready" + strHostString);
	else
		HrResponse(RESP_UNTAGGED, "OK [" + GetCapabilityString(false) + "] IMAP gateway ready");

	return hrSuccess;
}

/** 
 * Send client an error message that the socket will be closed by the server
 * 
 * @param[in] strQuitMsg quit message for client
 * @return MAPI error code
 */
HRESULT IMAP::HrCloseConnection(const std::string &strQuitMsg)
{
	HrResponse(RESP_UNTAGGED, strQuitMsg);
	return hrSuccess;
}

/** 
 * Execute the IMAP command from the client
 * 
 * @param strInput received input from client
 * 
 * @return MAPI error code
 */
HRESULT IMAP::HrProcessCommand(const std::string &strInput)
{
	HRESULT hr = hrSuccess;
	vector<string> strvResult;
	std::string strTag;
	std::string strCommand;
	ULONG ulMaxMessageSize = atoui(lpConfig->GetSetting("imap_max_messagesize"));

	static constexpr const struct {
		const char *command;
		int params;
		HRESULT (IMAP::*func)(const string &, const std::vector<std::string> &);
	} cmds[] = {
		{"SELECT", 1, &IMAP::HrCmdSelect<false>},
		{"EXAMINE", 1, &IMAP::HrCmdSelect<true>},
		{"LIST", 2, &IMAP::HrCmdList<false>},
		{"LSUB", 2, &IMAP::HrCmdList<true>},
		{"LOGIN", 2, &IMAP::HrCmdLogin},
		{"CREATE", 1, &IMAP::HrCmdCreate},
		{"DELETE", 1, &IMAP::HrCmdDelete},
		{"SUBSCRIBE", 1, &IMAP::HrCmdSubscribe<true>},
		{"UNSUBSCRIBE", 1, &IMAP::HrCmdSubscribe<false>},
		{"GETQUOTAROOT", 1, &IMAP::HrCmdGetQuotaRoot},
		{"GETQUOTA", 1, &IMAP::HrCmdGetQuota},
		{"SETQUOTA", 2, &IMAP::HrCmdSetQuota},
		{"RENAME", 2, &IMAP::HrCmdRename},
		{"STATUS", 2, &IMAP::HrCmdStatus}
	};

	static constexpr const struct {
		const char *command;
		HRESULT (IMAP::*func)(const std::string &);
	} cmds_zero_args[] = {
		{"CAPABILITY", &IMAP::HrCmdCapability},
		{"NOOP", &IMAP::HrCmdNoop<false>},
		{"LOGOUT", &IMAP::HrCmdLogout},
		{"STARTTLS", &IMAP::HrCmdStarttls},
		{"CHECK", &IMAP::HrCmdNoop<true>},
		{"CLOSE", &IMAP::HrCmdClose},
		{"IDLE", &IMAP::HrCmdIdle},
		{"NAMESPACE", &IMAP::HrCmdNamespace},
		{"STARTTLS", &IMAP::HrCmdStarttls}
	};

	if (lpLogger->Log(EC_LOGLEVEL_DEBUG))
		lpLogger->Log(EC_LOGLEVEL_DEBUG, "< %s", strInput.c_str());

	HrSplitInput(strInput, strvResult);
	if (strvResult.empty())
		return MAPI_E_CALL_FAILED;

	if (strvResult.size() == 1) {
		// must be idle, and command must be done
		// DONE is not really a command, but the end of the IDLE command by the client marker
		strvResult[0] = strToUpper(strvResult[0]);
		if (strvResult[0].compare("DONE") == 0)
			return HrDone(true);
		HrResponse(RESP_UNTAGGED, "BAD Command not recognized");
		return hrSuccess;
	}

	while (hr == hrSuccess && !strvResult.empty() && strvResult.back().size() > 2 && strvResult.back()[0] == '{')
	{
		bool bPlus = false;
		char *lpcres = NULL;
		string inBuffer;
		string strByteTag;
		ULONG ulByteCount;

		strByteTag = strvResult.back().substr(1, strvResult.back().length() -1);
		ulByteCount = strtoul(strByteTag.c_str(), &lpcres, 10);
		if (lpcres == strByteTag.c_str() || (*lpcres != '}' && *lpcres != '+')) {
			// invalid tag received
			lpLogger->Log(EC_LOGLEVEL_ERROR, "Invalid size tag received: %s", strByteTag.c_str());
			return hr;
		}
		bPlus = (*lpcres == '+');

		// no need to output the 
		if (!bPlus) {
			try {
				HrResponse(RESP_CONTINUE, "Ready for literal data");
			} catch (const KMAPIError &e) {
				lpLogger->Log(EC_LOGLEVEL_ERROR, "Error sending during continuation");
				return e.code();
			}
		}

		if (ulByteCount > ulMaxMessageSize) {
			lpLogger->Log(EC_LOGLEVEL_WARNING, "Discarding %d bytes of data", ulByteCount);

			hr = lpChannel->HrReadAndDiscardBytes(ulByteCount);
			if (hr != hrSuccess)
				break;
		} else {
			// @todo select for timeout
			hr = lpChannel->HrReadBytes(&inBuffer, ulByteCount);
			if (hr != hrSuccess)
				break;
			// replace size request with literal 
			strvResult.back() = inBuffer;

			if (lpLogger->Log(EC_LOGLEVEL_DEBUG))
				lpLogger->Log(EC_LOGLEVEL_DEBUG, "< <%d bytes data> %s", ulByteCount, inBuffer.c_str());
		}

		hr = lpChannel->HrReadLine(&inBuffer);
		if (hr != hrSuccess) {
			if (errno)
				lpLogger->Log(EC_LOGLEVEL_ERROR, "Failed to read line: %s", strerror(errno));
			else
				lpLogger->Log(EC_LOGLEVEL_ERROR, "Client disconnected");
			break;
		}

		HrSplitInput(inBuffer, strvResult);

		if (ulByteCount > ulMaxMessageSize) {
			lpLogger->Log(EC_LOGLEVEL_ERROR, "Maximum message size reached (%u), message size is %u bytes", ulMaxMessageSize, ulByteCount);
			HrResponse(RESP_TAGGED_NO, strTag, "[ALERT] Maximum message size reached");
			hr = MAPI_E_NOT_ENOUGH_MEMORY;
			break;
		}
	}
	if (hr != hrSuccess)
		return hr;

	strTag = strvResult.front();
	strvResult.erase(strvResult.begin());

	strCommand = strvResult.front();
	strvResult.erase(strvResult.begin());

	strCommand = strToUpper(strCommand);
	if (isIdle()) {
		HrResponse(RESP_UNTAGGED, "BAD still in idle state");
		HrDone(false); // false for no output		
		return hrSuccess;
	}

	// process {} and end of line
	for (const auto &cmd : cmds_zero_args) {
		if (strCommand.compare(cmd.command) != 0)
			continue;
		if (strvResult.size() == 0)
			return (this->*cmd.func)(strTag);
		HrResponse(RESP_TAGGED_BAD, strTag, std::string(cmd.command) +
			" must have 0 arguments");
		return hrSuccess;
	}
	for (const auto &cmd : cmds) {
		if (strCommand.compare(cmd.command) != 0)
			continue;
		if (strvResult.size() == cmd.params)
			return (this->*cmd.func)(strTag, strvResult);
		HrResponse(RESP_TAGGED_BAD, strTag, std::string(cmd.command) +
			" must have " + stringify(cmd.params) + " arguments");
		return hrSuccess;
	}

	if (strCommand.compare("AUTHENTICATE") == 0) {
		if (strvResult.size() == 1)
			return HrCmdAuthenticate(strTag, strvResult[0], string());
		else if (strvResult.size() == 2)
			return HrCmdAuthenticate(strTag, strvResult[0], strvResult[1]);
		HrResponse(RESP_TAGGED_BAD, strTag, "AUTHENTICATE must have 1 or 2 arguments");
	} else if (strCommand.compare("APPEND") == 0) {
		if (strvResult.size() == 2) {
			return HrCmdAppend(strTag, strvResult[0], strvResult[1]);
		} else if (strvResult.size() == 3) {
			if (strvResult[1][0] == '(')
				return HrCmdAppend(strTag, strvResult[0], strvResult[2], strvResult[1]);
			return HrCmdAppend(strTag, strvResult[0], strvResult[2], string(), strvResult[1]);
		} else if (strvResult.size() == 4) {
			// if both flags and time are given, it must be in that order
			return HrCmdAppend(strTag, strvResult[0], strvResult[3], strvResult[1], strvResult[2]);
		}
		HrResponse(RESP_TAGGED_BAD, strTag, "APPEND must have 2, 3 or 4 arguments");
		return hrSuccess;
	} else if (strCommand.compare("EXPUNGE") == 0) {
		if (!strvResult.empty()) {
			HrResponse(RESP_TAGGED_BAD, strTag, "EXPUNGE must have 0 arguments");
			return hrSuccess;
		}
		return HrCmdExpunge(strTag, string());
	} else if (strCommand.compare("SEARCH") == 0) {
		if (strvResult.empty()) {
			HrResponse(RESP_TAGGED_BAD, strTag, "SEARCH must have 1 or more arguments");
			return hrSuccess;
		}
		return HrCmdSearch(strTag, strvResult, false);
	} else if (strCommand.compare("FETCH") == 0) {
		if (strvResult.size() != 2) {
			HrResponse(RESP_TAGGED_BAD, strTag, "FETCH must have 2 arguments");
			return hrSuccess;
		}
		return HrCmdFetch(strTag, strvResult[0], strvResult[1], false);
	} else if (strCommand.compare("STORE") == 0) {
		if (strvResult.size() != 3) {
			HrResponse(RESP_TAGGED_BAD, strTag, "STORE must have 3 arguments");
			return hrSuccess;
		}
		return HrCmdStore(strTag, strvResult[0], strvResult[1], strvResult[2], false);
	} else if (strCommand.compare("COPY") == 0) {
		if (strvResult.size() != 2) {
			HrResponse(RESP_TAGGED_BAD, strTag, "COPY must have 2 arguments");
			return hrSuccess;
		}
		return HrCmdCopy(strTag, strvResult[0], strvResult[1], false);
	} else if (strCommand.compare("UID") == 0) {
		if (strvResult.empty()) {
			HrResponse(RESP_TAGGED_BAD, strTag, "UID must have a command");
			return hrSuccess;
		}
		strCommand = strvResult.front();
		strvResult.erase(strvResult.begin());
		strCommand = strToUpper(strCommand);

		if (strCommand.compare("SEARCH") == 0) {
			if (strvResult.empty()) {
				HrResponse(RESP_TAGGED_BAD, strTag, "UID SEARCH must have 1 or more arguments");
				return hrSuccess;
			}
			return HrCmdSearch(strTag, strvResult, true);
		} else if (strCommand.compare("FETCH") == 0) {
			if (strvResult.size() != 2) {
				HrResponse(RESP_TAGGED_BAD, strTag, "UID FETCH must have 2 arguments");
				return hrSuccess;
			}
			return HrCmdFetch(strTag, strvResult[0], strvResult[1], true);
		} else if (strCommand.compare("STORE") == 0) {
			if (strvResult.size() != 3) {
				HrResponse(RESP_TAGGED_BAD, strTag, "UID STORE must have 3 arguments");
				return hrSuccess;
			}
			return HrCmdStore(strTag, strvResult[0], strvResult[1], strvResult[2], true);
		} else if (strCommand.compare("COPY") == 0) {
			if (strvResult.size() != 2) {
				HrResponse(RESP_TAGGED_BAD, strTag, "UID COPY must have 2 arguments");
				return hrSuccess;
			}
			return HrCmdCopy(strTag, strvResult[0], strvResult[1], true);
		} else if (strCommand.compare("XAOL-MOVE") == 0) {
			if (strvResult.size() != 2) {
				HrResponse(RESP_TAGGED_BAD, strTag, "UID XAOL-MOVE must have 2 arguments");
				return hrSuccess;
			}
			return HrCmdUidXaolMove(strTag, strvResult[0], strvResult[1]);
		} else if (strCommand.compare("EXPUNGE") == 0) {
			if (strvResult.size() != 1) {
				HrResponse(RESP_TAGGED_BAD, strTag, "UID EXPUNGE must have 1 argument");
				return hrSuccess;
			}
			return HrCmdExpunge(strTag, strvResult[0]);
		} else {
			HrResponse(RESP_TAGGED_BAD, strTag, "UID Command not supported");
		}
	} else {
		HrResponse(RESP_TAGGED_BAD, strTag, "Command not supported");
	}
	return hrSuccess;
}

/** 
 * Continue command, only supported for AUTHENTICATE command
 * 
 * @param[in] strInput more input from client
 * 
 * @return MAPI Error code
 */
HRESULT IMAP::HrProcessContinue(const string &strInput)
{
	return HrCmdAuthenticate(m_strContinueTag, "PLAIN", strInput);
}

/** 
 * Returns the CAPABILITY string. In some stages, items can be listed
 * or not. This depends on the command received from the client, and
 * the logged on status of the user. Last state is autodetected in the
 * class.
 * 
 * @param[in]  bAllFlags Whether all capabilities should be placed in the string, and not only the pre-logon capabilities.
 * 
 * @return  The capabilities string
 */
std::string IMAP::GetCapabilityString(bool bAllFlags)
{
	string strCapabilities;
	const char *idle = lpConfig->GetSetting("imap_capability_idle");
	const char *plain = lpConfig->GetSetting("disable_plaintext_auth");

	// capabilities we always have
	strCapabilities = "CAPABILITY IMAP4rev1 LITERAL+";

	if (lpSession == NULL) {
		// authentication capabilities
		if (!lpChannel->UsingSsl() && lpChannel->sslctx())
			strCapabilities += " STARTTLS";

		if (!lpChannel->UsingSsl() && lpChannel->sslctx() && plain && strcmp(plain, "yes") == 0 && lpChannel->peer_is_local() <= 0)
			strCapabilities += " LOGINDISABLED";
		else
			strCapabilities += " AUTH=PLAIN";
	}

	if (lpSession || bAllFlags) {
		// capabilities after authentication
		strCapabilities += " CHILDREN XAOL-OPTION NAMESPACE QUOTA";

		if (idle && strcmp(idle, "yes") == 0)
			strCapabilities += " IDLE";
	}

	return strCapabilities;
}

/** 
 * @brief Handles the CAPABILITY command
 *
 * Sends all the gateway capabilities to the client, depending on the
 * state we're in. Authentication capabilities are skipped when a user
 * was already logged in.
 * 
 * @param[in] strTag the IMAP tag for this command
 * 
 * @return hrSuccess
 */
HRESULT IMAP::HrCmdCapability(const string &strTag) {
	HrResponse(RESP_UNTAGGED, GetCapabilityString(true));
	HrResponse(RESP_TAGGED_OK, strTag, "CAPABILITY Completed");
	return hrSuccess;
}

/** 
 * @brief Handles the NOOP command
 * 
 * Checks the current selected folder for changes, and possebly sends
 * the EXISTS and/or RECENT values to the client.
 *
 * @param[in] strTag the IMAP tag for this command
 * 
 * @return hrSuccess
 */
HRESULT IMAP::HrCmdNoop(const std::string &strTag, bool check)
{
	HRESULT hr = hrSuccess;

	if (!strCurrentFolder.empty() || check)
		hr = HrRefreshFolderMails(false, !bCurrentFolderReadOnly, NULL);
	if (hr != hrSuccess) {
		HrResponse(RESP_TAGGED_BAD, strTag, (check ? std::string("CHECK") : std::string("NOOP")) + " completed");
		return hr;
	}
	HrResponse(RESP_TAGGED_OK, strTag, (check ? std::string("CHECK") : std::string("NOOP")) + " completed");
	return hrSuccess;
}

template<bool check> HRESULT IMAP::HrCmdNoop(const std::string &strTag)
{
	return HrCmdNoop(strTag, check);
}

/** 
 * @brief Handles the LOGOUT command
 * 
 * Sends the BYE response to the client. HandleIMAP() will close the
 * connection.
 *
 * @param[in] strTag the IMAP tag for this command
 * 
 * @return hrSuccess
 */
HRESULT IMAP::HrCmdLogout(const string &strTag) {
	HrResponse(RESP_UNTAGGED, "BYE server logging out");
	HrResponse(RESP_TAGGED_OK, strTag, "LOGOUT completed");
	/* Let the gateway quit from the socket read loop. */
	return MAPI_E_END_OF_SESSION;
}

/** 
 * @brief Handles the STARTTLS command
 * 
 * Tries to set the current connection to use SSL encryption.
 *
 * @param[in] strTag the IMAP tag for this command
 * 
 * @return hrSuccess
 */
HRESULT IMAP::HrCmdStarttls(const string &strTag) {
	if (!lpChannel->sslctx())
		HrResponse(RESP_TAGGED_NO, strTag, "STARTTLS error in ssl context");
	if (lpChannel->UsingSsl())
		HrResponse(RESP_TAGGED_NO, strTag, "STARTTLS already using SSL/TLS");

	HrResponse(RESP_TAGGED_OK, strTag, "Begin TLS negotiation now");
	auto hr = lpChannel->HrEnableTLS();
	if (hr != hrSuccess) {
		HrResponse(RESP_TAGGED_BAD, strTag, "[ALERT] Error switching to secure SSL/TLS connection");
		lpLogger->Log(EC_LOGLEVEL_ERROR, "Error switching to SSL in STARTTLS");
		/* Let the gateway quit from the socket read loop. */
		return MAPI_E_END_OF_SESSION;
	}

	if (lpChannel->UsingSsl())
		lpLogger->Log(EC_LOGLEVEL_INFO, "Using SSL now");
	return hrSuccess;
}

/** 
 * @brief Handles the AUTENTICATE command
 *
 * The authenticate command only implements the PLAIN authentication
 * method, since we require the actual password, and not just a hash
 * value.
 * 
 * According to the RFC, the data in strAuthData is UTF-8, but thunderbird still sends iso-8859-X.
 *
 * @param[in] strTag The IMAP tag for this command
 * @param[in] strAuthMethod Must be set to PLAIN
 * @param[in] strAuthData (optional) if empty we use a continuation request, otherwise we can authenticate, base64 encoded string
 * 
 * @return MAPI error code
 */
HRESULT IMAP::HrCmdAuthenticate(const string &strTag, string strAuthMethod, const string &strAuthData)
{
	vector<string> vAuth;

	const char *plain = lpConfig->GetSetting("disable_plaintext_auth");

	// If plaintext authentication was disabled any authentication attempt must be refused very soon
	if (!lpChannel->UsingSsl() && lpChannel->sslctx() && plain && strcmp(plain, "yes") == 0 && lpChannel->peer_is_local() <= 0) {
		HrResponse(RESP_TAGGED_NO, strTag, "[PRIVACYREQUIRED] Plaintext authentication disallowed on non-secure "
							 "(SSL/TLS) connections.");
		lpLogger->Log(EC_LOGLEVEL_ERROR, "Aborted login from %s without username (tried to use disallowed plaintext auth)",
					  lpChannel->peer_addr());
		return hrSuccess;
	}

	strAuthMethod = strToUpper(strAuthMethod);
	if (strAuthMethod.compare("PLAIN") != 0) {
		HrResponse(RESP_TAGGED_NO, strTag, "AUTHENTICATE " + strAuthMethod + " method not supported");
		return MAPI_E_NO_SUPPORT;
	}

	if (strAuthData.empty() && !m_bContinue) {
		// request the rest of the authentication data by sending one space in a continuation line
		HrResponse(RESP_CONTINUE, string());
		m_strContinueTag = strTag;
		m_bContinue = true;
		return MAPI_W_PARTIAL_COMPLETION;
	}
	m_bContinue = false;

	vAuth = tokenize(base64_decode(strAuthData), '\0');
	// vAuth[0] is the authorization name (ignored for now, but maybe we can use this for opening other stores?)
	// vAuth[1] is the authentication name
	// vAuth[2] is the password for vAuth[1]
		
	if (vAuth.size() != 3) {
		lpLogger->Log(EC_LOGLEVEL_INFO, "Invalid authentication data received, expected 3 items, have %zu items.", vAuth.size());
		HrResponse(RESP_TAGGED_NO, strTag, "AUTHENTICATE " + strAuthMethod + " incomplete data received");
		return MAPI_E_LOGON_FAILED;
	}
	return HrCmdLogin(strTag, {vAuth[1], vAuth[2]});
}

/** 
 * @brief Handles the LOGIN command
 *
 * Opens a MAPI session, addressbook and possebly open the public if
 * the username and password are correctly entered.
 *
 * @param[in] strTag IMAP tag
 * @param[in] strUser Username, currently tried as windows-1252 charsets
 * @param[in] strPass Password, currently tried as windows-1252 charsets
 * 
 * @return MAPI error code
 */
HRESULT IMAP::HrCmdLogin(const std::string &strTag,
    const std::vector<std::string> &args)
{
	HRESULT hr = hrSuccess;
	string strUsername;
	size_t i;
	wstring strwUsername;
	wstring strwPassword;
	unsigned int flags;
	const char *plain = lpConfig->GetSetting("disable_plaintext_auth");
	const std::string &strUser = args[0], &strPass = args[1];

	// strUser isn't sent in imap style utf-7, but \ is escaped, so strip those
	for (i = 0; i < strUser.length(); ++i) {
		if (strUser[i] == '\\' && i+1 < strUser.length() && (strUser[i+1] == '"' || strUser[i+1] == '\\'))
			++i;
		strUsername += strUser[i];
	}	

	// If plaintext authentication was disabled any login attempt must be refused very soon
	if (!lpChannel->UsingSsl() && lpChannel->sslctx() && plain && strcmp(plain, "yes") == 0 && lpChannel->peer_is_local() <= 0) {
		HrResponse(RESP_UNTAGGED, "BAD [ALERT] Plaintext authentication not allowed without SSL/TLS, but your client "
						"did it anyway. If anyone was listening, the password was exposed.");

		HrResponse(RESP_TAGGED_NO, strTag, "[PRIVACYREQUIRED] Plaintext authentication disallowed on non-secure "
							 "(SSL/TLS) connections.");

		lpLogger->Log(EC_LOGLEVEL_ERROR, "Aborted login from %s with username \"%s\" (tried to use disallowed plaintext auth)",
					  lpChannel->peer_addr(), strUsername.c_str());
		goto exitpm;
	}

	if (lpSession != NULL) {
		lpLogger->Log(EC_LOGLEVEL_INFO, "Ignoring to login TWICE for username \"%s\"", strUsername.c_str());
		HrResponse(RESP_TAGGED_NO, strTag, "LOGIN Can't login twice");
		// hr = MAPI_E_CALL_FAILED;
		goto exitpm;
	}

	hr = TryConvert(strUsername, rawsize(strUsername), "windows-1252", strwUsername);
	if (hr != hrSuccess) {
		lpLogger->Log(EC_LOGLEVEL_ERROR, "Illegal byte sequence in username");
		goto exitpm;
	}
	hr = TryConvert(strPass, rawsize(strPass), "windows-1252", strwPassword);
	if (hr != hrSuccess) {
		lpLogger->Log(EC_LOGLEVEL_ERROR, "Illegal byte sequence in password");
		goto exitpm;
	}

	flags = EC_PROFILE_FLAGS_NO_COMPRESSION;

	if (!parseBool(lpConfig->GetSetting("bypass_auth")))
		flags |= EC_PROFILE_FLAGS_NO_UID_AUTH;

	// do not disable notifications for imap connections, may be idle and sessions on the storage server will disappear.
	hr = HrOpenECSession(&lpSession, "gateway/imap", PROJECT_SVN_REV_STR,
	     strwUsername.c_str(), strwPassword.c_str(), m_strPath.c_str(),
	     flags, NULL, NULL);
	if (hr != hrSuccess) {
		lpLogger->Log(EC_LOGLEVEL_WARNING, "Failed to login from %s with invalid username \"%s\" or wrong password. Error: 0x%08X",
					  lpChannel->peer_addr(), strUsername.c_str(), hr);
		if (hr == MAPI_E_LOGON_FAILED)
			HrResponse(RESP_TAGGED_NO, strTag, "LOGIN wrong username or password");
		else
			HrResponse(RESP_TAGGED_BAD, strTag, "Internal error: OpenECSession failed");
		++m_ulFailedLogins;
		if (m_ulFailedLogins >= LOGIN_RETRIES)
			// disconnect client
			hr = MAPI_E_END_OF_SESSION;
		goto exitpm;
	}

	hr = HrOpenDefaultStore(lpSession, &lpStore);
	if (hr != hrSuccess) {
		lpLogger->Log(EC_LOGLEVEL_ERROR, "Failed to open default store");
		HrResponse(RESP_TAGGED_NO, strTag, "LOGIN can't open default store");
		goto exitpm;
	}

	hr = lpSession->OpenAddressBook(0, NULL, AB_NO_DIALOG, &lpAddrBook);
	if (hr != hrSuccess) {
		lpLogger->Log(EC_LOGLEVEL_ERROR, "Failed to open addressbook");
		HrResponse(RESP_TAGGED_NO, strTag, "LOGIN can't open addressbook");
		goto exitpm;
	}

	// check if imap access is disabled
	if (isFeatureDisabled("imap", lpAddrBook, lpStore)) {
		lpLogger->Log(EC_LOGLEVEL_ERROR, "IMAP not enabled for user '%s'", strUsername.c_str());
		HrResponse(RESP_TAGGED_NO, strTag, "LOGIN imap feature disabled");
		hr = MAPI_E_LOGON_FAILED;
		goto exitpm;
	}

	m_strwUsername = strwUsername;

	{
		PROPMAP_START(1)
		PROPMAP_NAMED_ID(ENVELOPE, PT_STRING8, PS_EC_IMAP, dispidIMAPEnvelope);
		PROPMAP_INIT(lpStore);

		hr = MAPIAllocateBuffer(CbNewSPropTagArray(4), &~m_lpsIMAPTags);
		if (hr != hrSuccess)
			goto exitpm;

		m_lpsIMAPTags->aulPropTag[0] = PROP_ENVELOPE;
	}

	hr = HrGetSubscribedList();
	// ignore error, empty list of subscribed folder

	if(bShowPublicFolder){
		hr = HrOpenECPublicStore(lpSession, &lpPublicStore);
		if (hr != hrSuccess) {
			lpLogger->Log(EC_LOGLEVEL_WARNING, "Failed to open public store");
			lpPublicStore = NULL;
		}
	}

	hr = HrMakeSpecialsList();
	if (hr != hrSuccess) {
		lpLogger->Log(EC_LOGLEVEL_WARNING, "Failed to find special folder properties");
		HrResponse(RESP_TAGGED_NO, strTag, "LOGIN can't find special folder properties");
		goto exitpm;
	}

	lpLogger->Log(EC_LOGLEVEL_NOTICE, "IMAP Login from %s for user %s", lpChannel->peer_addr(), strUsername.c_str());
	HrResponse(RESP_TAGGED_OK, strTag, "[" + GetCapabilityString(false) + "] LOGIN completed");
 exitpm:
	if (hr != hrSuccess)
		CleanupObject();
	return hr;
}

/**
 * @brief Handles the SELECT and EXAMINE commands
 *
 * Make the strFolder the current working folder.
 *
 * @param[in]	strTag	IMAP command tag
 * @param[in]	strFolder	IMAP folder name in UTF-7 something charset
 * @param[in]	bReadOnly	The EXAMINE command was given instead of the SELECT command
 */
HRESULT IMAP::HrCmdSelect(const std::string &strTag,
    const std::vector<std::string> &args, bool bReadOnly)
{
	HRESULT hr = hrSuccess;
	char szResponse[IMAP_RESP_MAX + 1];
	unsigned int ulUnseen = 0;
	string command = "SELECT";
	ULONG ulUIDValidity = 1;
	const std::string &strFolder = args[0];

	if (bReadOnly)
		command = "EXAMINE";
	
	if (!lpSession) {
		HrResponse(RESP_TAGGED_NO, strTag, command + " error no session");
		return MAPI_E_CALL_FAILED;
	}

	// close old contents table if cached version was open
	ReleaseContentsCache();

	// Apple mail client does this request, so we need to block it.
	if (strFolder.empty()) {
		HrResponse(RESP_TAGGED_NO, strTag, command + " invalid folder name");
		return MAPI_E_CALL_FAILED;
	}

	hr = IMAP2MAPICharset(strFolder, strCurrentFolder);
	if (hr != hrSuccess) {
		HrResponse(RESP_TAGGED_NO, strTag, command + " invalid folder name");
		return hr;
	}

	bCurrentFolderReadOnly = bReadOnly;
	hr = HrRefreshFolderMails(true, !bCurrentFolderReadOnly, &ulUnseen, &ulUIDValidity);
	if (hr != hrSuccess) {
		HrResponse(RESP_TAGGED_NO, strTag, command + " error getting mails in folder");
		return hr;
	}

	// \Seen = PR_MESSAGE_FLAGS MSGFLAG_READ
	// \Answered = PR_MSG_STATUS MSGSTATUS_ANSWERED  //PR_LAST_VERB_EXECUTED EXCHIVERB_REPLYTOSENDER EXCHIVERB_REPLYTOALL
	// \Draft = PR_MSG_STATUS MSGSTATUS_DRAFT        //PR_MESSAGE_FLAGS MSGFLAG_UNSENT
	// \Flagged = PR_FLAG_STATUS
	// \Deleted = PR_MSG_STATUS MSGSTATUS_DELMARKED
	// \Recent = ??? (arrived after last command/login)
	// $Forwarded = PR_LAST_VERB_EXECUTED: NOTEIVERB_FORWARD
	HrResponse(RESP_UNTAGGED, "FLAGS (\\Seen \\Draft \\Deleted \\Flagged \\Answered $Forwarded)");
	HrResponse(RESP_UNTAGGED, "OK [PERMANENTFLAGS (\\Seen \\Draft \\Deleted \\Flagged \\Answered $Forwarded)] Permanent flags");
	snprintf(szResponse, IMAP_RESP_MAX, "OK [UIDNEXT %u] Predicted next UID", m_ulLastUid + 1);
	HrResponse(RESP_UNTAGGED, szResponse);

	if(ulUnseen) {
    	snprintf(szResponse, IMAP_RESP_MAX, "OK [UNSEEN %u] First unseen message", ulUnseen);
		HrResponse(RESP_UNTAGGED, szResponse);
	}
	snprintf(szResponse, IMAP_RESP_MAX, "OK [UIDVALIDITY %u] UIDVALIDITY value", ulUIDValidity);
	HrResponse(RESP_UNTAGGED, szResponse);
	if (bReadOnly)
		HrResponse(RESP_TAGGED_OK, strTag, "[READ-ONLY] EXAMINE completed");
	else
		HrResponse(RESP_TAGGED_OK, strTag, "[READ-WRITE] SELECT completed");

	return hrSuccess;
}

template<bool read_only>
HRESULT IMAP::HrCmdSelect(const std::string &strTag,
    const std::vector<std::string> &args)
{
	return HrCmdSelect(strTag, args, read_only);
}

/** 
 * @brief Handles the CREATE command
 *
 * Recursively create a new folders, starting from the root folder.
 * 
 * @param[in] strTag the IMAP tag for this command
 * @param[in] strFolderParam The foldername, encoded in IMAP UTF-7 charset
 * 
 * @return MAPI Error code
 */
HRESULT IMAP::HrCmdCreate(const std::string &strTag,
    const std::vector<std::string> &args)
{
	HRESULT hr = hrSuccess;
	object_ptr<IMAPIFolder> lpFolder, lpSubFolder;
	vector<wstring> strPaths;
	wstring strFolder;
	wstring strPath;
	SPropValue sFolderClass;
	const std::string &strFolderParam = args[0];

	if (!lpSession) {
		HrResponse(RESP_TAGGED_NO, strTag, "CREATE error no session");
		hr = MAPI_E_CALL_FAILED;
		goto exit;
	}

	if (strFolderParam.empty()) {
		HrResponse(RESP_TAGGED_NO, strTag, "CREATE error no folder");
		hr = MAPI_E_CALL_FAILED;
		goto exit;
	}

	hr = IMAP2MAPICharset(strFolderParam, strFolder);
	if (hr != hrSuccess) {
		HrResponse(RESP_TAGGED_NO, strTag, "CREATE invalid folder name");
		goto exit;
	}

	if (strFolder[0] == IMAP_HIERARCHY_DELIMITER) {
		// courier and dovecot also block this
		HrResponse(RESP_TAGGED_NO, strTag, "CREATE invalid folder name");
		goto exit;
	}
	hr = HrFindFolderPartial(strFolder, &~lpFolder, &strPath);
	if (hr != hrSuccess) {
		HrResponse(RESP_TAGGED_NO, strTag, "CREATE error opening destination folder");
		goto exit;
	}

	if (strPath.empty()) {
		HrResponse(RESP_TAGGED_NO, strTag, "CREATE folder already exists");
		goto exit;
	}

	strPaths = tokenize(strPath, IMAP_HIERARCHY_DELIMITER);

	for (const auto &path : strPaths) {
		hr = lpFolder->CreateFolder(FOLDER_GENERIC, const_cast<TCHAR *>(path.c_str()), nullptr, nullptr, MAPI_UNICODE, &~lpSubFolder);
		if (hr != hrSuccess) {
			if (hr == MAPI_E_COLLISION)
				HrResponse(RESP_TAGGED_NO, strTag, "CREATE folder already exists");
			else
				HrResponse(RESP_TAGGED_NO, strTag, "CREATE can't create folder");
			goto exit;
		}

		sFolderClass.ulPropTag = PR_CONTAINER_CLASS_A;
		sFolderClass.Value.lpszA = const_cast<char *>("IPF.Note");
		hr = HrSetOneProp(lpSubFolder, &sFolderClass);
		if (hr != hrSuccess)
			goto exit;
		lpFolder = std::move(lpSubFolder);
	}

	HrResponse(RESP_TAGGED_OK, strTag, "CREATE completed");
exit:
	cached_folders.clear();
	return hr;
}

/** 
 * @brief Handles the DELETE command
 *
 * Deletes folders, starting from the root folder. Special MAPI
 * folders may not be deleted. The folder will be removed from the
 * subscribed list, if it was subscribed.
 * 
 * @test write test which checks if delete removes folder from subscribed list
 *
 * @param[in] strTag the IMAP tag for this command
 * @param[in] strFolderParam The foldername, encoded in IMAP UTF-7 charset
 * 
 * @return MAPI Error code
 */
HRESULT IMAP::HrCmdDelete(const std::string &strTag,
    const std::vector<std::string> &args)
{
	HRESULT hr = hrSuccess;
	object_ptr<IMAPIFolder> lpParentFolder;
	ULONG cbEntryID;
	memory_ptr<ENTRYID> lpEntryID;
	wstring strFolder;
	const std::string &strFolderParam = args[0];

	if (!lpSession) {
		HrResponse(RESP_TAGGED_NO, strTag, "DELETE error no session");
		hr = MAPI_E_CALL_FAILED;
		goto exit;
	}

	hr = IMAP2MAPICharset(strFolderParam, strFolder);
	if (hr != hrSuccess) {
		HrResponse(RESP_TAGGED_NO, strTag, "DELETE invalid folder name");
		goto exit;
	}
	strFolder = strToUpper(strFolder);

	if (strFolder.compare(L"INBOX") == 0) {
		HrResponse(RESP_TAGGED_NO, strTag, "DELETE error deleting INBOX is not allowed");
		hr = MAPI_E_CALL_FAILED;
		goto exit;
	}
	hr = HrFindFolderEntryID(strFolder, &cbEntryID, &~lpEntryID);
	if (hr != hrSuccess) {
		HrResponse(RESP_TAGGED_NO, strTag, "DELETE error folder not found");
		goto exit;
	}

	if (IsSpecialFolder(cbEntryID, lpEntryID)) {
		HrResponse(RESP_TAGGED_NO, strTag, "DELETE special folder may not be deleted");
		goto exit;
	}
	hr = HrOpenParentFolder(cbEntryID, lpEntryID, &~lpParentFolder);
	if (hr != hrSuccess) {
		HrResponse(RESP_TAGGED_NO, strTag, "DELETE error opening parent folder");
		goto exit;
	}

	hr = lpParentFolder->DeleteFolder(cbEntryID, lpEntryID, 0, NULL, DEL_FOLDERS | DEL_MESSAGES);
	if (hr != hrSuccess) {
		HrResponse(RESP_TAGGED_NO, strTag, "DELETE error deleting folder");
		goto exit;
	}

	// remove from subscribed list
	hr = ChangeSubscribeList(false, cbEntryID, lpEntryID);
	if (hr != hrSuccess) {
		lpLogger->Log(EC_LOGLEVEL_ERROR, "Unable to update subscribed list for deleted folder '%ls'", strFolder.c_str());
		hr = hrSuccess;
	}

	// close folder if it was selected
	if (strCurrentFolder == strFolder) {
	    strCurrentFolder.clear();
		// close old contents table if cached version was open
		ReleaseContentsCache();
    }

	HrResponse(RESP_TAGGED_OK, strTag, "DELETE completed");
exit:
	cached_folders.clear();
	return hr;
}

/** 
 * @brief Handles the RENAME command
 *
 * Renames or moves a folder. A folder cannot be moved under itself. A
 * folder cannot be renamed to another existing folder.
 *
 * @param[in] strTag the IMAP tag for this command
 * @param[in] strExistingFolderParam the folder to rename or move, in IMAP UTF-7 charset
 * @param[in] strNewFolderParam the new folder name, in IMAP UTF-7 charset
 * 
 * @return MAPI Error code
 */
HRESULT IMAP::HrCmdRename(const std::string &strTag,
    const std::vector<std::string> &args)
{
	HRESULT hr = hrSuccess;
	memory_ptr<SPropValue> lppvFromEntryID, lppvDestEntryID;
	object_ptr<IMAPIFolder> lpParentFolder, lpMakeFolder, lpSubFolder;
	ULONG ulObjType = 0;
	string::size_type deliPos;
	ULONG cbMovFolder = 0;
	memory_ptr<ENTRYID> lpMovFolder;
	wstring strExistingFolder;
	wstring strNewFolder;
	wstring strPath;
	wstring strFolder;
	SPropValue sFolderClass;
	const std::string &strExistingFolderParam = args[0];
	const std::string &strNewFolderParam = args[1];

	if (!lpSession) {
		HrResponse(RESP_TAGGED_NO, strTag, "RENAME error no session");
		hr = MAPI_E_CALL_FAILED;
		goto exit;
	}

	hr = IMAP2MAPICharset(strExistingFolderParam, strExistingFolder);
	if (hr != hrSuccess) {
		HrResponse(RESP_TAGGED_NO, strTag, "RENAME invalid folder name");
		goto exit;
	}
	hr = IMAP2MAPICharset(strNewFolderParam, strNewFolder);
	if (hr != hrSuccess) {
		HrResponse(RESP_TAGGED_NO, strTag, "RENAME invalid folder name");
		goto exit;
	}

	strExistingFolder = strToUpper(strExistingFolder);
	if (strExistingFolder.compare(L"INBOX") == 0) {
		// FIXME, rfc text:
		// 
		//       Renaming INBOX is permitted, and has special behavior.  It moves
		//       all messages in INBOX to a new mailbox with the given name,
		//       leaving INBOX empty.  If the server implementation supports
		//       inferior hierarchical names of INBOX, these are unaffected by a
		//       rename of INBOX.

		hr = MAPI_E_CALL_FAILED;
		goto exit;
	}

	hr = HrFindFolderEntryID(strExistingFolder, &cbMovFolder, &~lpMovFolder);
	if (hr != hrSuccess) {
		HrResponse(RESP_TAGGED_NO, strTag, "RENAME error source folder not found");
		goto exit;
	}

	if (IsSpecialFolder(cbMovFolder, lpMovFolder)) {
		HrResponse(RESP_TAGGED_NO, strTag, "RENAME special folder may not be moved or renamed");
		goto exit;
	}
	hr = HrOpenParentFolder(cbMovFolder, lpMovFolder, &~lpParentFolder);
	if (hr != hrSuccess) {
		HrResponse(RESP_TAGGED_NO, strTag, "RENAME error opening parent folder");
		goto exit;
	}

	// Find the folder as far as we can
	hr = HrFindFolderPartial(strNewFolder, &~lpMakeFolder, &strPath);
	if(hr != hrSuccess) {
		HrResponse(RESP_TAGGED_NO, strTag, "RENAME error opening destination folder");
		goto exit;
	}
	if (strPath.empty()) {
		HrResponse(RESP_TAGGED_NO, strTag, "RENAME destination already exists");
		goto exit;
	}
    
    // strPath now contains subfolder we want to create (eg sub/new). So now we have to
    // mkdir -p all the folder leading up to the last (if any)
	do {
		deliPos = strPath.find(IMAP_HIERARCHY_DELIMITER);
		if (deliPos == string::npos) {
			strFolder = strPath;
			continue;
		}
		strFolder = strPath.substr(0, deliPos);
		strPath = strPath.substr(deliPos + 1);
		if (!strFolder.empty())
			hr = lpMakeFolder->CreateFolder(FOLDER_GENERIC, (TCHAR *)strFolder.c_str(), nullptr, nullptr, MAPI_UNICODE | OPEN_IF_EXISTS, &~lpSubFolder);
		if (hr != hrSuccess || lpSubFolder == NULL) {
			HrResponse(RESP_TAGGED_NO, strTag, "RENAME error creating folder");
			goto exit;
		}
		sFolderClass.ulPropTag = PR_CONTAINER_CLASS_A;
		sFolderClass.Value.lpszA = const_cast<char *>("IPF.Note");
		hr = HrSetOneProp(lpSubFolder, &sFolderClass);
		if (hr != hrSuccess)
			goto exit;
		lpMakeFolder = std::move(lpSubFolder);
	} while (deliPos != string::npos);

	if (HrGetOneProp(lpParentFolder, PR_ENTRYID, &~lppvFromEntryID) != hrSuccess ||
	    HrGetOneProp(lpMakeFolder, PR_ENTRYID, &~lppvDestEntryID) != hrSuccess) {
		HrResponse(RESP_TAGGED_NO, strTag, "RENAME error opening source or destination");
		goto exit;
	}

	// When moving in the same folder, just rename
	if (lppvFromEntryID->Value.bin.cb != lppvDestEntryID->Value.bin.cb || memcmp(lppvFromEntryID->Value.bin.lpb, lppvDestEntryID->Value.bin.lpb, lppvDestEntryID->Value.bin.cb) != 0) {
	    // Do the real move
		hr = lpParentFolder->CopyFolder(cbMovFolder, lpMovFolder, &IID_IMAPIFolder, lpMakeFolder,
		     (TCHAR *) strFolder.c_str(), 0, NULL, MAPI_UNICODE | FOLDER_MOVE);
	} else {
		// from is same as dest folder, use SetProps(PR_DISPLAY_NAME)
		SPropValue propName;
		propName.ulPropTag = PR_DISPLAY_NAME_W;
		propName.Value.lpszW = (WCHAR*)strFolder.c_str();

		hr = lpSession->OpenEntry(cbMovFolder, lpMovFolder, &IID_IMAPIFolder, MAPI_MODIFY,
		     &ulObjType, &~lpSubFolder);
		if (hr != hrSuccess) {
			HrResponse(RESP_TAGGED_NO, strTag, "RENAME error opening folder");
			goto exit;
		}

		hr = lpSubFolder->SetProps(1, &propName, NULL);
	}

	if (hr != hrSuccess) {
		HrResponse(RESP_TAGGED_NO, strTag, "RENAME error moving folder");
		goto exit;
	}

	HrResponse(RESP_TAGGED_OK, strTag, "RENAME completed");
exit:
	cached_folders.clear();
	return hr;
}

/** 
 * @brief Handles the SUBSCRIBE and UNSUBSCRIBE commands
 * 
 * Subscribe or unsubscribe the given folder. Special IMAP folders
 * cannot be unsubscribed. Subscribed folders are listed with the LSUB
 * command.
 *
 * @note we differ here from other IMAP server, who do allow
 * unsubscribing the INBOX (which is normally the only special IMAP
 * folder)
 *
 * @param[in] strTag the IMAP tag for this command
 * @param[in] strFolderParam The folder to (un)subscribe, in IMAP UTF-7 charset
 * @param[in] bSubscribe subscribe (true) or unsubscribe (false)
 * 
 * @return MAPI Error code
 */
HRESULT IMAP::HrCmdSubscribe(const std::string &strTag,
    const std::vector<std::string> &args, bool bSubscribe)
{
	HRESULT hr = hrSuccess;
	string strAction;
	ULONG cbEntryID = 0;
	memory_ptr<ENTRYID> lpEntryID;
	wstring strFolder;
	const std::string &strFolderParam = args[0];

	if (bSubscribe)
		strAction = "SUBSCRIBE";
	else
		strAction = "UNSUBSCRIBE";

	if (!lpSession) {
		HrResponse(RESP_TAGGED_NO, strTag, strAction + " error no session");
		return MAPI_E_CALL_FAILED;
	}

	hr = IMAP2MAPICharset(strFolderParam, strFolder);
	if (hr != hrSuccess) {
		HrResponse(RESP_TAGGED_NO, strTag, strAction + " invalid folder name");
		return hr;
	}
	hr = HrFindFolderEntryID(strFolder, &cbEntryID, &~lpEntryID);
	if (hr != hrSuccess) {
		// folder not found, but not error, so thunderbird updates view correctly.
		HrResponse(RESP_TAGGED_OK, strTag, strAction + " folder not found");
		return hr;
	}

	if (IsSpecialFolder(cbEntryID, lpEntryID)) {
		if (!bSubscribe)
			HrResponse(RESP_TAGGED_NO, strTag, strAction + " cannot unsubscribe this special folder");
		else
			HrResponse(RESP_TAGGED_OK, strTag, strAction + " completed");
		return hrSuccess;
	}

	hr = ChangeSubscribeList(bSubscribe, cbEntryID, lpEntryID);
	if (hr != hrSuccess) {
		HrResponse(RESP_TAGGED_NO, strTag, strAction + " writing subscriptions to server failed");
		return hr;
	}
	HrResponse(RESP_TAGGED_OK, strTag, strAction + " completed");
	return hrSuccess;
}

template<bool subscribe>
HRESULT IMAP::HrCmdSubscribe(const std::string &tag,
    const std::vector<std::string> &args)
{
	return HrCmdSubscribe(tag, args, subscribe);
}

/** 
 * @brief Handles the LIST and LSUB commands
 * 
 * Lists all or subscribed folders, with wildcard filtering. Supported
 * folder flags are \Noselect and \Has(No)Children.
 * @todo I don't think we check the \Noselect in the SELECT/EXAMINE command
 * @test with strFindFolder in UTF-7 with wildcards
 *
 * @param[in] strTag the IMAP tag for this command
 * @param[in] strReferenceFolder list folders below this folder, in IMAP UTF-7 charset
 * @param[in] strFindFolder list folders with names matching this name with/or wildcards (* and %) , in IMAP UTF-7 charset
 * @param[in] bSubscribedOnly Behave for the LIST command (false) or LSUB command (true)
 * 
 * @return MAPI Error code
 */
HRESULT IMAP::HrCmdList(const std::string &strTag,
    const std::vector<std::string> &args, bool bSubscribedOnly)
{
	HRESULT hr = hrSuccess;
	string strAction;
	string strResponse;
	wstring strPattern;
	string strListProps;
	string strCompare;
	wstring strFolderPath;
	std::string strReferenceFolder = args[0], strFindFolder = args[1];

	if (bSubscribedOnly)
		strAction = "LSUB";
	else
		strAction = "LIST";

	if (!lpSession) {
		HrResponse(RESP_TAGGED_NO, strTag, strAction + " error no session");
		return MAPI_E_CALL_FAILED;
	}

	if (strFindFolder.empty()) {
		strResponse = strAction + " (\\Noselect) \"";
		strResponse += IMAP_HIERARCHY_DELIMITER;
		strResponse += "\" \"\"";
		HrResponse(RESP_UNTAGGED, strResponse);
		HrResponse(RESP_TAGGED_OK, strTag, strAction + " completed");
		return hrSuccess;
	}

	HrGetSubscribedList();
	// ignore error
	
	// add trailing delimiter to strReferenceFolder
	if (!strReferenceFolder.empty() &&
	    strReferenceFolder[strReferenceFolder.length()-1] != IMAP_HIERARCHY_DELIMITER)
		strReferenceFolder += IMAP_HIERARCHY_DELIMITER;

	strReferenceFolder += strFindFolder;
	hr = IMAP2MAPICharset(strReferenceFolder, strPattern);
	if (hr != hrSuccess) {
		HrResponse(RESP_TAGGED_NO, strTag, strAction + " invalid folder name");
		return hr;
	}
	strPattern = strToUpper(strPattern);

	list<SFolder> *folders = &cached_folders;
	list<SFolder> tmp_folders;
	if (cache_folders_time_limit > 0) {
		hr = HrGetFolderList(cached_folders);
		cache_folders_last_used = std::time(nullptr);
	}
	else {
		hr = HrGetFolderList(tmp_folders);
		folders = &tmp_folders;
	}

	// Get all folders

	if(hr != hrSuccess) {
		HrResponse(RESP_TAGGED_NO, strTag, strAction + " unable to list folders");
		return hr;
	}

	// Loop through all folders to see if they match
	for (auto iFld = folders->cbegin(); iFld != folders->cend(); ++iFld) {
		if (bSubscribedOnly && !iFld->bActive && !iFld->bSpecialFolder)
		    // Folder is not subscribed to
		    continue;

		// Get full path name
		strFolderPath.clear();
		// if path is empty, we're probably dealing the IPM_SUBTREE entry
		if(HrGetFolderPath(iFld, *folders, strFolderPath) != hrSuccess || strFolderPath.empty())
		    continue;
		    
		if (!strFolderPath.empty())
			strFolderPath.erase(0,1); // strip / from start of string

        if (MatchFolderPath(strFolderPath, strPattern)) {
			hr = MAPI2IMAPCharset(strFolderPath, strResponse);
			if (hr != hrSuccess) {
				lpLogger->Log(EC_LOGLEVEL_ERROR, "Unable to represent foldername '%ls' in UTF-7", strFolderPath.c_str());
				continue;
			}

			strResponse = (string)"\"" + IMAP_HIERARCHY_DELIMITER + "\" \"" + strResponse + "\""; // prepend folder delimiter
			strListProps = strAction + " (";
			if (!iFld->bMailFolder)
				strListProps += "\\Noselect ";
			if (!bSubscribedOnly) {
				// don't list flag on LSUB command
				if (iFld->bHasSubfolders)
					strListProps += "\\HasChildren";
				else
					strListProps += "\\HasNoChildren";
			}
			strListProps += ") ";

			strResponse = strListProps + strResponse;

			HrResponse(RESP_UNTAGGED, strResponse);
		}
	}
	HrResponse(RESP_TAGGED_OK, strTag, strAction + " completed");
	return hrSuccess;
}

template<bool sub_only> HRESULT
IMAP::HrCmdList(const std::string &tag, const std::vector<std::string> &args)
{
	return HrCmdList(tag, args, sub_only);
}

HRESULT IMAP::get_uid_next(KFolder &&folder, const std::string &tag, ULONG &uid_next)
{
	HRESULT hr = hrSuccess;

	try {
		auto table = folder.get_contents_table(MAPI_DEFERRED_ERRORS);
		table.columns({PR_EC_IMAP_ID});
		table.sort({{PR_EC_IMAP_ID, KTable::DESCEND}});
		auto rows = table.rows(1, 0);
		uid_next = rows.count() > 0 ? (rows[0][0].ul() + 1) : 1;
	}
	catch (const KMAPIError &e) {
		hr = e.code();
		HrResponse(RESP_TAGGED_NO, tag, "STATUS error getting contents");
	}

	return hr;
}

HRESULT IMAP::get_recent(KFolder &&folder, const std::string &tag, ULONG &recent, const ULONG &messages) {
	HRESULT hr = hrSuccess;

	try {
		KProp max_id = nullptr;
		try {
			max_id = folder.get_prop(PR_EC_IMAP_MAX_ID);
		}
		catch (const KMAPIError &e) {
			if (e.code() != MAPI_E_NOT_FOUND)
				throw;
		}

		if (max_id != nullptr) {
			auto table = folder.get_contents_table(MAPI_DEFERRED_ERRORS);
			auto restr = ECPropertyRestriction(RELOP_GT, PR_EC_IMAP_ID, max_id, ECRestriction::Cheap);
			hr = restr.RestrictTable(table, TBL_BATCH);
			recent = table.count();
		}
		else
			recent = messages;
	}
	catch (const KMAPIError &e) {
		hr = e.code();
		HrResponse(RESP_TAGGED_NO, tag, "STATUS error getting contents");
	}

	return hr;
}

/** 
 * @brief Handles STATUS command
 * 
 * Returns values for status items. Status items are:
 * @li \b MESSAGES	The number of messages in the mailbox.
 * @li \b RECENT	The number of messages with the \Recent flag set.
 * @li \b UIDNEXT	The next unique identifier value of the mailbox.
 * @li \b UIDVALIDITY The unique identifier validity value of the mailbox.
 * @li \b UNSEEN	The number of messages which do not have the \Seen flag set.
 *
 * @note dovecot seems to be the only one enforcing strStatusData to be a list, and with actual items
 * @note courier doesn't return NIL for unknown status items
 *
 * @param[in] strTag the IMAP tag for this command
 * @param[in] strFolder The folder to query the status of, in IMAP UTF-7 charset
 * @param[in] strStatusData A list of status items to query
 * 
 * @return MAPI error code
 */
HRESULT IMAP::HrCmdStatus(const std::string &strTag,
    const std::vector<std::string> &args)
{
	HRESULT hr = hrSuccess;
	KFolder lpStatusFolder;
	vector<string> lstStatusData;
	string strData;
	string strResponse;
	char szBuffer[11];
	ULONG ulCounter;
	ULONG ulMessages = 0;
	ULONG ulUnseen = 0;
	ULONG ulUIDValidity = 0;
	ULONG ulUIDNext = 0;
	ULONG ulRecent = 0;
	ULONG cStatusData = 0;
	ULONG cValues;
	static constexpr const SizedSPropTagArray(3, sPropsFolderCounters) =
		{3, {PR_CONTENT_COUNT, PR_CONTENT_UNREAD, PR_EC_HIERARCHYID}};
	memory_ptr<SPropValue> lpPropCounters, lpPropMaxID;
	wstring strIMAPFolder;
	std::string strFolder = args[0], strStatusData = args[1];
    
	if (!lpSession) {
		HrResponse(RESP_TAGGED_NO, strTag, "STATUS error no session");
		return MAPI_E_CALL_FAILED;
	}

	hr = IMAP2MAPICharset(strFolder, strIMAPFolder);
	if (hr != hrSuccess) {
		HrResponse(RESP_TAGGED_NO, strTag, "STATUS invalid folder name");
		return hr;
	}

	strStatusData = strToUpper(strStatusData);
	strIMAPFolder = strToUpper(strIMAPFolder);
	object_ptr<IMAPIFolder> tmp_folder;
	hr = HrFindFolder(strIMAPFolder, false, &~tmp_folder);

	if(hr != hrSuccess) {
		HrResponse(RESP_TAGGED_NO, strTag, "STATUS error finding folder");
		return MAPI_E_CALL_FAILED;
	}

	lpStatusFolder = tmp_folder.release();

	if (!IsMailFolder(lpStatusFolder)) {
		HrResponse(RESP_TAGGED_NO, strTag, "STATUS error no mail folder");
		return MAPI_E_CALL_FAILED;
	}
	hr = lpStatusFolder->GetProps(sPropsFolderCounters, 0, &cValues, &~lpPropCounters);
	if (FAILED(hr)) {
		HrResponse(RESP_TAGGED_NO, strTag, "STATUS error fetching folder content counters");
		return hr;
	}
	hr = hrSuccess;

	if (lpPropCounters[0].ulPropTag == PR_CONTENT_COUNT)
		ulMessages = lpPropCounters[0].Value.ul;

	if (lpPropCounters[1].ulPropTag == PR_CONTENT_UNREAD)
		ulUnseen = lpPropCounters[1].Value.ul;

	if (lpPropCounters[2].ulPropTag == PR_EC_HIERARCHYID)
		ulUIDValidity = lpPropCounters[2].Value.ul;

	// split statusdata
	if (strStatusData.size() > 1 && strStatusData[0] == '(') {
		strStatusData.erase(0,1);
		strStatusData.resize(strStatusData.size()-1);
	}

	HrSplitInput(strStatusData, lstStatusData);

	// loop statusdata
	cStatusData = lstStatusData.size();
	strResponse = "STATUS \"";
	strResponse += strFolder;	// strFolder is in upper case, works with all clients?
	strResponse += "\" (";
	for (ulCounter = 0; ulCounter < cStatusData; ++ulCounter) {
		strData = lstStatusData[ulCounter];
		strResponse += strData;
		strResponse += " ";

		if (strData.compare("MESSAGES") == 0) {
			snprintf(szBuffer, 10, "%u", ulMessages);
			strResponse += szBuffer;
		} else if (strData.compare("RECENT") == 0) {
			get_recent(std::move(lpStatusFolder), strTag, ulRecent, ulMessages);
			snprintf(szBuffer, 10, "%u", ulRecent);
			strResponse += szBuffer;
		} else if (strData.compare("UIDNEXT") == 0) {
			get_uid_next(std::move(lpStatusFolder), strTag, ulUIDNext);
			snprintf(szBuffer, 10, "%u", ulUIDNext);
			strResponse += szBuffer;
		} else if (strData.compare("UIDVALIDITY") == 0) {
			snprintf(szBuffer, 10, "%u", ulUIDValidity);
			strResponse += szBuffer;
		} else if (strData.compare("UNSEEN") == 0) {
			snprintf(szBuffer, 10, "%u", ulUnseen);
			strResponse += szBuffer;
		} else {
			strResponse += "NIL";
		}
		
		if (ulCounter+1 < cStatusData)
			strResponse += " ";
	}

	strResponse += ")";
	HrResponse(RESP_UNTAGGED, strResponse);
	HrResponse(RESP_TAGGED_OK, strTag, "STATUS completed");
	return hrSuccess;
}

/** 
 * @brief Handles the APPEND command
 * 
 * Create a new mail message in the given folder, and possebly set
 * flags and received time on the new message.
 *
 * @param[in] strTag the IMAP tag for this command
 * @param[in] strFolderParam the folder to create the message in, in IMAP UTF-7 charset
 * @param[in] strData the RFC 2822 formatted email to save
 * @param[in] strFlags optional, contains a list of extra flags to save on the message (eg. \Seen)
 * @param[in] strTime optional, a timestamp for the message: internal date is received date
 * 
 * @return MAPI Error code
 */
HRESULT IMAP::HrCmdAppend(const string &strTag, const string &strFolderParam, const string &strData, string strFlags, const string &strTime) {
	HRESULT hr = hrSuccess;
	object_ptr<IMAPIFolder> lpAppendFolder;
	object_ptr<IMessage> lpMessage;
	vector<string> lstFlags;
	ULONG ulCounter;
	string strFlag;
	memory_ptr<SPropValue> lpPropVal;
	wstring strFolder;
	string strAppendUid;
	ULONG ulFolderUid = 0;
	ULONG ulMsgUid = 0;
	SizedSPropTagArray(10, delFrom) = { 10, {
			PR_SENT_REPRESENTING_ADDRTYPE_W, PR_SENT_REPRESENTING_NAME_W,
			PR_SENT_REPRESENTING_EMAIL_ADDRESS_W, PR_SENT_REPRESENTING_ENTRYID, PR_SENT_REPRESENTING_SEARCH_KEY,
			PR_SENDER_ADDRTYPE_W, PR_SENDER_NAME_W,
			PR_SENDER_EMAIL_ADDRESS_W, PR_SENDER_ENTRYID, PR_SENDER_SEARCH_KEY
		} };
	
	if (!lpSession) {
		HrResponse(RESP_TAGGED_NO, strTag, "APPEND error no session");
		return MAPI_E_CALL_FAILED;
	}

	hr = IMAP2MAPICharset(strFolderParam, strFolder);
	if (hr != hrSuccess) {
		HrResponse(RESP_TAGGED_NO, strTag, "APPEND invalid folder name");
		return hr;
	}
	hr = HrFindFolder(strFolder, false, &~lpAppendFolder);
	if(hr != hrSuccess) {
		HrResponse(RESP_TAGGED_NO, strTag, "[TRYCREATE] APPEND error finding folder");
		return MAPI_E_CALL_FAILED;
	}

	if (!IsMailFolder(lpAppendFolder)) {
		HrResponse(RESP_TAGGED_NO, strTag, "APPEND error not a mail folder");
		return MAPI_E_CALL_FAILED;
	}
	hr = HrGetOneProp(lpAppendFolder, PR_EC_HIERARCHYID, &~lpPropVal);
	if (hr == hrSuccess)
		ulFolderUid = lpPropVal->Value.ul;
	hr = lpAppendFolder->CreateMessage(nullptr, 0, &~lpMessage);
	if (hr != hrSuccess) {
		HrResponse(RESP_TAGGED_NO, strTag, "APPEND error creating message");
		return hr;
	}

	hr = IMToMAPI(lpSession, lpStore, lpAddrBook, lpMessage, strData, dopt);
	if (hr != hrSuccess) {
		HrResponse(RESP_TAGGED_NO, strTag, "APPEND error converting message");
		return hr;
	}
	if (IsSentItemFolder(lpAppendFolder) &&
	    HrGetOneProp(lpAppendFolder, PR_ENTRYID, &~lpPropVal) == hrSuccess) {
		// needed for blackberry
		lpPropVal->ulPropTag = PR_SENTMAIL_ENTRYID;
		HrSetOneProp(lpMessage, lpPropVal);
	}

	if (strFlags.size() > 2 && strFlags[0] == '(') {
		// remove () around flags
		strFlags.erase(0, 1);
		strFlags.erase(strFlags.size()-1, 1);
	}

	strFlags = strToUpper(strFlags);
	HrSplitInput(strFlags, lstFlags);

	for (ulCounter = 0; ulCounter < lstFlags.size(); ++ulCounter) {
		strFlag = lstFlags[ulCounter];

		if (strFlag.compare("\\SEEN") == 0) {
			if (HrGetOneProp(lpMessage, PR_MESSAGE_FLAGS, &~lpPropVal) != hrSuccess) {
				hr = MAPIAllocateBuffer(sizeof(SPropValue), &~lpPropVal);
				if (hr != hrSuccess)
					return hr;

				lpPropVal->ulPropTag = PR_MESSAGE_FLAGS;
				lpPropVal->Value.ul = 0;
			}

			lpPropVal->Value.ul |= MSGFLAG_READ;
			HrSetOneProp(lpMessage, lpPropVal);
		} else if (strFlag.compare("\\DRAFT") == 0) {
			if (HrGetOneProp(lpMessage, PR_MSG_STATUS, &~lpPropVal) != hrSuccess) {
				hr = MAPIAllocateBuffer(sizeof(SPropValue), &~lpPropVal);
				if (hr != hrSuccess)
					return hr;

				lpPropVal->ulPropTag = PR_MSG_STATUS;
				lpPropVal->Value.ul = 0;
			}

			lpPropVal->Value.ul |= MSGSTATUS_DRAFT;
			HrSetOneProp(lpMessage, lpPropVal);

			// When saving a draft, also mark it as UNSENT, so webaccess opens the editor, not the viewer
			if (HrGetOneProp(lpMessage, PR_MESSAGE_FLAGS, &~lpPropVal) != hrSuccess) {
				hr = MAPIAllocateBuffer(sizeof(SPropValue), &~lpPropVal);
				if (hr != hrSuccess)
					return hr;

				lpPropVal->ulPropTag = PR_MESSAGE_FLAGS;
				lpPropVal->Value.ul = 0;
			}

			lpPropVal->Value.ul |= MSGFLAG_UNSENT;
			HrSetOneProp(lpMessage, lpPropVal);

			// remove "from" properties, and ignore error
			lpMessage->DeleteProps(delFrom, NULL);
		} else if (strFlag.compare("\\FLAGGED") == 0) {
			if (lpPropVal == NULL) {
				hr = MAPIAllocateBuffer(sizeof(SPropValue), &~lpPropVal);
				if (hr != hrSuccess)
					return hr;
			}

			lpPropVal->ulPropTag = PR_FLAG_STATUS;
			lpPropVal->Value.ul = 2;
			HrSetOneProp(lpMessage, lpPropVal);
		} else if (strFlag.compare("\\ANSWERED") == 0 || strFlag.compare("$FORWARDED") == 0) {
			if (HrGetOneProp(lpMessage, PR_MSG_STATUS, &~lpPropVal) != hrSuccess) {
				hr = MAPIAllocateBuffer(sizeof(SPropValue), &~lpPropVal);
				if (hr != hrSuccess)
					return hr;

				lpPropVal->ulPropTag = PR_MSG_STATUS;
				lpPropVal->Value.ul = 0;
			}

			if (strFlag[0] == '\\') {
				lpPropVal->Value.ul |= MSGSTATUS_ANSWERED;
				HrSetOneProp(lpMessage, lpPropVal);
			}
			hr = MAPIAllocateBuffer(sizeof(SPropValue) * 3, &~lpPropVal);
			if (hr != hrSuccess)
				return hr;

			lpPropVal[0].ulPropTag = PR_LAST_VERB_EXECUTED;
			if (strFlag[0] == '\\')
				lpPropVal[0].Value.ul = NOTEIVERB_REPLYTOSENDER;
			else
				lpPropVal[0].Value.ul = NOTEIVERB_FORWARD;
			lpPropVal[1].ulPropTag = PR_LAST_VERB_EXECUTION_TIME;
			GetSystemTimeAsFileTime(&lpPropVal[1].Value.ft);
			lpPropVal[2].ulPropTag = PR_ICON_INDEX;
			if (strFlag[0] == '\\')
				lpPropVal[2].Value.ul = ICON_MAIL_REPLIED;
			else
				lpPropVal[2].Value.ul = ICON_MAIL_FORWARDED;

			hr = lpMessage->SetProps(3, lpPropVal, NULL);
			if (hr != hrSuccess)
				return hr;
		} else if (strFlag.compare("\\DELETED") == 0) {
			if (HrGetOneProp(lpMessage, PR_MSG_STATUS, &~lpPropVal) != hrSuccess) {
				hr = MAPIAllocateBuffer(sizeof(SPropValue), &~lpPropVal);
				if (hr != hrSuccess)
					return hr;

				lpPropVal->ulPropTag = PR_MSG_STATUS;
				lpPropVal->Value.ul = 0;
			}

			lpPropVal->Value.ul |= MSGSTATUS_DELMARKED;
			// what, new deleted mail? moved deleted mail? uh?
			// @todo imap_expunge_on_delete
			HrSetOneProp(lpMessage, lpPropVal);
		}
	}

	// set time
	if (lpPropVal == NULL) {
		hr = MAPIAllocateBuffer(sizeof(SPropValue), &~lpPropVal);
		if (hr != hrSuccess)
			return hr;
	}

	if (!strTime.empty()) {
		lpPropVal->Value.ft = StringToFileTime(strTime);
		lpPropVal->ulPropTag = PR_MESSAGE_DELIVERY_TIME;
		HrSetOneProp(lpMessage, lpPropVal);
		
		lpPropVal->Value.ft = StringToFileTime(strTime, true);
		lpPropVal->ulPropTag = PR_EC_MESSAGE_DELIVERY_DATE;
		HrSetOneProp(lpMessage, lpPropVal);
	}

	hr = lpMessage->SaveChanges(KEEP_OPEN_READWRITE | FORCE_SAVE);
	if (hr != hrSuccess) {
		HrResponse(RESP_TAGGED_NO, strTag, "APPEND error saving message");
		return hr;
	}
	hr = HrGetOneProp(lpMessage, PR_EC_IMAP_ID, &~lpPropVal);
	if (hr == hrSuccess)
		ulMsgUid = lpPropVal->Value.ul;

	if (ulMsgUid && ulFolderUid)
		strAppendUid = string("[APPENDUID ") + stringify(ulFolderUid) + " " + stringify(ulMsgUid) + "] ";

	if (strCurrentFolder == strFolder)
	    // Fixme, add the appended message instead of HrRefreshFolderMails; the message is now seen as Recent
		HrRefreshFolderMails(false, !bCurrentFolderReadOnly, NULL);

	HrResponse(RESP_TAGGED_OK, strTag, strAppendUid + "APPEND completed");
	return hr;
}

/** 
 * @brief Handles the CLOSE command
 *
 * Closes the current selected mailbox, expunging any \Delete marked
 * messages in this mailbox.
 * 
 * @param[in] strTag the IMAP tag for this command
 * 
 * @return MAPI Error code
 */
HRESULT IMAP::HrCmdClose(const string &strTag) {
	HRESULT hr = hrSuccess;

	if (strCurrentFolder.empty() || !lpSession) {
		hr = MAPI_E_CALL_FAILED;
		HrResponse(RESP_TAGGED_NO, strTag, "CLOSE error no folder");
		goto exit;
	}

	// close old contents table if cached version was open
	ReleaseContentsCache();

	if (bCurrentFolderReadOnly) {
		// cannot expunge messages on a readonly folder
		HrResponse(RESP_TAGGED_OK, strTag, "CLOSE completed");
		goto exit;
	}

	hr = HrExpungeDeleted(strTag, "CLOSE", std::unique_ptr<ECRestriction>());
	if (hr != hrSuccess)
		goto exit;

	HrResponse(RESP_TAGGED_OK, strTag, "CLOSE completed");
exit:
	strCurrentFolder.clear();	// always "close" the SELECT command
	return hr;
}

/** 
 * @brief Handles the EXPUNGE command
 * 
 * All \Deleted marked emails will actually be removed (softdeleted in
 * Kopano). Optional is the sequence set (UIDPLUS extension), which
 * messages only must be expunged if \Deleted flag was marked AND are
 * present in this sequence.
 *
 * @param[in] strTag the IMAP tag for this command
 * @param[in] strStatusData optional sequence set
 * 
 * @return MAPI Error code
 */
HRESULT IMAP::HrCmdExpunge(const string &strTag, const string &strSeqSet) {
	HRESULT hr = hrSuccess;
	list<ULONG> lstMails;
	string strCommand;
	std::unique_ptr<ECRestriction> rst;
	static_assert(std::is_polymorphic<ECRestriction>::value, "ECRestriction needs to be polymorphic for unique_ptr to work");

	if (strSeqSet.empty())
		strCommand = "EXPUNGE";
	else
		strCommand = "UID EXPUNGE";

	if (strCurrentFolder.empty() || !lpSession) {
		HrResponse(RESP_TAGGED_NO, strTag, strCommand + " error no folder");
		return MAPI_E_CALL_FAILED;
	}

	if (bCurrentFolderReadOnly) {
		HrResponse(RESP_TAGGED_NO, strTag, strCommand + " error folder read only");
		return MAPI_E_CALL_FAILED;
	}

	// UID EXPUNGE is always passed UIDs
	hr = HrSeqUidSetToRestriction(strSeqSet, rst);
	if (hr != hrSuccess)
		return hr;
	hr = HrExpungeDeleted(strTag, strCommand, std::move(rst));
	if (hr != hrSuccess)
		return hr;
    
	// Let HrRefreshFolderMails output the actual EXPUNGEs
	HrRefreshFolderMails(false, !bCurrentFolderReadOnly, NULL);
	HrResponse(RESP_TAGGED_OK, strTag, strCommand + " completed");
	return hrSuccess;
}

/** 
 * @brief Handles the SEARCH command
 *
 * Searches in the current selected folder using the given search
 * criteria.
 * 
 * @param[in] strTag the IMAP tag for this command
 * @param[in] lstSearchCriteria The clients search options.
 * @param[in] bUidMode UID SEARCH (true) or flat ID SEARCH (false)
 * 
 * @return MAPI Error code
 */
HRESULT IMAP::HrCmdSearch(const string &strTag, vector<string> &lstSearchCriteria, bool bUidMode) {
	HRESULT hr = hrSuccess;
	list<ULONG> lstMailnr;
	ULONG ulCriterianr = 0;
	string strResponse;
	char szBuffer[33];
	std::unique_ptr<ECIConv> iconv;
	string strMode;

	if (bUidMode)
		strMode = "UID ";

	if (strCurrentFolder.empty() || !lpSession) {
		HrResponse(RESP_TAGGED_NO, strTag, strMode + "SEARCH error no folder");
		return MAPI_E_CALL_FAILED;
	}

	// don't support other charsets
	// @todo unicode searches
	if (lstSearchCriteria[0].compare("CHARSET") == 0) {
		if (lstSearchCriteria[1] != "WINDOWS-1252") {
			iconv.reset(new ECIConv("windows-1252", lstSearchCriteria[1]));
			if (!iconv->canConvert()) {
				HrResponse(RESP_TAGGED_NO, strTag, "[BADCHARSET (WINDOWS-1252)] " + strMode + "SEARCH charset not supported");
				return MAPI_E_CALL_FAILED;
			}
		}
		ulCriterianr += 2;
	}
	hr = HrSearch(std::move(lstSearchCriteria), ulCriterianr, lstMailnr);
	if (hr != hrSuccess) {
		HrResponse(RESP_TAGGED_NO, strTag, strMode + "SEARCH error");
		return hr;
	}

	strResponse = "SEARCH";

	for (auto nr : lstMailnr) {
		snprintf(szBuffer, 32, " %u", bUidMode ? lstFolderMailEIDs[nr].ulUid : nr + 1);
		strResponse += szBuffer;
	}

	HrResponse(RESP_UNTAGGED, strResponse);
	HrResponse(RESP_TAGGED_OK, strTag, strMode + "SEARCH completed");
	return hr;
}

/** 
 * @brief Handles the FETCH command
 * 
 * Fetch specified parts of a list of emails.
 *
 * @param[in] strTag the IMAP tag for this command
 * @param[in] strSeqSet an IMAP sequence of IDs or UIDs depending on bUidMode
 * @param[in] strMsgDataItemNames The parts of the emails to fetch
 * @param[in] bUidMode use UID (true) or ID (false) numbers
 * 
 * @return MAPI Error code
 */
HRESULT IMAP::HrCmdFetch(const string &strTag, const string &strSeqSet, const string &strMsgDataItemNames, bool bUidMode) {
	HRESULT hr = hrSuccess;
	vector<string> lstDataItems;
	list<ULONG> lstMails;
	ULONG ulCurrent = 0;
	bool bFound = false;
	string strMode;

	if (bUidMode)
		strMode = "UID ";

	if (strCurrentFolder.empty() || !lpSession) {
		HrResponse(RESP_TAGGED_BAD, strTag, strMode + "FETCH error no folder");
		return MAPI_E_CALL_FAILED;
	}

	HrGetDataItems(strMsgDataItemNames, lstDataItems);
	if (bUidMode) {
		for (ulCurrent = 0; !bFound && ulCurrent < lstDataItems.size(); ++ulCurrent)
			if (lstDataItems[ulCurrent].compare("UID") == 0)
				bFound = true;
		if (!bFound)
			lstDataItems.push_back("UID");
	}

	if (bUidMode)
		hr = HrParseSeqUidSet(strSeqSet, lstMails);
	else
		hr = HrParseSeqSet(strSeqSet, lstMails);
	if (hr != hrSuccess) {
		HrResponse(RESP_TAGGED_NO, strTag, strMode + "FETCH sequence parse error in: " + strSeqSet);
		return hr;
	}

	hr = HrPropertyFetch(lstMails, lstDataItems);
	if (hr != hrSuccess)
		HrResponse(RESP_TAGGED_NO, strTag, strMode + "FETCH failed");
	else
		HrResponse(RESP_TAGGED_OK, strTag, strMode + "FETCH completed");
	return hr;
}

/** 
 * @brief Handles the STORE command
 * 
 * Sets, appends or removes flags from a list of emails.
 *
 * @param[in] strTag the IMAP tag for this command
 * @param[in] strSeqSet an IMAP sequence of IDs or UIDs depending on bUidMode
 * @param[in] strMsgDataItemName contains the FLAGS modifier command
 * @param[in] strMsgDataItemValue contains a list of flags to modify the emails with
 * @param[in] bUidMode use UID (true) or ID (false) numbers
 * 
 * @return MAPI error code
 */
HRESULT IMAP::HrCmdStore(const string &strTag, const string &strSeqSet, const string &strMsgDataItemName, const string &strMsgDataItemValue, bool bUidMode) {
	HRESULT hr = hrSuccess;
	list<ULONG> lstMails;
	vector<string> lstDataItems;
	string strMode;
	bool bDelete = false;

	if (bUidMode)
		strMode = "UID";
	strMode += " STORE";

	if (strCurrentFolder.empty() || !lpSession) {
		HrResponse(RESP_TAGGED_NO, strTag, strMode + " error no folder");
		return MAPI_E_CALL_FAILED;
	}

	if (bCurrentFolderReadOnly) {
		HrResponse(RESP_TAGGED_NO, strTag, strMode + " error folder read only");
		return MAPI_E_CALL_FAILED;
	}

	lstDataItems.push_back("FLAGS");
	if (bUidMode)
		lstDataItems.push_back("UID");

	if (bUidMode)
		hr = HrParseSeqUidSet(strSeqSet, lstMails);
	else
		hr = HrParseSeqSet(strSeqSet, lstMails);
	if (hr != hrSuccess) {
		HrResponse(RESP_TAGGED_NO, strTag, strMode + " sequence parse error in: " + strSeqSet);
		return hr;
	}

	hr = HrStore(lstMails, strMsgDataItemName, strMsgDataItemValue, &bDelete);
	if (hr != MAPI_E_NOT_ME) {
		HrPropertyFetch(lstMails, lstDataItems);
		hr = hrSuccess;
	}

	if (bDelete && parseBool(lpConfig->GetSetting("imap_expunge_on_delete"))) {
		std::unique_ptr<ECRestriction> rst;
		static_assert(std::is_polymorphic<ECRestriction>::value, "ECRestriction needs to be polymorphic for unique_ptr to work");

		if (bUidMode) {
			hr = HrSeqUidSetToRestriction(strSeqSet, rst);
			if (hr != hrSuccess)
				return hr;
		}

		if (HrExpungeDeleted(strTag, strMode, std::move(rst)) != hrSuccess)
			// HrExpungeDeleted sent client NO result.
			return hrSuccess;

		// Let HrRefreshFolderMails output the actual EXPUNGEs
		HrRefreshFolderMails(false, !bCurrentFolderReadOnly, NULL);
	}

	HrResponse(RESP_TAGGED_OK, strTag, strMode + " completed");
	return hr;
}

/** 
 * @brief Handles the COPY command
 * 
 * Copy a list of emails from the current selected folder to the given folder.
 *
 * @param[in] strTag the IMAP tag for this command
 * @param[in] strSeqSet an IMAP sequence of IDs or UIDs depending on bUidMode
 * @param[in] strFolder the folder to copy the message to, in IMAP UTF-7 charset
 * @param[in] bUidMode use UID (true) or ID (false) numbers
 * 
 * @return MAPI Error code
 */
HRESULT IMAP::HrCmdCopy(const string &strTag, const string &strSeqSet, const string &strFolder, bool bUidMode) {
	HRESULT hr = hrSuccess;
	list<ULONG> lstMails;
	string strMode;

	if (bUidMode)
		strMode = "UID ";

	if (strCurrentFolder.empty() || !lpSession) {
		HrResponse(RESP_TAGGED_NO, strTag, strMode + "COPY error no folder");
		return MAPI_E_CALL_FAILED;
	}

	if (bUidMode)
		hr = HrParseSeqUidSet(strSeqSet, lstMails);
	else
		hr = HrParseSeqSet(strSeqSet, lstMails);
	if (hr != hrSuccess) {
		HrResponse(RESP_TAGGED_NO, strTag, strMode + "COPY sequence parse error in: " + strSeqSet);
		return hr;
	}

	hr = HrCopy(lstMails, strFolder, false);
	if (hr == MAPI_E_NOT_FOUND) {
		HrResponse(RESP_TAGGED_NO, strTag, "[TRYCREATE] " + strMode + "COPY folder not found");
		return hr;
	} else if (hr != hrSuccess) {
		HrResponse(RESP_TAGGED_NO, strTag, strMode + "COPY error");
		return hr;
	}

	HrResponse(RESP_TAGGED_OK, strTag, strMode + "COPY completed");
	return hr;
}

/** 
 * @brief Handles the UID XAOL-MOVE command (non-RFC command)
 * 
 * This extension, currently only used by thunderbird, moves a list of
 * emails into the given folder. Normally IMAP can only move mails
 * with COPY/STORE(\Deleted) commands.
 *
 * @param[in] strTag the IMAP tag for this command
 * @param[in] strSeqSet an IMAP sequence of IDs or UIDs depending on bUidMode
 * @param[in] strFolder the folder to copy the message to, in IMAP UTF-7 charset
 * 
 * @return MAPI Error code
 */
HRESULT IMAP::HrCmdUidXaolMove(const string &strTag, const string &strSeqSet, const string &strFolder) {
	HRESULT hr = hrSuccess;
	list<ULONG> lstMails;

	if (strCurrentFolder.empty() || !lpSession) {
		HrResponse(RESP_TAGGED_NO, strTag, "UID XAOL-MOVE error no folder");
		return MAPI_E_CALL_FAILED;
	}

	hr = HrParseSeqUidSet(strSeqSet, lstMails);
	if (hr != hrSuccess) {
		HrResponse(RESP_TAGGED_NO, strTag, "UID XAOL-MOVE sequence parse error in: " + strSeqSet);
		return hr;
	}

	hr = HrCopy(lstMails, strFolder, true);
	if (hr == MAPI_E_NOT_FOUND) {
		HrResponse(RESP_TAGGED_NO, strTag, "[TRYCREATE] UID XAOL-MOVE folder not found");
		return hr;
	} else if (hr != hrSuccess) {
		HrResponse(RESP_TAGGED_NO, strTag, "UID XAOL-MOVE error");
		return hr;
	}

	// Let HrRefreshFolderMails output the actual EXPUNGEs
	HrRefreshFolderMails(false, !bCurrentFolderReadOnly, NULL);
	HrResponse(RESP_TAGGED_OK, strTag, "UID XAOL-MOVE completed");
	return hr;
}

/** 
 * Convert a MAPI array of properties (from a table) to an IMAP FLAGS list.
 * 
 * @todo, flags always are in a list, so this function should add the ()
 *
 * @param[in] lpProps Array of MAPI properties
 * @param[in] cValues Number of properties in lpProps
 * @param[in] bRecent Add the recent flag to the list
 * 
 * @return string with IMAP Flags
 */
std::string IMAP::PropsToFlags(LPSPropValue lpProps, unsigned int cValues, bool bRecent, bool bRead) {
	string strFlags;
	auto lpMessageFlags = PCpropFindProp(lpProps, cValues, PR_MESSAGE_FLAGS);
	auto lpFlagStatus = PCpropFindProp(lpProps, cValues, PR_FLAG_STATUS);
	auto lpMsgStatus = PCpropFindProp(lpProps, cValues, PR_MSG_STATUS);
	auto lpLastVerb = PCpropFindProp(lpProps, cValues, PR_LAST_VERB_EXECUTED);

	if ((lpMessageFlags != NULL &&
	    lpMessageFlags->Value.ul & MSGFLAG_READ) || bRead)
		strFlags += "\\Seen ";
	if (lpFlagStatus != NULL && lpFlagStatus->Value.ul != 0)
		strFlags += "\\Flagged ";

	if (lpLastVerb) {
		if (lpLastVerb->Value.ul == NOTEIVERB_REPLYTOSENDER ||
		    lpLastVerb->Value.ul == NOTEIVERB_REPLYTOALL)
			strFlags += "\\Answered ";

		// there is no flag in imap for forwards. thunderbird uses the custom flag $Forwarded,
		// and this is the only custom flag we support.
		if (lpLastVerb->Value.ul == NOTEIVERB_FORWARD)
			strFlags += "$Forwarded ";
	}

	if (lpMsgStatus) {
		if (lpMsgStatus->Value.ul & MSGSTATUS_DRAFT)
			strFlags += "\\Draft ";
		if (lpLastVerb == NULL &&
		    lpMsgStatus->Value.ul & MSGSTATUS_ANSWERED)
			strFlags += "\\Answered ";
		if (lpMsgStatus->Value.ul & MSGSTATUS_DELMARKED)
			strFlags += "\\Deleted ";
	}
	
	if (bRecent)
	    strFlags += "\\Recent ";
	
	// strip final space
	if (!strFlags.empty())
		strFlags.resize(strFlags.size() - 1);
	return strFlags;
}

/** 
 * The notify callback function. Sends changes to the client on the
 * current selected folder during the IDLE command.
 * 
 * @param[in] lpContext callback data, containing "this" IMAP class
 * @param[in] cNotif Number of notification messages in lpNotif
 * @param[in] lpNotif Array of changes on the folder
 * 
 * @return MAPI Error code
 */
LONG __stdcall IMAP::IdleAdviseCallback(void *lpContext, ULONG cNotif,
    LPNOTIFICATION lpNotif)
{
	auto lpIMAP = static_cast<IMAP *>(lpContext);
	string strFlags;
	ULONG ulMailNr = 0;
	ULONG ulRecent = 0;
	bool bReload = false;
	vector<IMAP::SMail> oldMails;
	enum { EID, IKEY, IMAPID, MESSAGE_FLAGS, FLAG_STATUS, MSG_STATUS, LAST_VERB, NUM_COLS };
	IMAP::SMail sMail;

	{
		// modify:
		// * [mailnr] FETCH (FLAGS (\Seen \Recent \Flagged \Deleted))
		// remove:
		// * [mailnr] EXPUNGE
		// new mail/add:
		// * [total] exists (optional?)
		// * 1 recent
	}

	if (!lpIMAP)
		return MAPI_E_CALL_FAILED;

	scoped_lock l_idle(lpIMAP->m_mIdleLock);
	if (!lpIMAP->m_bIdleMode)
		return MAPI_E_CALL_FAILED;

	for (ULONG i = 0; i < cNotif && !bReload; ++i) {
		if (lpNotif[i].ulEventType != fnevTableModified)
			continue;

		switch (lpNotif[i].info.tab.ulTableEvent) {
		case TABLE_ROW_ADDED:
			sMail.sEntryID = BinaryArray(lpNotif[i].info.tab.row.lpProps[EID].Value.bin);
			sMail.sInstanceKey = BinaryArray(lpNotif[i].info.tab.propIndex.Value.bin);
			sMail.bRecent = true;

			if (lpNotif[i].info.tab.row.lpProps[IMAPID].ulPropTag == PR_EC_IMAP_ID)
				sMail.ulUid = lpNotif[i].info.tab.row.lpProps[IMAPID].Value.ul;

			sMail.strFlags = lpIMAP->PropsToFlags(lpNotif[i].info.tab.row.lpProps, lpNotif[i].info.tab.row.cValues, true, false);
			lpIMAP->lstFolderMailEIDs.push_back(sMail);
			lpIMAP->m_ulLastUid = max(lpIMAP->m_ulLastUid, sMail.ulUid);
			++ulRecent;
			break;

		case TABLE_ROW_DELETED:
			// find number and print N EXPUNGE
			if (lpNotif[i].info.tab.propIndex.ulPropTag == PR_INSTANCE_KEY) {
				auto iterMail = lpIMAP->lstFolderMailEIDs.begin();
				for (; iterMail != lpIMAP->lstFolderMailEIDs.cend(); ++iterMail)
					if (iterMail->sInstanceKey == BinaryArray(lpNotif[i].info.tab.propIndex.Value.bin))
						break;
			    
				if (iterMail != lpIMAP->lstFolderMailEIDs.cend()) {
					ulMailNr = iterMail - lpIMAP->lstFolderMailEIDs.cbegin();

					// remove mail from list
					lpIMAP->HrResponse(RESP_UNTAGGED, stringify(ulMailNr+1) + " EXPUNGE");

					lpIMAP->lstFolderMailEIDs.erase(iterMail);
				}
			}
			break;

		case TABLE_ROW_MODIFIED:
			// find number and print N FETCH (FLAGS (flags...))
			strFlags.clear();

			if (lpNotif[i].info.tab.row.lpProps[IMAPID].ulPropTag == PR_EC_IMAP_ID) {
				auto iterMail = find(lpIMAP->lstFolderMailEIDs.cbegin(), lpIMAP->lstFolderMailEIDs.cend(), lpNotif[i].info.tab.row.lpProps[IMAPID].Value.ul);
				// not found probably means the client needs to sync
				if (iterMail != lpIMAP->lstFolderMailEIDs.cend()) {
					ulMailNr = iterMail - lpIMAP->lstFolderMailEIDs.cbegin();

					strFlags = lpIMAP->PropsToFlags(lpNotif[i].info.tab.row.lpProps, lpNotif[i].info.tab.row.cValues, iterMail->bRecent, false);
					lpIMAP->HrResponse(RESP_UNTAGGED, stringify(ulMailNr+1) + " FETCH (FLAGS (" + strFlags + "))");
				}
			}
			break;

		case TABLE_RELOAD:
			// TABLE_RELOAD is unused in Kopano
		case TABLE_CHANGED:
            lpIMAP->HrRefreshFolderMails(false, !lpIMAP->bCurrentFolderReadOnly, NULL);
		    break;
		};
	}

	if (ulRecent) {
		lpIMAP->HrResponse(RESP_UNTAGGED, stringify(ulRecent) + " RECENT");
		lpIMAP->HrResponse(RESP_UNTAGGED, stringify(lpIMAP->lstFolderMailEIDs.size()) + " EXISTS");
	}
	return S_OK;
}

/** 
 * @brief Handles the IDLE command
 * 
 * If we have a current selected folder, a notification advise is
 * created in another thread, which will print updates to the
 * client. The IMAP client can at anytime close the thread by exiting,
 * or sending the DONE command.
 *
 * @param[in] strTag the IMAP tag for this command
 * 
 * @return MAPI Error code
 */
HRESULT IMAP::HrCmdIdle(const string &strTag) {
	HRESULT hr = hrSuccess;
	object_ptr<IMAPIFolder> lpFolder;
	enum { EID, IKEY, IMAPID, MESSAGE_FLAGS, FLAG_STATUS, MSG_STATUS, LAST_VERB, NUM_COLS };
	static constexpr const SizedSPropTagArray(NUM_COLS, spt) =
		{NUM_COLS, {PR_ENTRYID, PR_INSTANCE_KEY, PR_EC_IMAP_ID,
		PR_MESSAGE_FLAGS, PR_FLAG_STATUS, PR_MSG_STATUS,
		PR_LAST_VERB_EXECUTED}};
	ulock_normal l_idle(m_mIdleLock, std::defer_lock_t());

	// Outlook (express) IDLEs without selecting a folder.
	// When sending an error from this command, Outlook loops on the IDLE command forever :(
	// Therefore, we can never return a HrResultBad() or ...No() here, so we always "succeed"

	m_strIdleTag = strTag;
	m_bIdleMode = true;

	if (strCurrentFolder.empty() || !lpSession) {
		HrResponse(RESP_CONTINUE, "empty idle, nothing is going to happen");
		goto exit;
	}
	hr = HrFindFolder(strCurrentFolder, bCurrentFolderReadOnly, &~lpFolder);
	if (hr != hrSuccess) {
		HrResponse(RESP_CONTINUE, "Can't open selected folder to idle in");
		goto exit;
	}

	hr = lpFolder->GetContentsTable(0, &m_lpIdleTable);
	if (hr != hrSuccess) {
		HrResponse(RESP_CONTINUE, "Can't open selected contents table to idle in");
		goto exit;
	}
	hr = m_lpIdleTable->SetColumns(spt, 0);
	if (hr != hrSuccess) {
		HrResponse(RESP_CONTINUE, "Cannot select columns on selected contents table for idle information");
		goto exit;
	}

	hr = HrAllocAdviseSink(&IMAP::IdleAdviseCallback, (void*)this, &m_lpIdleAdviseSink);
	if (hr != hrSuccess) {
		HrResponse(RESP_CONTINUE, "Can't allocate memory to idle");
		goto exit;
	}

	l_idle.lock();
	hr = m_lpIdleTable->Advise(fnevTableModified, m_lpIdleAdviseSink, &m_ulIdleAdviseConnection);
	if (hr != hrSuccess) {
		HrResponse(RESP_CONTINUE, "Can't advise on current selected folder");
		l_idle.unlock();
		goto exit;
	}

	// \o/ we really succeeded this time
	HrResponse(RESP_CONTINUE, "waiting for notifications");
	l_idle.unlock();
exit:
	if (hr != hrSuccess) {
		if (m_ulIdleAdviseConnection && m_lpIdleTable) {
			m_lpIdleTable->Unadvise(m_ulIdleAdviseConnection);
			m_ulIdleAdviseConnection = 0;
		}
		if (m_lpIdleAdviseSink) {
			m_lpIdleAdviseSink->Release();
			m_lpIdleAdviseSink = NULL;
		}
		if (m_lpIdleTable) {
			m_lpIdleTable->Release();
			m_lpIdleTable = NULL;
		}
	}
	return hr;
}

/** 
 * @brief Handles the DONE command
 * 
 * The DONE command closes the previous IDLE command, and has no IMAP
 * tag. This function can be also called implicitly, so a response to
 * the client is not always required.
 *
 * @param[in] bSendResponse Send a response to the client or not
 * 
 * @return MAPI Error code
 */
HRESULT IMAP::HrDone(bool bSendResponse) {
	HRESULT hr = hrSuccess;

	// TODO: maybe add sleep here, so thunderbird gets all notifications?
	scoped_lock l_idle(m_mIdleLock);

	if (bSendResponse) {
		if (m_bIdleMode)
			HrResponse(RESP_TAGGED_OK, m_strIdleTag, "IDLE complete");
		else
			HrResponse(RESP_TAGGED_BAD, m_strIdleTag, "was not idling");
	}

	if (m_ulIdleAdviseConnection && m_lpIdleTable) {
		m_lpIdleTable->Unadvise(m_ulIdleAdviseConnection);
		m_ulIdleAdviseConnection = 0;
	}

	if (m_lpIdleAdviseSink)
		m_lpIdleAdviseSink->Release();
	m_lpIdleAdviseSink = NULL;

	m_ulIdleAdviseConnection = 0;
	m_bIdleMode = false;
	m_strIdleTag.clear();

	if (m_lpIdleTable)
		m_lpIdleTable->Release();
	m_lpIdleTable = NULL;
	return hr;
}

/** 
 * @brief Handles the NAMESPACE command
 *
 * We currently only support the user namespace.
 * 
 * @param[in] strTag the IMAP tag for this command
 * 
 * @return MAPI Error code
 */
HRESULT IMAP::HrCmdNamespace(const string &strTag) {
	HrResponse(RESP_UNTAGGED, string("NAMESPACE ((\"\" \"") +
	             IMAP_HIERARCHY_DELIMITER + "\")) NIL NIL");
	HrResponse(RESP_TAGGED_OK, strTag, "NAMESPACE Completed");
	return hrSuccess;
}

/** 
 * Sends a response to the client with specific quota information. We
 * only export the hard quota level to the IMAP client.
 * 
 * @param[in] strTag Tag of the IMAP command
 * @param[in] strQuotaRoot Which quota root is requested
 * 
 * @return MAPI Error code
 */
HRESULT IMAP::HrPrintQuotaRoot(const string& strTag)
{
	HRESULT hr = hrSuccess;
	static constexpr const SizedSPropTagArray(2, sStoreProps) =
		{2, {PR_MESSAGE_SIZE_EXTENDED, PR_QUOTA_RECEIVE_THRESHOLD}};
	memory_ptr<SPropValue> lpProps;
	ULONG cValues = 0;

	hr = lpStore->GetProps(sStoreProps, 0, &cValues, &~lpProps);
	if (hr != hrSuccess) {
		HrResponse(RESP_TAGGED_NO, strTag, "GetQuota MAPI Error");
		return hr;
	}

	// only print quota if we have a level
	if (lpProps[1].Value.ul)
		HrResponse(RESP_UNTAGGED, "QUOTA \"\" (STORAGE "+stringify(lpProps[0].Value.li.QuadPart / 1024) + " " + stringify(lpProps[1].Value.ul) + ")");
	return hrSuccess;
}

/** 
 * @brief Handles the GETQUOTAROOT command
 * 
 * Sends which quota roots are available (only hard quota).
 * 
 * @param[in] strTag Tag of the IMAP command
 * @param[in] strFolder The folder to request quota information on
 * 
 * @todo check if folder is in public and show no quota?
 *
 * @return 
 */
HRESULT IMAP::HrCmdGetQuotaRoot(const std::string &strTag,
    const std::vector<std::string> &args)
{
	HRESULT hr = hrSuccess;
	const std::string &strFolder = args[0];

	if (!lpStore) {
		HrResponse(RESP_TAGGED_BAD, strTag, "Login first");
		return MAPI_E_CALL_FAILED;
	}

	// @todo check if folder exists
	HrResponse(RESP_UNTAGGED, "QUOTAROOT \"" + strFolder + "\" \"\"");
	hr = HrPrintQuotaRoot(strTag);
	if (hr != hrSuccess)
		return hr; /* handle error? */
	HrResponse(RESP_TAGGED_OK, strTag, "GetQuotaRoot complete");
	return hr;
}

/** 
 * Get the quota value for a given quota root. We only have the "" quota root.
 * 
 * @param[in] strTag Tag of the IMAP command
 * @param[in] strQuotaRoot given quota root
 * 
 * @return 
 */
HRESULT IMAP::HrCmdGetQuota(const std::string &strTag,
    const std::vector<std::string> &args)
{
	const std::string &strQuotaRoot = args[0];

	if (!lpStore) {
		HrResponse(RESP_TAGGED_BAD, strTag, "Login first");
		return MAPI_E_CALL_FAILED;
	}

	if (strQuotaRoot.empty()) {
		HRESULT hr = HrPrintQuotaRoot(strTag);
		if (hr != hrSuccess)
			return hr;
		HrResponse(RESP_TAGGED_OK, strTag, "GetQuota complete");
		return hrSuccess;
	}
	HrResponse(RESP_TAGGED_NO, strTag, "Quota root does not exist");
	return hrSuccess;
}

HRESULT IMAP::HrCmdSetQuota(const std::string &strTag,
    const std::vector<std::string> &args)
{
	HrResponse(RESP_TAGGED_NO, strTag, "SetQuota Permission denied");
	return hrSuccess;
}

/** 
 * Send an untagged response.
 * 
 * @param[in] strUntag Either RESP_UNTAGGED or RESP_CONTINUE
 * @param[in] strResponse Status information to send to the client
 * 
 * @return MAPI Error code
 */
void IMAP::HrResponse(const string &strUntag, const string &strResponse)
{
    // Early cutoff of debug messages. This means the current process's config
    // determines if we log debug info (so HUP will only affect new processes if
    // you want debug output)
	if (lpLogger->Log(EC_LOGLEVEL_DEBUG))
		lpLogger->Log(EC_LOGLEVEL_DEBUG, "> %s%s", strUntag.c_str(), strResponse.c_str());
	HRESULT hr = lpChannel->HrWriteLine(strUntag + strResponse);
	if (hr != hrSuccess)
		throw KMAPIError(hr);
}

/** 
 * Tagged response to the client. You may only send one tagged
 * response to the client per received command.
 * 
 * @note be careful when sending NO or BAD results: some clients may try the same command over and over.
 *
 * @param[in] strTag The tag received from the client for a command
 * @param[in] strResult The result of the command, either RESP_TAGGED_OK, RESP_TAGGED_NO or RESP_TAGGED_BAD
 * @param[in] strResponse The result of the command to send to the client
 * 
 * @return MAPI Error code
 */
void IMAP::HrResponse(const string &strResult, const string &strTag, const string &strResponse)
{
	unsigned int max_err;

	max_err = strtoul(lpConfig->GetSetting("imap_max_fail_commands"), NULL, 0);

	// Some clients keep looping, so if we keep sending errors, just disconnect the client.
	if (strResult.compare(RESP_TAGGED_OK) == 0)
		m_ulErrors = 0;
	else
		++m_ulErrors;
	if (m_ulErrors >= max_err) {
		lpLogger->Log(EC_LOGLEVEL_ERROR, "Disconnecting client of user %ls because too many (%u) erroneous commands received, last reply:", m_strwUsername.c_str(), max_err);
		lpLogger->Log(EC_LOGLEVEL_ERROR, "%s%s%s", strTag.c_str(), strResult.c_str(), strResponse.c_str());
		throw KMAPIError(MAPI_E_END_OF_SESSION);
	}
		
	if (lpLogger->Log(EC_LOGLEVEL_DEBUG))
		lpLogger->Log(EC_LOGLEVEL_DEBUG, "> %s%s%s", strTag.c_str(), strResult.c_str(), strResponse.c_str());
	HRESULT hr = lpChannel->HrWriteLine(strTag + strResult + strResponse);
	if (hr != hrSuccess)
		throw KMAPIError(hr);
}

/** 
 * Remove \Deleted marked message from current selected folder. Only
 * response in case of an error.
 * 
 * @param[in] strTag IMAP tag given for command
 * @param[in] strCommand IMAP command which triggered the expunge
 * @param[in] lpUIDRestriction optional restriction to limit messages actually deleted (see HrCmdExpunge)
 * 
 * @return MAPI Error code
 */
HRESULT IMAP::HrExpungeDeleted(const std::string &strTag,
    const std::string &strCommand, std::unique_ptr<ECRestriction> &&uid_rst)
{
	HRESULT hr = hrSuccess;
	object_ptr<IMAPIFolder> lpFolder;
	ENTRYLIST sEntryList;
	memory_ptr<SRestriction> lpRootRestrict;
	object_ptr<IMAPITable> lpTable;
	rowset_ptr lpRows;
	enum { EID, NUM_COLS };
	static constexpr const SizedSPropTagArray(NUM_COLS, spt) = {NUM_COLS, {PR_ENTRYID}};
	ECAndRestriction rst;

	sEntryList.lpbin = NULL;
	hr = HrFindFolder(strCurrentFolder, bCurrentFolderReadOnly, &~lpFolder);
	if (hr != hrSuccess) {
		HrResponse(RESP_TAGGED_NO, strTag, strCommand + " error opening folder");
		goto exit;
	}
	hr = lpFolder->GetContentsTable(MAPI_DEFERRED_ERRORS , &~lpTable);
	if (hr != hrSuccess) {
		HrResponse(RESP_TAGGED_NO, strTag, strCommand + " error opening folder contents");
		goto exit;
	}
	if (uid_rst != nullptr)
		rst += std::move(*uid_rst.get());
	rst += ECExistRestriction(PR_MSG_STATUS);
	rst += ECBitMaskRestriction(BMR_NEZ, PR_MSG_STATUS, MSGSTATUS_DELMARKED);
	hr = rst.CreateMAPIRestriction(&~lpRootRestrict, ECRestriction::Cheap);
	if (hr != hrSuccess)
		goto exit;
	hr = HrQueryAllRows(lpTable, spt, lpRootRestrict, nullptr, 0, &~lpRows);
	if (hr != hrSuccess) {
		HrResponse(RESP_TAGGED_NO, strTag, strCommand + " error queryring rows");
		goto exit;
	}

	if(lpRows->cRows) {
        sEntryList.cValues = 0;
        if ((hr = MAPIAllocateBuffer(sizeof(SBinary) * lpRows->cRows, (LPVOID *) &sEntryList.lpbin)) != hrSuccess)
		goto exit;

        for (ULONG ulMailnr = 0; ulMailnr < lpRows->cRows; ++ulMailnr) {
			hr = lpFolder->SetMessageStatus(lpRows->aRow[ulMailnr].lpProps[EID].Value.bin.cb, (LPENTRYID)lpRows->aRow[ulMailnr].lpProps[EID].Value.bin.lpb,
											0, ~MSGSTATUS_DELMARKED, NULL);
			if (hr != hrSuccess)
				lpLogger->Log(EC_LOGLEVEL_WARNING, "Unable to update message status flag during " + strCommand);

            sEntryList.lpbin[sEntryList.cValues++] = lpRows->aRow[ulMailnr].lpProps[EID].Value.bin;
        }

        hr = lpFolder->DeleteMessages(&sEntryList, 0, NULL, 0);
        if (hr != hrSuccess) {
            HrResponse(RESP_TAGGED_NO, strTag, strCommand + " error deleting messages");
            goto exit;
        }
    }

exit:
	MAPIFreeBuffer(sEntryList.lpbin);
	return hr;
}

/** 
 * Create a flat list of all folders in the users tree, and possibly
 * add the public folders to this list too.
 * 
 * @param[out] lstFolders Sets the folder list
 * 
 * @return MAPI Error code
 */
HRESULT IMAP::HrGetFolderList(list<SFolder> &lstFolders) {
	HRESULT hr = hrSuccess;
	memory_ptr<SPropValue> lpPropVal;
	ULONG cbEntryID;
	memory_ptr<ENTRYID> lpEntryID;

	lstFolders.clear();

	hr = HrGetOneProp(lpStore, PR_IPM_SUBTREE_ENTRYID, &~lpPropVal);
	if (hr != hrSuccess)
		return hr;

	// make folders list from IPM_SUBTREE
	hr = HrGetSubTree(lstFolders, lpPropVal->Value.bin, wstring(), lstFolders.end());
	if (hr != hrSuccess)
		return hr;
	hr = lpStore->GetReceiveFolder((LPTSTR)"IPM", 0, &cbEntryID, &~lpEntryID, NULL);
	if (hr != hrSuccess)
		return hr;
	// find the inbox, and name it INBOX
	for (auto &folder : lstFolders)
		if (cbEntryID == folder.sEntryID.cb && memcmp(folder.sEntryID.lpb, lpEntryID, cbEntryID) == 0) {
			folder.strFolderName = L"INBOX";
			break;
		}

	if(!lpPublicStore)
		return hr;

	hr = HrGetOneProp(lpPublicStore, PR_IPM_PUBLIC_FOLDERS_ENTRYID, &~lpPropVal);
	if (hr != hrSuccess) {
		lpLogger->Log(EC_LOGLEVEL_WARNING, "Public store is enabled in configuration, but Public Folders inside public store could not be found.");
		return hrSuccess;
	}

	// make public folder folders list
	hr = HrGetSubTree(lstFolders, lpPropVal->Value.bin, PUBLIC_FOLDERS_NAME, --lstFolders.end());
	if (hr != hrSuccess)
		lpLogger->Log(EC_LOGLEVEL_WARNING, "Public store is enabled in configuration, but Public Folders inside public store could not be found.");

	return hrSuccess;
}

/**
 * Loads a binary blob from PR_EC_IMAP_SUBSCRIBED property on the
 * Inbox where entryids of folders are store in, which describes the
 * folders the user subscribed to with an IMAP client.
 *
 * @return MAPI Error code
 * @retval hrSuccess Subscribed folder list loaded in m_vSubscriptions
 */
HRESULT IMAP::HrGetSubscribedList() {
	HRESULT hr = hrSuccess;
	object_ptr<IStream> lpStream;
	object_ptr<IMAPIFolder> lpInbox;
	ULONG cbEntryID = 0;
	memory_ptr<ENTRYID> lpEntryID;
	ULONG ulObjType = 0;
	ULONG size, i;
	ULONG read;
	ULONG cb = 0;
	
	m_vSubscriptions.clear();
	hr = lpStore->GetReceiveFolder((LPTSTR)"IPM", 0, &cbEntryID, &~lpEntryID, NULL);
	if (hr != hrSuccess)
		return hr;
	hr = lpSession->OpenEntry(cbEntryID, lpEntryID, &IID_IMAPIFolder, 0, &ulObjType, &~lpInbox);
	if (hr != hrSuccess)
		return hr;
	hr = lpInbox->OpenProperty(PR_EC_IMAP_SUBSCRIBED, &IID_IStream, 0, 0, &~lpStream);
	if (hr != hrSuccess)
		return hr;
	hr = lpStream->Read(&size, sizeof(ULONG), &read);
	if (hr != hrSuccess || read != sizeof(ULONG))
		return hr;
	if (size == 0)
		return hr;

	for (i = 0; i < size; ++i) {
		std::unique_ptr<BYTE[]> lpb;

		hr = lpStream->Read(&cb, sizeof(ULONG), &read);
		if (hr != hrSuccess || read != sizeof(ULONG))
			return hr;
		lpb.reset(new BYTE[cb]);
		hr = lpStream->Read(lpb.get(), cb, &read);
		if (hr != hrSuccess || read != cb)
			return MAPI_E_NOT_FOUND;
		m_vSubscriptions.push_back(BinaryArray(lpb.get(), cb));
	}
	return hr;
}

/**
 * Saves the m_vSubscriptions list of subscribed folders to
 * PR_EC_IMAP_SUBSCRIBED property in the inbox of the user.
 *
 * @return MAPI Error code
 * @retval hrSuccess Subscribed folder list saved in Inbox property
 */
HRESULT IMAP::HrSetSubscribedList() {
	HRESULT hr = hrSuccess;
	object_ptr<IStream> lpStream;
	object_ptr<IMAPIFolder> lpInbox;
	ULONG cbEntryID = 0;
	memory_ptr<ENTRYID> lpEntryID;
	ULONG ulObjType = 0;
	ULONG written;
	ULONG size;
	ULARGE_INTEGER liZero = {{0, 0}};

	hr = lpStore->GetReceiveFolder((LPTSTR)"IPM", 0, &cbEntryID, &~lpEntryID, NULL);
	if (hr != hrSuccess)
		return hr;
	hr = lpSession->OpenEntry(cbEntryID, lpEntryID, &IID_IMAPIFolder, MAPI_BEST_ACCESS, &ulObjType, &~lpInbox);
	if (hr != hrSuccess)
		return hr;
	hr = lpInbox->OpenProperty(PR_EC_IMAP_SUBSCRIBED, &IID_IStream, STGM_TRANSACTED, MAPI_CREATE | MAPI_MODIFY, &~lpStream);
	if (hr != hrSuccess)
		return hr;
    lpStream->SetSize(liZero);

	size = m_vSubscriptions.size();
	hr = lpStream->Write(&size, sizeof(ULONG), &written);
	if (hr != hrSuccess)
		return hr;

	for (const auto &folder : m_vSubscriptions) {
		hr = lpStream->Write(&folder.cb, sizeof(ULONG), &written);
		if (hr != hrSuccess)
			return hr;
		hr = lpStream->Write(folder.lpb, folder.cb, &written);
		if (hr != hrSuccess)
			return hr;
	}
	return lpStream->Commit(0);
}

/** 
 * Add or remove a folder EntryID from the subscribed list, and save
 * it to the server when changed.
 * 
 * @param[in] bSubscribe Add (true) to the list, or remove (false)
 * @param[in] cbEntryID number of bytes in lpEntryID
 * @param[in] lpEntryID EntryID to find in the subscribed list
 * 
 * @return MAPI Error code
 */
HRESULT IMAP::ChangeSubscribeList(bool bSubscribe, ULONG cbEntryID, LPENTRYID lpEntryID)
{
	bool bChanged = false;

	auto iFolder = find(m_vSubscriptions.begin(), m_vSubscriptions.end(),
	               BinaryArray(reinterpret_cast<BYTE *>(lpEntryID),
	               cbEntryID, true));
	if (iFolder == m_vSubscriptions.cend()) {
		if (bSubscribe) {
			m_vSubscriptions.push_back(BinaryArray((BYTE*)lpEntryID, cbEntryID));
			bChanged = true;
		}
	} else if (!bSubscribe) {
		m_vSubscriptions.erase(iFolder);
		bChanged = true;
	}

	if (bChanged) {
		HRESULT hr = HrSetSubscribedList();
		if (hr != hrSuccess)
			return hr;
	}
	return hrSuccess;
}

/** 
 * Create a list of special IMAP folders, which may not be deleted,
 * renamed or unsubscribed from.
 * 
 * @return MAPI Error code
 * @retval hrSuccess the special folderlist is saved in lstSpecialEntryIDs
 */
HRESULT IMAP::HrMakeSpecialsList() {
	HRESULT			hr = hrSuccess;
	ULONG			cbEntryID = 0;
	memory_ptr<ENTRYID> lpEntryID;
	object_ptr<IMAPIFolder>	lpInbox;
	ULONG			ulObjType = 0;
	ULONG			cValues = 0;
	memory_ptr<SPropValue> lpPropArrayStore, lpPropArrayInbox, lpPropVal;
	static constexpr const SizedSPropTagArray(3, sPropsStore) =
		{3, {PR_IPM_OUTBOX_ENTRYID, PR_IPM_SENTMAIL_ENTRYID,
		PR_IPM_WASTEBASKET_ENTRYID}};
	static constexpr const SizedSPropTagArray(6, sPropsInbox) =
		{6, {PR_IPM_APPOINTMENT_ENTRYID, PR_IPM_CONTACT_ENTRYID,
		PR_IPM_DRAFTS_ENTRYID, PR_IPM_JOURNAL_ENTRYID,
		PR_IPM_NOTE_ENTRYID, PR_IPM_TASK_ENTRYID}};

	hr = lpStore->GetProps(sPropsStore, 0, &cValues, &~lpPropArrayStore);
	if (hr != hrSuccess)
		return hr;
	for (ULONG i = 0; i < cValues; ++i)
		if (PROP_TYPE(lpPropArrayStore[i].ulPropTag) == PT_BINARY)
			lstSpecialEntryIDs.insert(BinaryArray(lpPropArrayStore[i].Value.bin.lpb, lpPropArrayStore[i].Value.bin.cb));

	hr = lpStore->GetReceiveFolder((LPTSTR)"IPM", 0, &cbEntryID, &~lpEntryID, NULL);
	if (hr != hrSuccess)
		return hr;

	// inbox is special too
	lstSpecialEntryIDs.insert(BinaryArray(reinterpret_cast<unsigned char *>(lpEntryID.get()), cbEntryID));
	hr = lpSession->OpenEntry(cbEntryID, lpEntryID, &IID_IMAPIFolder, 0, &ulObjType, &~lpInbox);
	if (hr != hrSuccess)
		return hr;
	hr = lpInbox->GetProps(sPropsInbox, 0, &cValues, &~lpPropArrayInbox);
	if (hr != hrSuccess)
		return hr;
	for (ULONG i = 0; i < cValues; ++i)
		if (PROP_TYPE(lpPropArrayInbox[i].ulPropTag) == PT_BINARY)
			lstSpecialEntryIDs.insert(BinaryArray(lpPropArrayInbox[i].Value.bin.lpb, lpPropArrayInbox[i].Value.bin.cb));

	if (HrGetOneProp(lpInbox, PR_ADDITIONAL_REN_ENTRYIDS, &~lpPropVal) == hrSuccess &&
	    lpPropVal->Value.MVbin.cValues >= 5 && lpPropVal->Value.MVbin.lpbin[4].cb != 0)
		lstSpecialEntryIDs.insert(BinaryArray(lpPropVal->Value.MVbin.lpbin[4].lpb, lpPropVal->Value.MVbin.lpbin[4].cb));
	if(!lpPublicStore)
		return hrSuccess;
	if (HrGetOneProp(lpPublicStore, PR_IPM_PUBLIC_FOLDERS_ENTRYID, &~lpPropVal) == hrSuccess)
		lstSpecialEntryIDs.insert(BinaryArray(lpPropVal->Value.bin.lpb, lpPropVal->Value.bin.cb));
	return hrSuccess;
}

/** 
 * Check if the folder with the given EntryID is a special folder.
 * 
 * @param[in] cbEntryID number of bytes in lpEntryID
 * @param[in] lpEntryID bytes of the entryid
 * 
 * @return is a special folder (true) or a custom user folder (false)
 */
bool IMAP::IsSpecialFolder(ULONG cbEntryID, LPENTRYID lpEntryID) {
	return lstSpecialEntryIDs.find(BinaryArray(reinterpret_cast<BYTE *>(lpEntryID), cbEntryID, true)) !=
	       lstSpecialEntryIDs.end();
}

/** 
 * Make a list of all mails in the current selected folder.
 * 
 * @param[in] bInitialLoad Create a new clean list of mails (false to append only)
 * @param[in] bResetRecent Update the value of PR_EC_IMAP_MAX_ID for this folder
 * @param[out] lpulUnseen The number of unread emails in this folder
 * @param[out] lpulUIDValidity The UIDVALIDITY value for this folder (optional)
 * 
 * @return MAPI Error code
 */
HRESULT IMAP::HrRefreshFolderMails(bool bInitialLoad, bool bResetRecent, unsigned int *lpulUnseen, ULONG *lpulUIDValidity) {
	HRESULT hr = hrSuccess;
	object_ptr<IMAPIFolder> lpFolder;
	ULONG ulMailnr = 0;
	ULONG ulMaxUID = 0;
	ULONG ulRecent = 0;
	int n = 0;
	SMail sMail;
	bool bNewMail = false;
	enum { EID, IKEY, IMAPID, FLAGS, FLAGSTATUS, MSGSTATUS, LAST_VERB, NUM_COLS };
	vector<SMail>::const_iterator iterMail;
	map<unsigned int, unsigned int> mapUIDs; // Map UID -> ID
	SPropValue sPropMax;
	unsigned int ulUnseen = 0;
	static constexpr const SizedSPropTagArray(2, sPropsFolderIDs) =
		{2, {PR_EC_IMAP_MAX_ID, PR_EC_HIERARCHYID}};
	memory_ptr<SPropValue> lpFolderIDs;
	ULONG cValues;

	if (strCurrentFolder.empty() || lpSession == nullptr)
		return MAPI_E_CALL_FAILED;
	hr = HrFindFolder(strCurrentFolder, bCurrentFolderReadOnly, &~lpFolder);
	if (hr != hrSuccess)
		return hr;
	hr = lpFolder->GetProps(sPropsFolderIDs, 0, &cValues, &~lpFolderIDs);
	if (FAILED(hr))
		return hr;

	if (lpFolderIDs[0].ulPropTag == PR_EC_IMAP_MAX_ID)
        ulMaxUID = lpFolderIDs[0].Value.ul;
	else
        ulMaxUID = 0;

	if (lpulUIDValidity && lpFolderIDs[1].ulPropTag == PR_EC_HIERARCHYID)
		*lpulUIDValidity = lpFolderIDs[1].Value.ul;

	auto folder = KFolder(lpFolder.release());
	auto table = KTable(nullptr);
	try {
		table = folder.get_contents_table(MAPI_DEFERRED_ERRORS);
		table.columns({PR_ENTRYID, PR_INSTANCE_KEY, PR_EC_IMAP_ID,
					PR_MESSAGE_FLAGS, PR_FLAG_STATUS, PR_MSG_STATUS,
					PR_LAST_VERB_EXECUTED}, TBL_BATCH);
		table.sort({{PR_EC_IMAP_ID, KTable::ASCEND}}, TBL_BATCH);
	}
	catch (const KMAPIError &e) {
		return e.code();
	}
    // Remember UIDs if needed
    if(!bInitialLoad)
		for (const auto &mail : lstFolderMailEIDs)
			mapUIDs[mail.ulUid] = n++;
    
    if(bInitialLoad) {
        lstFolderMailEIDs.clear();
		m_ulLastUid = 0;
    }

    iterMail = lstFolderMailEIDs.cbegin();

    // Scan MAPI for new and existing messages
	while(1) {
		rowset_ptr lpRows;
		hr = table->QueryRows(ROWS_PER_REQUEST, 0, &~lpRows);
		if (hr != hrSuccess)
			return hr;
        if(lpRows->cRows == 0)
            break;
            
		for (ulMailnr = 0; ulMailnr < lpRows->cRows; ++ulMailnr) {
            if (lpRows->aRow[ulMailnr].lpProps[EID].ulPropTag != PR_ENTRYID ||
                lpRows->aRow[ulMailnr].lpProps[IKEY].ulPropTag != PR_INSTANCE_KEY ||
                lpRows->aRow[ulMailnr].lpProps[IMAPID].ulPropTag != PR_EC_IMAP_ID)
                continue;

            auto iterUID = mapUIDs.find(lpRows->aRow[ulMailnr].lpProps[IMAPID].Value.ul);
		    if(iterUID == mapUIDs.end()) {
		        // There is a new message
                sMail.sEntryID = BinaryArray(lpRows->aRow[ulMailnr].lpProps[EID].Value.bin);
                sMail.sInstanceKey = BinaryArray(lpRows->aRow[ulMailnr].lpProps[IKEY].Value.bin);
                sMail.ulUid = lpRows->aRow[ulMailnr].lpProps[IMAPID].Value.ul;

                // Mark as recent if the message has a UID higher than the last highest read UID
                // in this folder. This means that this session is the only one to see the message
                // as recent.
                sMail.bRecent = sMail.ulUid > ulMaxUID;

                // Remember flags
                sMail.strFlags = PropsToFlags(lpRows->aRow[ulMailnr].lpProps, lpRows->aRow[ulMailnr].cValues, sMail.bRecent, false);

                // Put message on the end of our message
    			lstFolderMailEIDs.push_back(sMail);

                m_ulLastUid = max(sMail.ulUid, m_ulLastUid);
                bNewMail = true;
                
                // Remember the first unseen message
                if (ulUnseen == 0 &&
                    lpRows->aRow[ulMailnr].lpProps[FLAGS].ulPropTag == PR_MESSAGE_FLAGS && (lpRows->aRow[ulMailnr].lpProps[FLAGS].Value.ul & MSGFLAG_READ) == 0)
                        ulUnseen = lstFolderMailEIDs.size()-1+1; // size()-1 = last offset, mail ID = position + 1
				continue;
            }
            // Check flags
            std::string strFlags = PropsToFlags(lpRows->aRow[ulMailnr].lpProps, lpRows->aRow[ulMailnr].cValues, lstFolderMailEIDs[iterUID->second].bRecent, false);
			if (lstFolderMailEIDs[iterUID->second].strFlags != strFlags) {
				// Flags have changed, notify it
				HrResponse(RESP_UNTAGGED, stringify(iterUID->second+1) + " FETCH (FLAGS (" + strFlags + "))");
				lstFolderMailEIDs[iterUID->second].strFlags = strFlags;
			}
			// We already had this message, remove it from setUIDs
			mapUIDs.erase(iterUID);
		}
    }

    // All messages left in mapUIDs have been deleted, so loop through the current list so we can
    // send the correct EXPUNGE calls; At the same time, count RECENT messages.
    ulMailnr = 0;
    while(ulMailnr < lstFolderMailEIDs.size()) {
        if (mapUIDs.find(lstFolderMailEIDs[ulMailnr].ulUid) != mapUIDs.cend()) {
            HrResponse(RESP_UNTAGGED, stringify(ulMailnr+1) + " EXPUNGE");
            lstFolderMailEIDs.erase(lstFolderMailEIDs.begin() + ulMailnr);
            continue;
        }
        if (lstFolderMailEIDs[ulMailnr].bRecent)
            ++ulRecent;
        ++iterMail;
        ++ulMailnr;
    }
    
    if (bNewMail || bInitialLoad) {
		HrResponse(RESP_UNTAGGED, stringify(lstFolderMailEIDs.size()) + " EXISTS");
		HrResponse(RESP_UNTAGGED, stringify(ulRecent) + " RECENT");
    }

	sort(lstFolderMailEIDs.begin(), lstFolderMailEIDs.end());
	
    // Save the max UID so that other session will not see the items as \Recent
    if(bResetRecent && ulRecent) {
    	sPropMax.ulPropTag = PR_EC_IMAP_MAX_ID;
    	sPropMax.Value.ul = m_ulLastUid;
    	HrSetOneProp(folder, &sPropMax);
    }
	if (lpulUnseen)
		*lpulUnseen = ulUnseen;
	return hrSuccess;
}

/** 
 * Return the IMAP Path for a given folder. Recursively recreates the
 * path using the parent iterator in the SFolder struct.
 * 
 * @param[in] lpFolder Return the path name for this folder
 * @param[in] lstFolders The list of folders for this user, where lpFolder is a valid iterator in
 * @param[out] strPath The full imap path with separators in wide characters
 * 
 * @return MAPI Error code
 * @retval MAPI_E_NOT_FOUND lpFolder is not a valid iterator in lstFolders
 */
HRESULT IMAP::HrGetFolderPath(list<SFolder>::const_iterator lpFolder, const list<SFolder> &lstFolders, wstring &strPath) {
	if (lpFolder == lstFolders.cend())
		return MAPI_E_NOT_FOUND;

	if (lpFolder->lpParentFolder != lstFolders.cend()) {
		HRESULT hr = HrGetFolderPath(lpFolder->lpParentFolder, lstFolders,
		             strPath);
		if (hr != hrSuccess)
			return hr;
		strPath += IMAP_HIERARCHY_DELIMITER;
		strPath += lpFolder->strFolderName;
	}
	return hrSuccess;
}

/** 
 * Appends the given folder list with the given folder from the
 * EntryID with name. If bSubfolders is true, the given folder should
 * have subfolders, and these will recursively be processed.
 * 
 * @param[out] lstFolders Add the given folder data to this list
 * @param[in] sEntryID Folder EntryID to add to list, and to process for subfolders
 * @param[in] strFolderName The name of the folder to add to the list
 * @param[in] lpParentFolder iterator in lstFolders to set as the parent folder
 *
 * @return MAPI Error code
 */
HRESULT IMAP::HrGetSubTree(list<SFolder> &folders, const SBinary &in_entry_id, const wstring &in_folder_name, list<SFolder>::const_iterator parent_folder)
{
	if (lpSession == nullptr)
		return MAPI_E_CALL_FAILED;

	SFolder sfolder;
	sfolder.bActive = true;
	sfolder.bSpecialFolder = IsSpecialFolder(in_entry_id.cb, reinterpret_cast<ENTRYID *>(in_entry_id.lpb));
	sfolder.bMailFolder = false;
	sfolder.lpParentFolder = parent_folder;
	sfolder.strFolderName = in_folder_name;
	sfolder.bHasSubfolders = true;
	folders.push_front(sfolder);

	parent_folder = folders.cbegin();

	ULONG obj_type;
	object_ptr<IMAPIFolder> mapi_folder;
	HRESULT hr = lpSession->OpenEntry(in_entry_id.cb, reinterpret_cast<ENTRYID *>(in_entry_id.lpb), &IID_IMAPIFolder, 0, &obj_type, &~mapi_folder);
	if (hr != hrSuccess)
		return hr;

	enum { EID, PEID, NAME, IMAPID, SUBFOLDERS, CONTAINERCLASS, NUM_COLS };
<<<<<<< HEAD
	try {
		KFolder folder = mapi_folder.release();
		KTable table = folder.get_hierarchy_table(CONVENIENT_DEPTH);
		table.columns({PR_ENTRYID, PR_PARENT_ENTRYID, PR_DISPLAY_NAME_W, PR_EC_IMAP_ID, PR_SUBFOLDERS, PR_CONTAINER_CLASS_A});
		table.sort({{PR_DEPTH, KTable::ASCEND}});
		KRowSet rows = table.rows(-1, 0);

		for (unsigned int i = 0; i < rows.count(); ++i) {
			if (rows[i][IMAPID].prop_type() != PT_LONG) {
				lpLogger->Log(EC_LOGLEVEL_FATAL, "Server does not support PR_EC_IMAP_ID. Please update the storage server.");
				break;
			}
=======
	static constexpr const SizedSPropTagArray(NUM_COLS, spt) =
		{NUM_COLS, {PR_ENTRYID, PR_PARENT_ENTRYID, PR_DISPLAY_NAME_W, PR_EC_IMAP_ID,
		PR_SUBFOLDERS, PR_CONTAINER_CLASS_A}};

	hr = mapi_table->SetColumns(spt, 0);
	if (hr != hrSuccess)
		return hr;

	static constexpr const SizedSSortOrderSet(1, mapi_sort_criteria) =
		{1, 0, 0, {{PR_DEPTH, TABLE_SORT_ASCEND}}};

	hr = mapi_table->SortTable(mapi_sort_criteria, 0);
	if (hr != hrSuccess)
		return hr;

	rowset_ptr rows;
	hr = mapi_table->QueryRows(-1, 0, &~rows);
	if (hr != hrSuccess)
		return hr;

	for (ULONG i = 0; i < rows->cRows; ++i) {
		// no entryid, no folder
		if (PROP_TYPE(rows->aRow[i].lpProps[EID].ulPropTag) != PT_BINARY)
			continue;
		if (PROP_TYPE(rows->aRow[i].lpProps[PEID].ulPropTag) != PT_BINARY)
			continue;
>>>>>>> 93a557cb

			try {
				string container_class = "";
				bool mailfolder = true;
				wstring foldername = rows[i][NAME].wstr();
				bool subfolders = rows[i][SUBFOLDERS].b();
				try {
					container_class = rows[i][CONTAINERCLASS].str();
				}
				catch (const KMAPIError &e) {
					if(e.code() != MAPI_E_NOT_FOUND && e.code() != MAPI_E_INVALID_TYPE)
						throw;
				}

				while (foldername.find(IMAP_HIERARCHY_DELIMITER) != string::npos)
					foldername.erase(foldername.find(IMAP_HIERARCHY_DELIMITER), 1);


				container_class = strToUpper(container_class);

				if (!container_class.empty() &&
					container_class.compare(0, 3, "IPM") != 0 &&
					container_class.compare("IPF.NOTE") != 0) {

					if (bOnlyMailFolders)
						continue;
					mailfolder = false;
				}

				auto entry_id = rows[i][EID].entry_id();
				auto parent_entry_id = rows[i][PEID].entry_id();

				list<SFolder>::const_iterator tmp_parent_folder = parent_folder;
				for (auto iter = folders.cbegin(); iter != folders.cend(); iter++) {
					if (iter->sEntryID == parent_entry_id) {
						tmp_parent_folder = iter;
						break;
					}
				}
				auto subscribed_iter = find(m_vSubscriptions.cbegin(), m_vSubscriptions.cend(), BinaryArray(entry_id));
				sfolder.bActive = subscribed_iter != m_vSubscriptions.cend();
				sfolder.bSpecialFolder = IsSpecialFolder(entry_id.cb(), entry_id.lpb());
				sfolder.bMailFolder = mailfolder;
				sfolder.lpParentFolder = tmp_parent_folder;
				sfolder.strFolderName = foldername;
				sfolder.sEntryID = entry_id;
				sfolder.bHasSubfolders = subfolders;
				folders.push_front(sfolder);
			}
			catch (const KMAPIError &e) {
				/* just continue */
			}
		}
	}
	catch (const KMAPIError &e) {
		return e.code();
	}

	return hrSuccess;
}

/**
 * Extends IMAP shortcuts into real full IMAP proptags, and returns an
 * vector of all separate and capitalized items.
 * 
 * @param[in] strMsgDataItemNames String of wanted data items from a FETCH command.
 * @param[out] lstDataItems Vector of all separate items in the string in uppercase.
 * 
 * @return hrSuccess
 */
HRESULT IMAP::HrGetDataItems(string strMsgDataItemNames, vector<string> &lstDataItems) {
	// translate macro's
	strMsgDataItemNames = strToUpper(strMsgDataItemNames);
	if (strMsgDataItemNames.compare("ALL") == 0)
		strMsgDataItemNames = "FLAGS INTERNALDATE RFC822.SIZE ENVELOPE";
	else if (strMsgDataItemNames.compare("FAST") == 0)
		strMsgDataItemNames = "FLAGS INTERNALDATE RFC822.SIZE";
	else if (strMsgDataItemNames.compare("FULL") == 0)
		strMsgDataItemNames = "FLAGS INTERNALDATE RFC822.SIZE ENVELOPE BODY";

	// split data items
	if (strMsgDataItemNames.size() > 1 && strMsgDataItemNames[0] == '(') {
		strMsgDataItemNames.erase(0,1);
		strMsgDataItemNames.erase(strMsgDataItemNames.size()-1, 1);
	}
	return HrSplitInput(strMsgDataItemNames, lstDataItems);
}

/** 
 * Replaces all ; characters in the input to , characters.
 * 
 * @param[in] strData The string to modify
 * 
 * @return hrSuccess
 */
HRESULT IMAP::HrSemicolonToComma(string &strData) {
	string::size_type ulPos = strData.find(";");

	while (ulPos != string::npos) {
		strData.replace(ulPos, 1, ",");
		ulPos = strData.find(";", ulPos + 1);
	}

	return hrSuccess;
}

/** 
 * Do a FETCH based on table data for a specific list of
 * messages. Replies directly to the IMAP client with the result for
 * each mail given.
 * 
 * @param[in] lstMails a full sorted list of emails to process
 * @param[in] lstDataItems vector of IMAP data items to send to the client
 * 
 * @return MAPI Error code
 */
HRESULT IMAP::HrPropertyFetch(list<ULONG> &lstMails, vector<string> &lstDataItems) {
	HRESULT hr = hrSuccess;
	object_ptr<IMAPIFolder> lpFolder;
	rowset_ptr lpRows;
	LPSRow lpRow = NULL;
	LONG nRow = -1;
	ULONG ulDataItemNr;
	string strDataItem;
	SPropValue sPropVal;
	string strResponse;
	memory_ptr<SPropTagArray> lpPropTags;
    set<ULONG> setProps;
    int n;
    LPSPropValue lpProps;
    ULONG cValues;
    unsigned int ulReadAhead = 0;
	static constexpr const SizedSSortOrderSet(1, sSortUID) =
		{1, 0, 0, {{PR_EC_IMAP_ID, TABLE_SORT_ASCEND}}};
	bool bMarkAsRead = false;
	memory_ptr<ENTRYLIST> lpEntryList;

	if (strCurrentFolder.empty() || lpSession == nullptr)
		return MAPI_E_CALL_FAILED;

	// Setup the readahead length
	ulReadAhead = lstMails.size() > ROWS_PER_REQUEST ? ROWS_PER_REQUEST : lstMails.size();

	// Find out which properties we will be needing from the table. This should be kept in-sync
	// with the properties that are used in HrPropertyFetchRow()
	// Also check if we need to mark the message as read.
	for (ulDataItemNr = 0; ulDataItemNr < lstDataItems.size(); ++ulDataItemNr) {
		strDataItem = lstDataItems[ulDataItemNr];

		if (strDataItem.compare("FLAGS") == 0) {
			setProps.insert(PR_MESSAGE_FLAGS);
			setProps.insert(PR_FLAG_STATUS);
			setProps.insert(PR_MSG_STATUS);
			setProps.insert(PR_LAST_VERB_EXECUTED);
		} else if (strDataItem.compare("XAOL.SIZE") == 0) {
			// estimated size
			setProps.insert(PR_MESSAGE_SIZE);
		} else if (strDataItem.compare("INTERNALDATE") == 0) {
			setProps.insert(PR_MESSAGE_DELIVERY_TIME);
			setProps.insert(PR_CLIENT_SUBMIT_TIME);
		} else if (strDataItem.compare("BODY") == 0) {
			setProps.insert(PR_EC_IMAP_BODY);
		} else if (strDataItem.compare("BODYSTRUCTURE") == 0) {
			setProps.insert(PR_EC_IMAP_BODYSTRUCTURE);
		} else if (strDataItem.compare("ENVELOPE") == 0) {
			setProps.insert(m_lpsIMAPTags->aulPropTag[0]);
		} else if (strDataItem.compare("RFC822.SIZE") == 0) {
			// real size
			setProps.insert(PR_EC_IMAP_EMAIL_SIZE);
		} else if (strstr(strDataItem.c_str(), "HEADER") != NULL) {
			// RFC822.HEADER, BODY[HEADER or BODY.PEEK[HEADER
			setProps.insert(PR_TRANSPORT_MESSAGE_HEADERS_A);
			// if we have the full body, we can skip some hacks to make headers match with the otherwise regenerated version.
			setProps.insert(PR_EC_IMAP_EMAIL_SIZE);

			// this is where RFC822.HEADER seems to differ from BODY[HEADER] requests
			// (according to dovecot and courier)
			if (Prefix(strDataItem, "BODY["))
				bMarkAsRead = true;
		} else if (Prefix(strDataItem, "BODY") || Prefix(strDataItem, "RFC822")) {
			// we don't want PR_EC_IMAP_EMAIL in the table (size problem),
			// and it must be in sync with PR_EC_IMAP_EMAIL_SIZE anyway, so detect presence from size
			setProps.insert(PR_EC_IMAP_EMAIL_SIZE);

			if (strstr(strDataItem.c_str(), "PEEK") == NULL)
				bMarkAsRead = true;
		}
	}

	if (bMarkAsRead) {
		setProps.insert(PR_MESSAGE_FLAGS);
		setProps.insert(PR_FLAG_STATUS);
		setProps.insert(PR_MSG_STATUS);
		setProps.insert(PR_LAST_VERB_EXECUTED);

		hr = MAPIAllocateBuffer(sizeof(ENTRYLIST), &~lpEntryList);
		if (hr != hrSuccess)
			return hr;
		hr = MAPIAllocateMore(lstMails.size()*sizeof(SBinary), lpEntryList, (void**)&lpEntryList->lpbin);
		if (hr != hrSuccess)
			return hr;

		lpEntryList->cValues = 0;
	}

	if(!setProps.empty() && m_vTableDataColumns != lstDataItems) {
		ReleaseContentsCache();

        // Build an LPSPropTagArray
        hr = MAPIAllocateBuffer(CbNewSPropTagArray(setProps.size() + 1), &~lpPropTags);
        if(hr != hrSuccess)
			return hr;

        // Always get UID
        lpPropTags->aulPropTag[0] = PR_INSTANCE_KEY;
        n = 1;
		for (auto prop : setProps)
			lpPropTags->aulPropTag[n++] = prop;
        lpPropTags->cValues = setProps.size()+1;

        // Open the folder in question
        hr = HrFindFolder(strCurrentFolder, bCurrentFolderReadOnly, &~lpFolder);
        if (hr != hrSuccess)
			return hr;

        // Don't let the server cap the contents to 255 bytes, so our PR_TRANSPORT_MESSAGE_HEADERS is complete in the table
        hr = lpFolder->GetContentsTable(EC_TABLE_NOCAP | MAPI_DEFERRED_ERRORS, &m_lpTable);
        if (hr != hrSuccess)
			return hr;

        // Request our columns
        hr = m_lpTable->SetColumns(lpPropTags, TBL_BATCH);
        if (hr != hrSuccess)
			return hr;
            
        // Messages are usually requested in UID order, so sort the table in UID order too. This improves
        // the row prefetch hit ratio.
        hr = m_lpTable->SortTable(sSortUID, TBL_BATCH);
        if(hr != hrSuccess)
			return hr;

		m_vTableDataColumns = lstDataItems;
    } else if (bMarkAsRead) {
        // we need the folder to mark mails as read
        hr = HrFindFolder(strCurrentFolder, bCurrentFolderReadOnly, &~lpFolder);
        if (hr != hrSuccess)
			return hr;
    }

	if (m_lpTable) {
		hr = m_lpTable->SeekRow(BOOKMARK_BEGINNING, 0, NULL);
		if(hr != hrSuccess)
			return hr;
	}

	// Setup a find restriction that we modify for each row
	sPropVal.ulPropTag = PR_INSTANCE_KEY;
	ECPropertyRestriction sRestriction(RELOP_EQ, PR_INSTANCE_KEY, &sPropVal, ECRestriction::Cheap);
    
	// Loop through all requested rows, and get the data for each (FIXME: slow for large requests)
	for (auto mail_idx : lstMails) {
		const SPropValue *lpProp = NULL; // non-free // by default: no need to mark-as-read

		sPropVal.Value.bin.cb = lstFolderMailEIDs[mail_idx].sInstanceKey.cb;
		sPropVal.Value.bin.lpb = lstFolderMailEIDs[mail_idx].sInstanceKey.lpb;

        // We use a read-ahead mechanism here, reading 50 rows at a time.		
		if (m_lpTable) {
            // First, see if the next row is somewhere in our already-read data
            lpRow = NULL;
            if (lpRows != nullptr)
				// use nRow to start checking where we left off
                for (unsigned int i = nRow + 1; i < lpRows->cRows; ++i)
                    if(lpRows->aRow[i].lpProps[0].ulPropTag == PR_INSTANCE_KEY && BinaryArray(lpRows->aRow[i].lpProps[0].Value.bin) == BinaryArray(sPropVal.Value.bin)) {
                        lpRow = &lpRows->aRow[i];
						nRow = i;
						break;
                    }

            if(lpRow == NULL) {
				lpRows.reset();
                
                // Row was not found in our current data, request new data
				if (sRestriction.FindRowIn(m_lpTable, BOOKMARK_CURRENT, 0) == hrSuccess &&
				    m_lpTable->QueryRows(ulReadAhead, 0, &~lpRows) == hrSuccess &&
				    lpRows->cRows != 0) {
					// The row we want is the first returned row
					lpRow = &lpRows->aRow[0];
					nRow = 0;
				}
            }
            
		    // Pass the row data for conversion
		    if(lpRow) {
				// possebly add message to mark-as-read
				if (bMarkAsRead) {
					lpProp = PCpropFindProp(lpRow->lpProps, lpRow->cValues, PR_MESSAGE_FLAGS);
					if (!lpProp || (lpProp->Value.ul & MSGFLAG_READ) == 0) {
						lpEntryList->lpbin[lpEntryList->cValues].cb = lstFolderMailEIDs[mail_idx].sEntryID.cb;
						lpEntryList->lpbin[lpEntryList->cValues].lpb = lstFolderMailEIDs[mail_idx].sEntryID.lpb;
						++lpEntryList->cValues;
					}
				}
    		    cValues = lpRow->cValues;
	    	    lpProps = lpRow->lpProps;
            } else {
                cValues = 0;
                lpProps = NULL;
            }
        } else {
            // If the row is unavailable, or the table is not needed, do not pass any properties
            cValues = 0;
            lpProps = NULL;
        }
        
        // Fetch the row data
        if (HrPropertyFetchRow(lpProps, cValues, strResponse, mail_idx, (lpProp != NULL), lstDataItems) != hrSuccess) {
            lpLogger->Log(EC_LOGLEVEL_WARNING, "{?} Error fetching mail");
        } else {
			HrResponse(RESP_UNTAGGED, strResponse);
        }
	}

	if (lpEntryList && lpEntryList->cValues) {
		// mark unread messages as read
		hr = lpFolder->SetReadFlags(lpEntryList, 0, NULL, SUPPRESS_RECEIPT);
		if (FAILED(hr))
			return hr;
	}
	return hr;
}

/** 
 * Does a FETCH based on row-data from a MAPI table. If the table data
 * is not sufficient, the PR_EC_IMAP_EMAIL property may be fetched
 * when present, or a full re-generation of the email will be
 * triggered to get the data.
 * 
 * @param[in] lpProps Array of MAPI properties of a message 
 * @param[in] cValues Number of properties in lpProps
 * @param[out] strResponse The string to send to the client
 * @param[in] ulMailnr Number of current email which we're creating a response for
 * @param[in] lstDataItems IMAP data items to add to the result string
 * 
 * @return MAPI Error code
 */
HRESULT IMAP::HrPropertyFetchRow(LPSPropValue lpProps, ULONG cValues, string &strResponse, ULONG ulMailnr, bool bForceFlags, const vector<string> &lstDataItems)
{
	HRESULT hr = hrSuccess;
	string strItem;
	string strParts;
	string::size_type ulPos;
	char szBuffer[IMAP_RESP_MAX + 1];
	IMessage *lpMessage = NULL;
	ULONG ulObjType = 0;
	sending_options sopt;
	imopt_default_sending_options(&sopt);
	sopt.no_recipients_workaround = true;	// do not stop processing mail on empty recipient table
	sopt.alternate_boundary = const_cast<char *>("=_ZG_static");
	sopt.force_utf8 = parseBool(lpConfig->GetSetting("imap_generate_utf8"));
	sopt.ignore_missing_attachments = true;
	string strMessage;
	string strMessagePart;
	unsigned int ulCount = 0;
	ostringstream oss;
	string strFlags;
	bool bSkipOpen = true;
	vector<string> vProps;
	
	// Response always starts with "<id> FETCH ("
	snprintf(szBuffer, IMAP_RESP_MAX, "%u FETCH (", ulMailnr + 1);
	strResponse = szBuffer;

	// rules to open the message:
	// 1. BODY requested and not present in table (generate)
	// 2. BODYSTRUCTURE requested and not present in table (generate)
	// 3. ENVELOPE requested and not present in table
	// 4. BODY* or body part requested
	// 5. RFC822* requested
	// and ! cached
	for (auto iFetch = lstDataItems.cbegin();
	     bSkipOpen && iFetch != lstDataItems.cend(); ++iFetch)
	{
		if (iFetch->compare("BODY") == 0)
			bSkipOpen = PCpropFindProp(lpProps, cValues, PR_EC_IMAP_BODY) != NULL;
		else if (iFetch->compare("BODYSTRUCTURE") == 0)
			bSkipOpen = PCpropFindProp(lpProps, cValues, PR_EC_IMAP_BODYSTRUCTURE) != NULL;
		else if (iFetch->compare("ENVELOPE") == 0)
			bSkipOpen = PCpropFindProp(lpProps, cValues, m_lpsIMAPTags->aulPropTag[0]) != NULL;
		else if (iFetch->compare("RFC822.SIZE") == 0)
			bSkipOpen = PCpropFindProp(lpProps, cValues, PR_EC_IMAP_EMAIL_SIZE) != NULL;
		else if (strstr(iFetch->c_str(), "HEADER") != NULL)
			// we can only use PR_TRANSPORT_MESSAGE_HEADERS when we have the full email.
			bSkipOpen = (PCpropFindProp(lpProps, cValues, PR_TRANSPORT_MESSAGE_HEADERS_A) != NULL &&
						 PCpropFindProp(lpProps, cValues, PR_EC_IMAP_EMAIL_SIZE) != NULL);
		// full/partial body fetches, or size
		else if (Prefix(*iFetch, "BODY") || Prefix(*iFetch, "RFC822"))
			bSkipOpen = false;
	}
	if (!bSkipOpen && m_ulCacheUID != lstFolderMailEIDs[ulMailnr].ulUid)
		// ignore error, we can't print an error halfway to the imap client
		lpSession->OpenEntry(lstFolderMailEIDs[ulMailnr].sEntryID.cb, (LPENTRYID) lstFolderMailEIDs[ulMailnr].sEntryID.lpb,
							 &IID_IMessage, MAPI_DEFERRED_ERRORS, &ulObjType, (LPUNKNOWN *) &lpMessage);

	// Handle requested properties
	for (const auto &item : lstDataItems) {
		if (item.compare("FLAGS") == 0) {
			// if flags were already set from message, skip this version.
			if (strFlags.empty()) {
				strFlags = "FLAGS (";
				strFlags += PropsToFlags(lpProps, cValues, lstFolderMailEIDs[ulMailnr].bRecent, bForceFlags);
				strFlags += ")";
			}
		} else if (item.compare("XAOL.SIZE") == 0) {
			auto lpProp = PCpropFindProp(lpProps, cValues, PR_MESSAGE_SIZE);
			vProps.push_back(item);
			vProps.push_back(lpProp ? stringify(lpProp->Value.ul) : "NIL");
		} else if (item.compare("INTERNALDATE") == 0) {
			vProps.push_back(item);
			auto lpProp = PCpropFindProp(lpProps, cValues, PR_MESSAGE_DELIVERY_TIME);
			if (!lpProp)
				lpProp = PCpropFindProp(lpProps, cValues, PR_CLIENT_SUBMIT_TIME);
			if (!lpProp)
				lpProp = PCpropFindProp(lpProps, cValues, PR_CREATION_TIME);

			if (lpProp != NULL)
				vProps.push_back("\"" + FileTimeToString(lpProp->Value.ft) + "\"");
			else
				vProps.push_back("NIL");
		} else if (item.compare("UID") == 0) {
			vProps.push_back(item);
			vProps.push_back(stringify(lstFolderMailEIDs[ulMailnr].ulUid));
		} else if (item.compare("ENVELOPE") == 0) {
			auto lpProp = PCpropFindProp(lpProps, cValues, m_lpsIMAPTags->aulPropTag[0]);
			if (lpProp) {
				vProps.push_back(item);
				vProps.push_back(string("(") + lpProp->Value.lpszA + ")");
			} else if (lpMessage) {
				string strEnvelope;
				HrGetMessageEnvelope(strEnvelope, lpMessage);
				vProps.push_back(strEnvelope); // @note contains ENVELOPE (...)
			} else {
				vProps.push_back(item);
				vProps.push_back("NIL");
			}
		} else if (bSkipOpen && item.compare("BODY") == 0) {
			// table version
			auto lpProp = PCpropFindProp(lpProps, cValues, PR_EC_IMAP_BODY);
			vProps.push_back(item);
			vProps.push_back(lpProp ? lpProp->Value.lpszA : "NIL");
		} else if (bSkipOpen && item.compare("BODYSTRUCTURE") == 0) {
			// table version
			auto lpProp = PCpropFindProp(lpProps, cValues, PR_EC_IMAP_BODYSTRUCTURE);
			vProps.push_back(item);
			vProps.push_back(lpProp ? lpProp->Value.lpszA : "NIL");
		} else if (Prefix(item, "BODY") || Prefix(item, "RFC822")) {
			// the only exceptions when we don't need to generate anything yet.
			if (item.compare("RFC822.SIZE") == 0) {
				auto lpProp = PCpropFindProp(lpProps, cValues, PR_EC_IMAP_EMAIL_SIZE);
				if (lpProp) {
					vProps.push_back(item);
					vProps.push_back(stringify(lpProp->Value.ul));
					continue;
				}
			}

			// mapping with RFC822 to BODY[* requests
			strItem = item;
			if (strItem.compare("RFC822") == 0)
				strItem = "BODY[]";
			else if (strItem.compare("RFC822.TEXT") == 0)
				strItem = "BODY[TEXT]";
			else if (strItem.compare("RFC822.HEADER") == 0)
				strItem = "BODY[HEADER]";

			// structure only, take shortcut if we have it
			if (strItem.find('[') == string::npos) {
				/* RFC 3501 6.4.5:
				 * BODY
				 *        Non-extensible form of BODYSTRUCTURE.
				 * BODYSTRUCTURE
				 *        The [MIME-IMB] body structure of the message.
				 */
				const SPropValue *lpProp;
				if (item.length() > 4)
					lpProp = PCpropFindProp(lpProps, cValues, PR_EC_IMAP_BODYSTRUCTURE);
				else
					lpProp = PCpropFindProp(lpProps, cValues, PR_EC_IMAP_BODY);

				if (lpProp) {
					vProps.push_back(item);
					vProps.push_back(lpProp->Value.lpszA);
					continue;
				}
				// data not available in table, need to regenerate.
			}

			strMessage.clear();

			sopt.headers_only = strstr(strItem.c_str(), "HEADER") != NULL;

			if (m_ulCacheUID == lstFolderMailEIDs[ulMailnr].ulUid) {
				// Get message from cache
				strMessage = m_strCache;
			} else {
				// We need to send headers or a body(part) to the client.
				// For some clients, we need to make sure that headers match the bodies,
				// So if we don't have the full email in the database, we must fix the headers to match
				// vmime regenerated messages.

				if (sopt.headers_only && bSkipOpen) {
					auto lpProp = PCpropFindProp(lpProps, cValues, PR_TRANSPORT_MESSAGE_HEADERS_A);
					if (lpProp != NULL)
						strMessage = lpProp->Value.lpszA;
					else
						// still need to convert message 
						hr = MAPI_E_NOT_FOUND;
				} else {
					// If we have the full body, download that property
					auto lpProp = PCpropFindProp(lpProps, cValues, PR_EC_IMAP_EMAIL_SIZE);
					if (lpProp) {
						// we have PR_EC_IMAP_EMAIL_SIZE, so we also have PR_EC_IMAP_EMAIL
						object_ptr<IStream> lpStream;
						hr = lpMessage->OpenProperty(PR_EC_IMAP_EMAIL, &IID_IStream, 0, 0, &~lpStream);
						if (hr == hrSuccess)
							hr = Util::HrStreamToString(lpStream, strMessage);
					} else {
						hr = MAPI_E_NOT_FOUND;
					}
				}
				// no full imap email in database available, so regenerate all
				if (hr != hrSuccess) {
					assert(lpMessage);
					if (oss.tellp() == ostringstream::pos_type(0) && // already converted in previous loop?
					    (lpMessage == NULL || IMToINet(lpSession, lpAddrBook, lpMessage, oss, sopt) != hrSuccess)) {
						vProps.push_back(item);
						vProps.push_back("NIL");
						lpLogger->Log(EC_LOGLEVEL_WARNING, "Error in generating message %d for user %ls in folder %ls", ulMailnr+1, m_strwUsername.c_str(), strCurrentFolder.c_str());
						continue;
					}
					strMessage = oss.str();
					hr = hrSuccess;
					// @todo save message and all generated crap and when not headers only
				}

				// Cache the generated message
				if(!sopt.headers_only) {
					m_ulCacheUID = lstFolderMailEIDs[ulMailnr].ulUid;
					m_strCache = strMessage;
				}
			}

			if (item.compare("RFC822.SIZE") == 0) {
				// We must return the real size, since clients use this when using chunked mode to download the full message
				vProps.push_back(item);
				vProps.push_back(stringify(strMessage.size()));
				continue;
			} 			

			if (item.compare("BODY") == 0 || item.compare("BODYSTRUCTURE") == 0) {
				string strData;

				HrGetBodyStructure(item.length() > 4, strData, strMessage);
				vProps.push_back(item);
				vProps.push_back(strData);
				continue;
			}

			/* RFC 3501 6.4.5:
			 * BODY[<section>]<<partial>>
			 *        The text of a particular body section, without boundaries.
			 * BODY.PEEK[<section>]<<partial>>
			 *        An alternate form of BODY[<section>] that does not implicitly
			 *        set the \Seen flag.
			 */
			if (strstr(strItem.c_str(), "[]") != NULL) {
				// Nasty: eventhough the client requests .PEEK, it may not be present in the reply.
				string strReply = item;

				ulPos = strReply.find(".PEEK");
				if (ulPos != string::npos)
					strReply.erase(ulPos, strlen(".PEEK"));

				// Nasty: eventhough the client requests <12345.12345>, it may not be present in the reply.
				ulPos = strReply.rfind('<');
				if (ulPos != string::npos)
					strReply.erase(ulPos, string::npos);

				vProps.push_back(strReply);

				// Handle BODY[] and RFC822 (entire message)
				strMessagePart = strMessage;
			} else {
				// Handle BODY[subparts]

				// BODY[subpart], strParts = <subpart> (so "1.2.3" or "3.HEADER" or "TEXT" etc)
				ulPos = strItem.find("[");
				if (ulPos != string::npos)
					strParts = strItem.substr(ulPos + 1);

				ulPos = strParts.find("]");
				if (ulPos != string::npos)
					strParts.erase(ulPos);

				if (Prefix(item, "BODY"))
					vProps.push_back("BODY[" + strParts + "]");
				else
					vProps.push_back("RFC822." + strParts);

				// Get the correct message part (1.2.3, TEXT, HEADER, 1.2.3.TEXT, 1.2.3.HEADER)
				HrGetMessagePart(strMessagePart, strMessage, strParts);
			}

			// Process byte-part request ( <12345.12345> ) for BODY
			ulPos = strItem.rfind('<');
			if (ulPos != string::npos) {
				strParts = strItem.substr(ulPos + 1, strItem.size() - ulPos - 2);

				ulPos = strParts.find('.');
				if (ulPos != string::npos) {
					ulCount = strtoul(strParts.substr(0, ulPos).c_str(), NULL, 0);
					ulPos = strtoul(strParts.substr(ulPos + 1).c_str(), NULL, 0);
				} else {
					ulCount = strtoul(strParts.c_str(), NULL, 0);
					ulPos = strMessagePart.size();
				}

				if (ulCount > strMessagePart.size()) {
					strMessagePart.clear();
				} else if (ulCount + ulPos > strMessagePart.size()) {
					strMessagePart.erase(0, ulCount);
				} else {
					strMessagePart.erase(0, ulCount);
					strMessagePart.erase(ulPos);
				}

				snprintf(szBuffer, IMAP_RESP_MAX, "<%u>", ulCount);
				vProps.back() += szBuffer;
			}

			if (strMessagePart.empty()) {
				vProps.push_back("NIL");
			} else {
				// Output actual data
				snprintf(szBuffer, IMAP_RESP_MAX, "{%u}\r\n", (ULONG)strMessagePart.size());
				vProps.push_back(szBuffer);
				vProps.back() += strMessagePart;
			}

		} else {
			// unknown item
			vProps.push_back(item);
			vProps.push_back("NIL");
		}
	}

	if (bForceFlags && strFlags.empty()) {
		strFlags = "FLAGS (";
		strFlags += PropsToFlags(lpProps, cValues, lstFolderMailEIDs[ulMailnr].bRecent, bForceFlags);
		strFlags += ")";
	}

	// Output flags if modified
	if (!strFlags.empty())
		vProps.push_back(std::move(strFlags));
	strResponse += kc_join(vProps, " ");
	strResponse += ")";

	if(lpMessage)
		lpMessage->Release();

	return hr;
}

/**
 * Returns a recipient block for the envelope request. Format:
 * (("fullname" NIL "email name" "email domain")(...))
 *
 * @param[in]	lpRows	recipient table rows
 * @param[in]	ulType	recipient type to print
 * @param[in]	strCharset	charset for the fullname
 * @return string containing the To/Cc/Bcc recipient data
 */
std::string IMAP::HrEnvelopeRecipients(LPSRowSet lpRows, ULONG ulType, std::string& strCharset, bool bIgnore)
{
	ULONG ulCount;
	std::string strResponse;
	std::string::size_type ulPos;
	enum { EMAIL_ADDRESS, DISPLAY_NAME, RECIPIENT_TYPE, ADDRTYPE, ENTRYID, NUM_COLS };

	strResponse = "(";
	for (ulCount = 0; ulCount < lpRows->cRows; ++ulCount) {
		SPropValue *pr = lpRows->aRow[ulCount].lpProps;

		if (pr[RECIPIENT_TYPE].Value.ul != ulType)
			continue;
		/*
		 * """The fields of an address structure are in the following
		 * order: personal name, SMTP at-domain-list (source route),
		 * mailbox name, and host name.""" RFC 3501 §2.3.5 p.76.
		 */
		strResponse += "(";
		if (pr[DISPLAY_NAME].ulPropTag == PR_DISPLAY_NAME_W)
			strResponse += EscapeString(pr[DISPLAY_NAME].Value.lpszW, strCharset, bIgnore);
		else
			strResponse += "NIL";

		strResponse += " NIL ";
		bool has_email = pr[EMAIL_ADDRESS].ulPropTag == PR_EMAIL_ADDRESS_A;
		bool za_addr = pr[ADDRTYPE].ulPropTag == PR_ADDRTYPE_W &&
		               wcscmp(pr[ADDRTYPE].Value.lpszW, L"ZARAFA") == 0;
		std::string strPart;

		if (has_email && za_addr) {
			std::wstring name, type, email;
			HRESULT ret;
			ret = HrGetAddress(lpAddrBook, pr, NUM_COLS,
			      PR_ENTRYID, PR_DISPLAY_NAME_W, PR_ADDRTYPE_W,
			      PR_EMAIL_ADDRESS_A, name, type, email);
			if (ret == hrSuccess)
				strPart = convert_to<std::string>(email);
		} else if (has_email) {
			/* treat all non-ZARAFA cases as "SMTP" */
			strPart = pr[EMAIL_ADDRESS].Value.lpszA;
		}
		if (strPart.length() > 0) {
			ulPos = strPart.find("@");
			if (ulPos != string::npos) {
				strResponse += EscapeStringQT(strPart.substr(0, ulPos));
				strResponse += " ";
				strResponse += EscapeStringQT(strPart.substr(ulPos + 1));
			} else {
				strResponse += EscapeStringQT(strPart);
				strResponse += " NIL";
			}
		} else {
			strResponse += "NIL NIL";
		}

		strResponse += ") ";
	}

    if (strResponse.compare(strResponse.size() - 1, 1, " ") == 0) {
        strResponse.resize(strResponse.size() - 1);
        strResponse += ") ";
    } else {
		// no recipients at all
        strResponse.resize(strResponse.size() - 1);
        strResponse += "NIL ";
    }

	return strResponse;
}

/**
 * Returns a sender block for the envelope request. Format:
 * (("fullname" NIL "email name" "email domain"))
 *
 * @param[in]	lpMessage	GetProps object
 * @param[in]	ulTagName	Proptag to get for the fullname
 * @param[in]	ulTagEmail	Proptag to get for the email address
 * @param[in]	strCharset	Charset for the fullname
 * @return string containing the From/Sender/Reply-To envelope data
 */
std::string IMAP::HrEnvelopeSender(LPMESSAGE lpMessage, ULONG ulTagName, ULONG ulTagEmail, std::string& strCharset, bool bIgnore)
{
	HRESULT hr = hrSuccess;
	std::string strResponse;
	std::string strPart;
	std::string::size_type ulPos;
	memory_ptr<SPropValue> lpPropValues;
	ULONG ulProps;
	SizedSPropTagArray(2, sPropTags) = { 2, {ulTagName, ulTagEmail} };

	hr = lpMessage->GetProps(sPropTags, 0, &ulProps, &~lpPropValues);
	strResponse = "((";
	if (!FAILED(hr) && PROP_TYPE(lpPropValues[0].ulPropTag) != PT_ERROR)
		strResponse += EscapeString(lpPropValues[0].Value.lpszW, strCharset, bIgnore);
	else
		strResponse += "NIL";

	strResponse += " NIL ";

	if (!FAILED(hr) && PROP_TYPE(lpPropValues[1].ulPropTag) != PT_ERROR) {
		strPart = lpPropValues[1].Value.lpszA;

		ulPos = strPart.find("@", 0);
		if (ulPos != string::npos) {
			strResponse += EscapeStringQT(strPart.substr(0, ulPos));
			strResponse += " ";
			strResponse += EscapeStringQT(strPart.substr(ulPos + 1));
		} else {
			strResponse += EscapeStringQT(strPart);
			strResponse += " NIL";
		}
	} else {
		strResponse += "NIL";
	}

	strResponse += ")) ";
	return strResponse;
}

/**
 * Returns the IMAP ENVELOPE string of a specific email. Since this
 * doesn't come from vmime, the values in this response may differ
 * from other requests.
 *
 * @param[out]	strResponse	The ENVELOPE answer will be concatenated to this string
 * @param[in]	lpMessage	The MAPI message object
 * @return	MAPI Error code
 */
HRESULT IMAP::HrGetMessageEnvelope(string &strResponse, LPMESSAGE lpMessage) {
	HRESULT hr = hrSuccess;
	memory_ptr<SPropValue> lpPropVal, lpInternetCPID;
	const char *lpszCharset = NULL;
	string strCharset;
	bool bIgnoreCharsetErrors = false;
	object_ptr<IMAPITable> lpTable;
	rowset_ptr lpRows;
	static constexpr const SizedSPropTagArray(5, spt) =
		{5, {PR_EMAIL_ADDRESS_A, PR_DISPLAY_NAME_W, PR_RECIPIENT_TYPE,
		PR_ADDRTYPE_W, PR_ENTRYID}};

	if (lpMessage == nullptr)
		return MAPI_E_CALL_FAILED;

	// Get the outgoing charset we want to be using
	// @todo, add gateway force_utf8 option
	if (!parseBool(lpConfig->GetSetting("imap_generate_utf8")) &&
	    HrGetOneProp(lpMessage, PR_INTERNET_CPID, &~lpInternetCPID) == hrSuccess &&
		HrGetCharsetByCP(lpInternetCPID->Value.ul, &lpszCharset) == hrSuccess)
	{
		strCharset = lpszCharset;
		bIgnoreCharsetErrors = true;
	} else {
		// default to UTF-8 if not set
		strCharset = "UTF-8";
	}

	strResponse += "ENVELOPE (";
	// date string
	if (HrGetOneProp(lpMessage, PR_CLIENT_SUBMIT_TIME, &~lpPropVal) == hrSuccess ||
	    HrGetOneProp(lpMessage, PR_MESSAGE_DELIVERY_TIME, &~lpPropVal) == hrSuccess) {
		strResponse += "\"";
		strResponse += FileTimeToString(lpPropVal->Value.ft);
		strResponse += "\" ";
	} else {
		strResponse += "NIL ";
	}

	// subject
	if (HrGetOneProp(lpMessage, PR_SUBJECT_W, &~lpPropVal) == hrSuccess)
		strResponse += EscapeString(lpPropVal->Value.lpszW, strCharset, bIgnoreCharsetErrors);
	strResponse += " ";

	// from
	strResponse += HrEnvelopeSender(lpMessage, PR_SENT_REPRESENTING_NAME_W, PR_SENT_REPRESENTING_EMAIL_ADDRESS_A, strCharset, bIgnoreCharsetErrors);
	// sender
	strResponse += HrEnvelopeSender(lpMessage, PR_SENDER_NAME_W, PR_SENDER_EMAIL_ADDRESS_A, strCharset, bIgnoreCharsetErrors);
	// reply-to, @fixme use real reply-to info from PR_REPLY_RECIPIENT_ENTRIES
	strResponse += HrEnvelopeSender(lpMessage, PR_SENT_REPRESENTING_NAME_W, PR_SENT_REPRESENTING_EMAIL_ADDRESS_A, strCharset, bIgnoreCharsetErrors);

	// recipients
	hr = lpMessage->GetRecipientTable(0, &~lpTable);
	if (hr != hrSuccess)
		goto recipientsdone;
	hr = lpTable->SetColumns(spt, 0);
	if (hr != hrSuccess)
		goto recipientsdone;
	hr = lpTable->QueryRows(-1, 0, &~lpRows);
	if (hr != hrSuccess)
		goto recipientsdone;

	strResponse += HrEnvelopeRecipients(lpRows, MAPI_TO, strCharset, bIgnoreCharsetErrors);
	strResponse += HrEnvelopeRecipients(lpRows, MAPI_CC, strCharset, bIgnoreCharsetErrors);
	strResponse += HrEnvelopeRecipients(lpRows, MAPI_BCC, strCharset, bIgnoreCharsetErrors);

recipientsdone:
	if (hr != hrSuccess) {
		strResponse += "NIL NIL NIL ";
		hr = hrSuccess;
	}

	// in reply to
	if (HrGetOneProp(lpMessage, PR_IN_REPLY_TO_ID_A, &~lpPropVal) == hrSuccess)
		strResponse += EscapeStringQT(lpPropVal->Value.lpszA);
	else
		strResponse += "NIL";

	strResponse += " ";

	// internet message id
	if (HrGetOneProp(lpMessage, PR_INTERNET_MESSAGE_ID_A, &~lpPropVal) == hrSuccess)
		strResponse += EscapeStringQT(lpPropVal->Value.lpszA);
	else
		strResponse += "NIL";

	strResponse += ")";
	return hrSuccess;
}

/** 
 * Returns IMAP flags for a given message
 * 
 * @param[out] strResponse the FLAGS reply for the given message
 * @param[in] lpMessage the MAPI message to get the IMAP flags for
 * @param[in] bRecent mark this message as recent
 * 
 * @return MAPI Error code
 */
HRESULT IMAP::HrGetMessageFlags(string &strResponse, LPMESSAGE lpMessage, bool bRecent) {
	memory_ptr<SPropValue> lpProps;
	ULONG cValues;
	static constexpr const SizedSPropTagArray(4, sptaFlagProps) =
		{4, {PR_MESSAGE_FLAGS, PR_FLAG_STATUS, PR_MSG_STATUS,
		PR_LAST_VERB_EXECUTED}};
	
	if (lpMessage == nullptr)
		return MAPI_E_CALL_FAILED;
	HRESULT hr = lpMessage->GetProps(sptaFlagProps, 0, &cValues, &~lpProps);
	if (FAILED(hr))
		return hr;
	strResponse += "FLAGS (" + PropsToFlags(lpProps, cValues, bRecent, false) + ")";
	return hrSuccess;
}

/*
 * RFC 3501, section 6.4.5:
 *
 *       BODY[<section>]<<partial>>
 *
 *       The text of a particular body section.  The section
 *       specification is a set of zero or more part specifiers
 *       delimited by periods.  A part specifier is either a part number
 *       or one of the following: HEADER, HEADER.FIELDS, 
 *       HEADER.FIELDS.NOT, MIME, and TEXT.  An empty section
 *       specification refers to the entire message, including the
 *       header.
 *
 *       --- end of RFC text
 *
 *		 Please note that there is a difference between getting MIME and HEADER:
 *		 - HEADER and TEXT are only used in the top-level object OR an embedded message/rfc822 message
 *		 - MIME are the Content-* headers for the MIME part, NEVER the header for a message/rfc822 message
 *		 - The 'whole' part is HEADER + TEXT for toplevel and message/rfc822 parts
 *		 - The 'whole' part does NOT include the MIME-IMB headers part
 *
 */
/** 
 * Returns a body part of an RFC 2822 message
 * 
 * @param[out] strMessagePart The requested message part
 * @param[in] strMessage The full mail to scan for the part
 * @param[in] strPartName IMAP request identifying a part in strMessage
 * 
 * @return MAPI Error code
 */
HRESULT IMAP::HrGetMessagePart(string &strMessagePart, string &strMessage, string strPartName) {
	string::size_type ulPos;
	unsigned long int ulPartnr;
	string strHeaders;
	string strBoundary;
	size_t ulHeaderBegin;
	size_t ulHeaderEnd;
	size_t ulCounter;
	const char *ptr, *end;

	if (strPartName.find_first_of("123456789") == 0) {
		// @todo rewrite without copying strings
	    std::string strNextPart;
	    // BODY[1] or BODY[1.2] etc
	    
	    // Find subsection
		ulPos = strPartName.find(".");
		if (ulPos == string::npos) // first section
			ulPartnr = strtoul(strPartName.c_str(), NULL, 0);
		else // sub section
			ulPartnr = strtoul(strPartName.substr(0, ulPos).c_str(), NULL, 0);

		// Find the correct part
		end = str_ifind((char*)strMessage.c_str(), "\r\n\r\n");
		ptr = str_ifind((char*)strMessage.c_str(), "boundary=");
		if (ptr && end && ptr < end) {
			ulHeaderBegin = std::distance(strMessage.c_str(), ptr) + strlen("boundary=");
			if (strMessage[ulHeaderBegin] == '"') {
				++ulHeaderBegin;
				// space in boundary is a possebility.
				ulHeaderEnd = strMessage.find_first_of("\"", ulHeaderBegin);
			} else {
				ulHeaderEnd = strMessage.find_first_of(" ;\t\r\n", ulHeaderBegin);
			}

			if (ulHeaderEnd != string::npos) {
			    // strBoundary is the boundary we are looking for
				strBoundary = strMessage.substr(ulHeaderBegin, ulHeaderEnd - ulHeaderBegin);
				// strHeaders is what we are looking for
				strHeaders = (string) "\r\n--" + strBoundary + "\r\n"; //Skip always the end header
				ulHeaderBegin = strMessage.find(strHeaders, ulHeaderBegin);

				// Find the section/part by looking for the Nth boundary string
				for (ulCounter = 0; ulCounter < ulPartnr && ulHeaderBegin != string::npos; ++ulCounter) {
					ulHeaderBegin += strHeaders.size();
					ulHeaderEnd = ulHeaderBegin;
					ulHeaderBegin = strMessage.find(strHeaders, ulHeaderBegin);
				}

				if (ulHeaderBegin != string::npos) {
				    // Found it, discard data after and before the part we want
				    strMessage.erase(ulHeaderBegin);
				    strMessage.erase(0, ulHeaderEnd);
				} else {
				    // Didn't find it, see if we can find the trailing boundary
                    ulHeaderBegin = strMessage.find((string) "\r\n--" + strBoundary + "--\r\n", ulHeaderEnd);
                    if(ulHeaderBegin != string::npos) {
                        // If found, output everything up to the trailing boundary
                        strMessage.erase(ulHeaderBegin);
                        strMessage.erase(0, ulHeaderEnd);
                    } else {
                        // Otherwise, treat the rest of the message as data
                        strMessage.erase(0, ulHeaderEnd);
                    }
				}
			}
		}

		// We now have the entire MIME part in strMessage, decide what to do with it
		if (ulPos != string::npos) {
			// There are sub sections, see what we want to do
			strNextPart = strPartName.substr(ulPos+1);
			if(strNextPart.compare("MIME") == 0) {
			    // Handle MIME request
                ulPos = strMessage.find("\r\n\r\n");
                if (ulPos != string::npos)
                    strMessagePart = strMessage.substr(0, ulPos+4); // include trailing \r\n\r\n (+4)
                else
                    // Only headers in the message
                    strMessagePart = strMessage + "\r\n\r\n";

                // All done
				return hrSuccess;
			} else if(strNextPart.find_first_of("123456789") == 0) {
			    // Handle Subpart
    			HrGetMessagePart(strMessagePart, strMessage, strNextPart);

    			// All done
				return hrSuccess;
            }
        }
        
        // Handle any other request (HEADER, TEXT or 'empty'). This means we first skip the MIME-IMB headers
        // and process the rest from there.
        ulPos = strMessage.find("\r\n\r\n");
        if (ulPos != string::npos)
            strMessage.erase(0, ulPos + 4);
        else
            // The message only has headers ?
            strMessage.clear();
        // Handle HEADER and TEXT if requested        
        if (!strNextPart.empty())
            HrGetMessagePart(strMessagePart, strMessage, strNextPart);
        else
            // Swap to conserve memory: Original: strMessagePart = strMessage
            swap(strMessagePart, strMessage);

	} else if (strPartName.compare("TEXT") == 0) {
	    // Everything except for the headers
		ulPos = strMessage.find("\r\n\r\n");
		if (ulPos != string::npos) {
		    // Swap for less memory usage. Original: strMessagePart = strMessage.substr(ulPos+4)
		    strMessage.erase(0,ulPos+4);
		    swap(strMessage, strMessagePart);
		} else {
		    // The message only has headers ?
			strMessagePart.clear();
		}
	} else if (strPartName.compare("HEADER") == 0) {
	    // Only the headers
		ulPos = strMessage.find("\r\n\r\n");
		if (ulPos != string::npos) {
		    // Swap for less memory usage. Original: strMessagePart = strMessage.substr(0, ulPos+4);
		    strMessage.erase(ulPos+4, strMessage.size() - (ulPos+4));
		    swap(strMessagePart, strMessage);
		} else {
		    // Only headers in the message
			strMessagePart = strMessage + "\r\n\r\n";
		}
	} else if (Prefix(strPartName, "HEADER.FIELDS")) {
	    /* RFC 3501, section 6.4.5
	     *
	     * HEADER.FIELDS and HEADER.FIELDS.NOT are followed by a list of
         * field-name (as defined in [RFC-2822]) names, and return a
         * subset of the header.
         *
         * eg. HEADER.FIELDS (SUBJECT TO)
         * eg. HEADER.FIELDS.NOT (SUBJECT)
         */
        bool bNot = Prefix(strPartName, "HEADER.FIELDS.NOT");
        list<pair<string, string> > lstFields;
        string strFields;
        
        // Parse headers in message
        HrParseHeaders(strMessage, lstFields);
        
        // Get (<fields>)
        HrGetSubString(strFields, strPartName, "(", ")");
        
        strMessagePart.clear();
        
        if(bNot) {
            set<string> setFields;

            // Get fields as set
            HrTokenize(setFields, strFields);
            
            // Output all headers except those specified
            for (const auto &field : lstFields) {
                std::string strFieldUpper = field.first;
                strFieldUpper = strToUpper(strFieldUpper);
                if (setFields.find(strFieldUpper) != setFields.cend())
                    continue;
                strMessagePart += field.first + ": " + field.second + "\r\n";
            }
        } else {
            vector<string> lstReqFields;
            std::unordered_set<std::string> seen;

            // Get fields as vector
			lstReqFields = tokenize(strFields, " ");
            
            // Output headers specified, in order of field set
            for (const auto &reqfield : lstReqFields) {
                if (!seen.insert(reqfield).second)
                    continue;
                for (const auto &field : lstFields) {
                    if (!CaseCompare(reqfield, field.first))
                        continue;
                    strMessagePart += field.first + ": " + field.second + "\r\n";
                    break;
                }
            }
        }
		// mark end-of-headers
		strMessagePart += "\r\n";
	} else {
		strMessagePart = "NIL";
	}
	return hrSuccess;
}

/** 
 * Convert a sequence number to its actual number. It will either
 * return a number or a UID, depending on the input.
 * A special treatment for 
 * 
 * @param[in] szNr a number of the sequence input
 * @param[in] bUID sequence input are UID numbers or not
 * 
 * @return the number corresponding to the input.
 */
ULONG IMAP::LastOrNumber(const char *szNr, bool bUID)
{
	if (*szNr != '*')
		return atoui(szNr);

	if (!bUID)
		return lstFolderMailEIDs.size();

	if (lstFolderMailEIDs.empty())
		return 0;				// special case: return an "invalid" number
	else
		return lstFolderMailEIDs.back().ulUid;
}

/** 
 * Convert a UID sequence set into a MAPI restriction.
 * 
 * @param[in] strSeqSet The sequence set with uids given by the client
 * @param[out] lppRestriction The MAPI restriction to get all messages matching the sequence
 * 
 * @return MAPI Error code
 */
HRESULT IMAP::HrSeqUidSetToRestriction(const string &strSeqSet,
    std::unique_ptr<ECRestriction> &ret)
{
	vector<string> vSequences;
	string::size_type ulPos = 0;
	SPropValue sProp;
	SPropValue sPropEnd;

	if (strSeqSet.empty()) {
		// no restriction
		ret.reset();
		return hrSuccess;
	}

	sProp.ulPropTag = PR_EC_IMAP_ID;
	sPropEnd.ulPropTag = PR_EC_IMAP_ID;

	vSequences = tokenize(strSeqSet, ',');
	auto rst = new ECOrRestriction();
	for (ULONG i = 0; i < vSequences.size(); ++i) {
		ulPos = vSequences[i].find(':');
		if (ulPos == string::npos) {
			// single number
			sProp.Value.ul = LastOrNumber(vSequences[i].c_str(), true);
			*rst += ECPropertyRestriction(RELOP_EQ, PR_EC_IMAP_ID, &sProp, ECRestriction::Full);
		} else {
			sProp.Value.ul = LastOrNumber(vSequences[i].c_str(), true);
			sPropEnd.Value.ul = LastOrNumber(vSequences[i].c_str() + ulPos + 1, true);

			if (sProp.Value.ul > sPropEnd.Value.ul)
				swap(sProp.Value.ul, sPropEnd.Value.ul);
			*rst += ECAndRestriction(
				ECPropertyRestriction(RELOP_GE, PR_EC_IMAP_ID, &sProp, ECRestriction::Full) +
				ECPropertyRestriction(RELOP_LE, PR_EC_IMAP_ID, &sPropEnd, ECRestriction::Full));
		}
	}
	ret.reset(rst);
	return hrSuccess;
}

/** 
 * Convert an IMAP sequence set to a flat list of email numbers. See
 * RFC-3501 paragraph 9 for the syntax.  This function will return the
 * closest range of requested items, and thus may return an empty
 * list.
 * 
 * @param[in] strSeqSet IMAP sequence set of UID numbers
 * @param[out] lstMails flat list of email numbers
 * 
 * @return MAPI Error code
 */
HRESULT IMAP::HrParseSeqUidSet(const string &strSeqSet, list<ULONG> &lstMails) {
	HRESULT hr = hrSuccess;
	vector<string> vSequences;
	string::size_type ulPos = 0;
	ULONG ulMailnr;
	ULONG ulBeginMailnr;

	// split different sequence parts into a vector
	vSequences = tokenize(strSeqSet, ',');

	for (ULONG i = 0; i < vSequences.size(); ++i) {
		ulPos = vSequences[i].find(':');
		if (ulPos == string::npos) {
			// single number
			ulMailnr = LastOrNumber(vSequences[i].c_str(), true);

			auto i = find(lstFolderMailEIDs.cbegin(), lstFolderMailEIDs.cend(), ulMailnr);
			if (i != lstFolderMailEIDs.cend())
				lstMails.push_back(std::distance(lstFolderMailEIDs.cbegin(), i));
		} else {
			// range
			ulBeginMailnr = LastOrNumber(vSequences[i].c_str(), true);
			ulMailnr = LastOrNumber(vSequences[i].c_str() + ulPos + 1, true);

			if (ulBeginMailnr > ulMailnr && ulBeginMailnr <= lstFolderMailEIDs.size())
				swap(ulBeginMailnr, ulMailnr);

			auto b = std::lower_bound(lstFolderMailEIDs.cbegin(), lstFolderMailEIDs.cend(), ulBeginMailnr);
			auto e = std::upper_bound(lstFolderMailEIDs.cbegin(), lstFolderMailEIDs.cend(), ulMailnr);
			for (auto i = b; i != e; ++i)
				lstMails.push_back(std::distance(lstFolderMailEIDs.cbegin(), i));
		}
	}

	lstMails.sort();
	lstMails.unique();

	return hr;
}

/** 
 * Convert an IMAP sequence set to a flat list of email numbers. See
 * RFC-3501 paragraph 9 for the syntax.  These exact numbers requested
 * must be present in the folder, otherwise an error will be returned.
 *
 * @param[in] strSeqSet IMAP sequence set of direct numbers
 * @param[out] lstMails flat list of email numbers
 * 
 * @return MAPI Error code
 */
HRESULT IMAP::HrParseSeqSet(const string &strSeqSet, list<ULONG> &lstMails) {
	vector<string> vSequences;
	string::size_type ulPos = 0;
	ULONG ulMailnr;
	ULONG ulBeginMailnr;

	if (lstFolderMailEIDs.empty())
		return MAPI_E_NOT_FOUND;

	// split different sequence parts into a vector
	vSequences = tokenize(strSeqSet, ',');

	for (ULONG i = 0; i < vSequences.size(); ++i) {
		ulPos = vSequences[i].find(':');
		if (ulPos == string::npos) {
			// single number
			ulMailnr = LastOrNumber(vSequences[i].c_str(), false) - 1;
			if (ulMailnr >= lstFolderMailEIDs.size())
				return MAPI_E_CALL_FAILED;
			lstMails.push_back(ulMailnr);
		} else {
			// range
			ulBeginMailnr = LastOrNumber(vSequences[i].c_str(), false) - 1;
			ulMailnr = LastOrNumber(vSequences[i].c_str() + ulPos + 1, false) - 1;

			if (ulBeginMailnr > ulMailnr)
				swap(ulBeginMailnr, ulMailnr);
			if (ulBeginMailnr >= lstFolderMailEIDs.size() ||
			    ulMailnr >= lstFolderMailEIDs.size())
				return MAPI_E_CALL_FAILED;
			for (ULONG j = ulBeginMailnr; j <= ulMailnr; ++j)
				lstMails.push_back(j);
		}
	}

	lstMails.sort();
	lstMails.unique();
	return hrSuccess;
}

/** 
 * Implementation of the STORE command
 * 
 * @param[in] lstMails list of emails to process
 * @param[in] strMsgDataItemName how to modify the message (set, append, remove)
 * @param[in] strMsgDataItemValue new flag values from IMAP client
 * 
 * @return MAPI Error code
 */
// @todo c store 2 (+FLAGS) (\Deleted) shouldn't but does work
// @todo c store 2 +FLAGS (\Deleted) should and does work
HRESULT IMAP::HrStore(const list<ULONG> &lstMails, string strMsgDataItemName, string strMsgDataItemValue, bool *lpbDoDelete)
{
	HRESULT hr = hrSuccess;
	vector<string> lstFlags;
	ULONG ulCurrent;
	memory_ptr<SPropValue> lpPropVal;
	ULONG cValues;
	ULONG ulObjType;
	string strNewFlags;
	bool bDelete = false;
	static constexpr const SizedSPropTagArray(4, proptags4) =
		{4, {PR_MSG_STATUS, PR_ICON_INDEX, PR_LAST_VERB_EXECUTED, PR_LAST_VERB_EXECUTION_TIME}};
	static constexpr const SizedSPropTagArray(5, proptags5) =
		{5, {PR_MSG_STATUS, PR_FLAG_STATUS, PR_ICON_INDEX,
		PR_LAST_VERB_EXECUTED, PR_LAST_VERB_EXECUTION_TIME}};

	if (strCurrentFolder.empty() || lpSession == nullptr)
		return MAPI_E_CALL_FAILED;

	strMsgDataItemName = strToUpper(strMsgDataItemName);
	strMsgDataItemValue = strToUpper(strMsgDataItemValue);
	if (strMsgDataItemValue.size() > 1 && strMsgDataItemValue[0] == '(') {
		strMsgDataItemValue.erase(0, 1);
		strMsgDataItemValue.erase(strMsgDataItemValue.size() - 1, 1);
	}
	HrSplitInput(strMsgDataItemValue, lstFlags);

	for (auto mail_idx : lstMails) {
		object_ptr<IMessage> lpMessage;

		hr = lpSession->OpenEntry(lstFolderMailEIDs[mail_idx].sEntryID.cb, reinterpret_cast<ENTRYID *>(lstFolderMailEIDs[mail_idx].sEntryID.lpb),
		     &IID_IMessage, MAPI_MODIFY, &ulObjType, &~lpMessage);
		if (hr != hrSuccess)
			return hr;

		// FLAGS, FLAGS.SILENT, +FLAGS, +FLAGS.SILENT, -FLAGS, -FLAGS.SILENT
		if (strMsgDataItemName.compare(0, 5, "FLAGS") == 0) {
			if (strMsgDataItemValue.find("\\SEEN") == string::npos)
				hr = lpMessage->SetReadFlag(CLEAR_READ_FLAG);
			else
				hr = lpMessage->SetReadFlag(SUPPRESS_RECEIPT);
			if (hr != hrSuccess)
				return hr;
			hr = lpMessage->GetProps(proptags5, 0, &cValues, &~lpPropVal);
			if (FAILED(hr))
				return hr;
			cValues = 5;

			lpPropVal[1].ulPropTag = PR_FLAG_STATUS;
			if (strMsgDataItemValue.find("\\FLAGGED") == string::npos)
				lpPropVal[1].Value.ul = 0;
			else
				lpPropVal[1].Value.ul = 2;

			if (lpPropVal[2].ulPropTag != PR_ICON_INDEX) {
				lpPropVal[2].ulPropTag = PR_ICON_INDEX;
				lpPropVal[2].Value.l = ICON_FOLDER_DEFAULT;
			}

			if (lpPropVal[0].ulPropTag != PR_MSG_STATUS) {
				lpPropVal[0].ulPropTag = PR_MSG_STATUS;
				lpPropVal[0].Value.ul = 0;
			}

			if (strMsgDataItemValue.find("\\ANSWERED") == string::npos) {
				lpPropVal[0].Value.ul &= ~MSGSTATUS_ANSWERED;
				cValues -= 2;	// leave PR_LAST_VERB_EXECUTED properties
			} else {
				lpPropVal[0].Value.ul |= MSGSTATUS_ANSWERED;
				lpPropVal[2].Value.ul = ICON_MAIL_REPLIED;

				lpPropVal[3].ulPropTag = PR_LAST_VERB_EXECUTED;
				lpPropVal[3].Value.ul = NOTEIVERB_REPLYTOSENDER;

				lpPropVal[4].ulPropTag = PR_LAST_VERB_EXECUTION_TIME;
				GetSystemTimeAsFileTime(&lpPropVal[4].Value.ft);
			}

			if (strMsgDataItemValue.find("$FORWARDED") == string::npos) {
				if (cValues == 5)
					cValues -= 2;	// leave PR_LAST_VERB_EXECUTED properties if still present
			} else {
				lpPropVal[2].Value.ul = ICON_MAIL_FORWARDED;

				lpPropVal[3].ulPropTag = PR_LAST_VERB_EXECUTED;
				lpPropVal[3].Value.ul = NOTEIVERB_FORWARD;

				lpPropVal[4].ulPropTag = PR_LAST_VERB_EXECUTION_TIME;
				GetSystemTimeAsFileTime(&lpPropVal[4].Value.ft);
			}

			if (strMsgDataItemValue.find("\\DELETED") == string::npos) {
				lpPropVal[0].Value.ul &= ~MSGSTATUS_DELMARKED;
			} else {
				lpPropVal[0].Value.ul |= MSGSTATUS_DELMARKED;
				bDelete = true;
			}

			// remove all "flag" properties
			hr = lpMessage->DeleteProps(proptags5, NULL);
			if (hr != hrSuccess)
				return hr;

			// set new values (can be partial, see answered and forwarded)
			hr = lpMessage->SetProps(cValues, lpPropVal, NULL);
			if (hr != hrSuccess)
				return hr;
			hr = lpMessage->SaveChanges(KEEP_OPEN_READWRITE | FORCE_SAVE);
			if (hr != hrSuccess)
				return hr;
		} else if (strMsgDataItemName.compare(0, 6, "+FLAGS") == 0) {
			for (ulCurrent = 0; ulCurrent < lstFlags.size(); ++ulCurrent) {
				if (lstFlags[ulCurrent].compare("\\SEEN") == 0) {
					hr = lpMessage->SetReadFlag(SUPPRESS_RECEIPT);
					if (hr != hrSuccess)
						return hr;
				} else if (lstFlags[ulCurrent].compare("\\DRAFT") == 0) {
					// not allowed
				} else if (lstFlags[ulCurrent].compare("\\FLAGGED") == 0) {
					hr = MAPIAllocateBuffer(sizeof(SPropValue), &~lpPropVal);
					if (hr != hrSuccess)
						return hr;
					lpPropVal->ulPropTag = PR_FLAG_STATUS;
					lpPropVal->Value.ul = 2; // 0: none, 1: green ok mark, 2: red flag
					HrSetOneProp(lpMessage, lpPropVal);
					// TODO: set PR_FLAG_ICON here too?
				} else if (lstFlags[ulCurrent].compare("\\ANSWERED") == 0 || lstFlags[ulCurrent].compare("$FORWARDED") == 0) {
					hr = lpMessage->GetProps(proptags4, 0, &cValues, &~lpPropVal);
					if (FAILED(hr))
						return hr;
					cValues = 4;

					if (lpPropVal[0].ulPropTag != PR_MSG_STATUS) {
						lpPropVal[0].ulPropTag = PR_MSG_STATUS;
						lpPropVal[0].Value.ul = 0;
					}
					// answered
					if (lstFlags[ulCurrent][0] == '\\')
						lpPropVal->Value.ul |= MSGSTATUS_ANSWERED;

					lpPropVal[1].ulPropTag = PR_ICON_INDEX;
					if (lstFlags[ulCurrent][0] == '\\')
						lpPropVal[1].Value.l = ICON_MAIL_REPLIED;
					else
						lpPropVal[1].Value.l = ICON_MAIL_FORWARDED;
					lpPropVal[2].ulPropTag = PR_LAST_VERB_EXECUTED;
					if (lstFlags[ulCurrent][0] == '\\')
						lpPropVal[2].Value.ul = NOTEIVERB_REPLYTOSENDER;
					else
						lpPropVal[2].Value.l = NOTEIVERB_FORWARD;
					lpPropVal[3].ulPropTag = PR_LAST_VERB_EXECUTION_TIME;
					GetSystemTimeAsFileTime(&lpPropVal[3].Value.ft);

					hr = lpMessage->SetProps(cValues, lpPropVal, NULL);
					if (hr != hrSuccess)
						return hr;
				} else if (lstFlags[ulCurrent].compare("\\DELETED") == 0) {
					if (HrGetOneProp(lpMessage, PR_MSG_STATUS, &~lpPropVal) != hrSuccess) {
						hr = MAPIAllocateBuffer(sizeof(SPropValue), &~lpPropVal);
						if (hr != hrSuccess)
							return hr;
						lpPropVal->ulPropTag = PR_MSG_STATUS;
						lpPropVal->Value.ul = 0;
					}

					lpPropVal->Value.ul |= MSGSTATUS_DELMARKED;
					HrSetOneProp(lpMessage, lpPropVal);
					bDelete = true;
				}
				lpMessage->SaveChanges(KEEP_OPEN_READWRITE | FORCE_SAVE);
			}
		} else if (strMsgDataItemName.compare(0, 6, "-FLAGS") == 0) {
			for (ulCurrent = 0; ulCurrent < lstFlags.size(); ++ulCurrent) {
				if (lstFlags[ulCurrent].compare("\\SEEN") == 0) {
					hr = lpMessage->SetReadFlag(CLEAR_READ_FLAG);
					if (hr != hrSuccess)
						return hr;
				} else if (lstFlags[ulCurrent].compare("\\DRAFT") == 0) {
					// not allowed
				} else if (lstFlags[ulCurrent].compare("\\FLAGGED") == 0) {
					if (lpPropVal == NULL) {
						hr = MAPIAllocateBuffer(sizeof(SPropValue), &~lpPropVal);
						if (hr != hrSuccess)
							return hr;
					}

					lpPropVal->ulPropTag = PR_FLAG_STATUS;
					lpPropVal->Value.ul = 0;
					HrSetOneProp(lpMessage, lpPropVal);
				} else if (lstFlags[ulCurrent].compare("\\ANSWERED") == 0 || lstFlags[ulCurrent].compare("$FORWARDED") == 0) {
					hr = lpMessage->GetProps(proptags4, 0, &cValues, &~lpPropVal);
					if (FAILED(hr))
						return hr;
					cValues = 4;

					if (lpPropVal[0].ulPropTag != PR_MSG_STATUS) {
						lpPropVal[0].ulPropTag = PR_MSG_STATUS;
						lpPropVal[0].Value.ul = 0;
					}
					lpPropVal->Value.ul &= ~MSGSTATUS_ANSWERED;

					lpPropVal[1].ulPropTag = PR_ICON_INDEX;
					lpPropVal[1].Value.l = ICON_FOLDER_DEFAULT;
					lpPropVal[2].ulPropTag = PR_LAST_VERB_EXECUTED;
					lpPropVal[2].Value.ul = NOTEIVERB_OPEN;
					lpPropVal[3].ulPropTag = PR_LAST_VERB_EXECUTION_TIME;
					GetSystemTimeAsFileTime(&lpPropVal[3].Value.ft);

					hr = lpMessage->SetProps(cValues, lpPropVal, NULL);
					if (hr != hrSuccess)
						return hr;
				} else if (lstFlags[ulCurrent].compare("\\DELETED") == 0) {
					if (HrGetOneProp(lpMessage, PR_MSG_STATUS, &~lpPropVal) != hrSuccess) {
						hr = MAPIAllocateBuffer(sizeof(SPropValue), &~lpPropVal);
						if (hr != hrSuccess)
							return hr;
						lpPropVal->ulPropTag = PR_MSG_STATUS;
						lpPropVal->Value.ul = 0;
					}

					lpPropVal->Value.ul &= ~MSGSTATUS_DELMARKED;
					HrSetOneProp(lpMessage, lpPropVal);
				}
				lpMessage->SaveChanges(KEEP_OPEN_READWRITE | FORCE_SAVE);
			}
		}

		/* Get the newly updated flags */
		hr = HrGetMessageFlags(strNewFlags, lpMessage, lstFolderMailEIDs[mail_idx].bRecent);
		if (hr != hrSuccess)
			return hr;

		/* Update our internal flag status */
		lstFolderMailEIDs[mail_idx].strFlags = strNewFlags;
	} // loop on mails

	if (strMsgDataItemName.size() > 7 &&
	    strMsgDataItemName.compare(strMsgDataItemName.size() - 7, 7, ".SILENT") == 0)
		hr = MAPI_E_NOT_ME;		// abuse error code that will not be used elsewhere from this function
	if (lpbDoDelete)
		*lpbDoDelete = bDelete;
	return hr;
}

/** 
 * Implementation of the COPY and XAOL-MOVE commands
 * 
 * @param[in] lstMails list of email to copy or move
 * @param[in] strFolderParam folder to copy/move mails to, in IMAP UTF-7 charset
 * @param[in] bMove copy (false) or move (true)
 * 
 * @return MAPI Error code
 */
HRESULT IMAP::HrCopy(const list<ULONG> &lstMails, const string &strFolderParam, bool bMove) {
	HRESULT hr = hrSuccess;
	object_ptr<IMAPIFolder> lpFromFolder, lpDestFolder;
	ULONG ulCount;
	ENTRYLIST sEntryList;
	wstring strFolder;

	sEntryList.lpbin = NULL;

	if (strCurrentFolder.empty() || !lpSession) {
		hr = MAPI_E_CALL_FAILED;
		goto exit;
	}
	hr = HrFindFolder(strCurrentFolder, bCurrentFolderReadOnly, &~lpFromFolder);
	if (hr != hrSuccess)
		goto exit;

	// get dest folder
	hr = IMAP2MAPICharset(strFolderParam, strFolder);
	if (hr != hrSuccess)
		goto exit;
	hr = HrFindFolder(strFolder, false, &~lpDestFolder);
	if (hr != hrSuccess)
		goto exit;

	sEntryList.cValues = lstMails.size();
	if ((hr = MAPIAllocateBuffer(sizeof(SBinary) * lstMails.size(), (LPVOID *) &sEntryList.lpbin)) != hrSuccess)
		goto exit;
	ulCount = 0;

	for (auto mail_idx : lstMails) {
		sEntryList.lpbin[ulCount].cb = lstFolderMailEIDs[mail_idx].sEntryID.cb;
		sEntryList.lpbin[ulCount].lpb = lstFolderMailEIDs[mail_idx].sEntryID.lpb;
		++ulCount;
	}

	hr = lpFromFolder->CopyMessages(&sEntryList, NULL, lpDestFolder, 0, NULL, bMove ? MESSAGE_MOVE : 0);

exit:
	MAPIFreeBuffer(sEntryList.lpbin);
	return hr;
}

/** 
 * Implements the SEARCH command
 * 
 * @param[in] lstSearchCriteria search options from the (this value is modified, cannot be used again)
 * @param[in] ulStartCriteria offset in the lstSearchCriteria to start parsing
 * @param[out] lstMailnr number of email messages that match the search criteria
 * 
 * @return MAPI Error code
 */
HRESULT IMAP::HrSearch(std::vector<std::string> &&lstSearchCriteria,
    ULONG ulStartCriteria, std::list<ULONG> &lstMailnr)
{
	HRESULT hr = hrSuccess;
	string strSearchCriterium;
	vector<string> vSubSearch;
	list<ULONG> lstMails;
	object_ptr<IMAPIFolder> lpFolder;
	object_ptr<IMAPITable> lpTable;
	ULONG ulMailnr, ulRownr;
	enum { EID, NUM_COLS };
	static constexpr const SizedSPropTagArray(NUM_COLS, spt) = {NUM_COLS, {PR_EC_IMAP_ID}};
	map<unsigned int, unsigned int> mapUIDs;
	int n = 0;
	
	if (strCurrentFolder.empty() || lpSession == nullptr)
		return MAPI_E_CALL_FAILED;

	// no need to search in empty folders, won't find anything
	if (lstFolderMailEIDs.empty())
		return hr;

	// don't search if only search for uid, sequence set, all, recent, new or old
	strSearchCriterium = lstSearchCriteria[ulStartCriteria];
	strSearchCriterium = strToUpper(strSearchCriterium);
	if (lstSearchCriteria.size() - ulStartCriteria == 2 &&
	    strSearchCriterium.compare("UID") == 0)
		return HrParseSeqUidSet(lstSearchCriteria[ulStartCriteria + 1], lstMailnr);

	if (lstSearchCriteria.size() - ulStartCriteria == 1) {
		if (strSearchCriterium.find_first_of("123456789*") == 0) {
			hr = HrParseSeqSet(lstSearchCriteria[ulStartCriteria], lstMailnr);
			return hr;
		} else if (strSearchCriterium.compare("ALL") == 0) {
			for (ulMailnr = 0; ulMailnr < lstFolderMailEIDs.size(); ++ulMailnr)
				lstMailnr.push_back(ulMailnr);
			return hr;
		} else if (strSearchCriterium.compare("RECENT") == 0) {
			for (ulMailnr = 0; ulMailnr < lstFolderMailEIDs.size(); ++ulMailnr)
			    if(lstFolderMailEIDs[ulMailnr].bRecent)
    				lstMailnr.push_back(ulMailnr);
			return hr;
		} else if (strSearchCriterium.compare("NEW") == 0) {
			for (ulMailnr = 0; ulMailnr < lstFolderMailEIDs.size(); ++ulMailnr)
			    if(lstFolderMailEIDs[ulMailnr].bRecent && lstFolderMailEIDs[ulMailnr].strFlags.find("Seen") == std::string::npos)
    				lstMailnr.push_back(ulMailnr);
			return hr;
		} else if (strSearchCriterium.compare("OLD") == 0) {
			for (ulMailnr = 0; ulMailnr < lstFolderMailEIDs.size(); ++ulMailnr)
			    if(!lstFolderMailEIDs[ulMailnr].bRecent)
    				lstMailnr.push_back(ulMailnr);
			return hr;
		}
	}
	
	// Make a map of UID->ID
	for (const auto &e : lstFolderMailEIDs)
		mapUIDs[e.ulUid] = n++;
	hr = HrFindFolder(strCurrentFolder, bCurrentFolderReadOnly, &~lpFolder);
	if (hr != hrSuccess)
		return hr;
	hr = lpFolder->GetContentsTable(MAPI_DEFERRED_ERRORS, &~lpTable);
	if (hr != hrSuccess)
		return hr;

	ECAndRestriction root_rst;
	std::vector<IRestrictionPush *> lstRestrictions;
	lstRestrictions.push_back(&root_rst);
	/*
	 * Add EXIST(PR_INSTANCE_KEY) to make sure that the query will not be
	 * passed to the indexer.
	 */
	root_rst += ECExistRestriction(PR_INSTANCE_KEY);

	// Thunderbird searches:
	// or:
	// 12 uid SEARCH UNDELETED (OR SUBJECT "Undelivered" TO "henk")
	// 15 uid SEARCH UNDELETED (OR (OR SUBJECT "sender" SUBJECT "mail") SUBJECT "returned")
	// 17 uid SEARCH UNDELETED (OR SUBJECT "Undelivered" NOT TO "henk")
	// and:
	// 14 uid SEARCH UNDELETED SUBJECT "Undelivered" TO "henk"
	// 16 uid SEARCH UNDELETED SUBJECT "Undelivered" NOT TO "henk"
	// both cases, ulStartCriteria == 3: UNDELETED

	// this breaks to following search:
	//   (or subject henk subject kees) (or to henk from kees)
	// since this will translate in all or's, not: and(or(subj:henk,subj:kees),or(to:henk,from:kees))
	// however, thunderbird cannot build such a query, so we don't care currently.

	while (ulStartCriteria < lstSearchCriteria.size())
	{
		if (lstSearchCriteria[ulStartCriteria][0] == '(') {
			// remove all () and [], and resplit.
			strSearchCriterium.clear();
			for (auto c : lstSearchCriteria[ulStartCriteria]) {
				if (c == '(' || c == ')' || c == '[' || c == ']')
					continue;
				strSearchCriterium += c;
			}
			vSubSearch.clear();
			HrSplitInput(strSearchCriterium, vSubSearch);

			// replace in list.
			lstSearchCriteria.erase(lstSearchCriteria.begin() + ulStartCriteria);
			lstSearchCriteria.insert(lstSearchCriteria.begin() + ulStartCriteria, vSubSearch.begin(), vSubSearch.end());
		}

		strSearchCriterium = lstSearchCriteria[ulStartCriteria];
		strSearchCriterium = strToUpper(strSearchCriterium);

		assert(lstRestrictions.size() >= 1);
		IRestrictionPush &top_rst = *lstRestrictions[lstRestrictions.size()-1];
		if (lstRestrictions.size() > 1)
			lstRestrictions.pop_back();

		SPropValue pv, pv2;
		if (strSearchCriterium.find_first_of("123456789*") == 0) {	// sequence set
			lstMails.clear();

			hr = HrParseSeqSet(strSearchCriterium, lstMails);
			if (hr != hrSuccess)
				return hr;
			ECOrRestriction or_rst;
			for (auto mail_idx : lstMails) {
				pv.ulPropTag = PR_EC_IMAP_ID;
				pv.Value.ul  = lstFolderMailEIDs[mail_idx].ulUid;
				or_rst += ECPropertyRestriction(RELOP_EQ, pv.ulPropTag, &pv, ECRestriction::Shallow);
			}
			top_rst += std::move(or_rst);
			++ulStartCriteria;
		} else if (strSearchCriterium.compare("ALL") == 0 || strSearchCriterium.compare("NEW") == 0 || strSearchCriterium.compare("RECENT") == 0) {
			// do nothing
			++ulStartCriteria;
		} else if (strSearchCriterium.compare("ANSWERED") == 0) {
			top_rst += ECAndRestriction(
				ECExistRestriction(PR_MSG_STATUS) +
				ECBitMaskRestriction(BMR_NEZ, PR_MSG_STATUS, MSGSTATUS_ANSWERED));
			++ulStartCriteria;
			// TODO: find also in PR_LAST_VERB_EXECUTED
		} else if (strSearchCriterium.compare("BEFORE") == 0) {
			if (lstSearchCriteria.size() - ulStartCriteria <= 1)
				return MAPI_E_CALL_FAILED;
			pv.ulPropTag = PR_EC_MESSAGE_DELIVERY_DATE;
			pv.Value.ft  = StringToFileTime(lstSearchCriteria[ulStartCriteria+1].c_str());
			top_rst += ECAndRestriction(
				ECExistRestriction(pv.ulPropTag) +
				ECPropertyRestriction(RELOP_LT, pv.ulPropTag, &pv, ECRestriction::Shallow));
			ulStartCriteria += 2;
		} else if (strSearchCriterium == "BODY") {
			if (lstSearchCriteria.size() - ulStartCriteria <= 1)
				return MAPI_E_CALL_FAILED;

			unsigned int flags = lstSearchCriteria[ulStartCriteria+1].size() > 0 ? (FL_SUBSTRING | FL_IGNORECASE) : FL_FULLSTRING;
			pv.ulPropTag   = PR_BODY_A;
			pv.Value.lpszA = const_cast<char *>(lstSearchCriteria[ulStartCriteria+1].c_str());
			top_rst += ECAndRestriction(
				ECExistRestriction(PR_BODY) +
				ECContentRestriction(flags, PR_BODY, &pv, ECRestriction::Shallow));
			ulStartCriteria += 2;
		} else if (strSearchCriterium.compare("DELETED") == 0) {
			top_rst += ECAndRestriction(
				ECExistRestriction(PR_MSG_STATUS) +
				ECBitMaskRestriction(BMR_NEZ, PR_MSG_STATUS, MSGSTATUS_DELMARKED));
			++ulStartCriteria;
		} else if (strSearchCriterium.compare("DRAFT") == 0) {
			top_rst += ECAndRestriction(
				ECExistRestriction(PR_MSG_STATUS) +
				ECBitMaskRestriction(BMR_NEZ, PR_MSG_STATUS, MSGSTATUS_DRAFT));
			++ulStartCriteria;
			// FIXME: add restriction to find PR_MESSAGE_FLAGS with MSGFLAG_UNSENT on
		} else if (strSearchCriterium.compare("FLAGGED") == 0) {
			top_rst += ECAndRestriction(
				ECExistRestriction(PR_FLAG_STATUS) +
				ECBitMaskRestriction(BMR_NEZ, PR_FLAG_STATUS, 0xFFFF));
			++ulStartCriteria;
		} else if (strSearchCriterium.compare("FROM") == 0) {
			if (lstSearchCriteria.size() - ulStartCriteria <= 1)
				return MAPI_E_CALL_FAILED;

			unsigned int flags = lstSearchCriteria[ulStartCriteria+1].size() > 0 ? (FL_SUBSTRING | FL_IGNORECASE) : FL_FULLSTRING;
			pv.ulPropTag   = PR_SENT_REPRESENTING_NAME_A;
			pv.Value.lpszA = const_cast<char *>(lstSearchCriteria[ulStartCriteria+1].c_str());
			top_rst += ECOrRestriction(
				ECContentRestriction(flags, PR_SENT_REPRESENTING_NAME, &pv, ECRestriction::Shallow) +
				ECContentRestriction(flags, PR_SENT_REPRESENTING_EMAIL_ADDRESS, &pv, ECRestriction::Shallow));
			ulStartCriteria += 2;
		} else if (strSearchCriterium.compare("KEYWORD") == 0) {
			top_rst += ECBitMaskRestriction(BMR_NEZ, PR_ENTRYID, 0);
			ulStartCriteria += 2;
		} else if (strSearchCriterium.compare("LARGER") == 0) {
			if (lstSearchCriteria.size() - ulStartCriteria <= 1)
				return MAPI_E_CALL_FAILED;

			pv.ulPropTag  = PR_EC_IMAP_EMAIL_SIZE;
			pv2.ulPropTag = PR_MESSAGE_SIZE;
			pv2.Value.ul  = pv.Value.ul = strtoul(lstSearchCriteria[ulStartCriteria+1].c_str(), nullptr, 0);
			top_rst += ECOrRestriction(
				ECAndRestriction(
					ECExistRestriction(pv.ulPropTag) +
					ECPropertyRestriction(RELOP_GT, pv.ulPropTag, &pv, ECRestriction::Shallow)
				) +
				ECAndRestriction(
					ECNotRestriction(ECExistRestriction(pv.ulPropTag)) +
					ECPropertyRestriction(RELOP_GT, pv2.ulPropTag, &pv2, ECRestriction::Shallow)
				));
			ulStartCriteria += 2;
			// NEW done with ALL
		} else if (strSearchCriterium.compare("NOT") == 0) {
			ECRestriction *r = top_rst += ECNotRestriction(nullptr);
			lstRestrictions.push_back(static_cast<ECNotRestriction *>(r));
			++ulStartCriteria;
		} else if (strSearchCriterium.compare("OLD") == 0) {	// none?
			top_rst += ECBitMaskRestriction(BMR_NEZ, PR_ENTRYID, 0);
			++ulStartCriteria;
		} else if (strSearchCriterium.compare("ON") == 0) {
			if (lstSearchCriteria.size() - ulStartCriteria <= 1)
				return MAPI_E_CALL_FAILED;
			pv.ulPropTag = pv2.ulPropTag = PR_EC_MESSAGE_DELIVERY_DATE;
			pv.Value.ft  = StringToFileTime(lstSearchCriteria[ulStartCriteria+1].c_str());
			pv2.Value.ft = AddDay(pv.Value.ft);
			top_rst += ECAndRestriction(
				ECExistRestriction(pv.ulPropTag) +
				ECPropertyRestriction(RELOP_GE, pv.ulPropTag, &pv, ECRestriction::Shallow) +
				ECPropertyRestriction(RELOP_LT, pv2.ulPropTag, &pv2, ECRestriction::Shallow));
			ulStartCriteria += 2;
		} else if (strSearchCriterium.compare("OR") == 0) {
			ECRestriction *new_rst = top_rst += ECOrRestriction();
			auto or_rst = static_cast<ECOrRestriction *>(new_rst);
			lstRestrictions.push_back(or_rst);
			lstRestrictions.push_back(or_rst);
			++ulStartCriteria;
			// RECENT done with ALL
		} else if (strSearchCriterium.compare("SEEN") == 0) {
			top_rst += ECAndRestriction(
				ECExistRestriction(PR_MESSAGE_FLAGS) +
				ECBitMaskRestriction(BMR_NEZ, PR_MESSAGE_FLAGS, MSGFLAG_READ));
			++ulStartCriteria;
		} else if (strSearchCriterium.compare("SENTBEFORE") == 0) {
			if (lstSearchCriteria.size() - ulStartCriteria <= 1)
				return MAPI_E_CALL_FAILED;
			pv.ulPropTag = PR_EC_CLIENT_SUBMIT_DATE;
			pv.Value.ft  = StringToFileTime(lstSearchCriteria[ulStartCriteria+1].c_str());
			top_rst += ECAndRestriction(
				ECExistRestriction(pv.ulPropTag) +
				ECPropertyRestriction(RELOP_LT, pv.ulPropTag, &pv, ECRestriction::Shallow));
			ulStartCriteria += 2;
		} else if (strSearchCriterium.compare("SENTON") == 0) {
			if (lstSearchCriteria.size() - ulStartCriteria <= 1)
				return MAPI_E_CALL_FAILED;
			pv.ulPropTag = pv2.ulPropTag = PR_EC_CLIENT_SUBMIT_DATE;
			pv.Value.ft  = StringToFileTime(lstSearchCriteria[ulStartCriteria+1].c_str());
			pv2.Value.ft = AddDay(pv.Value.ft);
			top_rst += ECAndRestriction(
				ECExistRestriction(pv.ulPropTag) +
				ECPropertyRestriction(RELOP_GE, pv.ulPropTag, &pv, ECRestriction::Shallow) +
				ECPropertyRestriction(RELOP_LT, pv2.ulPropTag, &pv2, ECRestriction::Shallow));
			ulStartCriteria += 2;
		} else if (strSearchCriterium.compare("SENTSINCE") == 0) {
			if (lstSearchCriteria.size() - ulStartCriteria <= 1)
				return MAPI_E_CALL_FAILED;
			pv.ulPropTag = PR_EC_CLIENT_SUBMIT_DATE;
			pv.Value.ft  = StringToFileTime(lstSearchCriteria[ulStartCriteria+1].c_str());
			top_rst += ECAndRestriction(
				ECExistRestriction(pv.ulPropTag) +
				ECPropertyRestriction(RELOP_GE, pv.ulPropTag, &pv, ECRestriction::Shallow));
			ulStartCriteria += 2;
		} else if (strSearchCriterium.compare("SINCE") == 0) {
			if (lstSearchCriteria.size() - ulStartCriteria <= 1)
				return MAPI_E_CALL_FAILED;
			pv.ulPropTag = PR_EC_MESSAGE_DELIVERY_DATE;
			pv.Value.ft  = StringToFileTime(lstSearchCriteria[ulStartCriteria+1].c_str());
			top_rst += ECAndRestriction(
				ECExistRestriction(pv.ulPropTag) +
				ECPropertyRestriction(RELOP_GE, pv.ulPropTag, &pv, ECRestriction::Shallow));
			ulStartCriteria += 2;
		} else if (strSearchCriterium.compare("SMALLER") == 0) {
			if (lstSearchCriteria.size() - ulStartCriteria <= 1)
				return MAPI_E_CALL_FAILED;
			pv.ulPropTag  = PR_EC_IMAP_EMAIL_SIZE;
			pv2.ulPropTag = PR_MESSAGE_SIZE;
			pv.Value.ul   = pv2.Value.ul = strtoul(lstSearchCriteria[ulStartCriteria+1].c_str(), nullptr, 0);
			top_rst += ECOrRestriction(
				ECAndRestriction(
					ECExistRestriction(pv.ulPropTag) +
					ECPropertyRestriction(RELOP_LT, pv.ulPropTag, &pv, ECRestriction::Shallow)
				) +
				ECAndRestriction(
					ECNotRestriction(ECExistRestriction(pv.ulPropTag)) +
					ECPropertyRestriction(RELOP_LT, pv2.ulPropTag, &pv2, ECRestriction::Shallow)
				));
			ulStartCriteria += 2;
		} else if (strSearchCriterium.compare("SUBJECT") == 0) {
			if (lstSearchCriteria.size() - ulStartCriteria <= 1)
				return MAPI_E_CALL_FAILED;

			// Handle SUBJECT <s>
			const char *const szSearch = lstSearchCriteria[ulStartCriteria+1].c_str();
			unsigned int flags = szSearch[0] ? (FL_SUBSTRING | FL_IGNORECASE) : FL_FULLSTRING;
			pv.ulPropTag   = PR_SUBJECT_A;
			pv.Value.lpszA = const_cast<char *>(szSearch);
			top_rst += ECAndRestriction(
				ECExistRestriction(PR_SUBJECT) +
				ECContentRestriction(flags, PR_SUBJECT, &pv, ECRestriction::Shallow));
            ulStartCriteria += 2;
                
		} else if (strSearchCriterium.compare("TEXT") == 0) {
			unsigned int flags = lstSearchCriteria[ulStartCriteria+1].size() > 0 ? (FL_SUBSTRING | FL_IGNORECASE) : FL_FULLSTRING;
			pv.ulPropTag   = PR_BODY_A;
			pv2.ulPropTag  = PR_TRANSPORT_MESSAGE_HEADERS_A;
			pv.Value.lpszA = pv2.Value.lpszA = const_cast<char *>(lstSearchCriteria[ulStartCriteria+1].c_str());
			top_rst += ECOrRestriction(
				ECAndRestriction(
					ECExistRestriction(PR_BODY) +
					ECContentRestriction(flags, PR_BODY, &pv, ECRestriction::Shallow)
				) +
				ECAndRestriction(
					ECExistRestriction(pv2.ulPropTag) +
					ECContentRestriction(flags, pv2.ulPropTag, &pv2, ECRestriction::Shallow)
				));
			ulStartCriteria += 2;
			}
		else if (strSearchCriterium.compare("TO") == 0 || strSearchCriterium.compare("CC") == 0 || strSearchCriterium.compare("BCC") == 0) {
			if (lstSearchCriteria.size() - ulStartCriteria <= 1)
				return MAPI_E_CALL_FAILED;
			
			// Search for "^HEADER:.*DATA" in PR_TRANSPORT_HEADERS
			std::string strSearch = (string)"^" + strSearchCriterium + ":.*" + lstSearchCriteria[ulStartCriteria+1];
			pv.ulPropTag   = PR_TRANSPORT_MESSAGE_HEADERS_A;
			pv.Value.lpszA = const_cast<char *>(strSearch.c_str());
			top_rst += ECPropertyRestriction(RELOP_RE, pv.ulPropTag, &pv, ECRestriction::Shallow);
			ulStartCriteria += 2;
		} else if (strSearchCriterium.compare("UID") == 0) {
			ECOrRestriction or_rst;

			lstMails.clear();
			hr = HrParseSeqUidSet(lstSearchCriteria[ulStartCriteria + 1], lstMails);
			if (hr != hrSuccess)
				return hr;
			for (auto mail_idx : lstMails) {
				pv.ulPropTag = PR_EC_IMAP_ID;
				pv.Value.ul  = lstFolderMailEIDs[mail_idx].ulUid;
				or_rst += ECPropertyRestriction(RELOP_EQ, pv.ulPropTag, &pv, ECRestriction::Shallow);
			}
			top_rst += std::move(or_rst);
			ulStartCriteria += 2;
		} else if (strSearchCriterium.compare("UNANSWERED") == 0) {
			top_rst += ECOrRestriction(
				ECNotRestriction(ECExistRestriction(PR_MSG_STATUS)) +
				ECBitMaskRestriction(BMR_EQZ, PR_MSG_STATUS, MSGSTATUS_ANSWERED));
			++ulStartCriteria;
			// TODO: also find in PR_LAST_VERB_EXECUTED
		} else if (strSearchCriterium.compare("UNDELETED") == 0) {
			top_rst += ECOrRestriction(
				ECNotRestriction(ECExistRestriction(PR_MSG_STATUS)) +
				ECBitMaskRestriction(BMR_EQZ, PR_MSG_STATUS, MSGSTATUS_DELMARKED));
			++ulStartCriteria;
		} else if (strSearchCriterium.compare("UNDRAFT") == 0) {
			top_rst += ECOrRestriction(
				ECNotRestriction(ECExistRestriction(PR_MSG_STATUS)) +
				ECBitMaskRestriction(BMR_EQZ, PR_MSG_STATUS, MSGSTATUS_DRAFT));
			++ulStartCriteria;
			// FIXME: add restrictin to find PR_MESSAGE_FLAGS with MSGFLAG_UNSENT off
		} else if (strSearchCriterium.compare("UNFLAGGED") == 0) {
			top_rst += ECOrRestriction(
				ECNotRestriction(ECExistRestriction(PR_FLAG_STATUS)) +
				ECBitMaskRestriction(BMR_EQZ, PR_FLAG_STATUS, 0xFFFF));
			++ulStartCriteria;
		} else if (strSearchCriterium.compare("UNKEYWORD") == 0) {
			top_rst += ECExistRestriction(PR_ENTRYID);
			ulStartCriteria += 2;
		} else if (strSearchCriterium.compare("UNSEEN") == 0) {
			top_rst += ECOrRestriction(
				ECNotRestriction(ECExistRestriction(PR_MESSAGE_FLAGS)) +
				ECBitMaskRestriction(BMR_EQZ, PR_MESSAGE_FLAGS, MSGFLAG_READ));
			++ulStartCriteria;
		} else if (strSearchCriterium.compare("HEADER") == 0) {
			if (lstSearchCriteria.size() - ulStartCriteria <= 2)
				return MAPI_E_CALL_FAILED;
			
			// Search for "^HEADER:.*DATA" in PR_TRANSPORT_HEADERS
			std::string strSearch = "^" + lstSearchCriteria[ulStartCriteria+1] + ":.*" + lstSearchCriteria[ulStartCriteria+2];
			pv.ulPropTag   = PR_TRANSPORT_MESSAGE_HEADERS_A;
			pv.Value.lpszA = const_cast<char *>(strSearch.c_str());
			top_rst += ECPropertyRestriction(RELOP_RE, pv.ulPropTag, &pv, ECRestriction::Shallow);
			ulStartCriteria += 3;
		} else {
			return MAPI_E_CALL_FAILED;
		}
	}
	root_rst += ECExistRestriction(PR_ENTRYID);
	memory_ptr<SRestriction> classic_rst;
	hr = root_rst.CreateMAPIRestriction(&~classic_rst, ECRestriction::Cheap);
	if (hr != hrSuccess)
		return hr;
	rowset_ptr lpRows;
	hr = HrQueryAllRows(lpTable, spt, classic_rst, nullptr, 0, &~lpRows);
	if (hr != hrSuccess)
		return hr;
	if (lpRows->cRows == 0)
		return hrSuccess;

    for (ulRownr = 0; ulRownr < lpRows->cRows; ++ulRownr) {
		auto iterUID = mapUIDs.find(lpRows->aRow[ulRownr].lpProps[0].Value.ul);
		if (iterUID == mapUIDs.cend())
			// Found a match for a message that is not in our message list .. skip it
			continue;
        
        lstMailnr.push_back(iterUID->second);
    }

	lstMailnr.sort();
	return hrSuccess;
}

/** 
 * Lookup a header value in a full message
 * 
 * @param[in] strMessage The message to find the header in
 * @param[in] strHeader The header to find in the header part of the message
 * @param[in] strDefault The default value of the header if it wasn't found
 * 
 * @return The header value from the message enclosed in quotes, or the given default
 */
string IMAP::GetHeaderValue(const string &strMessage, const string &strHeader, const string &strDefault) {
	string::size_type posStart, posEnd;

	posStart = strMessage.find(strHeader);
	if (posStart == string::npos)
		return strDefault;

	posStart += strHeader.length();
	posEnd = strMessage.find("\r\n", posStart);
	if (posEnd == string::npos)
		return strDefault;

	// don't care about uppercase, it's all good.
	return "\"" + strMessage.substr(posStart, posEnd - posStart) + "\"";
}

/** 
 * Create a bodystructure (RFC 3501). Since this is parsed from a
 * VMIME generated message, this function has alot of assumptions. It
 * will still fail to correctly generate a body structure in the case
 * when an email contains another (quoted) RFC 2822 email.
 * 
 * @param[in] bExtended generate BODYSTRUCTURE (true) or BODY (false) version 
 * @param[out] strBodyStructure The generated body structure
 * @param[in] strMessage use this message to generate the output
 * 
 * @return MAPI Error code
 */
HRESULT IMAP::HrGetBodyStructure(bool bExtended, string &strBodyStructure, const string& strMessage) {
	if (bExtended)
		return createIMAPProperties(strMessage, nullptr, nullptr, &strBodyStructure);
	return createIMAPProperties(strMessage, nullptr, &strBodyStructure, nullptr);
}

/** 
 * Convert a MAPI FILETIME structure to a IMAP string. This string is
 * slightly differently formatted than an RFC 2822 string.
 *
 * Format: 01-Jan-2006 00:00:00 +0000
 * 
 * @param[in] sFileTime time structure to convert
 * 
 * @return date/time in string format
 */
string IMAP::FileTimeToString(FILETIME sFileTime) {
	string strTime;
	char szBuffer[31];
	time_t sTime;
	struct tm ptr;

	sTime = FileTimeToUnixTime(sFileTime.dwHighDateTime, sFileTime.dwLowDateTime);
	gmtime_safe(&sTime, &ptr);
	strftime(szBuffer, 30, "%d-", &ptr);
	strTime += szBuffer;
	strTime += strMonth[ptr.tm_mon];
	strftime(szBuffer, 30, "-%Y %H:%M:%S +0000", &ptr);
	strTime += szBuffer;

	return strTime;
}

/** 
 * Parses an IMAP date/time string into a MAPI FILETIME struct.
 * 
 * @todo, rewrite this function, but it's not widely used (append + search, both slow anyway)
 *
 * @param[in] strTime parse this string into a FILETIME structure
 * @param[in] bDateOnly parse date part only (true) or add time (false)
 * 
 * @return MAPI FILETIME structure
 */
FILETIME IMAP::StringToFileTime(string strTime, bool bDateOnly) {
	FILETIME sFileTime;
	struct tm sTm;
	ULONG ulMonth;
	time_t sTime;
	
	sTm.tm_mday = 1;
	sTm.tm_mon = 0;
	sTm.tm_year = 100;			// years since 1900
	sTm.tm_hour = 0;
	sTm.tm_min = 0;
	sTm.tm_sec = 0;
	sTm.tm_isdst = -1;			// daylight saving time off

	// 01-Jan-2006 00:00:00 +0000
	if (strTime.size() < 2)
		goto done;
	if (strTime.at(1) == '-')
		strTime = " " + strTime;

	// day of month
	if (strTime.at(0) == ' ')
		sTm.tm_mday = atoi(strTime.substr(1, 1).c_str());
	else
		sTm.tm_mday = atoi(strTime.substr(0, 2).c_str());
	// month name 3 chars
	if (strTime.size() < 6)
		goto done;

	sTm.tm_mon = 0;
	for (ulMonth = 0; ulMonth < 12; ++ulMonth)
		if (CaseCompare(strMonth[ulMonth],strTime.substr(3, 3)))
			sTm.tm_mon = ulMonth;
	if (strTime.size() < 11)
		goto done;

	sTm.tm_year = atoi(strTime.substr(7, 4).c_str()) - 1900;	// year 4 chars
	if (strTime.size() < 14)
		goto done;

	if (bDateOnly)
	    goto done;

	sTm.tm_hour = atoi(strTime.substr(12, 2).c_str());	// hours
	if (strTime.size() < 17)
		goto done;

	sTm.tm_min = atoi(strTime.substr(15, 2).c_str());	// minutes
	if (strTime.size() < 20)
		goto done;

	sTm.tm_sec = atoi(strTime.substr(18, 2).c_str());	// seconds
	if (strTime.size() < 26)
		goto done;

	if (strTime.substr(21, 1) == "+") {
		sTm.tm_hour -= atoi(strTime.substr(22, 2).c_str());
		sTm.tm_min -= atoi(strTime.substr(24, 2).c_str());
	} else if (strTime.substr(21, 1) == "-") {
		sTm.tm_hour += atoi(strTime.substr(22, 2).c_str());
		sTm.tm_min += atoi(strTime.substr(24, 2).c_str());
	}

done:
	sTime = timegm(&sTm);
	UnixTimeToFileTime(sTime, &sFileTime);
	return sFileTime;
}

/** 
 * Add 24 hours to the given time struct
 * 
 * @param[in] sFileTime Original time
 * 
 * @return Input + 24 hours
 */
FILETIME IMAP::AddDay(FILETIME sFileTime) {
	FILETIME sFT;

	// add 24 hour in seconds = 24*60*60 seconds
	UnixTimeToFileTime(FileTimeToUnixTime(sFileTime.dwHighDateTime, sFileTime.dwLowDateTime) + 24 * 60 * 60, &sFT);
	return sFT;
}

/** 
 * Converts a unicode string to an encoded representation in a
 * specified charset. This function can return either quoted-printable
 * or base64 encoded data.
 * 
 * @param[in] input string to escape in quoted-printable or base64
 * @param[in] charset charset for output string
 * @param[in] bIgnore add the //TRANSLIT or //IGNORE flag to iconv
 * 
 * @return 
 */
string IMAP::EscapeString(WCHAR *input, std::string& charset, bool bIgnore)
{
	std::string tmp;
	std::string iconvCharset = charset;
	if (bIgnore)
		setCharsetBestAttempt(iconvCharset);
	try {
		tmp = convert_to<std::string>(iconvCharset.c_str(), input, rawsize(input), CHARSET_WCHAR);
	} catch (const convert_exception &ce) {
		return "NIL";
	}
	// known charsets that are better represented in base64 than quoted-printable
	if (CaseCompare(charset, "UTF-8") || CaseCompare(charset, "ISO-2022-JP"))
		return "\"" + ToQuotedBase64Header(tmp, charset) + "\"";
	else
		return "\"" + ToQuotedPrintable(tmp, charset, true, true) + "\"";
}

/** 
 * Escapes input string with \ character for specified characters.
 * 
 * @param[in] input string to escape
 * 
 * @return escaped string
 */
string IMAP::EscapeStringQT(const string &input) {
	string s;
	unsigned int i;

	/*
	 * qtext           =       NO-WS-CTL /     ; Non white space controls
	 * %d33 /          ; The rest of the US-ASCII
	 * %d35-91 /       ;  characters not including "\"
	 * %d93-126        ;  or the quote character
	 */

	s.reserve(input.length() * 2); // worst-case, only short strings are passing in this function
	s.append(1, '"');
	// We quote NO-WS-CTL anyway, just to be sure
	for (i = 0; i < input.length(); ++i) {
		if (input[i] == 33 || (input[i] >= 35 && input[i] <= 91) || (input[i] >= 93 && input[i] <= 126))
			s += input[i];
		else if (input[i] == 34) {
			// " found, should send literal and data
			return "{" + stringify(input.length()) + "}\n" + input;
		} else {
			s.append(1, '\\');
			s += input[i];
		}
	}
	s.append(1, '"');
	return s;
}

/**
 * @brief Converts an unicode string to modified UTF-7
 *
 * IMAP folder encoding is a modified form of utf-7 (+ becomes &, so & is "escaped",
 * utf-7 is a modifed form of base64, based from the utf16 character
 * I'll use the iconv convertor for this, per character .. sigh
 *
 * @param[in]	input	unicode string to convert
 * @param[out]	output	valid IMAP folder name to send to the client
 * @return MAPI Error code
 */
HRESULT IMAP::MAPI2IMAPCharset(const wstring &input, string &output) {
	size_t i;
	convert_context converter;

	output.clear();
	output.reserve(input.size() * 2);
	for (i = 0; i < input.length(); ++i) {
		if ( (input[i] >= 0x20 && input[i] <= 0x25) || (input[i] >= 0x27 && input[i] <= 0x7e) ) {
			if (input[i] == '"' || input[i] == '\\')
				output += '\\';
			output += input[i];
		} else if (input[i] == 0x26) {
			output += "&-";		// & is encoded as &-
		} else {
			wstring conv;
			string utf7;
			conv = input[i];
			while (i+1 < input.length() && (input[i+1] < 0x20 || input[i+1] >= 0x7f))
				conv += input[++i];

			try {
				utf7 = converter.convert_to<string>("UTF-7", conv, rawsize(conv), CHARSET_WCHAR);
			} catch(...) {
				return MAPI_E_BAD_CHARWIDTH;
			}

			utf7[0] = '&';		// convert + to &
			for (size_t j = 0; j < utf7.size(); ++j)
				if (utf7[j] == '/')
					utf7[j] = ','; // convert / from base64 to ,
			output += utf7;	// also contains the terminating -
		}
	}

	return hrSuccess;
}

/**
 * Converts an IMAP encoded folder string to an unicode string.
 *
 * @param[in]	input	IMAP folder name, in modified UTF-7
 * @param[out]	output	 widestring version of input
 * @return MAPI Error code
 */
HRESULT IMAP::IMAP2MAPICharset(const string& input, wstring& output) {
	size_t i;
	convert_context converter;

	output.clear();
	output.reserve(input.size());
	for (i = 0; i < input.length(); ++i) {
		if (input[i] < 0 || input[i] > 127)
			return MAPI_E_BAD_CHARWIDTH;
		if (input[i] != '&') {
			if (input[i] == '\\' && i+1 < input.length() && (input[i+1] == '"' || input[i+1] == '\\'))
				++i;
			output += input[i];
			continue;
		}
		if (i+1 >= input.length()) {
			// premature end of string
			output += input[i];
			break;
		}
		if (input[i+1] == '-') {
			output += '&';
			++i; // skip '-'
			continue;
		}
		string conv = "+";
		++i; // skip imap '&', is a '+' in utf-7
		while (i < input.length() && input[i] != '-') {
			if (input[i] == ',')
				conv += '/'; // , -> / for utf-7
			else
				conv += input[i];
			++i;
		}
		try {
			output += converter.convert_to<wstring>(CHARSET_WCHAR, conv, rawsize(conv), "UTF-7");
		} catch(...) {
			return MAPI_E_BAD_CHARWIDTH;
		}
	}
	return hrSuccess;
}

/** 
 * Check for a MAPI LIST/LSUB pattern in a given foldername.
 * 
 * @param[in] strFolder folderpath to match
 * @param[in] strPattern Pattern to match with, in uppercase.
 * 
 * @return whether folder matches
 */
bool IMAP::MatchFolderPath(wstring strFolder, const wstring& strPattern)
{
    bool bMatch = false;
    int f = 0;
    int p = 0;
    
    strFolder = strToUpper(strFolder);
    
    while(1) {
        if (f == static_cast<int>(strFolder.size()) &&
            p == static_cast<int>(strPattern.size()))
            // Reached the end of the folder and the pattern strings, so match
            return true;
        
        if(strPattern[p] == '*') {
            // Match 0-n chars, try longest match first
            for (int i = strFolder.size(); i >= f; --i)
                // Try matching the rest of the string from position i in the string
                if (MatchFolderPath(strFolder.substr(i), strPattern.substr(p + 1)))
                    // Match OK, apply the 'skip i' chars
                    return true;
            
            // No match found, failed
            return false;
        } else if(strPattern[p] == '%') {
            // Match 0-n chars excluding '/', try longest match first
            size_t slash = strFolder.find('/', f);
            if(slash == std::string::npos)
                slash = strFolder.size();

            for (int i = slash; i >= f; --i)
                // Try matching the rest of the string from position i in the string
                if (MatchFolderPath(strFolder.substr(i), strPattern.substr(p + 1)))
                    // Match OK, apply the 'skip i' chars
                    return true;

            // No match found, failed
            return false;
        } else {
            // Match normal string
            if(strFolder[f] != strPattern[p])
                break;
            ++f;
            ++p;
        }
    }
    return bMatch;
}

/** 
 * Parse RFC 2822 email headers in to a list of string <name, value> pairs.
 * 
 * @param[in] strHeaders Email headers to parse (this data will be modified and should not be used after this function)
 * @param[out] lstHeaders list of headers, in header / value pairs
 */
void IMAP::HrParseHeaders(const string &strHeaders, list<pair<string, string> > &lstHeaders)
{
    size_t pos = 0;
    string strLine;
    string strField;
    string strData;
    list<pair<string, string> >::iterator iterLast;
    
    lstHeaders.clear();
    iterLast = lstHeaders.end();
    
    while(1) {
        size_t end = strHeaders.find("\r\n", pos);
        
		if (end == string::npos)
			strLine = strHeaders.substr(pos);
		else
			strLine = strHeaders.substr(pos, end-pos);
		if (strLine.empty())
			break;				// parsed all headers

        if((strLine[0] == ' ' || strLine[0] == '\t') && iterLast != lstHeaders.end()) {
            // Continuation of previous header
            iterLast->second += "\r\n" + strLine;
        } else {
            size_t colon = strLine.find(":");
            
            if(colon != string::npos) {
                // Get field name
                strField = strLine.substr(0, colon);
            
                strData = strLine.substr(colon+1);
                
                // Remove leading spaces
                while (strData[0] == ' ')
                    strData.erase(0,1);
                lstHeaders.push_back(pair<string, string>(strField, strData));
                iterLast = --lstHeaders.end();
            }
            // else: Broken header ? (no :)
        }    
        
        if(end == string::npos)
            break;
        
        pos = end + 2; // Go to next line (+2 = \r\n)
    }
}

/**
 * Find a substring in strInput that starts with strBegin, and
 * possebly ends with strEnd. Only the data between the strBegin and
 * strEnd is returned.
 *
 * @param[out]	strOutput	The found substring in strInput
 * @param[in]	strInput	Input string
 * @param[in]	strBegin	Substring should start with
 * @param[in]	strEnd	Substring should end with
 */
void IMAP::HrGetSubString(std::string &strOutput, const std::string &strInput,
    const std::string &strBegin, const std::string &strEnd)
{
    size_t begin;
    size_t end;

    strOutput.clear();

    begin = strInput.find(strBegin);
    if(begin == string::npos)
        return;
        
    end = strInput.find(strEnd, begin+1);
    if(end == string::npos)
        strOutput = strInput.substr(begin+1);
    else
        strOutput = strInput.substr(begin+1, end-begin-1);
}

/** 
 * Make a set of tokens from a string, separated by spaces.
 * 
 * @param[out] setTokens A set of strings from input
 * @param[in] strInput split by spaces into the set
 */
void IMAP::HrTokenize(std::set<std::string> &setTokens,
    const std::string &strInput)
{
    vector<string> lstTokens = tokenize(strInput, " ");

    setTokens.clear();
	std::copy(lstTokens.begin(), lstTokens.end(), std::inserter(setTokens, setTokens.begin()));    
}

/** 
 * Find the MAPI folder from a full folder path
 * 
 * @param[in] strFolder The full folder path
 * @param[in] bReadOnly open read-only or with write access (if possible)
 * @param[out] lppFolder The MAPI folder corresponding to the given name
 * 
 * @return MAPI Error code
 */
HRESULT IMAP::HrFindFolder(const wstring& strFolder, bool bReadOnly, IMAPIFolder **lppFolder)
{
    HRESULT hr = hrSuccess;
    ULONG cbEntryID = 0;
	memory_ptr<ENTRYID> lpEntryID;
    ULONG ulObjType = 0;
	object_ptr<IMAPIFolder> lpFolder;
	ULONG ulFlags = 0;

	if (!bReadOnly)
		ulFlags |= MAPI_MODIFY;
	hr = HrFindFolderEntryID(strFolder, &cbEntryID, &~lpEntryID);
    if(hr != hrSuccess)
		return hr;
	hr = lpSession->OpenEntry(cbEntryID, lpEntryID, nullptr, ulFlags, &ulObjType, &~lpFolder);
    if(hr != hrSuccess)
		return hr;
	if (ulObjType != MAPI_FOLDER)
		return MAPI_E_INVALID_PARAMETER;
	*lppFolder = lpFolder.release();
	return hrSuccess;
}

/** 
 * Find an EntryID of a folder from a full folder path
 * 
 * @param[in] strFolder Full path of a folder to find the MAPI EntryID for
 * @param[out] lpcbEntryID number of bytes in lppEntryID
 * @param[in] lppEntryID The EntryID of the given folder
 * 
 * @return MAPI Error code
 */
HRESULT IMAP::HrFindFolderEntryID(const wstring& strFolder, ULONG *lpcbEntryID, LPENTRYID *lppEntryID)
{
    HRESULT hr = hrSuccess;

    list<SFolder> tmp_folders;
    list<SFolder> *folders = &cached_folders;

    bool should_cache_folders = cache_folders_time_limit > 0;
    time_t expire_time = cache_folders_last_used + cache_folders_time_limit;

    if (should_cache_folders &&
       (std::time(nullptr) > expire_time || !cached_folders.size())) {
	    HrGetFolderList(cached_folders);
	    cache_folders_last_used = std::time(nullptr);
    }
    else if (!should_cache_folders) {
	    HrGetFolderList(tmp_folders);
	    folders = &tmp_folders;
    }

    wstring find_folder = strFolder;
    if (find_folder.length() == 0)
	    return MAPI_E_NOT_FOUND;

    if (find_folder[0] != '/')
	    find_folder = wstring(L"/") + find_folder;

    find_folder = strToUpper(find_folder);

    auto iter = folders->cbegin();
    for (; iter != folders->cend(); iter++) {
	    wstring folder_name;

	    hr = HrGetFolderPath(iter, *folders, folder_name);
	    if (hr != hrSuccess)
		    return hr;

	    folder_name = strToUpper(folder_name);
	    if (folder_name == find_folder)
		    break;
    }

    if (iter == folders->cend())
	    return MAPI_E_NOT_FOUND;

    *lpcbEntryID = iter->sEntryID.cb;

    hr = MAPIAllocateBuffer(*lpcbEntryID, (void **)lppEntryID);
    if (hr != hrSuccess)
	    return hr;

    memcpy(*lppEntryID, iter->sEntryID.lpb, *lpcbEntryID);
    return hrSuccess;
}

/**
 * Find the EntryID for a named subfolder in a given MAPI Folder
 *
 * @param[in] lpFolder The parent folder to find strFolder in, or NULL when no parent is present yet.
 * When no parent is present, one will be found as either it's: INBOX, "public", or the user store.
 * @param[in] strFolder The name of the subfolder to find
 * @param[out] lpcbEntryID number of bytes in lppEntryID
 * @param[out] lppEntryID The EntryID of the folder
 * 
 * @return MAPI Error code
 */
HRESULT IMAP::HrFindSubFolder(IMAPIFolder *lpFolder, const wstring& strFolder, ULONG *lpcbEntryID, LPENTRYID *lppEntryID)
{
    HRESULT hr = hrSuccess;
	object_ptr<IMAPITable> lpTable;
    SPropValue sProp;
	static constexpr const SizedSPropTagArray(2, sptaCols) =
		{2, {PR_ENTRYID, PR_DISPLAY_NAME_W}};
    LPENTRYID lpEntryID = NULL;
    ULONG cbEntryID = 0;
	memory_ptr<SPropValue> lpProp;
	object_ptr<IMAPIFolder> lpSubTree;
    ULONG ulObjType = 0;

    sProp.ulPropTag = PR_DISPLAY_NAME_W;
    sProp.Value.lpszW = (WCHAR *)strFolder.c_str();
    
    // lpFolder is NULL when we're referring to the IMAP root. The IMAP root contains
    // INBOX, the public folder container, and all folders under the users IPM_SUBTREE.
    
    if(lpFolder == NULL) {
        if(wcscasecmp(strFolder.c_str(), L"INBOX") == 0) {
            // Inbox request, we know where that is.
			return lpStore->GetReceiveFolder((LPTSTR)"IPM", 0, lpcbEntryID, lppEntryID, nullptr);
        } else if(wcscasecmp(strFolder.c_str(), PUBLIC_FOLDERS_NAME) == 0) {
            // Public folders requested, we know where that is too
			if (lpPublicStore == nullptr)
				return MAPI_E_NOT_FOUND;
            hr = HrGetOneProp(lpPublicStore, PR_IPM_PUBLIC_FOLDERS_ENTRYID, &~lpProp);
            if(hr != hrSuccess)
				return hr;
            cbEntryID = lpProp->Value.bin.cb;
            hr = MAPIAllocateBuffer(cbEntryID, (void **)&lpEntryID);
            if(hr != hrSuccess)
				return hr;
            memcpy(lpEntryID, lpProp->Value.bin.lpb, cbEntryID);
            
            *lppEntryID = lpEntryID;
            *lpcbEntryID = cbEntryID;
			return hr;
        } else {
            // Other folder in the root requested, use normal search algorithm to find it
            // under IPM_SUBTREE
            hr = HrGetOneProp(lpStore, PR_IPM_SUBTREE_ENTRYID, &~lpProp);
            if(hr != hrSuccess)
				return hr;
            hr = lpStore->OpenEntry(lpProp->Value.bin.cb, reinterpret_cast<ENTRYID *>(lpProp->Value.bin.lpb), nullptr, 0, &ulObjType, &~lpSubTree);
            if(hr != hrSuccess)
				return hr;
                
            lpFolder = lpSubTree;
            // Fall through to normal folder lookup code
        }
    }
    
    // Use a restriction to find the folder in the hierarchy table
	hr = lpFolder->GetHierarchyTable(MAPI_DEFERRED_ERRORS, &~lpTable);
    if(hr != hrSuccess)
		return hr;
    hr = lpTable->SetColumns(sptaCols, 0);
    if(hr != hrSuccess)
		return hr;
	hr = ECPropertyRestriction(RELOP_EQ, PR_DISPLAY_NAME_W, &sProp, ECRestriction::Cheap)
	     .RestrictTable(lpTable, TBL_BATCH);
	if (hr != hrSuccess)
		return hr;

	rowset_ptr lpRowSet;
	hr = lpTable->QueryRows(1, 0, &~lpRowSet);
	if (hr != hrSuccess)
		return hr;
	if (lpRowSet->cRows == 0)
		return MAPI_E_NOT_FOUND;
	if (lpRowSet->aRow[0].lpProps[0].ulPropTag != PR_ENTRYID)
		return MAPI_E_INVALID_PARAMETER;
    
    cbEntryID = lpRowSet->aRow[0].lpProps[0].Value.bin.cb;

    hr = MAPIAllocateBuffer(cbEntryID, (void **)&lpEntryID);
    if(hr != hrSuccess)
		return hr;
        
    memcpy(lpEntryID, lpRowSet->aRow[0].lpProps[0].Value.bin.lpb, cbEntryID);
    
    *lppEntryID = lpEntryID;
    *lpcbEntryID = cbEntryID;
	return hrSuccess;
}

/**
 * Find the deepest folder in strFolder and return that IMAPIFolder
 * and the remaining folders which were not found.
 * If no folders are found from strFolder at all, return the IPM subtree.
 *
 * @param[in]	strFolder	Folder string complete path to find deepest IMAPIFolder for
 * @param[out]	lppFolder	Last IMAPIFolder found in strFolder
 * @param[out]	strNotFound	Folders not found in strFolder
 */
HRESULT IMAP::HrFindFolderPartial(const wstring& strFolder, IMAPIFolder **lppFolder, wstring *strNotFound)
{
    HRESULT hr = hrSuccess;
    vector<wstring> vFolders;
    ULONG cbEntryID = 0;
	memory_ptr<ENTRYID> lpEntryID;
	object_ptr<IMAPIFolder> lpFolder;
    ULONG ulObjType = 0;
	memory_ptr<SPropValue> lpTree;
    unsigned int i = 0;
    
    hr = HrSplitPath(strFolder, vFolders);
    if(hr != hrSuccess)
		return hr;
        
    // Loop through all the path parts until we find a part that we can't find
    for (i = 0; i < vFolders.size(); ++i) {
        hr = HrFindSubFolder(lpFolder, vFolders[i], &cbEntryID, &~lpEntryID);
        if(hr != hrSuccess) {
            hr = hrSuccess; // Not an error
            break;
        }
		hr = lpSession->OpenEntry(cbEntryID, lpEntryID, nullptr, MAPI_MODIFY, &ulObjType, &~lpFolder);
        if(hr != hrSuccess)
			return hr;
    }
    
    // Remove parts that we already have processed
    vFolders.erase(vFolders.begin(),vFolders.begin()+i);

    // The remaining path parts are the relative path that we could not find    
    hr = HrUnsplitPath(vFolders, *strNotFound);
    if(hr != hrSuccess)
		return hr;
    if(lpFolder == NULL) {
		hr = HrGetOneProp(lpStore, PR_IPM_SUBTREE_ENTRYID, &~lpTree);
        if(hr != hrSuccess)
			return hr;
            hr = lpSession->OpenEntry(lpTree->Value.bin.cb, reinterpret_cast<ENTRYID *>(lpTree->Value.bin.lpb), nullptr, MAPI_MODIFY, &ulObjType, &~lpFolder);
        if(hr != hrSuccess)
			return hr;
    }
	*lppFolder = lpFolder.release();
	return hrSuccess;
}

/** 
 * Special MAPI Folders are blocked to delete, rename or unsubscribe from.
 * 
 * @param[in] lpFolder MAPI Folder to check
 * 
 * @return Special (true) or not (false)
 */
bool IMAP::IsSpecialFolder(IMAPIFolder *lpFolder)
{
	memory_ptr<SPropValue> lpProp;
	if (HrGetOneProp(lpFolder, PR_ENTRYID, &~lpProp) != hrSuccess)
		return false;
	return IsSpecialFolder(lpProp->Value.bin.cb, reinterpret_cast<ENTRYID *>(lpProp->Value.bin.lpb));
}

/** 
 * Check if this folder contains e-mail
 * 
 * @param[in] lpFolder MAPI Folder to check
 * 
 * @return may contain e-mail (true) or not (false)
 */
bool IMAP::IsMailFolder(IMAPIFolder *lpFolder)
{
	memory_ptr<SPropValue> lpProp;
	if (HrGetOneProp(lpFolder, PR_CONTAINER_CLASS_A, &~lpProp) != hrSuccess)
		// if the property is missing, treat it as an email folder
		return true;
	return strcasecmp(lpProp->Value.lpszA, "IPM") == 0 ||
	       strcasecmp(lpProp->Value.lpszA, "IPF.NOTE") == 0;
}

bool IMAP::IsSentItemFolder(IMAPIFolder *lpFolder)
{
    ULONG ulResult = FALSE;
	memory_ptr<SPropValue> lpProp, lpPropStore;

	HRESULT hr = HrGetOneProp(lpFolder, PR_ENTRYID, &~lpProp);
	if (hr != hrSuccess)
		return false;
	hr = HrGetOneProp(lpStore, PR_IPM_SENTMAIL_ENTRYID, &~lpPropStore);
	if (hr != hrSuccess)
		return false;
	hr = lpStore->CompareEntryIDs(lpProp->Value.bin.cb, (LPENTRYID)lpProp->Value.bin.lpb, lpPropStore->Value.bin.cb, (LPENTRYID)lpPropStore->Value.bin.lpb , 0, &ulResult);
	if (hr != hrSuccess)
		return false;
	return ulResult;
}

/** 
 * Return the parent folder for an EntryID
 * 
 * @param[in] cbEntryID number of bytes in lpEntryID
 * @param[in] lpEntryID EntryID of a folder
 * @param[out] lppFolder Parent MAPI Folder of given EntryID
 * 
 * @return MAPI Error code
 */
HRESULT IMAP::HrOpenParentFolder(ULONG cbEntryID, LPENTRYID lpEntryID, IMAPIFolder **lppFolder)
{
    HRESULT hr = hrSuccess;
	object_ptr<IMAPIFolder> lpFolder;
    ULONG ulObjType = 0;

	hr = lpSession->OpenEntry(cbEntryID, lpEntryID, nullptr, MAPI_MODIFY, &ulObjType, &~lpFolder);
	if (hr != hrSuccess)
		return hr;
	if (ulObjType != MAPI_FOLDER)
		return MAPI_E_NOT_FOUND;
	return HrOpenParentFolder(lpFolder, lppFolder);
}

/** 
 * Open parent MAPI folder for given MAPI folder
 * 
 * @param[in] lpFolder MAPI Folder to open the parent folder for
 * @param[out] lppFolder Parent folder
 * 
 * @return MAPI Error code
 */
HRESULT IMAP::HrOpenParentFolder(IMAPIFolder *lpFolder, IMAPIFolder **lppFolder)
{
	memory_ptr<SPropValue> lpParent;
    ULONG ulObjType = 0;
    
	HRESULT hr = HrGetOneProp(lpFolder, PR_PARENT_ENTRYID, &~lpParent);
    if(hr != hrSuccess)
		return hr;
	return lpSession->OpenEntry(lpParent->Value.bin.cb,
	       reinterpret_cast<ENTRYID *>(lpParent->Value.bin.lpb), nullptr,
	       MAPI_MODIFY, &ulObjType, reinterpret_cast<IUnknown **>(lppFolder));
}

/** @} */<|MERGE_RESOLUTION|>--- conflicted
+++ resolved
@@ -3272,7 +3272,6 @@
 		return hr;
 
 	enum { EID, PEID, NAME, IMAPID, SUBFOLDERS, CONTAINERCLASS, NUM_COLS };
-<<<<<<< HEAD
 	try {
 		KFolder folder = mapi_folder.release();
 		KTable table = folder.get_hierarchy_table(CONVENIENT_DEPTH);
@@ -3285,34 +3284,6 @@
 				lpLogger->Log(EC_LOGLEVEL_FATAL, "Server does not support PR_EC_IMAP_ID. Please update the storage server.");
 				break;
 			}
-=======
-	static constexpr const SizedSPropTagArray(NUM_COLS, spt) =
-		{NUM_COLS, {PR_ENTRYID, PR_PARENT_ENTRYID, PR_DISPLAY_NAME_W, PR_EC_IMAP_ID,
-		PR_SUBFOLDERS, PR_CONTAINER_CLASS_A}};
-
-	hr = mapi_table->SetColumns(spt, 0);
-	if (hr != hrSuccess)
-		return hr;
-
-	static constexpr const SizedSSortOrderSet(1, mapi_sort_criteria) =
-		{1, 0, 0, {{PR_DEPTH, TABLE_SORT_ASCEND}}};
-
-	hr = mapi_table->SortTable(mapi_sort_criteria, 0);
-	if (hr != hrSuccess)
-		return hr;
-
-	rowset_ptr rows;
-	hr = mapi_table->QueryRows(-1, 0, &~rows);
-	if (hr != hrSuccess)
-		return hr;
-
-	for (ULONG i = 0; i < rows->cRows; ++i) {
-		// no entryid, no folder
-		if (PROP_TYPE(rows->aRow[i].lpProps[EID].ulPropTag) != PT_BINARY)
-			continue;
-		if (PROP_TYPE(rows->aRow[i].lpProps[PEID].ulPropTag) != PT_BINARY)
-			continue;
->>>>>>> 93a557cb
 
 			try {
 				string container_class = "";
