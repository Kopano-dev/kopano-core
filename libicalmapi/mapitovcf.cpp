--- conflicted
+++ resolved
@@ -171,14 +171,6 @@
 	}
 
 	hr = lpMessage->GetIDsFromNames(5, nameids_ptrs, MAPI_BEST_ACCESS, &~proptag);
-<<<<<<< HEAD
-	if (hr != hrSuccess)
-		return hrSuccess;
-	for (size_t i = 0; i < 5; ++i)
-		proptag->aulPropTag[i] = CHANGE_PROP_TYPE(proptag->aulPropTag[i], PT_UNICODE);
-	hr = lpMessage->GetProps(proptag, 0, &count, &~msgprop_array);
-	if (hr != hrSuccess)
-=======
 	if (FAILED(hr))
 		return hrSuccess;
 	for (size_t i = 0; i < 5; ++i)
@@ -186,18 +178,11 @@
 			proptag->aulPropTag[i] = CHANGE_PROP_TYPE(proptag->aulPropTag[i], PT_UNICODE);
 	hr = lpMessage->GetProps(proptag, MAPI_UNICODE, &count, &~msgprop_array);
 	if (FAILED(hr) || PROP_TYPE(msgprop_array[0].ulPropTag) != PT_UNICODE || prop_is_empty(msgprop_array[0]))
->>>>>>> 647a8eee
 		return hrSuccess;
 	auto adrnode = addProp(root, VCAdrProp);
 	auto node = addProp(adrnode, "TYPE");
 	setVObjectStringZValue(node, "WORK");
 	to_prop(adrnode, "STREET", msgprop_array[0].Value.lpszW);
-<<<<<<< HEAD
-	to_prop(adrnode, "L", msgprop_array[1].Value.lpszW);
-	to_prop(adrnode, "R", msgprop_array[2].Value.lpszW);
-	to_prop(adrnode, "PC", msgprop_array[3].Value.lpszW);
-	to_prop(adrnode, "C", msgprop_array[4].Value.lpszW);
-=======
 	if (PROP_TYPE(msgprop_array[1].ulPropTag) == PT_UNICODE)
 		to_prop(adrnode, "L", msgprop_array[1].Value.lpszW);
 	if (PROP_TYPE(msgprop_array[2].ulPropTag) == PT_UNICODE)
@@ -206,7 +191,6 @@
 		to_prop(adrnode, "PC", msgprop_array[3].Value.lpszW);
 	if (PROP_TYPE(msgprop_array[4].ulPropTag) == PT_UNICODE)
 		to_prop(adrnode, "C", msgprop_array[4].Value.lpszW);
->>>>>>> 647a8eee
 	return hrSuccess;
 }
 
