/*
 * SPDX-License-Identifier: AGPL-3.0-only
 * Copyright 2005 - 2016 Zarafa and its licensors
 */

#ifndef ICALMAPI_VCONVERTER_H
#define ICALMAPI_VCONVERTER_H

#include <kopano/zcdefs.h>
#include "vtimezone.h"
#include "icalitem.h"
#include <kopano/RecurrenceState.h>
#include <kopano/charset/convert.h>
#include <mapidefs.h>
#include <libical/ical.h>

namespace KC {

class VConverter {
public:
	/* lpNamedProps must be the GetIDsFromNames() of the array in nameids.h */
	VConverter(LPADRBOOK lpAdrBook, timezone_map *mapTimeZones, LPSPropTagArray lpNamedProps, const std::string& strCharset, bool blCensor, bool bNoRecipients, IMailUser *lpImailUser);
	virtual ~VConverter(void) = default;
	virtual HRESULT HrICal2MAPI(icalcomponent *lpEventRoot /* in */, icalcomponent *lpEvent /* in */, icalitem *lpPrevItem /* in */, icalitem **lppRet /* out */);
	virtual HRESULT HrMAPI2ICal(LPMESSAGE lpMessage /* in */, icalproperty_method *lpicMethod /* out */, std::list<icalcomponent*> *lpEventList /* out */);

protected:
	LPADRBOOK m_lpAdrBook;
	timezone_map *m_mapTimeZones;
	timezone_map_iterator m_iCurrentTimeZone;
	LPSPropTagArray m_lpNamedProps;
	std::string m_strCharset;
	IMailUser *m_lpMailUser;
	bool m_bCensorPrivate;
	bool m_bNoRecipients;

	ULONG m_ulUserStatus;

	convert_context m_converter;

	virtual HRESULT HrGetUID(icalcomponent *lpEvent, std::string *strUid);
	virtual HRESULT HrResolveUser(void *base, std::list<icalrecip> *lplstIcalRecip);
	virtual bool bIsUserLoggedIn(const std::wstring &strUser);

	/* ical -> mapi helper functions */
	virtual HRESULT HrCompareUids(icalitem *lpIcalItem, icalcomponent *lpicEvent);
	virtual HRESULT HrAddUids(icalcomponent *lpicEvent, icalitem *lpIcalItem);
	virtual HRESULT HrHandleExceptionGuid(icalcomponent *lpiEvent, void *base, SPropValue *lpsProp);
	virtual HRESULT HrAddRecurrenceID(icalcomponent *lpiEvent, icalitem *lpIcalItem);
	virtual HRESULT HrAddBaseProperties(icalproperty_method icMethod, icalcomponent *lpicEvent, void *base, bool bIsException, std::list<SPropValue> *lplstMsgProps) = 0; /* pure, must be overloaded */
	virtual HRESULT HrAddStaticProps(icalproperty_method icMethod, icalitem *lpIcalItem);
	virtual HRESULT HrAddSimpleHeaders(icalcomponent *lpicEvent, icalitem *lpIcalItem);
	virtual HRESULT HrAddBusyStatus(icalcomponent *lpicEvent, icalproperty_method icMethod, icalitem *lpIcalItem);
	virtual HRESULT HrAddXHeaders(icalcomponent *lpicEvent, icalitem *lpIcalItem);
	virtual HRESULT HrAddCategories(icalcomponent *lpicEvent, icalitem *lpIcalItem);
	virtual HRESULT HrAddTimes(icalproperty_method icMethod, icalcomponent *lpicEventRoot, icalcomponent *lpicEvent, bool bIsAllday, icalitem *lpIcalItem) = 0; /* pure, must be overloaded */
	virtual HRESULT HrAddOrganizer(icalitem *lpIcalItem, std::list<SPropValue> *lplstMsgProps, const std::wstring &strEmail, const std::wstring &strName, const std::string &strType, ULONG cbEntryID, LPENTRYID lpEntryID);
	virtual HRESULT HrAddRecipients(icalcomponent *lpicEvent, icalitem *lpIcalItem, std::list<SPropValue> *lplstMsgProps, std::list<icalrecip> * lplstIcalRecip);
	virtual HRESULT HrAddReplyRecipients(icalcomponent *lpicEvent, icalitem *lpIcalItem);
	virtual HRESULT HrAddReminder(icalcomponent *lpicEventRoot, icalcomponent *lpicEvent, icalitem *lpIcalItem);
	virtual HRESULT HrAddRecurrence(icalcomponent *lpicEventRoot, icalcomponent *lpicEvent, bool bIsAllday, icalitem *lpIcalItem);
	virtual HRESULT HrAddException(icalcomponent *lpEventRoot, icalcomponent *lpEvent, bool bIsAllday, icalitem *lpPrevItem);
	virtual HRESULT HrAddTimeZone(icalproperty *lpicProp, icalitem *lpIcalItem);
	virtual HRESULT HrRetrieveAlldayStatus(icalcomponent *lpicEvent, bool *blIsAllday);

	/* mapi -> ical helper functions */
	virtual HRESULT HrMAPI2ICal(LPMESSAGE lpMessage, icalproperty_method *lpicMethod, icaltimezone **lppicTZinfo, std::string *lpstrTZid, icalcomponent **lppEvent) = 0; /* pure */
	virtual HRESULT HrMAPI2ICal(LPMESSAGE lpMessage, icalproperty_method *lpicMethod, icaltimezone **lppicTZinfo, std::string *lpstrTZid, icalcomponent *lpEvent);
	virtual HRESULT HrFindTimezone(ULONG ulProps, LPSPropValue lpProps, std::string *lpstrTZid, TIMEZONE_STRUCT *lpTZinfo, icaltimezone **lppicTZinfo);
	virtual HRESULT HrSetTimeProperty(time_t tStamp, bool bDateOnly, icaltimezone *lpicTZinfo, const std::string &strTZid, icalproperty_kind icalkind, icalproperty *lpicProp);
	virtual HRESULT HrSetTimeProperty(time_t tStamp, bool bDateOnly, icaltimezone *lpicTZinfo, const std::string &strTZid, icalproperty_kind icalkind, icalcomponent *lpicEvent);
	virtual HRESULT HrSetOrganizerAndAttendees(LPMESSAGE lpParentMsg /* if exception*/, LPMESSAGE lpMessage, ULONG ulProps, LPSPropValue lpProps, icalproperty_method *lpicMethod, icalcomponent *lpicEvent);
	virtual HRESULT HrSetTimeProperties(LPSPropValue lpMsgProps, ULONG ulMsgProps, icaltimezone *lpicTZinfo, const std::string &strTZid, icalcomponent *lpEvent);
	virtual HRESULT HrSetICalAttendees(LPMESSAGE lpMessage, const std::wstring &strOrganizer, icalcomponent *lpicEvent);
	virtual HRESULT HrSetBusyStatus(LPMESSAGE lpMessage, ULONG ulBusyStatus, icalcomponent *lpicEvent);
	virtual HRESULT HrSetXHeaders(ULONG ulProps, LPSPropValue lpProps, LPMESSAGE lpMessage, icalcomponent *lpicEvent);
	virtual HRESULT HrSetVAlarm(ULONG ulProps, LPSPropValue lpProps, icalcomponent *lpicEvent);
	virtual HRESULT HrSetBody(LPMESSAGE lpMessage, icalproperty **lppicProp);
	virtual HRESULT HrSetItemSpecifics(ULONG ulProps, LPSPropValue lpProps, icalcomponent *lpicEvent);
	virtual HRESULT HrSetRecurrenceID(LPSPropValue lpMsgProps, ULONG ulMsgProps, icaltimezone *lpicTZinfo, const std::string &strTZid, icalcomponent *lpiEvent);
	/* recurrence + exceptions */
	virtual HRESULT HrSetRecurrence(LPMESSAGE lpMessage, icalcomponent *lpicEvent, icaltimezone *lpicTZinfo, const std::string &strTZid, std::list<icalcomponent*> *lpEventList);
	virtual HRESULT HrUpdateReminderTime(icalcomponent *lpicEvent, LONG lReminder);
	virtual HRESULT HrGetExceptionMessage(LPMESSAGE lpMessage, time_t tStart, LPMESSAGE *lppMessage);
	HRESULT resolve_organizer(std::wstring &email, std::wstring &name, std::string &type, unsigned int &cb, ENTRYID **entryid, bool force_mailuser = false);
};

<<<<<<< HEAD
extern HRESULT HrCopyString(convert_context &, std::string &charset, void *base, const char *src, wchar_t **dst);
extern HRESULT HrCopyString(void *base, const wchar_t *src, wchar_t **dst);
=======
extern HRESULT HrCopyString(convert_context &, const std::string &charset, void *base, const char *src, wchar_t **dst);
HRESULT HrCopyString(void *base, const WCHAR* lpwszSrc, WCHAR** lppwszDst);
>>>>>>> 532ac160

} /* namespace */

#endif<|MERGE_RESOLUTION|>--- conflicted
+++ resolved
@@ -85,13 +85,8 @@
 	HRESULT resolve_organizer(std::wstring &email, std::wstring &name, std::string &type, unsigned int &cb, ENTRYID **entryid, bool force_mailuser = false);
 };
 
-<<<<<<< HEAD
-extern HRESULT HrCopyString(convert_context &, std::string &charset, void *base, const char *src, wchar_t **dst);
+extern HRESULT HrCopyString(convert_context &, const std::string &charset, void *base, const char *src, wchar_t **dst);
 extern HRESULT HrCopyString(void *base, const wchar_t *src, wchar_t **dst);
-=======
-extern HRESULT HrCopyString(convert_context &, const std::string &charset, void *base, const char *src, wchar_t **dst);
-HRESULT HrCopyString(void *base, const WCHAR* lpwszSrc, WCHAR** lppwszDst);
->>>>>>> 532ac160
 
 } /* namespace */
 
