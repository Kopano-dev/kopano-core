--- conflicted
+++ resolved
@@ -15,19 +15,6 @@
 	virtual ~vcftomapi(void) = default;
 
 	/**
-<<<<<<< HEAD
-	 * Parses the contents of a .vcf file and adds recognized VCARDs to the
-	 * internal buffer. Returns %MAPI_E_CORRUPT_DATA if no VCARDs were found.
-	 */
-	virtual HRESULT parse_vcf(const std::string &ical) = 0;
-
-	/**
-	 * Pops the next VCARD (contact) available in the internal buffer and
-	 * sets the given MAPI message's properties with the data.
-	 * Returns %MAPI_E_NOT_FOUND once no more VCARDs are available.
-	 */
-	virtual HRESULT get_item(IMessage *) = 0;
-=======
 	 * Parses the contents of a .vcf file and adds recognized vCards to the
 	 * internal buffer. Returns %MAPI_E_CORRUPT_DATA if no vCards were found.
 	 */
@@ -40,7 +27,6 @@
 	 * buffers and sets the given MAPI message's properties with the data.
 	 */
 	virtual HRESULT get_item(IMessage *, unsigned int section = 0) = 0;
->>>>>>> 76e599ee
 
 	protected:
 	IMAPIProp *m_propobj;
