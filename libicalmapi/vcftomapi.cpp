/*
 * SPDX-License-Identifier: AGPL-3.0-only
 * Copyright 2017 - Kopano and its licensors
 */
#include <algorithm>
#include <memory>
#include <new>
#include <string>
#include <utility>
#include <kopano/ECLogger.h>
#include <kopano/ECRestriction.h>
#include <kopano/charset/convert.h>
#include <kopano/mapiext.h>
#include <kopano/mapiguidext.h>
#include <kopano/memory.hpp>
#include <kopano/namedprops.h>
#include <kopano/platform.h>
#include <kopano/stringutil.h>
#include <kopano/timeutil.hpp>
#include <libical/vcc.h>
#include <libical/vobject.h>
#include <mapi.h>
#include <mapiutil.h>
#include <mapix.h>
#include <vector>
#include "vcftomapi.hpp"
#include "icaluid.h"
#include "nameids.h"

namespace KC {

class vcftomapi_impl final : public vcftomapi {
	public:
	/*
	 * - lpPropObj to lookup named properties
	 * - Addressbook (Global AddressBook for looking up users)
	 */
	vcftomapi_impl(IMAPIProp *o) : vcftomapi(o) {}
	HRESULT parse_vcf(const std::string &) override;
	HRESULT get_item(IMessage *) override;

	private:
	enum photo_type_enum { PHOTO_NONE, PHOTO_JPEG, PHOTO_PNG, PHOTO_GIF } ;
	struct contact {
		std::vector<SPropValue> props;
		std::string photo;
		size_t email_count = 0;
		photo_type_enum phototype = PHOTO_NONE;
	};

	HRESULT alloc(size_t, void **);
	HRESULT parse_vcard(VObject *);
	HRESULT save_photo(const contact &, IMessage *);
	HRESULT handle_N(VObject *, contact &);
	HRESULT handle_TEL(VObject *, contact &);
	HRESULT handle_EMAIL(VObject *, contact &);
	HRESULT handle_ADR(VObject *, contact &);
	HRESULT handle_UID(VObject *, contact &);
	HRESULT handle_ORG(VObject *, contact &);
	HRESULT handle_PHOTO(VObject *, contact &);
	HRESULT vobject_to_prop(VObject *, SPropValue &, ULONG proptype);
	HRESULT vobject_to_named_prop(VObject *, SPropValue &, ULONG named_proptype);
	HRESULT unicode_to_named_prop(const wchar_t *, SPropValue &, ULONG named_proptype);

	std::list<contact> m_contacts;
	/* Fake buffer for attaching MAPIAllocateMore buffers */
	memory_ptr<char> m_propblk;
};

struct ical_deleter {
	void operator()(VObject *x) { cleanVObject(x); }
};

static int check_libical_bug_353()
{
	char utf8string[] = "BEGIN:VCARD\n" "VERSION:3.0\n" "N:\xd0\x91\xd0\x9d;\xd0\x95\n" "END:VCARD\n";
	std::unique_ptr<VObject, ical_deleter> root(Parse_MIME(utf8string, strlen(utf8string)));
	if (root == nullptr)
		return -1;
	VObjectIterator t;
	for (initPropIterator(&t, root.get()); moreIteration(&t); ) {
		auto v = nextVObject(&t);
		if (strcmp(vObjectName(v), VCNameProp) != 0)
			continue;
		VObjectIterator tt;
		initPropIterator(&tt, v);
		if (!moreIteration(&tt))
			return -1;
		v = nextVObject(&tt);
		int type = vObjectValueType(v);
		if (type != VCVT_USTRINGZ)
			return -1;
		auto s = vObjectUStringZValue(v);
		if (s == nullptr)
			return -1;
		if (*s != L'Б')
			return 1;
	}
	return 0;
}

/**
 * Create a class implementing the ICalToMapi "interface".
 */
HRESULT create_vcftomapi(IMAPIProp *prop, vcftomapi **ret)
{
	if (prop == nullptr || ret == nullptr)
		return MAPI_E_INVALID_PARAMETER;
	*ret = new(std::nothrow) vcftomapi_impl(prop);
	return *ret != nullptr ? hrSuccess : MAPI_E_NOT_ENOUGH_MEMORY;
}

static bool date_string_to_filetime(const std::string &date_string, FILETIME &filetime)
{
	struct tm t;
	memset(&t, 0, sizeof(struct tm));
	auto s = strptime(date_string.c_str(), "%Y-%m-%d", &t);
	if (s == nullptr || *s != '\0')
		s = strptime(date_string.c_str(), "%Y%m%d", &t);
	if (s == nullptr || *s != '\0')
		return false;
	filetime = UnixTimeToFileTime(timegm(&t));
	return true;
}

HRESULT vcftomapi_impl::handle_N(VObject *v, contact &ct)
{
	VObjectIterator tt;

	for (initPropIterator(&tt, v); moreIteration(&tt); ) {
		auto vv = nextVObject(&tt);
		auto name = vObjectName(vv);
		SPropValue s;

		if (strcmp(name, VCFamilyNameProp) == 0) {
			auto ret = vobject_to_prop(vv, s, PR_SURNAME);
			if (ret != hrSuccess)
				return ret;
			ct.props.emplace_back(std::move(s));
		} else if (strcmp(name, VCGivenNameProp) == 0) {
			auto ret = vobject_to_prop(vv, s, PR_GIVEN_NAME);
			if (ret != hrSuccess)
				return ret;
<<<<<<< HEAD
			ct.props.emplace_back(std::move(s));
=======
			props.emplace_back(s);
		} else if (strcmp(name, VCAdditionalNamesProp) == 0) {
			auto ret = vobject_to_prop(vv, s, PR_MIDDLE_NAME);
			if (ret != hrSuccess)
				return ret;
			props.emplace_back(s);
		} else if (strcmp(name, VCNameSuffixesProp) == 0) {
			auto ret = vobject_to_prop(vv, s, PR_GENERATION);
			if (ret != hrSuccess)
				return ret;
			props.emplace_back(s);
		} else if (strcmp(name, VCNamePrefixesProp) == 0) {
			auto ret = vobject_to_prop(vv, s, PR_DISPLAY_NAME_PREFIX);
			if (ret != hrSuccess)
				return ret;
			props.emplace_back(s);
>>>>>>> 41626df8
		}
	}
	return hrSuccess;
}

HRESULT vcftomapi_impl::handle_TEL(VObject *v, contact &ct)
{
	VObjectIterator t;

	for (initPropIterator(&t, v); moreIteration(&t); ) {
		std::vector<std::string> tokens;
		while (true) {
			auto vv = nextVObject(&t);
			auto name = vv ? vObjectName(vv) : nullptr;
			if (vv == nullptr || name == nullptr)
				break;
			auto namep = strcasecmp(name, "TYPE") == 0 ? vObjectStringZValue(vv) : name;
			auto tokenized = tokenize(namep, ",");
			tokens.insert(tokens.end(), tokenized.cbegin(), tokenized.cend());
		}

		SPropValue s;
		bool is_fax = std::find(tokens.cbegin(), tokens.cend(), "FAX") != tokens.cend();

		for (auto const &token : tokens) {
			if (strcasecmp(token.c_str(), "HOME") == 0) {
				auto prop = is_fax ? PR_HOME_FAX_NUMBER : PR_HOME_TELEPHONE_NUMBER;
				auto ret = vobject_to_prop(v, s, prop);
				if (ret != hrSuccess)
					return ret;
				ct.props.emplace_back(std::move(s));
			}
			if (strcasecmp(token.c_str(), "MOBILE") == 0 || strcasecmp(token.c_str(), "CELL") == 0) {
				if (is_fax)
					continue;
				auto ret = vobject_to_prop(v, s, PR_MOBILE_TELEPHONE_NUMBER);
				if (ret != hrSuccess)
					return ret;
				ct.props.emplace_back(std::move(s));
			}
			if (strcasecmp(token.c_str(), "WORK") == 0) {
				auto prop = is_fax ? PR_BUSINESS_FAX_NUMBER : PR_BUSINESS_TELEPHONE_NUMBER;
				auto ret = vobject_to_prop(v, s, prop);
				if (ret != hrSuccess)
					return ret;
				ct.props.emplace_back(std::move(s));
			}
			if (strcasecmp(token.c_str(), "MAIN") == 0) {
				auto prop = is_fax ? PR_PRIMARY_FAX_NUMBER : PR_PRIMARY_TELEPHONE_NUMBER;
				auto ret = vobject_to_prop(v, s, prop);
				if (ret != hrSuccess)
					return ret;
				ct.props.emplace_back(std::move(s));
			}
			if (strcasecmp(token.c_str(), "PAGER") == 0) {
				if (is_fax)
					continue;
				auto ret = vobject_to_prop(v, s, PR_PAGER_TELEPHONE_NUMBER);
				if (ret != hrSuccess)
					return ret;
				ct.props.emplace_back(std::move(s));
			}
		}
	}
	return hrSuccess;
}

HRESULT vcftomapi_impl::handle_EMAIL(VObject *v, contact &ct)
{
	// we can only accept 3 email addresses
	if (ct.email_count >= 3)
		return hrSuccess;

	unsigned int prop_id = dispidEmail1Address + ct.email_count * 0x10;
	SPropValue s;
	vobject_to_named_prop(v, s, prop_id);
	ct.props.emplace_back(std::move(s));

	prop_id = dispidEmail1OriginalDisplayName + ct.email_count * 0x10;
	vobject_to_named_prop(v, s, prop_id);
	ct.props.emplace_back(std::move(s));

	// add email as displayname
	prop_id = dispidEmail1DisplayName + ct.email_count * 0x10;
	auto dname = std::wstring(L"(") + vObjectUStringZValue(v) + std::wstring(L")");
	unicode_to_named_prop(dname.c_str(), s, prop_id);
	ct.props.emplace_back(std::move(s));

	prop_id = dispidEmail1AddressType + ct.email_count * 0x10;
	auto ret = unicode_to_named_prop(L"SMTP", s, prop_id);
	if (ret != hrSuccess)
		return ret;
	ct.props.emplace_back(std::move(s));
	++ct.email_count;
	return hrSuccess;
}

HRESULT vcftomapi_impl::handle_ADR(VObject *v, contact &ct)
{
	enum { OTHER, WORK, HOME } adr_type = OTHER;
	VObjectIterator t;

	initPropIterator(&t, v);
	if (moreIteration(&t)) {
		auto vv = nextVObject(&t);
		auto name = vObjectName(vv);
		const char *namep = strcmp(name, "TYPE") == 0 ? vObjectStringZValue(vv) : name;
		if (strcmp(namep, "HOME") == 0)
			adr_type = HOME;
		else if (strcmp(namep, "WORK") == 0)
			adr_type = WORK;
	}

	while (moreIteration(&t)) {
		auto vv = nextVObject(&t);
		auto name = vObjectName(vv);
		SPropValue s;

		s.ulPropTag = 0;
		if (adr_type == HOME && !strcmp(name, "STREET"))
			vobject_to_prop(vv, s, PR_HOME_ADDRESS_STREET);
		else if (adr_type == HOME && !strcmp(name, "L"))
			vobject_to_prop(vv, s, PR_HOME_ADDRESS_CITY);
		else if (adr_type == HOME && !strcmp(name, "R"))
			vobject_to_prop(vv, s, PR_HOME_ADDRESS_STATE_OR_PROVINCE);
		else if (adr_type == HOME && !strcmp(name, "PC"))
			vobject_to_prop(vv, s, PR_HOME_ADDRESS_POSTAL_CODE);
		else if (adr_type == HOME && !strcmp(name, "C"))
			vobject_to_prop(vv, s, PR_HOME_ADDRESS_COUNTRY);
		else if (adr_type == WORK && !strcmp(name, "STREET"))
			vobject_to_named_prop(vv, s, dispidWorkAddressStreet);
		else if (adr_type == WORK && !strcmp(name, "L"))
			vobject_to_named_prop(vv, s, dispidWorkAddressCity);
		else if (adr_type == WORK && !strcmp(name, "R"))
			vobject_to_named_prop(vv, s, dispidWorkAddressState);
		else if (adr_type == WORK && !strcmp(name, "PC"))
			vobject_to_named_prop(vv, s, dispidWorkAddressPostalCode);
		else if (adr_type == WORK && !strcmp(name, "C"))
			vobject_to_named_prop(vv, s, dispidWorkAddressCountry);
		else if (adr_type == OTHER && !strcmp(name, "STREET"))
			vobject_to_prop(vv, s, PR_OTHER_ADDRESS_STREET);
		else if (adr_type == OTHER && !strcmp(name, "L"))
			vobject_to_prop(vv, s, PR_OTHER_ADDRESS_CITY);
		else if (adr_type == OTHER && !strcmp(name, "R"))
			vobject_to_prop(vv, s, PR_OTHER_ADDRESS_STATE_OR_PROVINCE);
		else if (adr_type == OTHER && !strcmp(name, "PC"))
			vobject_to_prop(vv, s, PR_OTHER_ADDRESS_POSTAL_CODE);
		else if (adr_type == OTHER && !strcmp(name, "C"))
			vobject_to_prop(vv, s, PR_OTHER_ADDRESS_COUNTRY);
		if (s.ulPropTag > 0)
			ct.props.emplace_back(std::move(s));
	}

	return hrSuccess;
}

HRESULT vcftomapi_impl::alloc(size_t z, void **ptr)
{
	if (m_propblk == nullptr) {
		auto ret = MAPIAllocateBuffer(1, &~m_propblk);
		if (ret != hrSuccess)
			return ret;
	}
	return MAPIAllocateMore(z, m_propblk.get(), ptr);
}

HRESULT vcftomapi_impl::handle_UID(VObject *v, contact &ct)
{
	auto value_type = vObjectValueType(v);
	if (value_type != VCVT_USTRINGZ)
		return MAPI_E_INVALID_PARAMETER;

	auto uid_wstring = vObjectUStringZValue(v);
	auto uid_string = convert_to<std::string>(uid_wstring);
	memory_ptr<SPropValue> prop;
	auto hr = alloc(sizeof(SPropValue), &~prop);
	if (hr != hrSuccess)
		return hr;
	hr = HrMakeBinaryUID(uid_string, prop, prop);
	if (hr != hrSuccess)
		return hr;

	MAPINAMEID name, *namep = &name;
	memory_ptr<SPropTagArray> proptag;

	name.lpguid = const_cast<GUID *>(&PSETID_Meeting);
	name.ulKind = MNID_ID;
	name.Kind.lID = dispidGlobalObjectID;
	hr = m_propobj->GetIDsFromNames(1, &namep, MAPI_CREATE, &~proptag);
	if (FAILED(hr))
		return hr;

	SPropValue s;
	s.ulPropTag = CHANGE_PROP_TYPE(proptag->aulPropTag[0], PT_BINARY);
	s.Value.bin.cb = prop->Value.bin.cb;
	hr = KAllocCopy(prop->Value.bin.lpb, prop->Value.bin.cb, reinterpret_cast<void **>(&s.Value.bin.lpb));
	if (hr != hrSuccess)
		return hr;
	ct.props.emplace_back(std::move(s));
	return hrSuccess;
}

HRESULT vcftomapi_impl::handle_ORG(VObject *v, contact &ct)
{
	VObjectIterator t;
	initPropIterator(&t, v);
	if (!moreIteration(&t))
		return hrSuccess;

	SPropValue s;
	auto vv = nextVObject(&t);
	auto name = vObjectName(vv);
	if (strcmp(name, "ORGNAME") == 0) {
		auto hr = vobject_to_prop(vv, s, PR_COMPANY_NAME);
		if (hr != hrSuccess)
			return hr;
		ct.props.emplace_back(std::move(s));
	}
	if (strcmp(name, "OUN") == 0) {
		auto hr = vobject_to_prop(vv, s, PR_DEPARTMENT_NAME);
		if (hr != hrSuccess)
			return hr;
		ct.props.emplace_back(std::move(s));
	}
	return hrSuccess;
}

HRESULT vcftomapi_impl::handle_PHOTO(VObject *v, contact &ct)
{
	ct.phototype = PHOTO_NONE;
	bool base64 = false;

	VObjectIterator t;
	for (initPropIterator(&t, v); moreIteration(&t); ) {
		auto vv = nextVObject(&t);
		auto name = vObjectName(vv);
		std::string value;
		if(vObjectValueType(vv) == VCVT_USTRINGZ)
			value = convert_to<std::string>(vObjectUStringZValue(vv));
		else if(vObjectValueType(vv) == VCVT_STRINGZ)
			value = convert_to<std::string>(vObjectStringZValue(vv));

		if (strcmp(name, "ENCODING") == 0 && (strcmp(value.c_str(), "b") == 0 || strcmp(value.c_str(), "BASE64"))) {
			base64 = true;
			continue;
		}

		std::pair<std::string, photo_type_enum> mapping[] = { { "JPEG", PHOTO_JPEG }, { "PNG", PHOTO_PNG }, { "GIF", PHOTO_GIF } };
		for (const auto &elem : mapping) {
			auto real_value = strcmp(name, "TYPE") == 0 ? value : name;
			if (elem.first != real_value)
				continue;
			ct.phototype = elem.second;
			break;
		}
	}

	if (!base64 || vObjectValueType(v) != VCVT_USTRINGZ)
		ct.phototype = PHOTO_NONE;
	if (ct.phototype == PHOTO_NONE)
		return hrSuccess;

	auto tmp = convert_to<std::string>(vObjectUStringZValue(v));
	std::copy_if(tmp.cbegin(), tmp.cend(), std::back_inserter(ct.photo), [&](char c) { return c != ' '; });
	return hrSuccess;
}

/**
 * Parses an ICal string (with a certain charset) and converts the
 * data in memory. The real MAPI object can be retrieved using
 * GetItem().
 */
HRESULT vcftomapi_impl::parse_vcf(const std::string &ical)
{
	/* Handle libicalvcal bug: The library does not allow
	 *
	 * PHOTO;TYPE=JPEG;ENCODING=BASE64:
	 *   .... base64 data ....
	 *
	 * Therefore we work around it and replace ":\r\n " or ":\n "
	 * with ":".
	 */
	auto tmp_ical = ical;
	while (true) {
		auto pos = tmp_ical.find(":\r\n ");
		if (pos != std::string::npos) {
			tmp_ical.replace(pos, 4, ":");
			continue;
		}
		pos = tmp_ical.find(":\n ");
		if (pos == std::string::npos)
			break;
		tmp_ical.replace(pos, 3, ":");
	}

	if (!check_libical_bug_353())
		ec_log_err("libical bug #353 detected. VCF import can produce garbage. (KC-1247)");
	std::unique_ptr<VObject, ical_deleter> root(Parse_MIME(tmp_ical.c_str(), tmp_ical.length()));
	if (root == nullptr)
		return MAPI_E_CORRUPT_DATA;
	for (auto vcard = root.get(); vcard != nullptr; vcard = nextVObjectInList(vcard)) {
		auto ret = parse_vcard(vcard);
		if (ret != hrSuccess)
			return ret;
	}
	return hrSuccess;
}

HRESULT vcftomapi_impl::parse_vcard(VObject *vcard)
{
	contact ct;
	VObjectIterator t;
	for (initPropIterator(&t, vcard); moreIteration(&t); ) {
		SPropValue s;
		auto v = nextVObject(&t);
		auto name = vObjectName(v);

		if (strcmp(name, VCNameProp) == 0) {
			auto hr = handle_N(v, ct);
			if (hr != hrSuccess)
				return hr;
		} else if (strcmp(name, VCFullNameProp) == 0 && vObjectValueType(v) != VCVT_NOVALUE) {
			auto hr = vobject_to_prop(v, s, PR_DISPLAY_NAME);
			if (hr != hrSuccess)
				return hr;
			ct.props.emplace_back(std::move(s));
		} else if (strcmp(name, VCTitleProp) == 0 && vObjectValueType(v) != VCVT_NOVALUE) {
			auto hr = vobject_to_prop(v, s, PR_TITLE);
			if (hr != hrSuccess)
				return hr;
			ct.props.emplace_back(std::move(s));
		} else if (strcmp(name, "URL") == 0 && vObjectValueType(v) != VCVT_NOVALUE) {
			auto hr = vobject_to_named_prop(v, s, dispidWebPage);
			if (hr != hrSuccess)
				return hr;
			ct.props.emplace_back(std::move(s));
		} else if (strcmp(name, "NICKNAME") == 0 && vObjectValueType(v) != VCVT_NOVALUE) {
			auto hr = vobject_to_prop(v, s, PR_NICKNAME);
			if (hr != hrSuccess)
				return hr;
			ct.props.emplace_back(std::move(s));
		} else if (strcmp(name, "NOTE") == 0 && vObjectValueType(v) != VCVT_NOVALUE) {
			auto hr = vobject_to_prop(v, s, PR_BODY);
			if (hr != hrSuccess)
				return hr;
			ct.props.emplace_back(std::move(s));
		} else if (strcmp(name, "BDAY") == 0 && vObjectValueType(v) != VCVT_NOVALUE) {
			FILETIME filetime;
			auto input = convert_to<std::string>(vObjectUStringZValue(v));
			auto res = date_string_to_filetime(input, filetime);
			if (!res)
				continue;
			s.ulPropTag = PR_BIRTHDAY;
			s.Value.ft = filetime;
			ct.props.emplace_back(std::move(s));
		} else if (strcmp(name, VCOrgProp) == 0) {
			auto hr = handle_ORG(v, ct);
			if (hr != hrSuccess)
				return hr;
		} else if (strcmp(name, VCTelephoneProp) == 0) {
			auto hr = handle_TEL(v, ct);
			if (hr != hrSuccess)
				return hr;
		} else if (strcmp(name, VCEmailAddressProp) == 0) {
			auto hr = handle_EMAIL(v, ct);
			if (hr != hrSuccess)
				return hr;
		} else if (strcmp(name, VCAdrProp) == 0) {
			auto hr = handle_ADR(v, ct);
			if (hr != hrSuccess)
				return hr;
		} else if (strcmp(name, "UID") == 0) {
			auto hr = handle_UID(v, ct);
			if (hr != hrSuccess)
				return hr;
		} else if (strcmp(name, "PHOTO") == 0) {
			auto hr = handle_PHOTO(v, ct);
			if (hr != hrSuccess)
				return hr;
		}
	}
	m_contacts.emplace_back(std::move(ct));
	return hrSuccess;
}

HRESULT vcftomapi_impl::vobject_to_prop(VObject *v, SPropValue &s, ULONG proptype)
{
	auto value_type = vObjectValueType(v);
	if (value_type == VCVT_STRINGZ) {
		s.ulPropTag = CHANGE_PROP_TYPE(proptype, PT_STRING8);
		auto val = vObjectStringZValue(v);
		auto ret = alloc(strlen(val) + 1, reinterpret_cast<void **>(&s.Value.lpszA));
		if (ret != hrSuccess)
			return ret;
		strcpy(s.Value.lpszA, val);
	}
	else if (value_type == VCVT_USTRINGZ) {
		s.ulPropTag = CHANGE_PROP_TYPE(proptype, PT_UNICODE);
		auto uval = vObjectUStringZValue(v);
		auto ret = alloc(sizeof(wchar_t) * (wcslen(uval) + 1), reinterpret_cast<void **>(&s.Value.lpszW));
		if (ret != hrSuccess)
			return ret;
		wcscpy(s.Value.lpszW, uval);
	}
	else
		return MAPI_E_CALL_FAILED;

	return hrSuccess;
}

HRESULT vcftomapi_impl::vobject_to_named_prop(VObject *v, SPropValue &s,
    ULONG named_proptype)
{
	MAPINAMEID name, *namep = &name;
	memory_ptr<SPropTagArray> proptag;

	name.lpguid = const_cast<GUID *>(&PSETID_Address);
	name.ulKind = MNID_ID;
	name.Kind.lID = named_proptype;
	auto hr = m_propobj->GetIDsFromNames(1, &namep, MAPI_CREATE, &~proptag);
	if (hr != hrSuccess)
		return hr;
	return vobject_to_prop(v, s, proptag->aulPropTag[0]);
}

HRESULT vcftomapi_impl::unicode_to_named_prop(const wchar_t *v, SPropValue &s,
    ULONG named_proptype)
{
	MAPINAMEID name, *namep = &name;
	memory_ptr<SPropTagArray> proptag;

	name.lpguid = const_cast<GUID *>(&PSETID_Address);
	name.ulKind = MNID_ID;
	name.Kind.lID = named_proptype;

	HRESULT hr = m_propobj->GetIDsFromNames(1, &namep,
	             MAPI_CREATE, &~proptag);
	if (hr != hrSuccess)
		return hr;
	s.ulPropTag = CHANGE_PROP_TYPE(proptag->aulPropTag[0], PT_UNICODE);
	auto ret = alloc(sizeof(wchar_t) * (wcslen(v) + 1),
               reinterpret_cast<void **>(&s.Value.lpszW));
	if (ret != hrSuccess)
		return hr;
	wcscpy(s.Value.lpszW, v);
	return hrSuccess;
}

/**
 * Sets mapi properties in Imessage object from the icalitem.
 */
HRESULT vcftomapi_impl::get_item(IMessage *msg)
{
	if (msg == nullptr)
		return MAPI_E_INVALID_PARAMETER;
	if (m_contacts.size() == 0)
		return MAPI_E_NOT_FOUND;

	SPropValue s;
	s.ulPropTag = CHANGE_PROP_TYPE(PR_MESSAGE_CLASS, PT_STRING8);
	s.Value.lpszA = const_cast<char *>("IPM.Contact");
	HRESULT hr = HrSetOneProp(msg, &s);
	if (hr != hrSuccess)
		return hr;

	MAPINAMEID name, *namep = &name;
	memory_ptr<SPropTagArray> proptag;

	name.lpguid = const_cast<GUID *>(&PSETID_Common);
	name.ulKind = MNID_ID;
	name.Kind.lID = 0x8514;

	hr = msg->GetIDsFromNames(1, &namep, MAPI_CREATE, &~proptag);
	if (hr != hrSuccess)
		return hr;
	s.ulPropTag = CHANGE_PROP_TYPE(proptag->aulPropTag[0], PT_BOOLEAN);
	s.Value.b = true;
	auto &ct = *m_contacts.begin();
	ct.props.emplace_back(std::move(s));

	hr = msg->SetProps(ct.props.size(), &ct.props[0], nullptr);
	if (hr != hrSuccess)
		return hr;
	if (ct.phototype != PHOTO_NONE)
		hr = save_photo(ct, msg);
	if (hr == hrSuccess)
		m_contacts.pop_front();
	return hr;
}

HRESULT vcftomapi_impl::save_photo(const contact &ct, IMessage *mapiprop)
{
	auto bytes = base64_decode(ct.photo);
	ULONG tmp = 0;
	object_ptr<IAttach> att;
	auto hr = mapiprop->CreateAttach(nullptr, 0, &tmp, &~att);
	if (hr != hrSuccess)
		return hr;

	object_ptr<IStream> stream;
	hr = att->OpenProperty(PR_ATTACH_DATA_BIN, &IID_IStream, STGM_WRITE | STGM_TRANSACTED, MAPI_CREATE | MAPI_MODIFY, &~stream);
	if (hr != hrSuccess)
		return hr;

	ULONG written = 0;
	hr = stream->Write(bytes.c_str(), bytes.size(), &written);
	if (hr != hrSuccess)
		return hr;
	if (written != bytes.size())
		return MAPI_E_CALL_FAILED;
	hr = stream->Commit(0);
	if (hr != hrSuccess)
		return hr;

	const wchar_t *filename, *mimetype;
	switch (ct.phototype) {
	case PHOTO_JPEG:
		filename = L"image.jpeg";
		mimetype = L"image/jpeg";
		break;
	case PHOTO_PNG:
		filename = L"image.png";
		mimetype = L"image/png";
		break;
	case PHOTO_GIF:
		filename = L"image.gif";
		mimetype = L"image/gif";
		break;
	default:
		filename = L"unknown";
		mimetype = L"application/octet-stream";
		break;
	}

	SPropValue prop[5];
	prop[0].ulPropTag = PR_ATTACHMENT_CONTACTPHOTO;
	prop[0].Value.b = true;
	prop[1].ulPropTag = PR_ATTACH_METHOD;
	prop[1].Value.ul = ATTACH_BY_VALUE;
	prop[2].ulPropTag = PR_ATTACH_LONG_FILENAME_W;
	prop[2].Value.lpszW = const_cast<wchar_t *>(filename);
	prop[3].ulPropTag = PR_ATTACH_MIME_TAG_W;
	prop[3].Value.lpszW = const_cast<wchar_t *>(mimetype);
	prop[4].ulPropTag = PR_ATTACHMENT_HIDDEN;
	prop[4].Value.b = true;
	hr = att->SetProps(ARRAY_SIZE(prop), prop, nullptr);
	if (hr != hrSuccess)
		return hr;
	hr = att->SaveChanges(KEEP_OPEN_READWRITE);
	if (hr != hrSuccess)
		return hr;
	return hrSuccess;
}

} /* namespace */<|MERGE_RESOLUTION|>--- conflicted
+++ resolved
@@ -141,26 +141,22 @@
 			auto ret = vobject_to_prop(vv, s, PR_GIVEN_NAME);
 			if (ret != hrSuccess)
 				return ret;
-<<<<<<< HEAD
-			ct.props.emplace_back(std::move(s));
-=======
-			props.emplace_back(s);
+			ct.props.emplace_back(std::move(s));
 		} else if (strcmp(name, VCAdditionalNamesProp) == 0) {
 			auto ret = vobject_to_prop(vv, s, PR_MIDDLE_NAME);
 			if (ret != hrSuccess)
 				return ret;
-			props.emplace_back(s);
+			ct.props.emplace_back(std::move(s));
 		} else if (strcmp(name, VCNameSuffixesProp) == 0) {
 			auto ret = vobject_to_prop(vv, s, PR_GENERATION);
 			if (ret != hrSuccess)
 				return ret;
-			props.emplace_back(s);
+			ct.props.emplace_back(std::move(s));
 		} else if (strcmp(name, VCNamePrefixesProp) == 0) {
 			auto ret = vobject_to_prop(vv, s, PR_DISPLAY_NAME_PREFIX);
 			if (ret != hrSuccess)
 				return ret;
-			props.emplace_back(s);
->>>>>>> 41626df8
+			ct.props.emplace_back(std::move(s));
 		}
 	}
 	return hrSuccess;
