--- conflicted
+++ resolved
@@ -361,8 +361,6 @@
 		hr = HrGenerateUid(&strUid);
 	if (hr != hrSuccess)
 		return hr;
-<<<<<<< HEAD
-=======
 
 	// set as dispidApptTsRef
 	sPropValue.ulPropTag = CHANGE_PROP_TYPE(m_lpNamedProps->aulPropTag[PROP_APPTTSREF], PT_BINARY);
@@ -372,7 +370,6 @@
 		return hr;
 	lpIcalItem->lstMsgProps.emplace_back(sPropValue);
 
->>>>>>> 3ee2d1fc
 	hr = HrMakeBinaryUID(strUid, lpIcalItem->base, &sPropValue);
 	if (hr != hrSuccess)
 		return hr;
