/*
 * SPDX-License-Identifier: AGPL-3.0-only
 * Copyright 2005 - 2016 Zarafa and its licensors
 */
#include <kopano/platform.h>
#include <memory>
#include <utility>
#include <kopano/ECRestriction.h>
#include "vconverter.h"
#include "valarm.h"
#include "icalrecurrence.h"
#include <mapi.h>
#include <mapiutil.h>
#include <kopano/mapiext.h>
#include <kopano/memory.hpp>
#include <kopano/tie.hpp>
#include <kopano/CommonUtil.h>
#include <kopano/Util.h>
#include "icaluid.h"
#include "nameids.h"
#include <kopano/stringutil.h>
#include <ctime>
#include <kopano/mapi_ptr.h>
#include <kopano/namedprops.h>
#include "icalcompat.hpp"
#include "icalmem.hpp"

namespace KC {

using std::string;
using std::wstring;

/**
 * Copies string from source to destination
 *
 * The function also does charset conversion according to the convert_context object passed
 *
 * @param[in]	base		Base from memory allocation, cannot not be NULL
 * @param[in]	lpszSrc		Source chararacter string, NULL allowed, since icalproperty_get_*() may return NULL
 * @param[out]	lppszDst	Destination char pointer, cannot be NULL
 * @return		MAPI error code
 */
// expect input to be UTF-8 from libical ?
HRESULT HrCopyString(convert_context &converter, const std::string &strCharset,
    void *base, const char *lpszSrc, wchar_t **lppszDst)
{
	std::wstring strWide;
	if (lpszSrc)
		strWide = converter.convert_to<wstring>(lpszSrc, rawsize(lpszSrc), strCharset.c_str());
	return HrCopyString(base, strWide.c_str(), lppszDst);
}

HRESULT HrCopyString(void *base, const wchar_t *src, wchar_t **dst)
{
	if (src == nullptr)
		src = L"";
	auto len = (wcslen(src) + 1) * sizeof(*src);
	return KAllocCopy(src, len, reinterpret_cast<void **>(dst), base);
}

/**
 * @param[in]	lpAdrBook		Mapi addresss book
 * @param[in]	mapTimeZones	std::map containing timezone names and corresponding timezone structures
 * @param[in]	lpNamedProps	Named property tag array
 * @param[in]	strCharset		Charset to convert the final item to
 * @param[in]	blCensor		Censor some properties for private items if set to true
 * @param[in]	bNoRecipients	Skip recipients during conversion if set to true
 * @param[in]	lpMailUser		IMailUser Object pointer of the logged in user
 */
VConverter::VConverter(IAddrBook *ab, timezone_map *tzmap, SPropTagArray *np,
    const std::string &charset, bool censor, bool norecip, IMailUser *mu) :
	m_lpAdrBook(ab), m_mapTimeZones(tzmap),
	m_iCurrentTimeZone(m_mapTimeZones->end()),
	m_lpNamedProps(np), m_strCharset(charset), m_lpMailUser(mu),
	m_bCensorPrivate(censor), m_bNoRecipients(norecip), m_ulUserStatus(0)
{}

/**
 * Basic ical to mapi conversion, common to all VEVENT, VTODO,
 * VFREEBUSY.  It returns an internal icalitem struct, which can later
 * be converted into an existing IMessage.
 *
 * @param[in]	lpEventRoot		Top level VCALENDAR component class
 * @param[in]	lpEvent			VTODO/VEVENT/VFREEBUSY component which is parsed
 * @param[in]	lpPrevItem		Previous ical component that was parsed, NULL if this is the first item, used for adding exceptions.
 * @param[in]	lppRet			Return structure in which all mapi properties are stored
 * @return		MAPI error code
 */
HRESULT VConverter::HrICal2MAPI(icalcomponent *lpEventRoot, icalcomponent *lpEvent, icalitem *lpPrevItem, icalitem **lppRet)
{
	bool bIsAllday;

	// Retrieve the Allday status of the event
	auto hr = HrRetrieveAlldayStatus(lpEvent, &bIsAllday);
	if (hr != hrSuccess)
		return hr;
	// we might be updating for exceptions
	if (*lppRet != NULL && lpPrevItem != NULL && lpPrevItem == *lppRet) {
		hr = HrAddException(lpEventRoot, lpEvent, bIsAllday, lpPrevItem);
		if (hr == hrSuccess)
			return hrSuccess;
	}

	auto lpIcalItem = make_unique_nt<icalitem>();
	if (lpIcalItem == nullptr)
		return MAPI_E_NOT_ENOUGH_MEMORY;
	hr = MAPIAllocateBuffer(sizeof(void *), &~lpIcalItem->base);
	if (hr != hrSuccess)
		return hr;

	auto icMethod = icalcomponent_get_method(lpEventRoot);
	auto lpicLastModified = icalcomponent_get_first_property(lpEvent, ICAL_LASTMODIFIED_PROPERTY);
	auto icLastModifed = lpicLastModified ? icalproperty_get_lastmodified(lpicLastModified) : icaltime_null_time();
	// according to the RFC, LASTMODIFIED is always in UTC
	lpIcalItem->tLastModified = icaltime_as_timet(icLastModifed);

	// also sets strUid in icalitem struct
	hr = HrAddUids(lpEvent, lpIcalItem.get());
	if (hr != hrSuccess)
		return hr;
	// Handles RECURRENCE-ID tag for exception update
	hr = HrAddRecurrenceID(lpEvent, lpIcalItem.get());
	if (hr != hrSuccess)
		return hr;
	hr = HrAddStaticProps(icMethod, lpIcalItem.get());
	if (hr != hrSuccess)
		return hr;
	hr = HrAddSimpleHeaders(lpEvent, lpIcalItem.get()); // subject, location, ...
	if (hr != hrSuccess)
		return hr;
	hr = HrAddXHeaders(lpEvent, lpIcalItem.get());
	if (hr != hrSuccess)
		return hr;
	hr = HrAddCategories(lpEvent, lpIcalItem.get());
	if (hr != hrSuccess)
		return hr;

	if (icMethod == ICAL_METHOD_REPLY)
		hr = HrAddReplyRecipients(lpEvent, lpIcalItem.get());
	else						// CANCEL, REQUEST, PUBLISH
		hr = HrAddRecipients(lpEvent, lpIcalItem.get(), &lpIcalItem->lstMsgProps, &lpIcalItem->lstRecips);
	if (hr != hrSuccess)
		return hr;
	hr = HrResolveUser(lpIcalItem->base, &(lpIcalItem->lstRecips));
	if (hr != hrSuccess)
		return hr;

	// This function uses m_ulUserStatus set by HrResolveUser.
	hr = HrAddBaseProperties(icMethod, lpEvent, lpIcalItem->base, false, &lpIcalItem->lstMsgProps);
	if (hr != hrSuccess)
		return hr;
	hr = HrAddBusyStatus(lpEvent, icMethod, lpIcalItem.get());
	if (hr != hrSuccess)
		return hr;

	// Important: m_iCurrentTimeZone will be set by this function, because of the possible recurrence lateron
	hr = HrAddTimes(icMethod, lpEventRoot, lpEvent, bIsAllday, lpIcalItem.get());
	if (hr != hrSuccess)
		return hr;
	// Set reminder / alarm
	hr = HrAddReminder(lpEventRoot, lpEvent, lpIcalItem.get());
	if (hr != hrSuccess)
		return hr;
	// Set recurrence.
	hr = HrAddRecurrence(lpEventRoot, lpEvent, bIsAllday, lpIcalItem.get());
	if (hr != hrSuccess)
		return hr;
	*lppRet = lpIcalItem.release();
	return hr;
}

/**
 * Returns the UID string from the ical data
 *
 * @param[in]	lpEvent		ical component that has to be parsed for uid property
 * @param[out]	strUid		Return string for ical UID property
 * @return		MAPI error code
 * @retval		MAPI_E_NOT_FOUND	UID property not present in ical data
 */
HRESULT VConverter::HrGetUID(icalcomponent *lpEvent, std::string *strUid)
{
	icalproperty *icProp = icalcomponent_get_first_property(lpEvent,
	                       ICAL_UID_PROPERTY);
	if (icProp == NULL)
		return MAPI_E_NOT_FOUND;
	auto uid = icalproperty_get_uid(icProp);
	if (uid == NULL || strcmp(uid,"") == 0)
		return MAPI_E_NOT_FOUND;
	*strUid = uid;
	return hrSuccess;
}

/**
 * Check if the user passed in param is the logged in user
 *
 * @param[in]	strUser		User name of user
 * @return		True if the user is logged in else false
 */
bool VConverter::bIsUserLoggedIn(const std::wstring &strUser)
{
	HRESULT hr = MAPI_E_CALL_FAILED;
	memory_ptr<SPropValue> lpUserProp;

	if (m_lpMailUser)
		hr = HrGetOneProp(m_lpMailUser, PR_SMTP_ADDRESS_W, &~lpUserProp);
	if (hr != hrSuccess)
		return false;
	return wcsncmp(lpUserProp->Value.lpszW, strUser.c_str(), strUser.length()) == 0;
}

/**
 * Resolves the recipient email address of the users to correct user's
 * name and entry-id from addressbook.
 *
 * @param[in]		base				Base for memory allocation, cannot be NULL
 * @param[in,out]	lplstIcalRecip		List of recipients which are to be resolved, resolved users are returned in list
 * @return			MAPI error code
 */
HRESULT VConverter::HrResolveUser(void *base , std::list<icalrecip> *lplstIcalRecip)
{
	if (m_lpAdrBook == nullptr)
		/* no resolution attempted, as done from testsuite. */
		return hrSuccess;

	memory_ptr<SPropValue> lpUsrEidProp;
	adrlist_ptr lpAdrList;
	memory_ptr<ENTRYID> lpDDEntryID;
	object_ptr<IABContainer> lpAddrFolder;
	memory_ptr<FlagList> lpFlagList;
	icalrecip icalRecipient;
	unsigned int cbDDEntryID, ulRetn = 0, ulObjType = 0, cbEID = 0;

	if (lplstIcalRecip->empty())
		return hrSuccess;
	if (m_lpMailUser != nullptr &&
	    HrGetOneProp(m_lpMailUser, PR_ENTRYID, &~lpUsrEidProp) != hrSuccess)
		/* ignore error - will check for pointer instead */;

	ULONG ulRecpCnt = lplstIcalRecip->size();
	auto hr = MAPIAllocateBuffer(CbNewFlagList(ulRecpCnt), &~lpFlagList);
	if (hr != hrSuccess)
		return hr;
	lpFlagList->cFlags = ulRecpCnt;
	hr = MAPIAllocateBuffer(CbNewADRLIST(ulRecpCnt), &~lpAdrList);
	if (hr != hrSuccess)
		return hr;
	lpAdrList->cEntries = 0;
	ulRecpCnt = 0;
	for (const auto &recip : *lplstIcalRecip) {
		lpAdrList->aEntries[ulRecpCnt].cValues = 1;
		hr = MAPIAllocateBuffer(sizeof(SPropValue), reinterpret_cast<void **>(&lpAdrList->aEntries[ulRecpCnt].rgPropVals));
		if (hr != hrSuccess)
			return hr;
		++lpAdrList->cEntries;
		lpAdrList->aEntries[ulRecpCnt].rgPropVals[0].ulPropTag = PR_DISPLAY_NAME_W;
		lpAdrList->aEntries[ulRecpCnt].rgPropVals[0].Value.lpszW = const_cast<wchar_t *>(recip.strEmail.c_str());
		lpFlagList->ulFlag[ulRecpCnt++] = MAPI_UNRESOLVED;
	}

	hr = m_lpAdrBook->GetDefaultDir(&cbDDEntryID, &~lpDDEntryID);
	if (hr != hrSuccess)
		return hr;
	hr = m_lpAdrBook->OpenEntry(cbDDEntryID, lpDDEntryID, &IID_IABContainer, 0, &ulObjType, &~lpAddrFolder);
	if (hr != hrSuccess)
		return hr;
	hr = lpAddrFolder->ResolveNames(NULL, MAPI_UNICODE, lpAdrList, lpFlagList);
	if (hr != hrSuccess)
		return hr;

	//reset the recipients with mapped names
	for (icalRecipient = lplstIcalRecip->front(), ulRecpCnt = 0;
	     ulRecpCnt < lplstIcalRecip->size(); ++ulRecpCnt) {
		if (lpFlagList->ulFlag[ulRecpCnt] == MAPI_RESOLVED)
		{
			auto lpMappedProp = lpAdrList->aEntries[ulRecpCnt].cfind(PR_DISPLAY_NAME_W);
			if (lpMappedProp)
				icalRecipient.strName = lpMappedProp->Value.lpszW;
		}

		//save the logged in user's satus , used in setting FB status
		auto lpMappedProp = lpAdrList->aEntries[ulRecpCnt].cfind(PR_ENTRYID);
		if (lpMappedProp && lpUsrEidProp)
			hr = m_lpAdrBook->CompareEntryIDs(lpUsrEidProp->Value.bin.cb, (LPENTRYID)lpUsrEidProp->Value.bin.lpb, lpMappedProp->Value.bin.cb, (LPENTRYID)lpMappedProp->Value.bin.lpb , 0 , &ulRetn);
		if (hr == hrSuccess && ulRetn == TRUE)
			m_ulUserStatus = icalRecipient.ulTrackStatus;

		//Create EntryID by using mapped names, ical data might not have names.
		if (lpFlagList->ulFlag[ulRecpCnt] == MAPI_RESOLVED && lpMappedProp) {
			icalRecipient.cbEntryID = lpMappedProp->Value.bin.cb;
			hr = KAllocCopy(lpMappedProp->Value.bin.lpb, lpMappedProp->Value.bin.cb, reinterpret_cast<void **>(&icalRecipient.lpEntryID), base);
			if (hr != hrSuccess)
				return hr;
		} else {
			memory_ptr<ENTRYID> lpEID;
			hr = ECCreateOneOff((LPTSTR)icalRecipient.strName.c_str(), (LPTSTR)L"SMTP", (LPTSTR)icalRecipient.strEmail.c_str(), MAPI_UNICODE, &cbEID, &~lpEID);
			if (hr == hrSuccess) {
				// realloc on lpIcalItem
				icalRecipient.cbEntryID = cbEID;
				hr = KAllocCopy(lpEID, cbEID, reinterpret_cast<void **>(&icalRecipient.lpEntryID), base);
				if (hr != hrSuccess)
					return hr;
			}
		}

		lplstIcalRecip->emplace_back(icalRecipient);
		lplstIcalRecip->pop_front();
		icalRecipient = lplstIcalRecip->front();
	}
	return hrSuccess;
}

/**
 * Compare UIDs in icalitem and ical component.
 *
 * @param[in]	lpIcalItem		icalitem structure containing mapi properties
 * @param[in]	lpicEvent		ical component containing UID property
 * @return		MAPI error code
 * @retval		MAPI_E_BAD_VALUE	UIDs don't match
 */
HRESULT VConverter::HrCompareUids(icalitem *lpIcalItem, icalcomponent *lpicEvent)
{
	memory_ptr<SPropValue> lpPropVal;
	std::string strUid;
	int res;

	auto hr = HrGetUID(lpicEvent, &strUid);
	if (hr != hrSuccess)
		return hr;
	hr = MAPIAllocateBuffer(sizeof(SPropValue), &~lpPropVal);
	if (hr != hrSuccess)
		return hr;
	hr = HrMakeBinaryUID(strUid, lpPropVal, lpPropVal);
	if (hr != hrSuccess)
		return hr;

	lpPropVal->ulPropTag = CHANGE_PROP_TYPE(m_lpNamedProps->aulPropTag[PROP_GOID], PT_BINARY);
	hr = Util::CompareProp(lpPropVal, &lpIcalItem->sBinGuid, createLocaleFromName(""), &res);
	if (hr != hrSuccess || res != 0)
		hr = MAPI_E_BAD_VALUE;
	return hr;
}

/**
 * Sets UID property in icalitem mapi structure from the ical component.
 *
 * @param[in]	lpicEvent		ical component containing UID ical property
 * @param[in]	lpIcalItem		icalitem structure in which UID is stored
 * @return		MAPI error code
 */
HRESULT VConverter::HrAddUids(icalcomponent *lpicEvent, icalitem *lpIcalItem)
{
	SPropValue sPropValue;
	std::string strUid;

	// GlobalObjectId -> it has UID value & embedded Exception occurrence date for exceptions else 00000000
	// CleanGlobalObjectID -> it has UID value

	// Get Unique ID of ical item, or create new
	HRESULT hr = HrGetUID(lpicEvent, &strUid);
	if (hr != hrSuccess)
		hr = HrGenerateUid(&strUid);
	if (hr != hrSuccess)
		return hr;

	// set as dispidApptTsRef
	sPropValue.ulPropTag = CHANGE_PROP_TYPE(m_lpNamedProps->aulPropTag[PROP_APPTTSREF], PT_BINARY);
	sPropValue.Value.bin.cb = strUid.size();
	hr = KAllocCopy(strUid.data(), strUid.size(), reinterpret_cast<void **>(&sPropValue.Value.bin.lpb), lpIcalItem->base);
	if (hr != hrSuccess)
		return hr;
	lpIcalItem->lstMsgProps.emplace_back(sPropValue);

	hr = HrMakeBinaryUID(strUid, lpIcalItem->base, &sPropValue);
	if (hr != hrSuccess)
		return hr;

	// sets exception date in GUID from recurrence-id
	hr = HrHandleExceptionGuid(lpicEvent, lpIcalItem->base, &sPropValue);
	if (hr != hrSuccess)
		return hr;
	// set as dispidGlobalObjectID ...
	sPropValue.ulPropTag = CHANGE_PROP_TYPE(m_lpNamedProps->aulPropTag[PROP_GOID], PT_BINARY);
	lpIcalItem->lstMsgProps.emplace_back(sPropValue);

	// replace date in GUID, the dispidCleanGlobalObjectID should be same for exceptions and reccurence message.
	// used for exceptions in outlook
	if(IsOutlookUid(strUid))
		strUid.replace(32, 8, "00000000");
	hr = HrMakeBinaryUID(strUid, lpIcalItem->base, &sPropValue);
	if (hr != hrSuccess)
		return hr;

	// set as dispidCleanGlobalObjectID...
	sPropValue.ulPropTag = CHANGE_PROP_TYPE(m_lpNamedProps->aulPropTag[PROP_CLEANID], PT_BINARY);
	lpIcalItem->lstMsgProps.emplace_back(sPropValue);

	// save the strUid to lookup for occurrences
	lpIcalItem->sBinGuid = sPropValue;
	return hrSuccess;
}

/**
 * Sets the recurrence-id date in GlobalObjectID for exceptions in
 * SPropValue structure.
 *
 * @param[in]		lpiEvent	ical component containing the recurrence-id property
 * @param[in]		base		Base for memory allocation
 * @param[in,out]	lpsProp		SPropValue is modified to set the new GlobalObjectId
 * @return			MAPI error code
 * @retval			MAPI_E_INVALID_PARAMETER	NULL for lpsProp parameter
 */
HRESULT VConverter::HrHandleExceptionGuid(icalcomponent *lpiEvent, void *base, SPropValue *lpsProp)
{
	char strHexDate[] = "00000000";

	if (lpsProp == NULL)
		return MAPI_E_INVALID_PARAMETER;
	auto icProp = icalcomponent_get_first_property(lpiEvent, ICAL_RECURRENCEID_PROPERTY);
	if (icProp == NULL)
		return hrSuccess; //ignoring Recurrence-ID.
	auto strUid = bin2hex(lpsProp->Value.bin);
	auto icTime = icaltime_from_timet_with_zone(ICalTimeTypeToUTC(lpiEvent, icProp), 0, nullptr);
	sprintf(strHexDate,"%04x%02x%02x", icTime.year, icTime.month, icTime.day);

	// Exception date is stored in GlobalObjectId
	strUid.replace(32, 8, strHexDate);
	auto strBinUid = hex2bin(strUid);
	lpsProp->Value.bin.cb = strBinUid.size();
	return KAllocCopy(strBinUid.data(), strBinUid.size(), reinterpret_cast<void **>(&lpsProp->Value.bin.lpb), base);
}

/**
 * Sets Recurrence-id property for exceptions in mapi structure
 *
 * @param[in]		lpiEvent	ical component containing the recurrence-id property
 * @param[in,out]	lpIcalItem	icalitem structure in which the mapi properties are stored
 * @return			Always returns hrSuccess
 */
HRESULT VConverter::HrAddRecurrenceID(icalcomponent *lpiEvent, icalitem *lpIcalItem)
{
	SPropValue sPropVal;
	icalproperty *icProp = icalcomponent_get_first_property(lpiEvent,
	                       ICAL_RECURRENCEID_PROPERTY);
	if (icProp == NULL)
		return hrSuccess;

	// if RECURRENCE-ID is date then series is all day,
	// so set the following properties as a flag to know if series is all day or not.
	if (icalproperty_get_recurrenceid(icProp).is_date)
	{
		// set RecurStartTime as 00:00 AM
		sPropVal.ulPropTag = CHANGE_PROP_TYPE(m_lpNamedProps->aulPropTag[PROP_RECURSTARTTIME], PT_LONG);
		sPropVal.Value.ul = 0;
		lpIcalItem->lstMsgProps.emplace_back(sPropVal);

		// set RecurEndTime as 12:00 PM (24 hours)
		// 60 sec -> highest pow of 2 after 60 -> 64
		// 60 mins -> 60 * 64 = 3840 -> highest pow of 2 after 3840 -> 4096
		sPropVal.ulPropTag = CHANGE_PROP_TYPE(m_lpNamedProps->aulPropTag[PROP_RECURENDTIME], PT_LONG);
		sPropVal.Value.ul = 24 * 4096;
		lpIcalItem->lstMsgProps.emplace_back(sPropVal);
	}

	sPropVal.ulPropTag = CHANGE_PROP_TYPE(m_lpNamedProps->aulPropTag[PROP_RECURRINGBASE], PT_SYSTIME);
	if (icalproperty_get_recurrenceid(icProp).is_date)
		sPropVal.Value.ft = UnixTimeToFileTime(icaltime_as_timet(icalproperty_get_recurrenceid(icProp)));
	else
		sPropVal.Value.ft = UnixTimeToFileTime(ICalTimeTypeToLocal(icProp));
	lpIcalItem->lstMsgProps.emplace_back(sPropVal);

	//RECURRENCE-ID is present only for exception
	sPropVal.ulPropTag = CHANGE_PROP_TYPE(m_lpNamedProps->aulPropTag[PROP_ISEXCEPTION], PT_BOOLEAN);
	sPropVal.Value.b = true;
	lpIcalItem->lstMsgProps.emplace_back(sPropVal);
	return hrSuccess;
}

/**
 * Adds Static properties to mapi structure. These are properties that
 * do not directly depend on the event, but may depend on the ical
 * method.
 *
 * Function sets properties such as PROP_SIDEEFFECT, PROP_SENDASICAL, PROP_COMMONASSIGN
 *
 * @param[in]		icMethod		ical method
 * @param[in,out]	lpIcalItem		structure in which mapi properties are set
 * @return			Always returns hrSuccess
 */
HRESULT VConverter::HrAddStaticProps(icalproperty_method icMethod, icalitem *lpIcalItem)
{
	SPropValue sPropVal;

	// From [MS-OXOCAL].pdf: All Calendar objects SHOULD include the following flags:
	sPropVal.Value.ul = seOpenToDelete | seOpenToCopy | seOpenToMove | seCoerceToInbox | seOpenForCtxMenu;
	//                      1               20             40             10               100 == 171
	if(icMethod == ICAL_METHOD_REPLY || icMethod == ICAL_METHOD_REQUEST || icMethod == ICAL_METHOD_CANCEL)
	{
		// 400 | 800 | 1000 == 1c00 -> 1d71 but 1c61 should be set (because outlook says so)
		sPropVal.Value.ul |= seCannotUndoDelete | seCannotUndoCopy | seCannotUndoMove;
		// thus disable coercetoinbox, openforctxmenu .. which outlook does aswell.
		sPropVal.Value.ul &= ~(seCoerceToInbox | seOpenForCtxMenu);
	}
	sPropVal.ulPropTag = CHANGE_PROP_TYPE(m_lpNamedProps->aulPropTag[PROP_SIDEEFFECT], PT_LONG);
	lpIcalItem->lstMsgProps.emplace_back(sPropVal);

	sPropVal.ulPropTag = CHANGE_PROP_TYPE(m_lpNamedProps->aulPropTag[PROP_SENDASICAL], PT_BOOLEAN);
	sPropVal.Value.b = 1;
	lpIcalItem->lstMsgProps.emplace_back(sPropVal);

	// Needed for deleting an occurrence of a recurring item in outlook
	sPropVal.ulPropTag = CHANGE_PROP_TYPE(m_lpNamedProps->aulPropTag[PROP_COMMONASSIGN], PT_LONG);
	sPropVal.Value.ul = 0;
	lpIcalItem->lstMsgProps.emplace_back(sPropVal);
	return hrSuccess;
}

/**
 * Add Simple properties to mapi structure from ical data. These are
 * properties that map 1:1 from Ical to MAPI and do not need
 * complicated calculations.
 *
 * Function sets summary, description, location, priority, private, sensitivity properties.
 *
 * @param[in]		lpicEvent	ical component containing the properties
 * @param[in,out]	lpIcalItem	mapi structure in which properties are set
 * @return			Always returns hrSuccess
 */
HRESULT VConverter::HrAddSimpleHeaders(icalcomponent *lpicEvent, icalitem *lpIcalItem)
{
	SPropValue sPropVal;
	int lClass = 0;

	// Set subject / SUMMARY
	auto lpicProp = icalcomponent_get_first_property(lpicEvent, ICAL_SUMMARY_PROPERTY);
	if (lpicProp){
		sPropVal.ulPropTag = PR_SUBJECT_W;
		auto hr = HrCopyString(m_converter, m_strCharset, lpIcalItem->base, icalcomponent_get_summary(lpicEvent), &sPropVal.Value.lpszW);
		if (hr != hrSuccess)
			sPropVal.Value.lpszW = const_cast<wchar_t *>(L"");
		lpIcalItem->lstMsgProps.emplace_back(sPropVal);
	} else {
		lpIcalItem->lstDelPropTags.emplace_back(PR_SUBJECT);
	}

	// Set body / DESCRIPTION
	lpicProp = icalcomponent_get_first_property(lpicEvent, ICAL_DESCRIPTION_PROPERTY);
	if (!lpicProp)
		// used by exchange on replies in meeting requests
		lpicProp = icalcomponent_get_first_property(lpicEvent, ICAL_COMMENT_PROPERTY);
	if (lpicProp){
		sPropVal.ulPropTag = PR_BODY_W;
		auto hr = HrCopyString(m_converter, m_strCharset, lpIcalItem->base, icalproperty_get_description(lpicProp), &sPropVal.Value.lpszW);
		if (hr != hrSuccess)
			sPropVal.Value.lpszW = const_cast<wchar_t *>(L"");
		lpIcalItem->lstMsgProps.emplace_back(sPropVal);
	} else {
		lpIcalItem->lstDelPropTags.emplace_back(PR_BODY_W);
	}

	// Set location / LOCATION
	lpicProp = icalcomponent_get_first_property(lpicEvent, ICAL_LOCATION_PROPERTY);
	if (lpicProp) {
		auto hr = HrCopyString(m_converter, m_strCharset, lpIcalItem->base, icalproperty_get_location(lpicProp), &sPropVal.Value.lpszW);
		if (hr != hrSuccess)
			sPropVal.Value.lpszW = const_cast<wchar_t *>(L"");

		sPropVal.ulPropTag = CHANGE_PROP_TYPE(m_lpNamedProps->aulPropTag[PROP_LOCATION], PT_UNICODE);
		lpIcalItem->lstMsgProps.emplace_back(sPropVal);
		sPropVal.ulPropTag = CHANGE_PROP_TYPE(m_lpNamedProps->aulPropTag[PROP_MEETINGLOCATION], PT_UNICODE);
		lpIcalItem->lstMsgProps.emplace_back(sPropVal);
	} else {
		lpIcalItem->lstDelPropTags.emplace_back(CHANGE_PROP_TYPE(m_lpNamedProps->aulPropTag[PROP_LOCATION], PT_UNICODE));
		lpIcalItem->lstDelPropTags.emplace_back(CHANGE_PROP_TYPE(m_lpNamedProps->aulPropTag[PROP_MEETINGLOCATION], PT_UNICODE));
	}

	// Set importance and priority / PRIORITY
	lpicProp = icalcomponent_get_first_property(lpicEvent, ICAL_PRIORITY_PROPERTY);
	if (lpicProp) {
		auto lPriority = icalproperty_get_priority(lpicProp);
		// @todo: test input and output!
		if (lPriority == 0)
			;
		else if (lPriority < 5)
			lPriority = 1;
		else if (lPriority > 5)
			lPriority = -1;
		else
			lPriority = 0;

		sPropVal.ulPropTag = PR_IMPORTANCE;
		sPropVal.Value.ul = lPriority + 1;
		lpIcalItem->lstMsgProps.emplace_back(sPropVal);
		sPropVal.ulPropTag = PR_PRIORITY;
		sPropVal.Value.l = lPriority;
		lpIcalItem->lstMsgProps.emplace_back(sPropVal);
	} else {
		lpIcalItem->lstDelPropTags.emplace_back(PR_IMPORTANCE);
		lpIcalItem->lstDelPropTags.emplace_back(PR_PRIORITY);
	}

	// Private
	lpicProp = icalcomponent_get_first_property(lpicEvent, ICAL_CLASS_PROPERTY);
	if (lpicProp){
		lClass = icalproperty_get_class(lpicProp);
		sPropVal.ulPropTag = CHANGE_PROP_TYPE(m_lpNamedProps->aulPropTag[PROP_PRIVATE], PT_BOOLEAN);
		sPropVal.Value.b = (lClass == ICAL_CLASS_PRIVATE);
		lpIcalItem->lstMsgProps.emplace_back(sPropVal);
	}

	// Sensitivity, from same class property
	sPropVal.ulPropTag = PR_SENSITIVITY;
	if (lClass == ICAL_CLASS_PRIVATE)
		sPropVal.Value.ul = 2; // Private
	else if (lClass == ICAL_CLASS_CONFIDENTIAL)
		sPropVal.Value.ul = 3; // CompanyConfidential
	else
		sPropVal.Value.ul = 0; // Public
	lpIcalItem->lstMsgProps.emplace_back(sPropVal);
	// hr not used with goto exit, always return success
	return hrSuccess;
}

/**
 * Sets busy status in mapi property from ical.
 *
 * @param[in]	lpicEvent		ical VEVENT component
 * @param[in]	icMethod		ical method (e.g. REPLY, REQUEST)
 * @param[out]	lpIcalItem		icalitem in which mapi propertry is set
 * @return		MAPI error code
 */
HRESULT VConverter::HrAddBusyStatus(icalcomponent *lpicEvent, icalproperty_method icMethod, icalitem *lpIcalItem)
{
	SPropValue sPropVal;

	// default: busy
	// 0: free
	// 1: tentative
	// 2: busy
	// 3: oof
	sPropVal.ulPropTag = CHANGE_PROP_TYPE(m_lpNamedProps->aulPropTag[PROP_BUSYSTATUS], PT_LONG);
	// defaults if the TRANSP property is missing
	sPropVal.Value.ul = icMethod == ICAL_METHOD_CANCEL ? 0 : 2;

	// caldav clients only uses the TRANSP property to set FreeBusy
	auto lpicProp = icalcomponent_get_first_property(lpicEvent, ICAL_TRANSP_PROPERTY);
	if (lpicProp) {
		switch (icalproperty_get_transp(lpicProp)) {
		case ICAL_TRANSP_TRANSPARENT: // free
		case ICAL_TRANSP_TRANSPARENTNOCONFLICT:
			sPropVal.Value.ul = 0;
			break;
		case ICAL_TRANSP_X:
		case ICAL_TRANSP_OPAQUE: // busy
		case ICAL_TRANSP_OPAQUENOCONFLICT:
		case ICAL_TRANSP_NONE:
        	sPropVal.Value.ul = 2;
			break;
		}
	}

	// Only process for Meeting Req from dagent
	if ((m_bNoRecipients && icMethod == ICAL_METHOD_REQUEST) || m_ulUserStatus == 5)
	    // Meeting requests always have a BusyStatus of 1 (tentative), since this is the status of
	    // the meeting which will be placed in your calendar when it has been processed but not accepted
	    // The busy status of meeting responses is less important but seems to be 2 (Busy) in Outlook.
		// If the attendee is editing the entry through caldav then if the PARTSTAT param is NEEDS-ACTION
		// then the meeting is marked as tentative.
		sPropVal.Value.ul = 1;

	lpIcalItem->lstMsgProps.emplace_back(sPropVal);
	// save fbstatus in icalitem
	lpIcalItem->ulFbStatus = sPropVal.Value.ul;

	if (icMethod == ICAL_METHOD_REPLY) {
		// @note the documentation doesn't explain the -1 on replies, but
		// makes sense in the case that it shouldn't be used.
		sPropVal.Value.ul = -1;
	} else {
		// X-MICROSOFT-CDO-INTENDEDBUSYSTATUS is used to set IntendedBusyStatus
		for (lpicProp = icalcomponent_get_first_property(lpicEvent, ICAL_X_PROPERTY);
		     lpicProp != nullptr;
		     lpicProp = icalcomponent_get_next_property(lpicEvent, ICAL_X_PROPERTY))
		{
			// X-MICROSOFT-CDO-INTENDEDBUSYSTATUS:FREE
			auto xn = icalproperty_get_x_name(lpicProp);
			if (xn == nullptr || strcmp(xn, "X-MICROSOFT-CDO-INTENDEDSTATUS") != 0)
				continue;
			const char *lpVal = icalproperty_get_x(lpicProp);
			if (lpVal == NULL)
				sPropVal.Value.ul = 2; /* like else case */
			else if (strcmp(lpVal, "FREE") == 0)
				sPropVal.Value.ul = 0;
			else if (strcmp(lpVal, "TENTATIVE") == 0)
				sPropVal.Value.ul = 1;
			else if(strcmp(lpVal, "BUSY") == 0)
				sPropVal.Value.ul = 2;
			else if (strcmp(lpVal, "OOF") == 0)
				sPropVal.Value.ul = 3;
			else
				sPropVal.Value.ul = 2;
			break;
		}
		// if the value wasn't updated, it still contains the PROP_INTENDEDBUSYSTATUS value, which is what we want.
	}

	sPropVal.ulPropTag = CHANGE_PROP_TYPE(m_lpNamedProps->aulPropTag[PROP_INTENDEDBUSYSTATUS], PT_LONG);
	lpIcalItem->lstMsgProps.emplace_back(sPropVal);
	return hrSuccess;
}

/**
 * Set X ical properties in mapi properties
 *
 * @param[in]	lpicEvent		ical component to search x ical properties
 * @param[out]	lpIcalItem		icalitem struture to store mapi properties
 * @return		Always returns hrSuccess
 */
HRESULT VConverter::HrAddXHeaders(icalcomponent *lpicEvent, icalitem *lpIcalItem)
{
	SPropValue sPropVal;
	int ulMaxCounter = 0;
	bool bHaveCounter = false, bOwnerApptID = false, bMozGen = false;

	// @todo: maybe save/restore headers to get "original" ical again?

	// add X-MICROSOFT-CDO & X-MOZ properties
	for (auto lpicProp = icalcomponent_get_first_property(lpicEvent, ICAL_X_PROPERTY);
	     lpicProp != nullptr;
	     lpicProp = icalcomponent_get_next_property(lpicEvent, ICAL_X_PROPERTY))
	{
		auto xn = icalproperty_get_x_name(lpicProp);
		if (xn == nullptr)
			continue;
		auto xv = icalproperty_get_x(lpicProp);
		if (xv == nullptr)
			continue;
		if (strcmp(xn, "X-MICROSOFT-CDO-ATTENDEE-CRITICAL-CHANGE") == 0) {
			auto lpicValue = icalvalue_new_from_string(ICAL_DATETIME_VALUE, xv);
			if (lpicValue == nullptr)
				continue;
			auto ttCritcalChange = icaltime_as_timet_with_zone(icalvalue_get_datetime(lpicValue), NULL); // no timezone
			sPropVal.ulPropTag = CHANGE_PROP_TYPE(m_lpNamedProps->aulPropTag[PROP_ATTENDEECRITICALCHANGE], PT_SYSTIME);
			sPropVal.Value.ft  = UnixTimeToFileTime(ttCritcalChange);
			lpIcalItem->lstMsgProps.emplace_back(sPropVal);
			icalvalue_free(lpicValue);
		} else if (strcmp(xn, "X-MICROSOFT-CDO-OWNER-CRITICAL-CHANGE") == 0) {
			auto lpicValue = icalvalue_new_from_string(ICAL_DATETIME_VALUE, xv);
			if (lpicValue == nullptr)
				continue;
			auto ttCritcalChange = icaltime_as_timet_with_zone(icalvalue_get_datetime(lpicValue), NULL); // no timezone
			sPropVal.ulPropTag = CHANGE_PROP_TYPE(m_lpNamedProps->aulPropTag[PROP_OWNERCRITICALCHANGE], PT_SYSTIME);
			sPropVal.Value.ft  = UnixTimeToFileTime(ttCritcalChange);
			lpIcalItem->lstMsgProps.emplace_back(sPropVal);
			icalvalue_free(lpicValue);
		} else if (strcmp(xn, "X-MICROSOFT-CDO-OWNERAPPTID") == 0) {
			auto lpicValue = icalvalue_new_from_string(ICAL_INTEGER_VALUE, xv);
			if (lpicValue == nullptr)
				continue;
			sPropVal.ulPropTag = PR_OWNER_APPT_ID;
			sPropVal.Value.ul = icalvalue_get_integer(lpicValue);
			lpIcalItem->lstMsgProps.emplace_back(sPropVal);
			bOwnerApptID = true;
			icalvalue_free(lpicValue);
		} else if (strcmp(xn, "X-MICROSOFT-CDO-APPT-SEQUENCE") == 0) {
			auto lpicValue = icalvalue_new_from_string(ICAL_INTEGER_VALUE, xv);
			if (lpicValue == nullptr)
				continue;
			ulMaxCounter = std::max(ulMaxCounter, icalvalue_get_integer(lpicValue));
			bHaveCounter = true;
			icalvalue_free(lpicValue);
		} else if (strcmp(xn, "X-MOZ-GENERATION") == 0) {
			auto lpicValue = icalvalue_new_from_string(ICAL_INTEGER_VALUE, xv);
			if (lpicValue == nullptr)
				continue;
			ulMaxCounter = std::max(ulMaxCounter, icalvalue_get_integer(lpicValue));
			bHaveCounter = bMozGen = true;
			icalvalue_free(lpicValue);
		} else if (strcmp(xn, "X-MOZ-SEND-INVITATIONS") == 0) {
			auto lpicValue = icalvalue_new_from_string(ICAL_X_VALUE, xv);
			if (lpicValue == nullptr)
				continue;
			sPropVal.ulPropTag = CHANGE_PROP_TYPE(m_lpNamedProps->aulPropTag[PROP_MOZSENDINVITE], PT_BOOLEAN);
			xv = icalvalue_get_x(lpicValue);
			sPropVal.Value.b = xv != nullptr && strcmp(xv, "TRUE") == 0;
			lpIcalItem->lstMsgProps.emplace_back(sPropVal);
			icalvalue_free(lpicValue);
		}
	}

	auto lpicProp = icalcomponent_get_first_property(lpicEvent, ICAL_SEQUENCE_PROPERTY);
	if (lpicProp) {
		ulMaxCounter = std::max(ulMaxCounter, icalcomponent_get_sequence(lpicEvent));
		bHaveCounter = true;
	}

	// Add ApptSequenceNo only if its present in the ical data, see #6116
	if (bHaveCounter) {
		sPropVal.ulPropTag = CHANGE_PROP_TYPE(m_lpNamedProps->aulPropTag[PROP_APPTSEQNR], PT_LONG);
		sPropVal.Value.ul = ulMaxCounter;
		lpIcalItem->lstMsgProps.emplace_back(sPropVal);
	}
	if (!bOwnerApptID) {
		sPropVal.ulPropTag = PR_OWNER_APPT_ID;
		sPropVal.Value.ul = -1;
		lpIcalItem->lstMsgProps.emplace_back(sPropVal);
	}
	if (bMozGen) {
		sPropVal.ulPropTag = CHANGE_PROP_TYPE(m_lpNamedProps->aulPropTag[PROP_MOZGEN], PT_LONG);
		sPropVal.Value.ul = ulMaxCounter;
		lpIcalItem->lstMsgProps.emplace_back(sPropVal);
	}
	return hrSuccess;
}

/**
 * Sets Categories in mapi structure from ical data
 *
 * @param[in]	lpicEvent	ical component containing ical data
 * @param[in]	lpIcalItem	mapi structure in which the properties are set
 * @return		Always returns hrSuccess
 */
HRESULT VConverter::HrAddCategories(icalcomponent *lpicEvent, icalitem *lpIcalItem)
{
	SPropValue sPropVal;
	const char* lpszCategories = NULL;
	std::vector<std::string> vCategories;

	// Set keywords / CATEGORIES
	auto lpicProp = icalcomponent_get_first_property(lpicEvent, ICAL_CATEGORIES_PROPERTY);
	if (!lpicProp) {
		lpIcalItem->lstDelPropTags.emplace_back(CHANGE_PROP_TYPE(m_lpNamedProps->aulPropTag[PROP_KEYWORDS], PT_MV_STRING8));
		return hrSuccess;
	}
	for (; lpicProp != nullptr && (lpszCategories = icalproperty_get_categories(lpicProp)) != nullptr;
	     lpicProp = icalcomponent_get_next_property(lpicEvent, ICAL_CATEGORIES_PROPERTY))
		vCategories.emplace_back(lpszCategories);

	HRESULT hr = MAPIAllocateMore(vCategories.size() * sizeof(LPSTR),
	            lpIcalItem->base, reinterpret_cast<void **>(&sPropVal.Value.MVszA.lppszA));
	if (hr != hrSuccess)
		return hr;

	int i = 0;
	for (const auto &cat : vCategories) {
		hr = KAllocCopy(cat.c_str(), cat.length() + 1, reinterpret_cast<void **>(&sPropVal.Value.MVszA.lppszA[i]), lpIcalItem->base);
		if (hr != hrSuccess)
			return hr;
		++i;
	}

	sPropVal.ulPropTag = CHANGE_PROP_TYPE(m_lpNamedProps->aulPropTag[PROP_KEYWORDS], PT_MV_STRING8);
	sPropVal.Value.MVszA.cValues = vCategories.size();
	lpIcalItem->lstMsgProps.emplace_back(sPropVal);
	return hrSuccess;
}

/**
 * Set PR_SENT_REPRESENTING_* and PR_SENDER_* properties to mapi object.
 *
 * @param[in] lpIcalItem Use base pointer from here for allocations
 * @param[in] lplstMsgProps add generated properties to this list
 * @param[in] strEmail email address of the organizer
 * @param[in] strName full name of the organizer
 * @param[in] strType SMTP or ZARAFA
 * @param[in] cbEntryID bytes in entryid
 * @param[in] lpEntryID entryid describing organizer
 * @return MAPI Error code
 */
HRESULT VConverter::HrAddOrganizer(icalitem *lpIcalItem, std::list<SPropValue> *lplstMsgProps, const std::wstring &strEmail, const std::wstring &strName, const std::string &strType, ULONG cbEntryID, LPENTRYID lpEntryID)
{
	SPropValue sPropVal;
	auto strSearchKey = strToUpper(strType + ":" + m_converter.convert_to<std::string>(strEmail));

	sPropVal.ulPropTag = PR_SENDER_ADDRTYPE_W;
	HRESULT hr = HrCopyString(m_converter, m_strCharset, lpIcalItem->base,
	             strType.c_str(), &sPropVal.Value.lpszW);
	if (hr != hrSuccess)
		return hr;
	lplstMsgProps->emplace_back(sPropVal);

	sPropVal.ulPropTag = PR_SENT_REPRESENTING_ADDRTYPE_W;
	lplstMsgProps->emplace_back(sPropVal);

	sPropVal.ulPropTag = PR_SENDER_EMAIL_ADDRESS_W;
	hr = HrCopyString(lpIcalItem->base, strEmail.c_str(), &sPropVal.Value.lpszW);
	if (hr != hrSuccess)
		return hr;
	lplstMsgProps->emplace_back(sPropVal);

	sPropVal.ulPropTag = PR_SENT_REPRESENTING_EMAIL_ADDRESS_W;
	lplstMsgProps->emplace_back(sPropVal);

	sPropVal.ulPropTag = PR_SENDER_NAME_W;
	hr = HrCopyString(lpIcalItem->base, strName.c_str(), &sPropVal.Value.lpszW);
	if (hr != hrSuccess)
		return hr;
	lplstMsgProps->emplace_back(sPropVal);

	sPropVal.ulPropTag = PR_SENT_REPRESENTING_NAME_W;
	lplstMsgProps->emplace_back(sPropVal);

	sPropVal.ulPropTag = PR_SENDER_SEARCH_KEY;
	hr = Util::HrCopyBinary(strSearchKey.length() + 1, (LPBYTE)strSearchKey.c_str(), &sPropVal.Value.bin.cb, &sPropVal.Value.bin.lpb, lpIcalItem->base);
	if (hr != hrSuccess)
		return hr;
	lplstMsgProps->emplace_back(sPropVal);

	sPropVal.ulPropTag = PR_SENT_REPRESENTING_SEARCH_KEY;
	lplstMsgProps->emplace_back(sPropVal);

	// re-allocate memory to list with lpIcalItem
	hr = Util::HrCopyBinary(cbEntryID, (LPBYTE)lpEntryID, &sPropVal.Value.bin.cb, &sPropVal.Value.bin.lpb, lpIcalItem->base);
	if (hr != hrSuccess)
		return hr;

	sPropVal.ulPropTag = PR_SENDER_ENTRYID;
	lplstMsgProps->emplace_back(sPropVal);

	sPropVal.ulPropTag = PR_SENT_REPRESENTING_ENTRYID;
	lplstMsgProps->emplace_back(sPropVal);
	return hrSuccess;
}

HRESULT VConverter::resolve_organizer(std::wstring &email, std::wstring &name, std::string &type, unsigned int &cb, ENTRYID **entryid, bool force_mailuser) {
	if (bIsUserLoggedIn(email) || force_mailuser) {
		static constexpr const SizedSPropTagArray(4, sPropTags) =
			{4, {PR_SMTP_ADDRESS_W, PR_DISPLAY_NAME_W, PR_ADDRTYPE_A, PR_ENTRYID}};
		ULONG count;
		memory_ptr<SPropValue> propvals;

		auto hr = m_lpMailUser->GetProps(sPropTags, 0, &count, &~propvals);
		if (hr != hrSuccess)
			return hr;
		if (propvals[0].ulPropTag == PR_SMTP_ADDRESS_W)
			email = propvals[0].Value.lpszW;
		if (propvals[1].ulPropTag == PR_DISPLAY_NAME_W)
			name = propvals[1].Value.lpszW;
		if (propvals[2].ulPropTag == PR_ADDRTYPE_A)
			type = propvals[2].Value.lpszA;
		if (propvals[3].ulPropTag == PR_ENTRYID) {
			cb = propvals[3].Value.bin.cb;
			hr = KAllocCopy(reinterpret_cast<ENTRYID **>(propvals[3].Value.bin.lpb), propvals[3].Value.bin.cb, reinterpret_cast<void **>(entryid));
			if (hr != hrSuccess)
				return hr;
		}
		return hrSuccess;
	}

	memory_ptr<ENTRYID> lpb_oneoff;
	unsigned int cb_oneoff = 0;
	type = "SMTP";
	auto hr = ECCreateOneOff(name.c_str(), L"SMTP", email.c_str(), MAPI_UNICODE, &cb_oneoff, &~lpb_oneoff);
	if (hr != hrSuccess)
		return hr;
	cb = cb_oneoff;
	*entryid = lpb_oneoff.release();
	return hrSuccess;
}

/**
 * Sets Recipients in mapi structure from the ical data
 *
 * @param[in]		lpicEvent		ical component containing ical data
 * @param[in,out]	lpIcalItem		mapi structure in which the properties are set
 * @param[in,out]	lplstMsgProps	List in which of mapi properties set
 * @param[out]		lplstIcalRecip	List containing mapi recipients
 * @return			MAPI error code
 */
HRESULT VConverter::HrAddRecipients(icalcomponent *lpicEvent, icalitem *lpIcalItem, std::list<SPropValue> *lplstMsgProps, std::list<icalrecip> *lplstIcalRecip)
{
	HRESULT hr = hrSuccess;
	std::wstring strEmail, strName;
	std::string strType;
	icalrecip icrAttendee = {0};
	unsigned int cbEntryID = 0;
	memory_ptr<ENTRYID> lpEntryID;

	auto lpicProp = icalcomponent_get_first_property(lpicEvent, ICAL_ORGANIZER_PROPERTY);
	auto tmp = lpicProp != nullptr ? icalproperty_get_organizer(lpicProp) : nullptr;
	if (tmp != nullptr) {
		strEmail = m_converter.convert_to<wstring>(tmp, rawsize(tmp), m_strCharset.c_str());
		if (wcsncasecmp(strEmail.c_str(), L"mailto:", 7) == 0)
			strEmail = strEmail.erase(0, 7);
		auto lpicParam = icalproperty_get_first_parameter(lpicProp, ICAL_CN_PARAMETER);
		tmp = icalparameter_get_cn(lpicParam);
		if (lpicParam != NULL)
			strName = m_converter.convert_to<wstring>(tmp, rawsize(tmp), m_strCharset.c_str());
		else
			strName = strEmail; // set email as name OL does not display organiser name if not set.
		hr = resolve_organizer(strEmail, strName, strType, cbEntryID, &~lpEntryID);
		if (hr != hrSuccess)
			return hr;
		// add the organiser to the recipient list
		icrAttendee.cbEntryID = cbEntryID;
		hr = KAllocCopy(lpEntryID, cbEntryID, reinterpret_cast<void **>(&icrAttendee.lpEntryID), lpIcalItem->base);
		if (hr != hrSuccess)
			return hr;
		icrAttendee.strEmail = strEmail;
		icrAttendee.strName = strName;
		icrAttendee.ulRecipientType = MAPI_ORIG;
		icrAttendee.ulTrackStatus = 0;
		lplstIcalRecip->emplace_back(icrAttendee);

		// The DAgent does not want these properties from ical, since it writes them itself
		if (!m_bNoRecipients)
			hr = HrAddOrganizer(lpIcalItem, lplstMsgProps, strEmail, strName, strType, cbEntryID, lpEntryID);
	} else if (!m_bNoRecipients && m_lpMailUser) {
		hr = resolve_organizer(strEmail, strName, strType, cbEntryID, &~lpEntryID, true);
		if (hr != hrSuccess)
			return hr;
		hr = HrAddOrganizer(lpIcalItem, lplstMsgProps, strEmail, strName, strType, cbEntryID, lpEntryID);
	}
	if (hr != hrSuccess)
		return hr;

	for (auto lpicProp = icalcomponent_get_first_property(lpicEvent, ICAL_ATTENDEE_PROPERTY);
		 lpicProp != NULL;
		 lpicProp = icalcomponent_get_next_property(lpicEvent, ICAL_ATTENDEE_PROPERTY))
	{
		tmp = icalproperty_get_attendee(lpicProp);
		/* Temporary fix for #7740:
		 * Newer libical already fixed the problem where "invalid" parameters let libical return a NULL pointer here,
		 * but since libical svn is not binary backward compatible, we can't just upgrade the library, which we really should.
		 */
		if (!tmp)
			// unable to log error of missing attendee
			continue;

		icrAttendee.strEmail = m_converter.convert_to<wstring>(tmp, rawsize(tmp), m_strCharset.c_str());
		if (wcsncasecmp(icrAttendee.strEmail.c_str(), L"mailto:", 7) == 0)
			icrAttendee.strEmail.erase(0, 7);
		// @todo: Add organiser details if required.
		if(icrAttendee.strEmail == strEmail) // remove organiser from attendee list.
			continue;

		auto lpicParam = icalproperty_get_first_parameter(lpicProp, ICAL_CN_PARAMETER);
		auto lpszProp = lpicParam != nullptr ? icalparameter_get_cn(lpicParam) : nullptr;
		if (lpszProp != nullptr)
			icrAttendee.strName = m_converter.convert_to<std::wstring>(lpszProp, rawsize(lpszProp), m_strCharset.c_str());
		else
			icrAttendee.strName = icrAttendee.strEmail;

		lpicParam = icalproperty_get_first_parameter(lpicProp, ICAL_ROLE_PARAMETER);
		if (!lpicParam) {
			icrAttendee.ulRecipientType = MAPI_TO;
		} else {
			switch (icalparameter_get_role(lpicParam)) {
			case ICAL_ROLE_OPTPARTICIPANT:
				icrAttendee.ulRecipientType = MAPI_CC;
				break;
			case ICAL_ROLE_NONPARTICIPANT:
				icrAttendee.ulRecipientType = MAPI_BCC;
				break;
			case ICAL_ROLE_REQPARTICIPANT:
			default:
				icrAttendee.ulRecipientType = MAPI_TO;
				break;
			}
		}

		lpicParam = icalproperty_get_first_parameter(lpicProp, ICAL_PARTSTAT_PARAMETER);
		if (lpicParam) {
			switch (icalparameter_get_partstat(lpicParam)) {
			case ICAL_PARTSTAT_TENTATIVE:
				icrAttendee.ulTrackStatus = 2;
				break;
			case ICAL_PARTSTAT_ACCEPTED:
				icrAttendee.ulTrackStatus = 3;
				break;
			case ICAL_PARTSTAT_DECLINED:
				icrAttendee.ulTrackStatus = 4;
				break;
			case ICAL_PARTSTAT_NEEDSACTION:
				icrAttendee.ulTrackStatus = 5;
				break;
			default:
				icrAttendee.ulTrackStatus = 0;
				break;
			}
		}

		lplstIcalRecip->emplace_back(icrAttendee);
	}
	return hrSuccess;
}

/**
 * Set Recipients for REPLY
 *
 * @param[in]		lpicEvent		ical component containing ical properties
 * @param[in,out]	lpIcalItem		mapi structure in which properties are set
 * @return			MAPI error code
 */
HRESULT VConverter::HrAddReplyRecipients(icalcomponent *lpicEvent, icalitem *lpIcalItem)
{
	wstring strEmail, strName;
	icalrecip icrAttendee;
	ULONG cbEntryID;
	memory_ptr<ENTRYID> lpEntryID;

	auto lpicProp = icalcomponent_get_first_property(lpicEvent, ICAL_ORGANIZER_PROPERTY);
	auto lpszProp = lpicProp != nullptr ? icalproperty_get_organizer(lpicProp) : nullptr;
	if (lpszProp != nullptr) {
		icrAttendee.strEmail = m_converter.convert_to<std::wstring>(lpszProp, rawsize(lpszProp), m_strCharset.c_str());
		if (wcsncasecmp(icrAttendee.strEmail.c_str(), L"mailto:", 7) == 0)
			icrAttendee.strEmail.erase(0, 7);
		auto lpicParam = icalproperty_get_first_parameter(lpicProp, ICAL_CN_PARAMETER);
		lpszProp = lpicParam != nullptr ? icalparameter_get_cn(lpicParam) : nullptr;
		if (lpszProp != nullptr)
			icrAttendee.strName = m_converter.convert_to<std::wstring>(lpszProp, rawsize(lpszProp), m_strCharset.c_str());
		icrAttendee.ulRecipientType = MAPI_TO;
		lpIcalItem->lstRecips.emplace_back(icrAttendee);
	}

	// The DAgent does not want these properties from ical, since it writes them itself
	if (m_bNoRecipients)
		return hrSuccess;

	// @todo: what if >1 attendee ?!?
	//PR_SENDER = ATTENDEE
	lpicProp = icalcomponent_get_first_property(lpicEvent, ICAL_ATTENDEE_PROPERTY);
	if (lpicProp) {
		const char *lpszProp = icalproperty_get_attendee(lpicProp);
		if (lpszProp != nullptr)
			strEmail = m_converter.convert_to<std::wstring>(lpszProp, rawsize(lpszProp), m_strCharset.c_str());
		if (wcsncasecmp(strEmail.c_str(), L"mailto:", 7) == 0)
			strEmail.erase(0, 7);
		auto lpicParam = icalproperty_get_first_parameter(lpicProp, ICAL_CN_PARAMETER);
		lpszProp = lpicParam != nullptr ? icalparameter_get_cn(lpicParam) : nullptr;
		if (lpszProp != nullptr)
			strName = m_converter.convert_to<std::wstring>(lpszProp, rawsize(lpszProp), m_strCharset.c_str());
	}

	std::string type;
	auto hr = resolve_organizer(strEmail, strName, type, cbEntryID, &~lpEntryID);
	if (hr != hrSuccess)
		return hr;
	return HrAddOrganizer(lpIcalItem, &lpIcalItem->lstMsgProps, strEmail, strName, type, cbEntryID, lpEntryID);
}

/**
 * Sets reminder in mapi structure from ical data
 *
 * @param[in]		lpicEventRoot	Root VCALENDAR component
 * @param[in]		lpicEvent		ical component containing the reminder
 * @param[in,out]	lpIcalItem		Structure in which remiders are stored
 * @return			Always returns hrSuccess
 */
HRESULT VConverter::HrAddReminder(icalcomponent *lpicEventRoot, icalcomponent *lpicEvent, icalitem *lpIcalItem)
{
	SPropValue sPropVal, sPropMozAck;
	LONG ulRemindBefore = 0;
	time_t ttReminderTime = 0, ttReminderNext = 0, ttMozLastAckMax = 0;
	bool bReminderSet = false, bHasMozAck = false;

	auto lpicAlarm = icalcomponent_get_first_component(lpicEvent, ICAL_VALARM_COMPONENT);
	if (lpicAlarm == NULL) {
		sPropVal.ulPropTag = CHANGE_PROP_TYPE(m_lpNamedProps->aulPropTag[PROP_REMINDERSET], PT_BOOLEAN);
		sPropVal.Value.b = false;
		lpIcalItem->lstMsgProps.emplace_back(sPropVal);
		lpIcalItem->lstDelPropTags.emplace_back(CHANGE_PROP_TYPE(m_lpNamedProps->aulPropTag[PROP_REMINDERTIME], PT_SYSTIME));
		lpIcalItem->lstDelPropTags.emplace_back(CHANGE_PROP_TYPE(m_lpNamedProps->aulPropTag[PROP_REMINDERNEXTTIME], PT_SYSTIME));
		lpIcalItem->lstDelPropTags.emplace_back(CHANGE_PROP_TYPE(m_lpNamedProps->aulPropTag[PROP_REMINDERMINUTESBEFORESTART], PT_LONG));
		/* No alarms found, so we can safely exit here. */
		return hrSuccess;
	}

	HRESULT hr = HrParseVAlarm(lpicAlarm, &ulRemindBefore, &ttReminderTime,
	             &bReminderSet);
	if (hr != hrSuccess)
		// just skip the reminder
		return hrSuccess;

	// Handle Sunbird's dismiss/snooze, see: https://wiki.mozilla.org/Calendar:Feature_Implementations:Alarms
	// X-MOZ-SNOOZE-TIME-1231250400000000:20090107T132846Z
	// X-MOZ-LASTACK:20090107T132846Z
	for (auto lpicProp = icalcomponent_get_first_property(lpicEvent, ICAL_X_PROPERTY);
	     lpicProp != nullptr;
	     lpicProp = icalcomponent_get_next_property(lpicEvent, ICAL_X_PROPERTY))
	{
		auto xn = icalproperty_get_x_name(lpicProp);
		if (xn == nullptr)
			continue;
		auto xv = icalproperty_get_x(lpicProp);
		if (xv == nullptr)
			continue;
		if (strcmp(xn, "X-MOZ-LASTACK") == 0) {
			auto lpicValue = icalvalue_new_from_string(ICAL_DATETIME_VALUE, xv);
			auto ttMozLastAck = icaltime_as_timet_with_zone(icalvalue_get_datetime(lpicValue), NULL);
			if(ttMozLastAck > ttMozLastAckMax)//save max of X-MOZ-LAST-ACK if present twice.
				ttMozLastAckMax = ttMozLastAck;
			icalvalue_free(lpicValue);
			bHasMozAck = true;
		} else if (strcmp(xn, "X-MOZ-SNOOZE-TIME") == 0) {
			// x properties always return a char* as value :(
			auto lpicValue = icalvalue_new_from_string(ICAL_DATETIME_VALUE, xv);
			ttReminderNext = icaltime_as_timet_with_zone(icalvalue_get_datetime(lpicValue), NULL); // no timezone
			sPropVal.ulPropTag = CHANGE_PROP_TYPE(m_lpNamedProps->aulPropTag[PROP_REMINDERNEXTTIME], PT_SYSTIME);
			sPropVal.Value.ft  = UnixTimeToFileTime(ttReminderNext);
			lpIcalItem->lstMsgProps.emplace_back(sPropVal);

			// X-MOZ-SNOOZE-TIME-1231250400000000
			std::string strSuffix = icalproperty_get_x_name(lpicProp);
			if(strSuffix.compare("X-MOZ-SNOOZE-TIME") != 0)
			{
				sPropVal.ulPropTag = CHANGE_PROP_TYPE(m_lpNamedProps->aulPropTag[PROP_MOZ_SNOOZE_SUFFIX], PT_SYSTIME);
				strSuffix.erase(0, strlen("X-MOZ-SNOOZE-TIME-"));
				strSuffix.erase(10);									// ignoring trailing 6 zeros for hh:mm:ss
				sPropVal.Value.ft = UnixTimeToFileTime(atoi(strSuffix.c_str()));
				lpIcalItem->lstMsgProps.emplace_back(sPropVal);
			}
			icalvalue_free(lpicValue);
		} else if (strcmp(xn, "X-MICROSOFT-RTF") == 0) {
			auto lpicValue = icalvalue_new_from_string(ICAL_X_VALUE, xv);
			xv = icalvalue_get_x(lpicValue);
			auto rtf = base64_decode(xv != nullptr ? xv : "");
			sPropVal.ulPropTag = PR_RTF_COMPRESSED;
			sPropVal.Value.bin.cb = rtf.size();
			hr = KAllocCopy(rtf.c_str(), sPropVal.Value.bin.cb, reinterpret_cast<void **>(&sPropVal.Value.bin.lpb), lpIcalItem->base);
			if (hr != hrSuccess)
				return hr;
			lpIcalItem->lstMsgProps.emplace_back(sPropVal);
			icalvalue_free(lpicValue);
		}
	}

	if (bHasMozAck) { // save X-MOZ-LAST-ACK if found in request.
		sPropMozAck.ulPropTag = CHANGE_PROP_TYPE(m_lpNamedProps->aulPropTag[PROP_MOZLASTACK], PT_SYSTIME);
		sPropMozAck.Value.ft  = UnixTimeToFileTime(ttMozLastAckMax);
		lpIcalItem->lstMsgProps.emplace_back(sPropMozAck);
	}
	else { //delete X-MOZ-LAST-ACK if not found in request.
		lpIcalItem->lstDelPropTags.emplace_back(CHANGE_PROP_TYPE(m_lpNamedProps->aulPropTag[PROP_MOZLASTACK], PT_SYSTIME));
	}

	// reminderset
	sPropVal.ulPropTag = CHANGE_PROP_TYPE(m_lpNamedProps->aulPropTag[PROP_REMINDERSET], PT_BOOLEAN);
	sPropVal.Value.b = bReminderSet;
	lpIcalItem->lstMsgProps.emplace_back(sPropVal);

	// remindbefore
	sPropVal.ulPropTag = CHANGE_PROP_TYPE(m_lpNamedProps->aulPropTag[PROP_REMINDERMINUTESBEFORESTART], PT_LONG);
	sPropVal.Value.ul = ulRemindBefore;
	lpIcalItem->lstMsgProps.emplace_back(sPropVal);

	// remindertime
	if (ttReminderTime == 0) {
		// get starttime from item
		// DTSTART must be available
		auto lpicDTStartProp = icalcomponent_get_first_property(lpicEvent, ICAL_DTSTART_PROPERTY);
		if (lpicDTStartProp == NULL)
			return MAPI_E_INVALID_PARAMETER;
		ttReminderTime = ICalTimeTypeToUTC(lpicEventRoot, lpicDTStartProp);
	}
	sPropVal.ulPropTag = CHANGE_PROP_TYPE(m_lpNamedProps->aulPropTag[PROP_REMINDERTIME], PT_SYSTIME);
	sPropVal.Value.ft  = UnixTimeToFileTime(ttReminderTime);
	lpIcalItem->lstMsgProps.emplace_back(sPropVal);

	if (ttReminderNext != 0)
		return hrSuccess;
	if (!bReminderSet) {
		//delete the next-reminder time if X-MOZ-SNOOZE-TIME is absent and reminder is not set.
		lpIcalItem->lstDelPropTags.emplace_back(CHANGE_PROP_TYPE(m_lpNamedProps->aulPropTag[PROP_REMINDERNEXTTIME], PT_SYSTIME));
		return hrSuccess;
	}
	sPropVal.ulPropTag = CHANGE_PROP_TYPE(m_lpNamedProps->aulPropTag[PROP_REMINDERNEXTTIME], PT_SYSTIME);
	sPropVal.Value.ft  = UnixTimeToFileTime(ttReminderTime - ulRemindBefore * 60);
	lpIcalItem->lstMsgProps.emplace_back(sPropVal);
	return hrSuccess;
}

/**
 * Adds recurrence to icalitem structure from ical data
 *
 * @param[in]	lpicEventRoot	Root VCALENDAR component
 * @param[in]	lpicEvent		ical(VEVENT/VTODO) component being parsed
 * @param[in]	bIsAllday		set times for normal or allday event
 * @param[out]	lpIcalItem		icalitem structure in which the properties are set
 * @return		MAPI error code
 * @retval		MAPI_E_CORRUPT_DATA		timezone is not set in ical data
 * @retval		MAPI_E_NOT_FOUND		invalid recurrence is set
 */
HRESULT VConverter::HrAddRecurrence(icalcomponent *lpicEventRoot, icalcomponent *lpicEvent, bool bIsAllday, icalitem *lpIcalItem)
{
	SPropValue spSpropVal = {0};
	TIMEZONE_STRUCT zone;
	auto dtstart_prop = icalcomponent_get_first_property(lpicEvent, ICAL_DTSTART_PROPERTY);
	auto dtstart = icalproperty_get_dtstart(dtstart_prop);
	bool dtstart_utc = icaltime_is_utc(dtstart);

	icalproperty *lpicProp = icalcomponent_get_first_property(lpicEvent,
	                         ICAL_RRULE_PROPERTY);
	if (lpicProp == NULL) {
		// set isRecurring to false , property required by BlackBerry.
		spSpropVal.ulPropTag = CHANGE_PROP_TYPE(m_lpNamedProps->aulPropTag[PROP_RECURRING], PT_BOOLEAN);
		spSpropVal.Value.b = false;
		lpIcalItem->lstMsgProps.emplace_back(spSpropVal);
		lpIcalItem->lstDelPropTags.emplace_back(CHANGE_PROP_TYPE(m_lpNamedProps->aulPropTag[PROP_RECURRENCESTATE], PT_BINARY));
		lpIcalItem->lstDelPropTags.emplace_back(CHANGE_PROP_TYPE(m_lpNamedProps->aulPropTag[PROP_RECURRENCEPATTERN], PT_STRING8));
		lpIcalItem->lstDelPropTags.emplace_back(CHANGE_PROP_TYPE(m_lpNamedProps->aulPropTag[PROP_RECURRENCE_START], PT_SYSTIME));
		lpIcalItem->lstDelPropTags.emplace_back(CHANGE_PROP_TYPE(m_lpNamedProps->aulPropTag[PROP_RECURRENCE_END], PT_SYSTIME));
		lpIcalItem->lpRecurrence.reset();
		// remove all exception attachments from existing message, done in ICal2Mapi.cpp
		return hrSuccess;
	}

	if (!dtstart_utc && !bIsAllday && m_iCurrentTimeZone == m_mapTimeZones->end()) {
		// if we have an RRULE, we must have a timezone
		// except for DTSTART in UTC time
		return MAPI_E_CORRUPT_DATA;
	} else if (m_iCurrentTimeZone == m_mapTimeZones->end()) {
		auto hr = HrGetTzStruct("Etc/UTC", &zone);
		if (hr != hrSuccess)
			return hr;
	} else {
		zone = m_iCurrentTimeZone->second;
	}
	auto hr = ICalRecurrence().HrParseICalRecurrenceRule(zone, lpicEventRoot,
	          lpicEvent, bIsAllday, m_lpNamedProps, lpIcalItem);
	if (hr != hrSuccess)
		return hr;

	for (lpicProp = icalcomponent_get_first_property(lpicEvent, ICAL_X_PROPERTY);
	     lpicProp != nullptr;
	     lpicProp = icalcomponent_get_next_property(lpicEvent, ICAL_X_PROPERTY)) {
		auto xn = icalproperty_get_x_name(lpicProp);
		if (xn == nullptr)
			continue;
		if (strcmp(xn, "X-ZARAFA-REC-PATTERN") == 0 ||
		    strcmp(xn, "X-KOPANO-REC-PATTERN") == 0) {
			spSpropVal.ulPropTag = CHANGE_PROP_TYPE(m_lpNamedProps->aulPropTag[PROP_RECURRENCEPATTERN], PT_UNICODE);
			HrCopyString(m_converter, m_strCharset, lpIcalItem->base, icalproperty_get_x(lpicProp), &spSpropVal.Value.lpszW);
			lpIcalItem->lstMsgProps.emplace_back(spSpropVal);
		}
	}
	return hrSuccess;
}

/**
 * Make a MAPI exception message, and add this to the previous parsed
 * icalitem (which is the main ical item).
 *
 * @param[in] lpEventRoot		The top ical event which is recurring
 * @param[in] lpEvent			The current ical event describing an exception for lpEventRoot
 * @param[in] bIsAllday			set times for normal or allday event
 * @param[in,out] lpPrevItem	The icalitem struct that contains the MAPI representation of this recurrent item
 * @return MAPI error code
 */
HRESULT VConverter::HrAddException(icalcomponent *lpEventRoot, icalcomponent *lpEvent, bool bIsAllday, icalitem *lpPrevItem)
{
	icalitem::exception ex;
	auto hr = HrCompareUids(lpPrevItem, lpEvent);
	if (hr != hrSuccess)
		return hr;
	if (lpPrevItem->lpRecurrence == NULL)
		// can't add exceptions if the previous item did not have an RRULE
		return MAPI_E_CORRUPT_DATA;

	auto icMethod = icalcomponent_get_method(lpEventRoot);
	// it's the same item, handle exception
	hr = ICalRecurrence().HrMakeMAPIException(lpEventRoot, lpEvent, lpPrevItem, bIsAllday, m_lpNamedProps, m_strCharset, &ex);
	if (hr != hrSuccess)
		return hr;
	hr = HrAddRecipients(lpEvent, lpPrevItem, &ex.lstMsgProps, &ex.lstRecips);
	if (hr != hrSuccess)
		return hr;
	hr = HrResolveUser(lpPrevItem->base, &ex.lstRecips);
	if (hr != hrSuccess)
		return hr;
	hr = HrAddBaseProperties(icMethod, lpEvent, lpPrevItem->base, true, &ex.lstMsgProps);
	if (hr != hrSuccess)
		return hr;
	lpPrevItem->lstExceptionAttachments.emplace_back(std::move(ex));
	return hrSuccess;
}

/**
 * Returns the ical timezone of a MAPI calendar message. When there is no timezone information, UTC will be used.
 *
 * @param[in]  ulProps Number of properties in lpProps
 * @param[in]  lpProps All (required) properties of the MAPI message
 * @param[out] lpstrTZid The name (unique id) of the timezone
 * @param[out] lpTZinfo MAPI timezone struct
 * @param[out] lppicTZinfo Ical timezone information
 * @return MAPI error code
 */
HRESULT VConverter::HrFindTimezone(ULONG ulProps, LPSPropValue lpProps, std::string *lpstrTZid, TIMEZONE_STRUCT *lpTZinfo, icaltimezone **lppicTZinfo)
{
	HRESULT hr = hrSuccess;
	string strTZid;
	TIMEZONE_STRUCT ttTZinfo = {0};
	icaltimezone *lpicTZinfo = NULL;
	icalcomponent *lpicComp = NULL;
	size_t ulPos = 0;

	// @todo if we ever encounter a timezone string with non-ascii characters, we need to move to std::wstring for the timezone string.
	// but since I haven't seen this, I'll be lazy and do a convert to us-ascii strings.

	// Retrieve timezone. If available (outlook fills this in for recurring items), place it in lpMapTimeZones
	auto lpPropTimeZoneString = PCpropFindProp(lpProps, ulProps, CHANGE_PROP_TYPE(m_lpNamedProps->aulPropTag[PROP_TIMEZONE], PT_UNICODE));
	if (lpPropTimeZoneString == NULL) {
		// use all dates/times as UTC
		strTZid = "(GMT+0000)";

		auto lpProp = PCpropFindProp(lpProps, ulProps, PR_MESSAGE_CLASS_W);
		if(lpProp && (wcscasecmp(lpProp->Value.lpszW, L"IPM.Task") == 0) && !m_mapTimeZones->empty())
		{
			m_iCurrentTimeZone = m_mapTimeZones->begin();
			ttTZinfo = m_iCurrentTimeZone->second;
			strTZid = m_iCurrentTimeZone->first;
		}
		else
			goto done;	// UTC is not placed in the map, and not placed in ical, so we're done here
	} else
		strTZid = m_converter.convert_to<std::string>(lpPropTimeZoneString->Value.lpszW);
	if (strTZid.empty()) {
		strTZid = "(GMT+0000)";
		// UTC not in map, ttTZInfo still 0
		goto done;
	}
	if (strTZid[0] == '(') {
		// shorten string so the timezone id is not so long, and hopefully matches more for the same timezone

		// from: (GMT+01:00) Amsterdam, Berlijn, Bern, Rome, Stockholm, Wenen
		// from: (GMT+01.00) Sarajevo/Warsaw/Zagreb
		// to: (GMT+01:00) (note: the dot is not converted .. should we?)
		auto pos = strTZid.rfind(')');
		strTZid.erase(pos+1);
	}
	ulPos = strTZid.find('+');

	// check if strTZid is in map
	m_iCurrentTimeZone = m_mapTimeZones->find(strTZid);
	if (m_iCurrentTimeZone != m_mapTimeZones->end()) {
		// already used this timezone before
		ttTZinfo = m_iCurrentTimeZone->second;
	} else {
		auto lpPropTimeZoneStruct = PCpropFindProp(lpProps, ulProps, CHANGE_PROP_TYPE(m_lpNamedProps->aulPropTag[PROP_TIMEZONEDATA], PT_BINARY));
		if (lpPropTimeZoneStruct && lpPropTimeZoneStruct->Value.bin.cb >= sizeof(TIMEZONE_STRUCT) && lpPropTimeZoneStruct->Value.bin.lpb) {
			ttTZinfo = *(TIMEZONE_STRUCT*)lpPropTimeZoneStruct->Value.bin.lpb;
			(*m_mapTimeZones)[strTZid] = ttTZinfo;
			// keep timezone pointer for recurrence
			m_iCurrentTimeZone = m_mapTimeZones->find(strTZid);
		} else if(ulPos != string::npos){
			strTZid = "(GMT+0000)"; // identify GMT+XXX timezones
			goto done;
		}
		else {
			strTZid = "(GMT-0000)"; // identify GMT-XXX timezones
			goto done;
		}
	}

	// construct ical version for icaltime_from_timet_with_zone()
	hr = HrCreateVTimeZone(strTZid, ttTZinfo, &lpicComp);
	if (hr == hrSuccess) {
		lpicTZinfo = icaltimezone_new();
		if (icaltimezone_set_component(lpicTZinfo, lpicComp) == 0) {
			icalcomponent_free(lpicComp);
			icaltimezone_free(lpicTZinfo, true);
		}
	}
	hr = hrSuccess;

done:
	*lpstrTZid = std::move(strTZid);
	*lpTZinfo = ttTZinfo;
	*lppicTZinfo = lpicTZinfo;
	return hr;
}

HRESULT VConverter::HrSetTimeProperty(time_t tStamp, bool bDateOnly, icaltimezone *lpicTZinfo, const std::string &strTZid, icalproperty_kind icalkind, icalproperty *lpicProp)
{
	icaltimetype ittStamp;

	// if (bDateOnly && !lpicTZinfo)
	/*
	 * ZCP-12962: Disregarding tzinfo. Even a minor miscalculation can
	 * cause a day shift; if possible, we should probably improve the
	 * actual calculation when we encounter such a problem.
	 */
	if (bDateOnly) {
		struct tm date;
		// We have a problem now. This is a 'date' property type, so time information should not be sent. However,
		// the timestamp in tStamp *does* have a time part, which is indicating the start of the day in GMT (so, this
		// would be say 23:00 in central europe, and 03:00 in brasil). This means that if we 'just' take the date part
		// of the timestamp, you will get the wrong day if you're east of GMT. Unfortunately, we don't know the
		// timezone either, so we have to do some guesswork. What we do now is a 'round to closest date'. This will
		// basically work for any timezone that has an offset between GMT+13 and GMT-10. So the 4th at 23:00 will become
		// the 5h, and the 5th at 03:00 will become the 5th.

		/* So this is a known problem for users in GMT+14, GMT-12 and
		 * GMT-11 (Kiribati, Samoa, ..). Sorry. Fortunately, there are
		 * not many people in these timezones. For this to work
		 * correctly, clients should store the correct timezone in the
		 * appointment (WebApp does not do this currently), and we need
		 * to consider timezones here again.
		 */
		gmtime_r(&tStamp, &date);
		if (date.tm_hour >= 11)
			// Move timestamp up one day so that later conversion to date-only will be correct
			tStamp += 86400;
	}

	if (!bDateOnly && lpicTZinfo != nullptr) {
		ittStamp = icaltime_from_timet_with_zone(tStamp, bDateOnly, lpicTZinfo);
		kc_ical_utc(ittStamp, false);
	}
	else {
		ittStamp = icaltime_from_timet_with_zone(tStamp, bDateOnly, icaltimezone_get_utc_timezone());
	}

	icalproperty_set_value(lpicProp, bDateOnly ? icalvalue_new_date(ittStamp) :
		icalvalue_new_datetime(ittStamp));
	// only allowed to add timezone information on non-allday events
	if (lpicTZinfo && !bDateOnly)
		icalproperty_add_parameter(lpicProp, icalparameter_new_from_value_string(ICAL_TZID_PARAMETER, strTZid.c_str()));
	return hrSuccess;
}

/**
 * Converts the Unix timestamp to iCal information and adds a new iCal
 * property to the given ical component.
 *
 * @param[in]  tStamp The Unix timestamp value to set in the iCal property
 * @param[in]  bDateOnly true if only the date should be set (all day events) or false for full time conversion
 * @param[in]  lpicTZinfo Pointer to ical timezone for this property (required for recurring events). If NULL, UTC will be used.
 * @param[in]  strTZid Human readable name of the timezone
 * @param[in]  icalkind Kind of property the timestamp is describing
 * @param[in,out] lpicEvent Ical property will be added to this event, when hrSuccess is returned.
 * @return MAPI error code
*/
HRESULT VConverter::HrSetTimeProperty(time_t tStamp, bool bDateOnly, icaltimezone *lpicTZinfo, const std::string &strTZid, icalproperty_kind icalkind, icalcomponent *lpicEvent)
{
	icalproperty *lpicProp = icalproperty_new(icalkind);
	if (lpicProp == NULL)
		return MAPI_E_INVALID_PARAMETER;

	HRESULT hr = HrSetTimeProperty(tStamp, bDateOnly, lpicTZinfo, strTZid,
	             icalkind, lpicProp);
	icalcomponent_add_property(lpicEvent, lpicProp);
	return hr;
}

/**
 * Sets the Organizer (From) and Attendees (To and Cc) in the given
 * ical event. It also determains the ical method for this event,
 * since the method and attendees depend on the message class and the
 * meeting status.
 *
 * Adds one or more of the following ical properties:
 * - STATUS
 * - ATTENDEE
 * - ORGANIZER
 * - X-MOZ-SEND-INVITATIONS
 *
 * @param[in]  lpParentMsg The main message (different from lpMessage in case of exceptions)
 * @param[in]  lpMessage The main or exception message
 * @param[in]  ulProps Number of properties in lpProps
 * @param[in]  lpProps All (required) properties from lpMessage
 * @param[in]  lpicMethod The method for this ical event
 * @param[in,out] lpicEvent This ical event will be modified
 * @return MAPI error code
 */
HRESULT VConverter::HrSetOrganizerAndAttendees(LPMESSAGE lpParentMsg, LPMESSAGE lpMessage, ULONG ulProps, LPSPropValue lpProps, icalproperty_method *lpicMethod, icalcomponent *lpicEvent)
{
	icalproperty_method icMethod = ICAL_METHOD_NONE;
	wstring strSenderName, strSenderType, strSenderEmailAddr;
	wstring strReceiverName, strReceiverType, strReceiverEmailAddr;
	wstring strRepsSenderName, strRepsSenderType, strRepsSenderEmailAddr;
	object_ptr<IMAPITable> lpTable;
	memory_ptr<SPropValue> lpSpropVal;
	icalparameter *lpicParam = NULL;

	auto lpPropVal = PCpropFindProp(lpProps, ulProps, m_lpNamedProps->aulPropTag[PROP_COUNTERPROPOSAL]);
	auto bCounterProposal = lpPropVal != nullptr && PROP_TYPE(lpPropVal->ulPropTag) == PT_BOOLEAN && lpPropVal->Value.b;
	//Remove Organiser & Attendees of Root event for exception.
	auto lpicProp = icalcomponent_get_first_property(lpicEvent, ICAL_ORGANIZER_PROPERTY);
	if (lpicProp) {
		icalcomponent_remove_property(lpicEvent, lpicProp);
		icalproperty_free(lpicProp);
	}

	for (lpicProp = icalcomponent_get_first_property(lpicEvent, ICAL_ATTENDEE_PROPERTY);
	     lpicProp != nullptr;
	     lpicProp = icalcomponent_get_next_property(lpicEvent, ICAL_X_PROPERTY))
	{
		icalcomponent_remove_property(lpicEvent, lpicProp);
		icalproperty_free(lpicProp);
	}

	// PR_SENT_REPRESENTING_ENTRYID is the owner of the meeting.
	// PR_SENDER_ENTRYID can be a delegate/owner
	lpPropVal = PCpropFindProp(lpProps, ulProps, PR_SENT_REPRESENTING_ENTRYID);
	if (lpPropVal) // ignore error
		HrGetAddress(m_lpAdrBook, (LPENTRYID)lpPropVal->Value.bin.lpb, lpPropVal->Value.bin.cb, strRepsSenderName, strRepsSenderType, strRepsSenderEmailAddr);

	// Request mail address from addressbook to get the actual email address
	// use the parent message, OL does not set PR_SENDER_ENTRYID in exception message.
	auto hr = HrGetAddress(m_lpAdrBook, lpParentMsg,
					  PR_SENDER_ENTRYID, PR_SENDER_NAME, PR_SENDER_ADDRTYPE, PR_SENDER_EMAIL_ADDRESS,
					  strSenderName, strSenderType, strSenderEmailAddr);
	if (hr != hrSuccess)
		return hr;

	// get class to find method and type for attendees and organizer
	lpPropVal = PCpropFindProp(lpProps, ulProps, PR_MESSAGE_CLASS_W);
	if (lpPropVal == nullptr)
		return MAPI_E_NOT_FOUND;

	auto strMessageClass = m_converter.convert_to<std::string>(lpPropVal->Value.lpszW);
	// Set attendee info
	if (strMessageClass.compare(0, string("IPM.Schedule.Meeting.Resp.").length(), string("IPM.Schedule.Meeting.Resp.")) == 0)
	{
		// responding to a meeting request:
		// the to should only be the organizer of this meeting
		if(bCounterProposal)
			icMethod = ICAL_METHOD_COUNTER;
		else {
			icMethod = ICAL_METHOD_REPLY;

			// gmail always sets CONFIRMED, exchange fills in the correct value ... doesn't seem to matter .. for now
			icalcomponent_add_property(lpicEvent, icalproperty_new_status(ICAL_STATUS_CONFIRMED));
		}

		if (strMessageClass.rfind("Pos") != string::npos)
			lpicParam = icalparameter_new_partstat(ICAL_PARTSTAT_ACCEPTED);
		else if (strMessageClass.rfind("Neg") != string::npos)
			lpicParam = icalparameter_new_partstat(ICAL_PARTSTAT_DECLINED);
		else if (strMessageClass.rfind("Tent") != string::npos)
			lpicParam = icalparameter_new_partstat(ICAL_PARTSTAT_TENTATIVE);
		else
			// shouldn't happen, but better than having no lpicParam pointer
			lpicParam = icalparameter_new_partstat(ICAL_PARTSTAT_ACCEPTED);

		// I am the only attendee that is replying
		auto wstrBuf = L"mailto:" + (strRepsSenderEmailAddr.empty() ? strSenderEmailAddr : strRepsSenderEmailAddr);
		lpicProp = icalproperty_new_attendee(m_converter.convert_to<string>(wstrBuf).c_str());
		icalproperty_add_parameter(lpicProp, lpicParam);

		wstrBuf = strRepsSenderName.empty() ? strSenderName: strRepsSenderName;
		if (!wstrBuf.empty())
			icalproperty_add_parameter(lpicProp, icalparameter_new_cn(m_converter.convert_to<string>(m_strCharset.c_str(), wstrBuf, rawsize(wstrBuf), CHARSET_WCHAR).c_str()));

		wstrBuf = L"mailto:" + strSenderEmailAddr;
		if (!strSenderEmailAddr.empty() && strSenderEmailAddr != strRepsSenderEmailAddr)
			icalproperty_add_parameter(lpicProp, icalparameter_new_sentby(m_converter.convert_to<string>(wstrBuf).c_str()));

		icalcomponent_add_property(lpicEvent, lpicProp);
		// Organizer should be the only MAPI_TO entry
		hr = lpMessage->GetRecipientTable(MAPI_UNICODE, &~lpTable);
		if (hr != hrSuccess)
			return hr;

		rowset_ptr lpRows;
		hr = lpTable->QueryRows(-1, 0, &~lpRows);
		if (hr != hrSuccess)
			return hr;
		// The response should only be sent to the organizer (@todo restrict on MAPI_TO ? ...)
		if (lpRows->cRows != 1)
			return MAPI_E_CALL_FAILED;
		// @todo: use correct index number?
		hr = HrGetAddress(m_lpAdrBook, lpRows[0].lpProps, lpRows[0].cValues,
		     PR_ENTRYID, PR_DISPLAY_NAME, PR_ADDRTYPE, PR_EMAIL_ADDRESS,
		     strReceiverName, strReceiverType, strReceiverEmailAddr);
		if (hr != hrSuccess)
			return hr;

		wstrBuf = L"mailto:" + strReceiverEmailAddr;
		lpicProp = icalproperty_new_organizer(m_converter.convert_to<string>(m_strCharset.c_str(), wstrBuf, rawsize(wstrBuf), CHARSET_WCHAR).c_str());
		if (!strReceiverName.empty()) {
			lpicParam = icalparameter_new_cn(m_converter.convert_to<string>(m_strCharset.c_str(), strReceiverName, rawsize(strReceiverName), CHARSET_WCHAR).c_str());
			icalproperty_add_parameter(lpicProp, lpicParam);
		}

		icalcomponent_add_property(lpicEvent, lpicProp);
		*lpicMethod = icMethod;
		return hrSuccess;
	}

	// strMessageClass == "IPM.Schedule.Meeting.Request", "IPM.Schedule.Meeting.Canceled" or ....?
	// strMessageClass == "IPM.Appointment": normal calendar item
	// If we're dealing with a meeting, preset status to 1. PROP_MEETINGSTATUS may not be set
	ULONG ulMeetingStatus = strMessageClass.compare(0, string("IPM.Schedule.Meeting").length(),
	                        string("IPM.Schedule.Meeting")) == 0 ? 1 : 0;

	// a normal calendar item has meeting status == 0, all other types != 0
	lpPropVal = PCpropFindProp(lpProps, ulProps, CHANGE_PROP_TYPE(m_lpNamedProps->aulPropTag[PROP_MEETINGSTATUS], PT_LONG));
	if (lpPropVal)
		ulMeetingStatus = lpPropVal->Value.ul;
	else if (HrGetOneProp(lpParentMsg, CHANGE_PROP_TYPE(m_lpNamedProps->aulPropTag[PROP_MEETINGSTATUS], PT_LONG), &~lpSpropVal) == hrSuccess)
		// if MeetingStatus flag is not set in exception message, retrive it from parent message.
		ulMeetingStatus = lpSpropVal->Value.ul;

	// meeting bit enabled
	if (ulMeetingStatus & 1) {
		if (ulMeetingStatus & 4) {
			icalcomponent_add_property(lpicEvent, icalproperty_new_status(ICAL_STATUS_CANCELLED));
			icMethod = ICAL_METHOD_CANCEL;
		} else {
			icalcomponent_add_property(lpicEvent, icalproperty_new_status(ICAL_STATUS_CONFIRMED));
			icMethod = ICAL_METHOD_REQUEST;
		}

		// meeting action, add all attendees, request reply when needed
		hr = HrSetICalAttendees(lpMessage, strSenderEmailAddr, lpicEvent);
		if (hr != hrSuccess)
			return hr;

		//Set this property to force thunderbird to send invitations mails.
		lpPropVal = PCpropFindProp (lpProps, ulProps, CHANGE_PROP_TYPE(m_lpNamedProps->aulPropTag[PROP_MOZSENDINVITE], PT_BOOLEAN));
		lpicProp = icalproperty_new_x(lpPropVal != nullptr && !lpPropVal->Value.b ? "FALSE" : "TRUE");
		icalproperty_set_x_name(lpicProp, "X-MOZ-SEND-INVITATIONS");
		icalcomponent_add_property(lpicEvent, lpicProp);

		// I am the Organizer
		auto wstrBuf = L"mailto:" + (strRepsSenderEmailAddr.empty()? strSenderEmailAddr : strRepsSenderEmailAddr);
		lpicProp = icalproperty_new_organizer(m_converter.convert_to<string>(m_strCharset.c_str(), wstrBuf, rawsize(wstrBuf), CHARSET_WCHAR).c_str());
		wstrBuf = strRepsSenderName.empty()? strSenderName : strRepsSenderName;
		if (!wstrBuf.empty())
			icalproperty_add_parameter(lpicProp, icalparameter_new_cn(m_converter.convert_to<string>(m_strCharset.c_str(), wstrBuf, rawsize(wstrBuf), CHARSET_WCHAR).c_str()) );
		wstrBuf = L"mailto:" + strSenderEmailAddr;
		if (!strSenderEmailAddr.empty() && strSenderEmailAddr != strRepsSenderEmailAddr)
			icalproperty_add_parameter(lpicProp, icalparameter_new_sentby(m_converter.convert_to<string>(m_strCharset.c_str(), wstrBuf, rawsize(wstrBuf), CHARSET_WCHAR).c_str()) );
		icalcomponent_add_property(lpicEvent, lpicProp);
	} else {
		// normal calendar item
		icMethod = ICAL_METHOD_PUBLISH;
	}

	*lpicMethod = icMethod;
	return hrSuccess;
}

/**
 * Sets default time properties in the ical event. The following ical
 * properties are added:
 * - CREATED
 * - LAST-MODIFIED
 * - DTSTAMP
 *
 * @param[in]  lpMsgProps All (required) properties of the message to convert to ical
 * @param[in]  ulMsgProps Number of properties in lpMsgProps
 * @param[in]  lpicTZinfo ical timezone object to set times in, (unused in this version, all times set here are always UTC)
 * @param[in]  strTZid name of the given ical timezone, (unused in this version, all times set here are always UTC)
 * @param[in,out] lpEvent The ical event to modify
 * @return MAPI error code
 */
HRESULT VConverter::HrSetTimeProperties(LPSPropValue lpMsgProps, ULONG ulMsgProps, icaltimezone *lpicTZinfo, const std::string &strTZid, icalcomponent *lpEvent)
{
	bool bHasOwnerCriticalChange = false;

	// Set creation time / CREATED
	auto lpPropVal = PCpropFindProp(lpMsgProps, ulMsgProps, PR_CREATION_TIME);
	if (lpPropVal) {
		auto ittICalTime = icaltime_from_timet_with_zone(FileTimeToUnixTime(lpPropVal->Value.ft), 0, nullptr);
		kc_ical_utc(ittICalTime, true);
		auto lpProp = icalproperty_new_created(ittICalTime);
		icalcomponent_add_property(lpEvent, lpProp);
	}

	// exchange 2003 is using DTSTAMP for 'X-MICROSOFT-CDO-OWNER-CRITICAL-CHANGE'
	lpPropVal = PCpropFindProp(lpMsgProps, ulMsgProps, CHANGE_PROP_TYPE(m_lpNamedProps->aulPropTag[PROP_OWNERCRITICALCHANGE], PT_SYSTIME));
	if (lpPropVal) {
		auto lpProp = icalproperty_new_dtstamp(icaltime_from_timet_with_zone(FileTimeToUnixTime(lpPropVal->Value.ft), false, icaltimezone_get_utc_timezone()));
		icalcomponent_add_property(lpEvent,lpProp);
		bHasOwnerCriticalChange = true;
	}

	// Set modification time / LAST-MODIFIED + DTSTAMP
	lpPropVal = PCpropFindProp(lpMsgProps, ulMsgProps, PR_LAST_MODIFICATION_TIME);
	if (lpPropVal) {
		auto ittICalTime = icaltime_from_timet_with_zone(FileTimeToUnixTime(lpPropVal->Value.ft), 0, nullptr);
		kc_ical_utc(ittICalTime, true);
		auto lpProp = icalproperty_new_lastmodified(ittICalTime);
		icalcomponent_add_property(lpEvent,lpProp);

		if (!bHasOwnerCriticalChange) {
			lpProp = icalproperty_new_dtstamp(ittICalTime);
			icalcomponent_add_property(lpEvent,lpProp);
		}
	}
	return hrSuccess;
}

/**
 * Helper function for HrSetOrganizerAndAttendees to add recipients
 * from lpMessage to the ical object.
 *
 * @param[in]  lpMessage The message to process the RecipientsTable of
 * @param[in]  strOrganizer The email address of the organizer, which is excluded as attendee
 * @param[in,out] lpicEvent The event to modify
 * @return MAPI error code.
 */
HRESULT VConverter::HrSetICalAttendees(LPMESSAGE lpMessage, const std::wstring &strOrganizer, icalcomponent *lpicEvent)
{
	icalparameter *lpParam = NULL;
	object_ptr<IMAPITable> lpTable;
	rowset_ptr lpRows;
	wstring strName, strType, strEmailAddress;
	static constexpr const SizedSPropTagArray(7, sptaRecipProps) =
		{7, {PR_ENTRYID, PR_DISPLAY_NAME_W, PR_ADDRTYPE_A,
		PR_EMAIL_ADDRESS_A, PR_RECIPIENT_FLAGS, PR_RECIPIENT_TYPE,
		PR_RECIPIENT_TRACKSTATUS}};

	std::wstring recv_name, recv_type, recv_email;
	auto hr = HrGetAddress(m_lpAdrBook, lpMessage, PR_RECEIVED_BY_ENTRYID, PR_RECEIVED_BY_NAME_W, PR_RECEIVED_BY_ADDRTYPE_A, PR_RECEIVED_BY_EMAIL_ADDRESS_W, recv_name, recv_type, recv_email);
	auto got_recv = hr == hrSuccess;

	hr = lpMessage->GetRecipientTable(0, &~lpTable);
	if (hr != hrSuccess)
		return hr;
	hr = lpTable->SetColumns(sptaRecipProps, 0);
	if (hr != hrSuccess)
		return hr;
	hr = lpTable->QueryRows(-1, 0, &~lpRows);
	if (hr != hrSuccess)
		return hr;

	// Set all recipients into icalcomponent lpicEvent
	for (ULONG ulCount = 0; ulCount < lpRows->cRows; ++ulCount) {
		// ZARAFA types go correct because of addressbook, (slow?, should use PR_SMTP_ADDRESS?)
		// SMTP types go correct because of PR_EMAIL_ADDRESS
		hr = HrGetAddress(m_lpAdrBook, lpRows[ulCount].lpProps, lpRows[ulCount].cValues,
						  PR_ENTRYID, PR_DISPLAY_NAME_W, PR_ADDRTYPE_A, PR_EMAIL_ADDRESS_A,
						  strName, strType, strEmailAddress);
		// skip the organiser if present in the recipient table.
		if (hr != hrSuccess || strEmailAddress == strOrganizer)
			continue;

		// flags set to 3 is organizer, so skip that entry
		auto lpPropVal = lpRows[ulCount].cfind(PR_RECIPIENT_FLAGS);
		if (lpPropVal != NULL && lpPropVal->Value.ul == 3)
			continue;
		lpPropVal = lpRows[ulCount].cfind(PR_RECIPIENT_TYPE);
		if (lpPropVal == NULL)
			continue;

		switch (lpPropVal->Value.ul) {
		case MAPI_TO:
			lpParam = icalparameter_new_role(ICAL_ROLE_REQPARTICIPANT);
			break;
		case MAPI_CC:
			lpParam = icalparameter_new_role(ICAL_ROLE_OPTPARTICIPANT);
			break;
		case MAPI_BCC:
			lpParam = icalparameter_new_role(ICAL_ROLE_NONPARTICIPANT);
			break;
		default:
			continue;
		}

		auto tmp_email = strEmailAddress;
		tmp_email.insert(0, L"mailto:");
		auto lpProp = icalproperty_new_attendee(m_converter.convert_to<string>(m_strCharset.c_str(), tmp_email, rawsize(tmp_email), CHARSET_WCHAR).c_str());
		icalproperty_add_parameter(lpProp, lpParam);

		memory_ptr<SPropValue> prop;
		lpPropVal = nullptr;
		if (got_recv && strEmailAddress == recv_email) {
			hr = HrGetOneProp(lpMessage, CHANGE_PROP_TYPE(m_lpNamedProps->aulPropTag[PROP_RESPONSESTATUS], PT_LONG), &~prop);
			if (hr == hrSuccess)
				lpPropVal = prop.get();
			else
				/* reset error */
				hr = hrSuccess;
		}

		if (lpPropVal == nullptr)
			lpPropVal = lpRows[ulCount].cfind(PR_RECIPIENT_TRACKSTATUS);
		if (lpPropVal != NULL) {
			if (lpPropVal->Value.ul == 2)
				icalproperty_add_parameter(lpProp, icalparameter_new_partstat(ICAL_PARTSTAT_TENTATIVE));
			else if (lpPropVal->Value.ul == 3)
				icalproperty_add_parameter(lpProp, icalparameter_new_partstat(ICAL_PARTSTAT_ACCEPTED));
			else if (lpPropVal->Value.ul == 4)
				icalproperty_add_parameter(lpProp, icalparameter_new_partstat(ICAL_PARTSTAT_DECLINED));
			else {
				icalproperty_add_parameter(lpProp, icalparameter_new_partstat(ICAL_PARTSTAT_NEEDSACTION));
				icalproperty_add_parameter(lpProp, icalparameter_new_rsvp(ICAL_RSVP_TRUE));
			}
		} else {
			// make sure clients are requested to send a reply on meeting requests
			icalproperty_add_parameter(lpProp, icalparameter_new_partstat(ICAL_PARTSTAT_NEEDSACTION));
			icalproperty_add_parameter(lpProp, icalparameter_new_rsvp(ICAL_RSVP_TRUE));
		}

		if (!strName.empty())
			icalproperty_add_parameter(lpProp, icalparameter_new_cn(m_converter.convert_to<string>(m_strCharset.c_str(), strName, rawsize(strName), CHARSET_WCHAR).c_str()));
		icalcomponent_add_property(lpicEvent, lpProp);
	}
	return hr;
}

/**
 * Sets the busy status in the ical event. The following properties
 * are added:
 * - TRANSP
 * - X-MICROSOFT-CDO-INTENDEDSTATUS
 *
 * @param[in] lpMessage The MAPI message to get the busy status from for the X property
 * @param[in] ulBusyStatus The normal busy status to set in the TRANSP property
 * @param[in,out] lpicEvent The ical event to modify
 * @return Always return hrSuccess
 */
HRESULT VConverter::HrSetBusyStatus(LPMESSAGE lpMessage, ULONG ulBusyStatus, icalcomponent *lpicEvent)
{
	memory_ptr<SPropValue> lpSpropVal;
	auto lpicProp = icalproperty_new_transp(ulBusyStatus == 0 ? ICAL_TRANSP_TRANSPARENT : ICAL_TRANSP_OPAQUE);
	icalcomponent_add_property(lpicEvent, lpicProp);

	// set the X-MICROSOFT-CDO-INTENDEDSTATUS property
	auto hr = HrGetOneProp(lpMessage, CHANGE_PROP_TYPE(m_lpNamedProps->aulPropTag[PROP_INTENDEDBUSYSTATUS], PT_LONG), &~lpSpropVal);
	if(hr == hrSuccess && lpSpropVal->Value.ul != (ULONG)-1)
		ulBusyStatus = lpSpropVal->Value.ul;

	switch (ulBusyStatus) {
	case 0:
		lpicProp = icalproperty_new_x("FREE");
		break;
	case 1:
		lpicProp = icalproperty_new_x("TENTATIVE");
		break;
	default:
	case 2:
		lpicProp = icalproperty_new_x("BUSY");
		break;
	case 3:
		lpicProp = icalproperty_new_x("OOF");
		break;
	}

	icalproperty_set_x_name(lpicProp, "X-MICROSOFT-CDO-INTENDEDSTATUS");
	icalcomponent_add_property(lpicEvent, lpicProp);
	return hrSuccess;
}

/**
 * Add extra Microsoft and Mozilla X headers. These are required for
 * client interchange and compatibility. The following ical properties
 * are added:
 * - X-MICROSOFT-CDO-OWNER-CRITICAL-CHANGE
 * - X-MICROSOFT-CDO-ATTENDEE-CRITICAL-CHANGE
 * - X-MICROSOFT-CDO-APPT-SEQUENCE
 * - X-MICROSOFT-CDO-OWNERAPPTID
 * - X-MOZ-GENERATION
 * - X-MICROSOFT-CDO-ALLDAYEVENT
 *
 * @param[in] ulMsgProps Number of properties in lpMsgProps
 * @param[in] lpMsgProps Properties used for the conversion
 * @param[in]  lpMessage The message to convert the PR_RTF_COMPRESSED from
 * @param[in,out] lpEvent ical item to be modified
 * @return Always return hrSuccess
 */
HRESULT VConverter::HrSetXHeaders(ULONG ulMsgProps, LPSPropValue lpMsgProps, LPMESSAGE lpMessage, icalcomponent *lpEvent)
{
	// set X-MICROSOFT-CDO & X-MOZ properties
	// X-MICROSOFT-CDO-OWNER-CRITICAL-CHANGE
	auto lpPropVal = PCpropFindProp(lpMsgProps, ulMsgProps, CHANGE_PROP_TYPE(m_lpNamedProps->aulPropTag[PROP_OWNERCRITICALCHANGE], PT_SYSTIME));
	auto ttCriticalChange = lpPropVal != nullptr ? FileTimeToUnixTime(lpPropVal->Value.ft) : time(nullptr);
	auto icCriticalChange = icaltime_from_timet_with_zone(ttCriticalChange, false, icaltimezone_get_utc_timezone());
	auto lpicValue = icalvalue_new_datetime(icCriticalChange);
	auto lpszTemp = icalvalue_as_ical_string_r(lpicValue);
	auto lpProp = icalproperty_new_x(lpszTemp);
	icalmemory_free_buffer(lpszTemp);
	icalproperty_set_x_name(lpProp, "X-MICROSOFT-CDO-OWNER-CRITICAL-CHANGE");
	icalcomponent_add_property(lpEvent, lpProp);
	icalvalue_free(lpicValue);

	// X-MICROSOFT-CDO-ATTENDEE-CRITICAL-CHANGE
	lpPropVal = PCpropFindProp(lpMsgProps, ulMsgProps, CHANGE_PROP_TYPE(m_lpNamedProps->aulPropTag[PROP_ATTENDEECRITICALCHANGE], PT_SYSTIME));
	ttCriticalChange = lpPropVal != nullptr ? FileTimeToUnixTime(lpPropVal->Value.ft) : time(nullptr);
	icCriticalChange = icaltime_from_timet_with_zone(ttCriticalChange, false, icaltimezone_get_utc_timezone());
	lpicValue = icalvalue_new_datetime(icCriticalChange);
	lpszTemp = icalvalue_as_ical_string_r(lpicValue);
	lpProp = icalproperty_new_x(lpszTemp);
	icalmemory_free_buffer(lpszTemp);

	icalproperty_set_x_name(lpProp, "X-MICROSOFT-CDO-ATTENDEE-CRITICAL-CHANGE");
	icalcomponent_add_property(lpEvent, lpProp);
	icalvalue_free(lpicValue);

	// X-MICROSOFT-CDO-APPT-SEQUENCE
	lpPropVal = PCpropFindProp(lpMsgProps, ulMsgProps, CHANGE_PROP_TYPE(m_lpNamedProps->aulPropTag[PROP_APPTSEQNR], PT_LONG));
	ULONG ulApptSeqNo = lpPropVal != nullptr ? lpPropVal->Value.ul : 0;
	lpicValue = icalvalue_new_integer(ulApptSeqNo);
	lpszTemp = icalvalue_as_ical_string_r(lpicValue);
	lpProp = icalproperty_new_x(lpszTemp);
	icalmemory_free_buffer(lpszTemp);
	icalproperty_set_x_name(lpProp, "X-MICROSOFT-CDO-APPT-SEQUENCE");
	icalcomponent_add_property(lpEvent, lpProp);
	icalvalue_free(lpicValue);

	// X-MICROSOFT-CDO-OWNERAPPTID
	lpPropVal = PCpropFindProp(lpMsgProps, ulMsgProps, PR_OWNER_APPT_ID);
	ULONG ulOwnerApptID = lpPropVal != nullptr ? lpPropVal->Value.ul : -1;
	lpicValue = icalvalue_new_integer(ulOwnerApptID);
	lpszTemp = icalvalue_as_ical_string_r(lpicValue);
	lpProp = icalproperty_new_x(lpszTemp);
	icalmemory_free_buffer(lpszTemp);
	icalproperty_set_x_name(lpProp, "X-MICROSOFT-CDO-OWNERAPPTID");
	icalcomponent_add_property(lpEvent, lpProp);
	icalvalue_free(lpicValue);

	// X-MOZ-GENERATION
	lpPropVal = PCpropFindProp(lpMsgProps, ulMsgProps,  CHANGE_PROP_TYPE(m_lpNamedProps->aulPropTag[PROP_MOZGEN], PT_LONG));
	if (lpPropVal)
	{
		ULONG ulXmozGen = lpPropVal->Value.ul;
		auto lpicValue = icalvalue_new_integer(ulXmozGen);

		lpszTemp = icalvalue_as_ical_string_r(lpicValue);
		lpProp = icalproperty_new_x(lpszTemp);
		icalmemory_free_buffer(lpszTemp);
		icalproperty_set_x_name(lpProp, "X-MOZ-GENERATION");
		icalcomponent_add_property(lpEvent, lpProp);
		icalvalue_free(lpicValue);
	}

	// X-MICROSOFT-CDO-ALLDAYEVENT
	lpPropVal = PCpropFindProp(lpMsgProps, ulMsgProps,  CHANGE_PROP_TYPE(m_lpNamedProps->aulPropTag[PROP_ALLDAYEVENT], PT_BOOLEAN));
	auto blIsAllday = lpPropVal != nullptr && lpPropVal->Value.b;
	lpicValue = icalvalue_new_x(blIsAllday ? "TRUE" : "FALSE");
	lpszTemp = icalvalue_as_ical_string_r(lpicValue);
	lpProp = icalproperty_new_x(lpszTemp);
	icalmemory_free_buffer(lpszTemp);
	icalproperty_set_x_name(lpProp, "X-MICROSOFT-CDO-ALLDAYEVENT");
	icalcomponent_add_property(lpEvent, lpProp);
	icalvalue_free(lpicValue);

	lpPropVal = PCpropFindProp(lpMsgProps, ulMsgProps, PR_RTF_COMPRESSED);
	if (lpPropVal == nullptr || Util::GetBestBody(lpMsgProps, ulMsgProps, fMapiUnicode) != PR_RTF_COMPRESSED)
		return hrSuccess;

	string rtf;
	object_ptr<IStream> lpStream;

	if (lpMessage->OpenProperty(PR_RTF_COMPRESSED, &IID_IStream, 0, MAPI_DEFERRED_ERRORS, &~lpStream) != hrSuccess)
		return hrSuccess;
	if (Util::HrStreamToString(lpStream, rtf) != hrSuccess)
		return hrSuccess;

	auto rtfbase64 = base64_encode(rtf.c_str(), rtf.size());
	lpicValue = icalvalue_new_x(rtfbase64.c_str());
	lpszTemp = icalvalue_as_ical_string_r(lpicValue);
	lpProp = icalproperty_new_x(lpszTemp);
	icalmemory_free_buffer(lpszTemp);
	icalproperty_set_x_name(lpProp, "X-MICROSOFT-RTF");
	icalcomponent_add_property(lpEvent, lpProp);
	icalvalue_free(lpicValue);
	return hrSuccess;
}

/**
 * Possebly adds a VAlarm (reminder) in the given event.
 *
 * @note it is not described in the RFC how clients keep track (and
 * thus disable) alarms, so we might be adding a VAlarm for an item
 * where the client already disabled it.

 * @param[in] ulProps The number of properties in lpProps
 * @param[in] lpProps Properties of the message containing the reminder properties
 * @param[in,out] lpicEvent The ical event to modify
 * @return MAPI error code
 */
HRESULT VConverter::HrSetVAlarm(ULONG ulProps, LPSPropValue lpProps, icalcomponent *lpicEvent)
{
	icalcomponent *lpAlarm = NULL;
	time_t ttSnooze = 0;

	// find bool, skip if error or false
	auto lpPropVal = PCpropFindProp(lpProps, ulProps, CHANGE_PROP_TYPE(m_lpNamedProps->aulPropTag[PROP_REMINDERSET], PT_BOOLEAN));
	if (lpPropVal == nullptr || !lpPropVal->Value.b)
		return hrSuccess;
	lpPropVal = PCpropFindProp(lpProps, ulProps, CHANGE_PROP_TYPE(m_lpNamedProps->aulPropTag[PROP_REMINDERMINUTESBEFORESTART], PT_LONG));
	LONG lRemindBefore = lpPropVal != nullptr ? lpPropVal->Value.l : 0;
	lpPropVal = PCpropFindProp(lpProps, ulProps, CHANGE_PROP_TYPE(m_lpNamedProps->aulPropTag[PROP_REMINDERTIME], PT_SYSTIME));
	time_t ttReminderTime = lpPropVal != nullptr ? FileTimeToUnixTime(lpPropVal->Value.ft) : 0;
	lpPropVal = PCpropFindProp(lpProps, ulProps, PR_MESSAGE_CLASS);
	auto bTask = lpPropVal != nullptr && _tcsicmp(lpPropVal->Value.LPSZ, KC_T("IPM.Task")) == 0;
	auto hr = HrParseReminder(lRemindBefore, ttReminderTime, bTask, &lpAlarm);
	if (hr != hrSuccess)
		return hr;

	icalcomponent_add_component(lpicEvent, lpAlarm);
	lpPropVal = PCpropFindProp(lpProps, ulProps, CHANGE_PROP_TYPE(m_lpNamedProps->aulPropTag[PROP_RECURRING], PT_BOOLEAN));
	auto blisItemReccr = lpPropVal != nullptr && lpPropVal->Value.b;
	// retrieve the suffix time for property X-MOZ-SNOOZE-TIME
	lpPropVal = PCpropFindProp(lpProps, ulProps, CHANGE_PROP_TYPE(m_lpNamedProps->aulPropTag[PROP_MOZ_SNOOZE_SUFFIX], PT_SYSTIME));
	time_t ttSnoozeSuffix = lpPropVal != nullptr ? FileTimeToUnixTime(lpPropVal->Value.ft) : 0;

	// check latest snooze time
	lpPropVal = PCpropFindProp(lpProps, ulProps, CHANGE_PROP_TYPE(m_lpNamedProps->aulPropTag[PROP_REMINDERNEXTTIME], PT_SYSTIME));
	if (lpPropVal) {
		icaltimetype icSnooze;
		icalvalue *lpicValue = NULL;
		std::string strSnoozeTime = "X-MOZ-SNOOZE-TIME";

		// set timestamp in name for recurring items i.e. X-MOZ-SNOOZE-TIME-1231250400000000:20090107T132846Z
		if (ttSnoozeSuffix != 0 && blisItemReccr)
			strSnoozeTime += "-" + stringify(ttSnoozeSuffix) + "000000";
		ttSnooze = FileTimeToUnixTime(lpPropVal->Value.ft);
		icSnooze = icaltime_from_timet_with_zone(ttSnooze, false, icaltimezone_get_utc_timezone());
		lpicValue = icalvalue_new_datetime(icSnooze);
		auto lpszTemp = icalvalue_as_ical_string_r(lpicValue);
		auto lpicProp = icalproperty_new_x(lpszTemp);
		icalmemory_free_buffer(lpszTemp);
		icalproperty_set_x_name(lpicProp, strSnoozeTime.c_str());
		icalcomponent_add_property(lpicEvent, lpicProp);
		icalvalue_free(lpicValue);
	}

	auto blxmozgen = PCpropFindProp(lpProps, ulProps, CHANGE_PROP_TYPE(m_lpNamedProps->aulPropTag[PROP_MOZGEN], PT_LONG)) != nullptr;
	// send X-MOZ-LASTACK
	lpPropVal = PCpropFindProp(lpProps, ulProps,  CHANGE_PROP_TYPE(m_lpNamedProps->aulPropTag[PROP_MOZLASTACK], PT_SYSTIME));
	if (lpPropVal)
	{
		icaltimetype icModTime;
		icalvalue *lpicValue = NULL;
		auto ttLastAckTime = FileTimeToUnixTime(lpPropVal->Value.ft);
		//do not send X-MOZ-LASTACK if reminder older than last ack time
		if(ttLastAckTime > ttSnooze && !blxmozgen)
			return hrSuccess;
		icModTime = icaltime_from_timet_with_zone(ttLastAckTime, false, icaltimezone_get_utc_timezone());
		lpicValue = icalvalue_new_datetime(icModTime);
		auto lpszTemp = icalvalue_as_ical_string_r(lpicValue);
		auto lpicProp = icalproperty_new_x(lpszTemp);
		icalmemory_free_buffer(lpszTemp);
		icalproperty_set_x_name(lpicProp, "X-MOZ-LASTACK");
		icalcomponent_add_property(lpicEvent, lpicProp);
		icalvalue_free(lpicValue);
	}
	return hrSuccess;
}

/**
 * Converts the plain text body of the MAPI message to an ical
 * property (DESCRIPTION).
 *
 * We add some extra fixes on the body, so all ical clients can parse
 * the body correctly.
 *
 * @param[in]  lpMessage The message to convert the PR_BODY from
 * @param[out] lppicProp The ical property containing the description, when hrSuccess is returned.
 * @return MAPI error code
 */
HRESULT VConverter::HrSetBody(LPMESSAGE lpMessage, icalproperty **lppicProp)
{
	object_ptr<IStream> lpStream;
	STATSTG sStreamStat;
	std::wstring strBody;

	auto hr = lpMessage->OpenProperty(PR_BODY_W, &IID_IStream, 0, MAPI_DEFERRED_ERRORS, &~lpStream);
	if (hr != hrSuccess)
		return hr;
	hr = lpStream->Stat(&sStreamStat, 0);
	if (hr != hrSuccess)
		return hr;
	if (sStreamStat.cbSize.LowPart == 0)
		return MAPI_E_NOT_FOUND;
	auto lpBody = make_unique_nt<wchar_t[]>(sStreamStat.cbSize.LowPart + sizeof(wchar_t));
	if (lpBody == nullptr)
		return MAPI_E_NOT_ENOUGH_MEMORY;
	memset(lpBody.get(), 0, (sStreamStat.cbSize.LowPart + 1) * sizeof(wchar_t));
	hr = lpStream->Read(lpBody.get(), sStreamStat.cbSize.LowPart * sizeof(wchar_t), nullptr);
	if (hr != hrSuccess)
		return hr;

	// The body is converted as OL2003 does not parse '\r' & '\t' correctly
	// Newer versions also have some issues parsing these chars
	// RFC specifies that new lines should be CRLF
	StringTabtoSpaces(lpBody.get(), &strBody);
	StringCRLFtoLF(strBody, &strBody);
	*lppicProp = icalproperty_new_description(m_converter.convert_to<string>(m_strCharset.c_str(), strBody, rawsize(strBody), CHARSET_WCHAR).c_str());
	return hrSuccess;
}

/**
 * No specific properties on the base level. Override this function if
 * required (currently VTODO only).
 *
 * @param[in]  ulProps Number of properties in lpProps
 * @param[in]  lpProps Properties of the message to convert
 * @param[in,out] lpicEvent The ical object to modify
 * @return Always return hrSuccess
 */
HRESULT VConverter::HrSetItemSpecifics(ULONG ulProps, LPSPropValue lpProps, icalcomponent *lpicEvent)
{
	return hrSuccess;
}

/**
 * Adds the recurrence-id property to the event if we're handling an exception.
 *
 * @param[in] lpMsgProps Contains all the (required) lpMessage properties for conversion
 * @param[in] ulMsgProps Number of properties in lpMsgProps
 * @param[in] lpicTZinfo Ical Timezone to set all time related properties in
 * @param[in] strTZid Name of the timezone
 * @param[in,out] lpEvent The ical event to modify
 * @return MAPI error code
 */
HRESULT VConverter::HrSetRecurrenceID(LPSPropValue lpMsgProps, ULONG ulMsgProps, icaltimezone *lpicTZinfo, const std::string &strTZid, icalcomponent *lpEvent)
{
	icaltimetype icTime = {0};
	time_t tRecId = 0;

	// We cannot check if PROP_ISEXCEPTION is set to TRUE, since Outlook sends accept messages on excetions with that property set to false.
	auto lpPropVal = PCpropFindProp(lpMsgProps, ulMsgProps, CHANGE_PROP_TYPE(m_lpNamedProps->aulPropTag[PROP_ISEXCEPTION], PT_BOOLEAN));
	if (lpPropVal == nullptr || !lpPropVal->Value.b) {
		auto lpPropGlobal = PCpropFindProp(lpMsgProps, ulMsgProps, CHANGE_PROP_TYPE(m_lpNamedProps->aulPropTag[PROP_GOID], PT_BINARY));
		if (!lpPropGlobal)
			return hrSuccess;
		auto lpPropClean = PCpropFindProp(lpMsgProps, ulMsgProps, CHANGE_PROP_TYPE(m_lpNamedProps->aulPropTag[PROP_CLEANID], PT_BINARY));
		if (!lpPropClean)
			return hrSuccess;
		if (lpPropClean->Value.bin.cb != lpPropGlobal->Value.bin.cb)
			return hrSuccess;
		if (memcmp(lpPropClean->Value.bin.lpb, lpPropGlobal->Value.bin.lpb, lpPropGlobal->Value.bin.cb) == 0)
			return hrSuccess;
		// different timestamp in dispidGlobalObjectID, export RECURRENCE-ID
	}

	lpPropVal = PCpropFindProp(lpMsgProps, ulMsgProps, CHANGE_PROP_TYPE(m_lpNamedProps->aulPropTag[PROP_RECURSTARTTIME], PT_LONG));
	/* 0 is "start of day", hence -1 as default */
	ULONG ulRecurStartTime = lpPropVal != nullptr ? lpPropVal->Value.ul : -1;
	lpPropVal = PCpropFindProp(lpMsgProps, ulMsgProps, CHANGE_PROP_TYPE(m_lpNamedProps->aulPropTag[PROP_RECURENDTIME], PT_LONG));
	ULONG ulRecurEndTime = lpPropVal != nullptr ? lpPropVal->Value.ul : -1;

	// check to know if series is all day or not.
	// ulRecurStartTime = 0 -> recurrence series starts at 00:00 AM
	// ulRecurEndTime = 24 * 4096 -> recurrence series ends at 12:00 PM
	// 60 sec -> highest pow of 2 after 60 -> 64
	// 60 mins -> 60 * 64 = 3840 -> highest pow of 2 after 3840 -> 4096
	auto bIsSeriesAllDay = ulRecurStartTime == 0 && ulRecurEndTime == 24 * 4096;

	// set Recurrence-ID for exception msg if dispidRecurringbase prop is present
	lpPropVal = PCpropFindProp(lpMsgProps, ulMsgProps, CHANGE_PROP_TYPE(m_lpNamedProps->aulPropTag[PROP_RECURRINGBASE], PT_SYSTIME));
	if (!lpPropVal) {
		// This code happens when we're sending acceptance mail for an exception.
		// if RecurringBase prop is not present then retrieve date from GlobalObjId from 16-19th bytes
		// combine this date with time from dispidStartRecurrenceTime and set it as RECURRENCE-ID
		lpPropVal = PCpropFindProp(lpMsgProps, ulMsgProps, CHANGE_PROP_TYPE(m_lpNamedProps->aulPropTag[PROP_GOID], PT_BINARY));
		if (!lpPropVal)
			return hrSuccess;
		// @todo don't do this calculation using a std::string
		auto strUid = bin2hex(lpPropVal->Value.bin);
		if(!IsOutlookUid(strUid))
			return hrSuccess;
		if(strUid.substr(32, 8).compare("00000000") == 0 && ulRecurStartTime == (ULONG)-1)
			return hrSuccess;

		icTime.year = strtol(strUid.substr(32, 4).c_str(), NULL, 16);
		icTime.month = strtol(strUid.substr(36, 2).c_str(), NULL, 16);
		icTime.day = strtol(strUid.substr(38, 2).c_str(), NULL, 16);
		// Although the timestamp is probably 0, it does not seem to matter.
		icTime.hour = ulRecurStartTime / 4096;
		ulRecurStartTime -= icTime.hour * 4096;
		icTime.minute = ulRecurStartTime / 64;
		icTime.second = ulRecurStartTime - icTime.minute * 64;
		// set correct date for all_day
		tRecId = bIsSeriesAllDay ? icaltime_as_timet(icTime) :
		         icaltime_as_timet_with_zone(icTime, lpicTZinfo);
	} else {
		tRecId = FileTimeToUnixTime(lpPropVal->Value.ft);
	}

	return HrSetTimeProperty(tRecId, bIsSeriesAllDay, lpicTZinfo, strTZid,
	       ICAL_RECURRENCEID_PROPERTY, lpEvent);
}

/**
 * Sets the RRULE and add exceptions to ical data from the mapi message.
 *
 * @param[in]		lpMessage	The source mapi message to be converted to ical data.
 * @param[in,out]	lpicEvent	The icalcomponent to which RRULE is added.
 * @param[in]		lpicTZinfo	The icaltimezone pointer
 * @param[in]		strTZid		The timezone string ID.
 * @param[out]		lpEventList The list of icalcomponent containing exceptions.
 * @return			MAPI error code
 * @retval			MAPI_E_NOT_FOUND			Recurrencestate blob has errors
 * @retval			MAPI_E_INVALID_PARAMETER	One of the parameters for creating RRULE from recurrence blob is invalid
 */
HRESULT VConverter::HrSetRecurrence(LPMESSAGE lpMessage, icalcomponent *lpicEvent, icaltimezone *lpicTZinfo, const std::string &strTZid, std::list<icalcomponent*> *lpEventList)
{
	ULONG ulRecurrenceStateTag = CHANGE_PROP_TYPE(m_lpNamedProps->aulPropTag[PROP_RECURRENCESTATE], PT_BINARY);
	memory_ptr<SPropValue> lpSpropArray;
	LPSPropValue lpSPropRecVal = NULL;
	recurrence cRecurrence;
	object_ptr<IStream> lpStream;
	STATSTG sStreamStat;
	ICalRecurrence cICalRecurrence;
	icalcomponent *lpicComp = NULL;
	ULONG cbsize = 0, ulFlag = 0;
	std::list<icalcomponent*> lstExceptions;
	TIMEZONE_STRUCT zone;
	SizedSPropTagArray(6, proptags) =
		{6, {PR_MESSAGE_CLASS_A,
		CHANGE_PROP_TYPE(m_lpNamedProps->aulPropTag[PROP_RECURRENCEPATTERN], PT_UNICODE),
		CHANGE_PROP_TYPE(m_lpNamedProps->aulPropTag[PROP_RECURRENCESTATE], PT_BINARY),
		CHANGE_PROP_TYPE(m_lpNamedProps->aulPropTag[PROP_ALLDAYEVENT], PT_BOOLEAN),
		CHANGE_PROP_TYPE(m_lpNamedProps->aulPropTag[PROP_TASK_STATUS], PT_LONG),
		CHANGE_PROP_TYPE(m_lpNamedProps->aulPropTag[PROP_TASK_RECURRSTATE], PT_BINARY)}};

	auto hr = lpMessage->GetProps(proptags, 0, &cbsize, &~lpSpropArray);
	if (FAILED(hr))
		return hr;

	if ((PROP_TYPE(lpSpropArray[0].ulPropTag) != PT_ERROR)
		&& (strcasecmp(lpSpropArray[0].Value.lpszA, "IPM.Task") == 0)) {
		ulRecurrenceStateTag = CHANGE_PROP_TYPE(m_lpNamedProps->aulPropTag[PROP_TASK_RECURRSTATE], PT_BINARY);
		lpSPropRecVal = &lpSpropArray[5];
		ulFlag = RECURRENCE_STATE_TASKS;
	} else {
		ulRecurrenceStateTag = CHANGE_PROP_TYPE(m_lpNamedProps->aulPropTag[PROP_RECURRENCESTATE], PT_BINARY);
		lpSPropRecVal = &lpSpropArray[2];
		ulFlag = RECURRENCE_STATE_CALENDAR;
	}

	if (PROP_TYPE(lpSpropArray[1].ulPropTag) != PT_ERROR)
	{
		auto lpicProp = icalproperty_new_x(m_converter.convert_to<string>(m_strCharset.c_str(), lpSpropArray[1].Value.lpszW, rawsize(lpSpropArray[1].Value.lpszW), CHARSET_WCHAR).c_str());
		icalproperty_set_x_name(lpicProp, "X-KOPANO-REC-PATTERN");
		icalcomponent_add_property(lpicEvent, lpicProp);
	}

	if ((PROP_TYPE(lpSPropRecVal->ulPropTag) != PT_ERROR)) {
		hr = cRecurrence.HrLoadRecurrenceState(reinterpret_cast<const char *>(lpSPropRecVal->Value.bin.lpb), lpSPropRecVal->Value.bin.cb, ulFlag);
	} else if (lpSPropRecVal->Value.err == MAPI_E_NOT_ENOUGH_MEMORY) {
		// open property and read full blob
		hr = lpMessage->OpenProperty(ulRecurrenceStateTag, &IID_IStream, 0, MAPI_DEFERRED_ERRORS, &~lpStream);
		if (hr != hrSuccess)
			return hr;
		hr = lpStream->Stat(&sStreamStat, 0);
		if (hr != hrSuccess)
			return hr;
		auto lpRecurrenceData = make_unique_nt<char[]>(sStreamStat.cbSize.LowPart);
		if (lpRecurrenceData == nullptr)
			return MAPI_E_NOT_ENOUGH_MEMORY;
		hr = lpStream->Read(lpRecurrenceData.get(), sStreamStat.cbSize.LowPart, NULL);
		if (hr != hrSuccess)
			return hr;
		hr = cRecurrence.HrLoadRecurrenceState(lpRecurrenceData.get(), sStreamStat.cbSize.LowPart, ulFlag);
	} else {
		// When exception is created in MR, the IsRecurring is set - true by OL
		// but Recurring state is not set in MR.
		return hrSuccess;
	}

	if (FAILED(hr))
		return hr;
	auto bIsAllDay = PROP_TYPE(lpSpropArray[3].ulPropTag) != PT_ERROR && lpSpropArray[3].Value.b;
	if (m_iCurrentTimeZone == m_mapTimeZones->end()) {
		hr = HrGetTzStruct("Etc/UTC", &zone);
		if (hr != hrSuccess)
			return hr;
	} else {
		zone = m_iCurrentTimeZone->second;
	}

	// now that we have the recurrence state class, we can create rrules in lpicEvent
	hr = cICalRecurrence.HrCreateICalRecurrence(zone, bIsAllDay, &cRecurrence, lpicEvent);
	if (hr != hrSuccess)
		return hr;

	// all modifications create new event item:
	// RECURRENCE-ID: contains local timezone timestamp of item that is changed
	// other: CREATED, LAST-MODIFIED, DTSTAMP, UID (copy from original)
	// and then exception properties are replaced
	unsigned int ulModCount = cRecurrence.getModifiedCount();
	for (ULONG i = 0; i < ulModCount; ++i) {
		SPropValuePtr  lpMsgProps;
		ULONG ulMsgProps = 0;
		const SPropValue *lpProp = NULL;
		icalproperty_method icMethod = ICAL_METHOD_NONE;
		icalcomp_ptr lpicException;
		unsigned int ulModifications = cRecurrence.getModifiedFlags(i);
		auto bIsAllDayException = bIsAllDay;
		hr = cICalRecurrence.HrMakeICalException(lpicEvent, &unique_tie(lpicException));
		if (hr != hrSuccess)
			continue;

		auto tNewTime = cRecurrence.getModifiedStartDateTime(i);
		auto tExceptionStart = tNewTime;
		object_ptr<IMessage> lpException;
		hr = HrGetExceptionMessage(lpMessage, tExceptionStart, &~lpException);
		if (hr != hrSuccess)
		{
			hr = hrSuccess;
			continue;
		}
		hr = lpException->GetProps(NULL, MAPI_UNICODE, &ulMsgProps, &~lpMsgProps);
		if (FAILED(hr))
			continue;
		hr = HrSetOrganizerAndAttendees(lpMessage, lpException,
		     ulMsgProps, lpMsgProps, &icMethod, lpicException.get());
		if (hr != hrSuccess)
			continue;

		if (ulModifications & ARO_SUBTYPE)
		{
			auto lpProp = PCpropFindProp(lpMsgProps, ulMsgProps, CHANGE_PROP_TYPE(m_lpNamedProps->aulPropTag[PROP_ALLDAYEVENT], PT_BOOLEAN));
			if (lpProp)
				bIsAllDayException = lpProp->Value.b;
			auto lpicProp = icalcomponent_get_first_property(lpicException.get(), ICAL_X_PROPERTY);
			for (; lpicProp != nullptr;
			     lpicProp = icalcomponent_get_next_property(lpicException.get(), ICAL_X_PROPERTY)) {
				auto xn = icalproperty_get_x_name(lpicProp);
				if (xn != nullptr && strcmp(xn, "X-MICROSOFT-CDO-ALLDAYEVENT") == 0)
					break;
			}
			if (lpicProp) {
				icalcomponent_remove_property(lpicException.get(), lpicProp);
				icalproperty_free(lpicProp);
			}

			auto lpicValue = icalvalue_new_x(bIsAllDayException ? "TRUE" : "FALSE");
			auto lpszTemp = icalvalue_as_ical_string_r(lpicValue);
			lpicProp = icalproperty_new_x(lpszTemp);
			icalmemory_free_buffer(lpszTemp);
			icalproperty_set_x_name(lpicProp, "X-MICROSOFT-CDO-ALLDAYEVENT");
			icalcomponent_add_property(lpicException.get(), lpicProp);
			icalvalue_free(lpicValue);
		}

		// 1. get new StartDateTime and EndDateTime from exception and make DTSTART and DTEND in sTimeZone
		tNewTime = LocalToUTC(tNewTime, zone);
		hr = HrSetTimeProperty(tNewTime, bIsAllDayException, lpicTZinfo,
		     strTZid, ICAL_DTSTART_PROPERTY, lpicException.get());
		if (hr != hrSuccess)
			continue;
		tNewTime = LocalToUTC(cRecurrence.getModifiedEndDateTime(i), zone);
		hr = HrSetTimeProperty(tNewTime, bIsAllDayException, lpicTZinfo,
		     strTZid, ICAL_DTEND_PROPERTY, lpicException.get());
		if (hr != hrSuccess)
			continue;
		lpProp = PCpropFindProp(lpMsgProps, ulMsgProps, CHANGE_PROP_TYPE(m_lpNamedProps->aulPropTag[PROP_RECURRINGBASE], PT_SYSTIME));
		if (!lpProp)
			lpProp = PCpropFindProp(lpMsgProps, ulMsgProps, CHANGE_PROP_TYPE(m_lpNamedProps->aulPropTag[PROP_OLDSTART], PT_SYSTIME));

		if (lpProp) {
			tNewTime = FileTimeToUnixTime(lpProp->Value.ft);
			hr = HrSetTimeProperty(tNewTime, bIsAllDay, lpicTZinfo,
			     strTZid, ICAL_RECURRENCEID_PROPERTY, lpicException.get());
			if (hr != hrSuccess)
				continue;
		}

		// 2. for each (useful?) bit in ulOverrideFlags, set property
		if (ulModifications & ARO_SUBJECT) {
			// find the previous value, and remove it
			auto lpicProp = icalcomponent_get_first_property(lpicException.get(), ICAL_SUMMARY_PROPERTY);
			if (lpicProp) {
				icalcomponent_remove_property(lpicException.get(), lpicProp);
				icalproperty_free(lpicProp);
			}

			const wstring wstrTmp = cRecurrence.getModifiedSubject(i);
			icalcomponent_add_property(lpicException.get(), icalproperty_new_summary(m_converter.convert_to<string>(m_strCharset.c_str(), wstrTmp, rawsize(wstrTmp), CHARSET_WCHAR).c_str()));
		}

		if (ulModifications & ARO_MEETINGTYPE)
			;// make this in invite, cancel, ... ?
		if (ulModifications & ARO_REMINDERDELTA && !(ulModifications & ARO_REMINDERSET))
			HrUpdateReminderTime(lpicException.get(), cRecurrence.getModifiedReminderDelta(i));

		if (ulModifications & ARO_REMINDERSET) {
			// Outlook is nasty!
			// If you make an exception reminder enable with the DEFAULT 15 minutes alarm,
			// the value is NOT saved in the exception attachment.
			// That's why I don't open the attachment if the value isn't going to be present anyway.
			// Also, it (the default) is present in the main item ... not very logical.
			LONG lRemindBefore = 0;
			time_t ttReminderTime = 0;
			if (ulModifications & ARO_REMINDERDELTA) {
				lpProp = PCpropFindProp(lpMsgProps, ulMsgProps, CHANGE_PROP_TYPE(m_lpNamedProps->aulPropTag[PROP_REMINDERMINUTESBEFORESTART], PT_LONG));
				lRemindBefore = lpProp ? lpProp->Value.l : 15;
				lpProp = PCpropFindProp(lpMsgProps, ulMsgProps, CHANGE_PROP_TYPE(m_lpNamedProps->aulPropTag[PROP_REMINDERTIME], PT_LONG));
				if (lpProp)
					ttReminderTime = FileTimeToUnixTime(lpProp->Value.ft);
			}

			// add new valarm
			// although a previous valarm should not be here, the webaccess always says it's been changed, so we remove the old one too
			lpicComp = icalcomponent_get_first_component(lpicException.get(), ICAL_VALARM_COMPONENT);
			if (lpicComp) {
				icalcomponent_remove_component(lpicException.get(), lpicComp);
				icalcomponent_free(lpicComp);
			}
			lpicComp = NULL;
			if (cRecurrence.getModifiedReminder(i) != 0) {
				hr = HrParseReminder(lRemindBefore, ttReminderTime, false, &lpicComp);
				if (hr == hrSuccess)
					icalcomponent_add_component(lpicException.get(), lpicComp);
			}
		}

		if (ulModifications & ARO_LOCATION) {
			auto lpicProp = icalcomponent_get_first_property(lpicException.get(), ICAL_LOCATION_PROPERTY);
			if (lpicProp) {
				icalcomponent_remove_property(lpicException.get(), lpicProp);
				icalproperty_free(lpicProp);
			}

			const wstring wstrTmp = cRecurrence.getModifiedLocation(i);
			icalcomponent_add_property(lpicException.get(), icalproperty_new_location(m_converter.convert_to<std::string>(m_strCharset.c_str(), wstrTmp, rawsize(wstrTmp), CHARSET_WCHAR).c_str()));
		}

		if (ulModifications & ARO_BUSYSTATUS) {
			// new X-MICROSOFT-CDO-INTENDEDSTATUS and TRANSP
			auto lpicProp = icalcomponent_get_first_property(lpicException.get(), ICAL_TRANSP_PROPERTY);
			if (lpicProp) {
				icalcomponent_remove_property(lpicException.get(), lpicProp);
				icalproperty_free(lpicProp);
			}

			for (lpicProp = icalcomponent_get_first_property(lpicException.get(), ICAL_X_PROPERTY);
			     lpicProp != nullptr;
			     lpicProp = icalcomponent_get_next_property(lpicException.get(), ICAL_X_PROPERTY)) {
				auto xn = icalproperty_get_x_name(lpicProp);
				if (xn != nullptr && strcmp(xn, "X-MICROSOFT-CDO-INTENDEDSTATUS") == 0)
					break;
			}
			if (lpicProp) {
				icalcomponent_remove_property(lpicException.get(), lpicProp);
				icalproperty_free(lpicProp);
			}
			HrSetBusyStatus(lpException, cRecurrence.getModifiedBusyStatus(i), lpicException.get());
		}

		if (ulModifications & ARO_ATTACHMENT)
			;// ..?
		if (ulModifications & ARO_APPTCOLOR)
			;// should never happen, according to the specs

		if (ulModifications & ARO_EXCEPTIONAL_BODY) {
			auto lpicProp = icalcomponent_get_first_property(lpicException.get(), ICAL_DESCRIPTION_PROPERTY);
			if (lpicProp) {
				icalcomponent_remove_property(lpicException.get(), lpicProp);
				icalproperty_free(lpicProp);
			}
			lpicProp = NULL;
			if (HrSetBody(lpException, &lpicProp) == hrSuccess)
				icalcomponent_add_property(lpicException.get(), lpicProp);
		}
		lstExceptions.emplace_back(lpicException.release());
	}

	*lpEventList = std::move(lstExceptions);
	return hr;
}

/**
 * Update the VALARM component from exception reminder
 *
 * @param[in]	lpicEvent	ical component whose reminder is to be updated
 * @param[in]	lReminder	new reminder time
 * @return		MAPI error code
 * @retval		MAPI_E_NOT_FOUND	no VALARM component found in ical component
 */
HRESULT VConverter::HrUpdateReminderTime(icalcomponent *lpicEvent, LONG lReminder)
{
	icaltriggertype sittTrigger;

	auto lpicAlarm = icalcomponent_get_first_component(lpicEvent, ICAL_VALARM_COMPONENT);
	if (lpicAlarm == NULL)
		return MAPI_E_NOT_FOUND;

	memset(&sittTrigger, 0, sizeof(icaltriggertype));
	sittTrigger.duration = icaldurationtype_from_int(-1 * lReminder * 60); // set seconds
	auto lpicProp = icalcomponent_get_first_property(lpicAlarm, ICAL_TRIGGER_PROPERTY);
	if (lpicProp) {
		icalcomponent_remove_property(lpicAlarm, lpicProp);
		icalproperty_free(lpicProp);
	}
	icalcomponent_add_property(lpicAlarm, icalproperty_new_trigger(sittTrigger));
	return hrSuccess;
}

/**
 * Returns the exeception mapi message of the corresponding base date
 *
 * @param[in]	lpMessage	Mapi message to be converted to ical
 * @param[in]	tStart		Base date of the exception
 * @param[out]	lppMessage	Returned exception mapi message
 * @return		MAPI error code
 * @retval		MAPI_E_NOT_FOUND	No exception found
 */
HRESULT VConverter::HrGetExceptionMessage(LPMESSAGE lpMessage, time_t tStart, LPMESSAGE *lppMessage)
{
	object_ptr<IMAPITable> lpAttachTable;
	rowset_ptr lpRows;
	const SPropValue *lpPropVal = nullptr;
	object_ptr<IAttach> lpAttach;
	LPMESSAGE lpAttachedMessage = NULL;
	SPropValue sStart = {0}, sMethod = {0};

	sStart.ulPropTag = PR_EXCEPTION_STARTTIME;
	sStart.Value.ft  = UnixTimeToFileTime(tStart);
	sMethod.ulPropTag = PR_ATTACH_METHOD;
	sMethod.Value.ul = ATTACH_EMBEDDED_MSG;
	auto hr = lpMessage->GetAttachmentTable(0, &~lpAttachTable);
	if (hr != hrSuccess)
		return hr;

	// restrict to only exception attachments
	hr = ECAndRestriction(
		ECExistRestriction(sStart.ulPropTag) +
		ECPropertyRestriction(RELOP_EQ, sStart.ulPropTag, &sStart, ECRestriction::Cheap) +
		ECExistRestriction(sMethod.ulPropTag) +
		ECPropertyRestriction(RELOP_EQ, sMethod.ulPropTag, &sMethod, ECRestriction::Cheap)
	).RestrictTable(lpAttachTable, 0);
	if (hr != hrSuccess)
		return hr;

	// should result in 1 attachment
	hr = lpAttachTable->QueryRows(-1, 0, &~lpRows);
	if (hr != hrSuccess)
		return hr;
	if (lpRows->cRows == 0)
		// if this is a cancel message, no exceptions are present, so ignore.
		return MAPI_E_NOT_FOUND;

	lpPropVal = lpRows[0].cfind(PR_ATTACH_NUM);
	if (lpPropVal == nullptr)
		return MAPI_E_NOT_FOUND;
	hr = lpMessage->OpenAttach(lpPropVal->Value.ul, nullptr, 0, &~lpAttach);
	if (hr != hrSuccess)
		return hr;
	hr = lpAttach->OpenProperty(PR_ATTACH_DATA_OBJ, &IID_IMessage, 0, 0, (LPUNKNOWN *)&lpAttachedMessage);
	if (hr != hrSuccess)
		return hr;
	*lppMessage = lpAttachedMessage;
	return hrSuccess;
}

/**
 * Converts the timezone parameter from an ical time property to MAPI
 * properties, and saves this in the given lpIcalItem object.
 *
 * @todo this is a ical -> mapi conversion util function, so move to block with all ical->mapi code.
 *
 * @param[in] lpicProp The ical time property to finc the timezone in
 * @param[in,out] lpIcalItem This object is modified
 * @return MAPI error code
 */
HRESULT VConverter::HrAddTimeZone(icalproperty *lpicProp, icalitem *lpIcalItem)
{
	const char *lpszTZID = NULL;
	std::string strTZ;
	SPropValue sPropVal;

	// Take the timezone from DTSTART and set that as the item timezone
	auto lpicTZParam = icalproperty_get_first_parameter(lpicProp, ICAL_TZID_PARAMETER);
	// All day recurring items may not have timezone data.
	if (lpicTZParam == NULL && lpicProp == NULL)
		return hrSuccess;

	sPropVal.ulPropTag = CHANGE_PROP_TYPE(m_lpNamedProps->aulPropTag[PROP_TIMEZONE], PT_UNICODE);
	if (lpicTZParam != NULL) {
		auto tp = icalparameter_get_tzid(lpicTZParam);
		if (tp != nullptr)
			strTZ = urlDecode(tp);
		lpszTZID = strTZ.c_str();
	} else if (!m_mapTimeZones->empty()) {
		lpszTZID = (m_mapTimeZones->begin()->first).c_str();
	} else {
		return hrSuccess;
	}

	HrCopyString(m_converter, m_strCharset, lpIcalItem->base, lpszTZID, &sPropVal.Value.lpszW);
	lpIcalItem->lstMsgProps.emplace_back(sPropVal);

	// keep found timezone also as current timezone. will be used in recurrence
	m_iCurrentTimeZone = m_mapTimeZones->find(lpszTZID);
	if (m_iCurrentTimeZone == m_mapTimeZones->cend())
		//.. huh? did find a timezone id, but not the actual timezone?? FAIL!
		return MAPI_E_NOT_FOUND;

	sPropVal.ulPropTag = CHANGE_PROP_TYPE(m_lpNamedProps->aulPropTag[PROP_TIMEZONEDATA], PT_BINARY);
	sPropVal.Value.bin.cb = sizeof(TIMEZONE_STRUCT);
	auto hr = KAllocCopy(&m_iCurrentTimeZone->second, sizeof(TIMEZONE_STRUCT), reinterpret_cast<void **>(&sPropVal.Value.bin.lpb), lpIcalItem->base);
	if (hr != hrSuccess)
		return hr;
	lpIcalItem->lstMsgProps.emplace_back(sPropVal);
	// save timezone in icalitem
	lpIcalItem->tTZinfo = m_iCurrentTimeZone->second;
	return hrSuccess;
}

/**
 * Returns the Allday Status from the ical data as a boolean.
<<<<<<< HEAD
 *
 * Checks for "DTSTART" weather it contains a date, and sets the all
 * day status as true.  If that property was not found then checks if
=======
 * 
 * Checks for "DTSTART" whether it contains a date, and sets the all
 * day status as true. If that property was not found, then checks if
>>>>>>> c79c05d6
 * "X-MICROSOFT-CDO-ALLDAYEVENT" property to set the all day status.
 *
 * @param[in]	lpicEvent		VEVENT ical component
 * @param[out]	lpblIsAllday	Return variable to for allday status
 * @return		Always returns hrSuccess
 */
HRESULT VConverter::HrRetrieveAlldayStatus(icalcomponent *lpicEvent, bool *lpblIsAllday)
{
	// Note: we do not set bIsAllDay to true when (END-START)%24h == 0
	// If the user forced his ICAL client not to set this to 'true', it really wants an item that is a multiple of 24h, but specify the times too.
	auto icStart = icalcomponent_get_dtstart(lpicEvent);
	if (icStart.is_date)
	{
		*lpblIsAllday = true;
		return hrSuccess;
	}

	// only assume the X header valid when it's a non-floating timestamp.
	// also check is_utc and/or zone pointer in DTSTART/DTEND ?
	auto icEnd = icalcomponent_get_dtend(lpicEvent);
	if (icStart.hour + icStart.minute + icStart.second != 0 ||
	    icEnd.hour + icEnd.minute + icEnd.second != 0) {
		*lpblIsAllday = false;
		return hrSuccess;
	}
	for (auto lpicProp = icalcomponent_get_first_property(lpicEvent, ICAL_X_PROPERTY);
	     lpicProp != nullptr;
	     lpicProp = icalcomponent_get_next_property(lpicEvent, ICAL_X_PROPERTY)) {
		auto xn = icalproperty_get_x_name(lpicProp);
		if (xn != nullptr && strcmp(xn, "X-MICROSOFT-CDO-ALLDAYEVENT") == 0) {
			*lpblIsAllday = strcmp(icalproperty_get_x(lpicProp), "TRUE") == 0;
			break;
		}
	}
	return hrSuccess;
}

/**
 * Handles mapi to ical conversion of message with recurrence and
 * exceptions. This is the entrypoint of the class.
 *
 * @param[in]	lpMessage		Mapi message to be converted to ical
 * @param[out]	lpicMethod		The ical method set in the ical data
 * @param[out]	lpEventList		List of ical components retuned after ical conversion
 * @return		MAPI error code
 */
HRESULT VConverter::HrMAPI2ICal(LPMESSAGE lpMessage, icalproperty_method *lpicMethod, std::list<icalcomponent*> *lpEventList)
{
	std::list<icalcomponent*> lstEvents;
	icalproperty_method icMainMethod = ICAL_METHOD_NONE;
	icalcomp_ptr lpicEvent;
	memory_ptr<SPropValue> lpSpropValArray;
	std::unique_ptr<icaltimezone, icalmapi_delete> lpicTZinfo;
	std::string strTZid;
	SizedSPropTagArray(3, proptags) = {3,
		{CHANGE_PROP_TYPE(m_lpNamedProps->aulPropTag[PROP_RECURRING], PT_BOOLEAN),
		CHANGE_PROP_TYPE(m_lpNamedProps->aulPropTag[PROP_ISRECURRING], PT_BOOLEAN),
		CHANGE_PROP_TYPE(m_lpNamedProps->aulPropTag[PROP_TASK_ISRECURRING], PT_BOOLEAN)}};

	// handle toplevel
	auto hr = HrMAPI2ICal(lpMessage, &icMainMethod, &unique_tie(lpicTZinfo),
	          &strTZid, &unique_tie(lpicEvent));
	if (hr != hrSuccess)
		return hr;

	ULONG cbSize = 0;
	hr = lpMessage->GetProps(proptags, 0, &cbSize, &~lpSpropValArray);
	if (FAILED(hr))
		return hrSuccess;

	hr = hrSuccess;
	// if recurring, add recurrence. We have to check two props since CDO only sets the second, while Outlook only sets the first :S
	if (((PROP_TYPE(lpSpropValArray[0].ulPropTag) != PT_ERROR) && lpSpropValArray[0].Value.b) ||
	    ((PROP_TYPE(lpSpropValArray[1].ulPropTag) != PT_ERROR) && lpSpropValArray[1].Value.b) ||
	    ((PROP_TYPE(lpSpropValArray[2].ulPropTag) != PT_ERROR) && lpSpropValArray[2].Value.b)) {
		hr = HrSetRecurrence(lpMessage, lpicEvent.get(),
		     lpicTZinfo.get(), strTZid, &lstEvents);
		if (hr != hrSuccess)
			return hr;
	}

	// push the main event in the front, before all exceptions
	lstEvents.emplace_front(lpicEvent.release());
	// end
	*lpicMethod = icMainMethod;
	*lpEventList = std::move(lstEvents);
	return hr;
}

/**
 * The actual MAPI to ical conversion for mapi message excluding
 * recurrence. This function is used to implement both VTodo and
 * VEvent conversion.
 *
 * @param[in]	lpMessage		Mapi message to be converted to ical
 * @param[out]	lpicMethod		The ical method set in the ical data
 * @param[out]	lppicTZinfo		ical timezone
 * @param[out]	lpstrTZid		timezone name
 * @param[out]	lpEvent			ical component containing ical data
 * @return		MAPI error code
 */
HRESULT VConverter::HrMAPI2ICal(LPMESSAGE lpMessage, icalproperty_method *lpicMethod, icaltimezone **lppicTZinfo, std::string *lpstrTZid, icalcomponent *lpEvent)
{
	icalproperty_method icMethod = ICAL_METHOD_NONE;
	icalproperty *lpProp = NULL;
	memory_ptr<SPropValue> lpMsgProps;
	ULONG ulMsgProps = 0;
	TIMEZONE_STRUCT ttTZinfo = {0};
	icaltimezone *lpicTZinfo = NULL;
	std::string strTZid, strUid;
	std::wstring wstrBuf;

	auto hr = lpMessage->GetProps(NULL, MAPI_UNICODE, &ulMsgProps, &~lpMsgProps);
	if (FAILED(hr))
		return hr;
	hr = HrFindTimezone(ulMsgProps, lpMsgProps, &strTZid, &ttTZinfo, &lpicTZinfo);
	if (hr != hrSuccess)
		return hr;
	// non-UTC timezones are placed in the map, and converted using HrCreateVTimeZone() in MAPIToICal.cpp

	if(!m_bCensorPrivate) {
		// not an exception, so parent message is the message itself
		hr = HrSetOrganizerAndAttendees(lpMessage, lpMessage, ulMsgProps, lpMsgProps, &icMethod, lpEvent);
		if (hr != hrSuccess)
			return hr;
	}

	// Set show_time_as / TRANSP
	auto lpPropVal = PCpropFindProp(lpMsgProps, ulMsgProps, CHANGE_PROP_TYPE(m_lpNamedProps->aulPropTag[PROP_BUSYSTATUS], PT_LONG));
	if (!m_bCensorPrivate && lpPropVal)
		HrSetBusyStatus(lpMessage, lpPropVal->Value.ul, lpEvent);
	hr = HrSetTimeProperties(lpMsgProps, ulMsgProps, lpicTZinfo, strTZid, lpEvent);
	if (hr != hrSuccess)
		return hr;
	// Set RECURRENCE-ID for exception
	hr = HrSetRecurrenceID(lpMsgProps, ulMsgProps, lpicTZinfo, strTZid, lpEvent);
	if (hr != hrSuccess)
		return hr;

	// Set subject / SUMMARY
	if(m_bCensorPrivate) {
		lpProp = icalproperty_new_summary("Private Appointment");
		icalcomponent_add_property(lpEvent, lpProp);
	}
	else {
		lpPropVal = PCpropFindProp(lpMsgProps, ulMsgProps, PR_SUBJECT_W);
		if (lpPropVal && lpPropVal->Value.lpszW[0] != '\0') {
			lpProp = icalproperty_new_summary(m_converter.convert_to<string>(m_strCharset.c_str(), lpPropVal->Value.lpszW, rawsize(lpPropVal->Value.lpszW), CHARSET_WCHAR).c_str());
			icalcomponent_add_property(lpEvent, lpProp);
		}
	}

	// Set location / LOCATION
	lpPropVal = PCpropFindProp(lpMsgProps, ulMsgProps, CHANGE_PROP_TYPE(m_lpNamedProps->aulPropTag[PROP_LOCATION], PT_UNICODE));
	if (!m_bCensorPrivate && lpPropVal && lpPropVal->Value.lpszW[0] != '\0') {
		lpProp = icalproperty_new_location(m_converter.convert_to<string>(m_strCharset.c_str(), lpPropVal->Value.lpszW, rawsize(lpPropVal->Value.lpszW), CHARSET_WCHAR).c_str());
		icalcomponent_add_property(lpEvent, lpProp);
	}

	// Set body / DESCRIPTION
	if(!m_bCensorPrivate) {
		lpPropVal = PCpropFindProp(lpMsgProps, ulMsgProps, PR_BODY_W);
		if (lpPropVal && lpPropVal->Value.lpszW[0] != '\0') {
			std::wstring strBody;

			// The body is converted as OL2003 does not parse '\r' & '\t' correctly
			// Newer versions also have some issues parsing there chars
			StringTabtoSpaces(lpPropVal->Value.lpszW, &strBody);
			StringCRLFtoLF(strBody, &strBody);
			lpProp = icalproperty_new_description(m_converter.convert_to<string>(m_strCharset.c_str(), lpPropVal->Value.lpszW, rawsize(lpPropVal->Value.lpszW), CHARSET_WCHAR).c_str());
		} else {
			hr = HrSetBody(lpMessage, &lpProp);
		}
		if (hr == hrSuccess)
			icalcomponent_add_property(lpEvent, lpProp);
		hr = hrSuccess;
	}

	// Set priority - use PR_IMPORTANCE or PR_PRIORITY
	lpPropVal = PCpropFindProp(lpMsgProps, ulMsgProps, PR_IMPORTANCE);
	if (!m_bCensorPrivate && lpPropVal) {
		lpProp = icalproperty_new_priority(5 - 4 * (lpPropVal->Value.l - 1));
		icalcomponent_add_property(lpEvent, lpProp);
	} else {
		lpPropVal = PCpropFindProp(lpMsgProps, ulMsgProps, PR_PRIORITY);
		if (!m_bCensorPrivate && lpPropVal && lpPropVal->Value.l != 0) {
			lpProp = icalproperty_new_priority(5 - 4 * lpPropVal->Value.l);
			icalcomponent_add_property(lpEvent, lpProp);
		}
	}

	// Set keywords / CATEGORIES
	lpPropVal = PCpropFindProp(lpMsgProps, ulMsgProps, CHANGE_PROP_TYPE(m_lpNamedProps->aulPropTag[PROP_KEYWORDS], PT_MV_UNICODE));
	if (lpPropVal && lpPropVal->Value.MVszA.cValues > 0) {
		// The categories need to be comma-separated
		wstrBuf.reserve(lpPropVal->Value.MVszW.cValues * 50); // 50 chars per category is a wild guess, but more than enough
		for (unsigned int ulCount = 0; ulCount < lpPropVal->Value.MVszW.cValues; ++ulCount) {
			if (ulCount)
				wstrBuf += L",";
			wstrBuf += lpPropVal->Value.MVszW.lppszW[ulCount];
		}
		if (!wstrBuf.empty()) {
			lpProp = icalproperty_new_categories(m_converter.convert_to<string>(m_strCharset.c_str(), wstrBuf, rawsize(wstrBuf), CHARSET_WCHAR).c_str());
			icalcomponent_add_property(lpEvent, lpProp);
		}
	}

	// Set url
	lpPropVal = PCpropFindProp(lpMsgProps, ulMsgProps, CHANGE_PROP_TYPE(m_lpNamedProps->aulPropTag[PROP_NETSHOWURL], PT_UNICODE));
	if (lpPropVal && lpPropVal->Value.lpszW[0] != '\0') {
		lpProp = icalproperty_new_url(m_converter.convert_to<string>(m_strCharset.c_str(), lpPropVal->Value.lpszW, rawsize(lpPropVal->Value.lpszW), CHARSET_WCHAR).c_str());
		icalcomponent_add_property(lpEvent, lpProp);
	}

	// Set contacts
	lpPropVal = PCpropFindProp(lpMsgProps, ulMsgProps, CHANGE_PROP_TYPE(m_lpNamedProps->aulPropTag[PROP_CONTACTS], PT_MV_UNICODE));
	if (lpPropVal) {
		for (unsigned int ulCount = 0; ulCount < lpPropVal->Value.MVszW.cValues; ++ulCount) {
			lpProp = icalproperty_new_contact(m_converter.convert_to<string>(m_strCharset.c_str(), lpPropVal->Value.MVszW.lppszW[ulCount], rawsize(lpPropVal->Value.MVszW.lppszW[ulCount]), CHARSET_WCHAR).c_str());
			icalcomponent_add_property(lpEvent, lpProp);
		}
	}

	// Set sensivity / CLASS
	lpPropVal = PCpropFindProp(lpMsgProps, ulMsgProps, PR_SENSITIVITY);
	if (lpPropVal) {
		switch (lpPropVal->Value.ul) {
		case 1: //Personal
		case 2: //Private
			lpProp = icalproperty_new_class(ICAL_CLASS_PRIVATE);
			break;
		case 3: //CompanyConfidential
			lpProp = icalproperty_new_class(ICAL_CLASS_CONFIDENTIAL);
			break;
		default:
			lpProp = icalproperty_new_class(ICAL_CLASS_PUBLIC);
			break;
		}
		icalcomponent_add_property(lpEvent, lpProp);
	}

	// Set and/or create UID
	// Global Object ID
	//   In Microsoft Office Outlook 2003 Service Pack 1 (SP1) and earlier versions, the Global Object ID is generated when an organizer first sends a meeting request.
	//   Earlier versions of Outlook do not generate a Global Object ID for unsent meetings or for appointments that have no recipients.
	lpPropVal = PCpropFindProp(lpMsgProps, ulMsgProps, CHANGE_PROP_TYPE(m_lpNamedProps->aulPropTag[PROP_GOID], PT_BINARY));
	if (lpPropVal == NULL)
		lpPropVal = PCpropFindProp(lpMsgProps, ulMsgProps, CHANGE_PROP_TYPE(m_lpNamedProps->aulPropTag[PROP_CLEANID], PT_BINARY));

	// If lpPropVal is 0, the global object id and cleanglobal id haven't been found.
	// The iCal UID is saved into both the global object id and cleanglobal id.
	if (lpPropVal == NULL) {
		SPropValue propUid;

		hr = HrGenerateUid(&strUid);
		if (hr != hrSuccess)
			return hr;

		hr = HrMakeBinaryUID(strUid, lpMsgProps, &propUid); // base is lpMsgProps, which will be freed later

		// Set global object id and cleanglobal id.
		// ignore write errors, not really required that these properties are saved
		propUid.ulPropTag = CHANGE_PROP_TYPE(m_lpNamedProps->aulPropTag[PROP_GOID], PT_BINARY);
		HrSetOneProp(lpMessage, &propUid);

		propUid.ulPropTag = CHANGE_PROP_TYPE(m_lpNamedProps->aulPropTag[PROP_CLEANID], PT_BINARY);
		HrSetOneProp(lpMessage, &propUid);

		// if we cannot write the message, use PR_ENTRYID to have the same uid every time we return the item
		// otherwise, ignore the error
		hr = lpMessage->SaveChanges(KEEP_OPEN_READWRITE);
		if (hr == E_ACCESSDENIED) {
			lpPropVal = PCpropFindProp(lpMsgProps, ulMsgProps, PR_ENTRYID);
			if (lpPropVal)
				strUid = bin2hex(lpPropVal->Value.bin);
		}
		hr = hrSuccess;
	} else {
		HrGetICalUidFromBinUid(lpPropVal->Value.bin, &strUid);
	}

	if(IsOutlookUid(strUid))
		strUid.replace(32, 8, "00000000");
	lpProp = icalproperty_new_uid(strUid.c_str());
	icalcomponent_add_property(lpEvent,lpProp);
	hr = HrSetItemSpecifics(ulMsgProps, lpMsgProps, lpEvent);
	if (hr != hrSuccess)
		return hr;

	//Sequence
	lpPropVal = PCpropFindProp(lpMsgProps, ulMsgProps, CHANGE_PROP_TYPE(m_lpNamedProps->aulPropTag[PROP_APPTSEQNR], PT_LONG));
	if(lpPropVal)
	{
		lpProp = icalproperty_new_sequence(lpPropVal->Value.ul);
		icalcomponent_add_property(lpEvent, lpProp);
	}
	// Set alarm / VALARM (if alarm is found in lpMessage)
	if(!m_bCensorPrivate)	{
		hr = HrSetVAlarm(ulMsgProps, lpMsgProps, lpEvent);
		if (hr != hrSuccess)
			return hr;
	}
	// Set X-Properties.
	hr = HrSetXHeaders(ulMsgProps, lpMsgProps, lpMessage, lpEvent);
	if (hr != hrSuccess)
		return hr;

	// set return values
	if (lpicMethod)
		*lpicMethod = icMethod;
	if (lppicTZinfo)
		*lppicTZinfo = lpicTZinfo;
	if (lpstrTZid)
		*lpstrTZid = std::move(strTZid);
	return hrSuccess;
}

} /* namespace */<|MERGE_RESOLUTION|>--- conflicted
+++ resolved
@@ -2689,15 +2689,9 @@
 
 /**
  * Returns the Allday Status from the ical data as a boolean.
-<<<<<<< HEAD
- *
- * Checks for "DTSTART" weather it contains a date, and sets the all
- * day status as true.  If that property was not found then checks if
-=======
- * 
+ *
  * Checks for "DTSTART" whether it contains a date, and sets the all
  * day status as true. If that property was not found, then checks if
->>>>>>> c79c05d6
  * "X-MICROSOFT-CDO-ALLDAYEVENT" property to set the all day status.
  *
  * @param[in]	lpicEvent		VEVENT ical component
