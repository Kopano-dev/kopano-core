/*
 * SPDX-License-Identifier: AGPL-3.0-only
 * Copyright 2005 - 2016 Zarafa and its licensors
 */
#include <kopano/platform.h>
#include <memory>
#include <utility>
#include <kopano/ECRestriction.h>
#include "vconverter.h"
#include "valarm.h"
#include "icalrecurrence.h"
#include <mapi.h>
#include <mapiutil.h>
#include <kopano/mapiext.h>
#include <kopano/memory.hpp>
#include <kopano/tie.hpp>
#include <kopano/CommonUtil.h>
#include <kopano/Util.h>
#include "icaluid.h"
#include "nameids.h"
#include <kopano/stringutil.h>
#include <ctime>
#include <kopano/mapi_ptr.h>
#include <kopano/namedprops.h>
#include "icalcompat.hpp"
#include "icalmem.hpp"

namespace KC {

using std::string;
using std::wstring;

/**
 * Copies string from source to destination
 * 
 * The function also does charset conversion according to the convert_context object passed
 *
 * @param[in]	base		Base from memory allocation, cannot not be NULL
 * @param[in]	lpszSrc		Source chararacter string, NULL allowed, since icalproperty_get_*() may return NULL
 * @param[out]	lppszDst	Destination char pointer, cannot be NULL
 * @return		MAPI error code
 */
// expect input to be UTF-8 from libical ?
<<<<<<< HEAD
HRESULT HrCopyString(convert_context& converter, std::string& strCharset,
    void *base, const char* lpszSrc, wchar_t **lppszDst)
=======
HRESULT HrCopyString(convert_context &converter, const std::string &strCharset,
    void *base, const char *lpszSrc, wchar_t **lppszDst)
>>>>>>> 532ac160
{
	std::wstring strWide;
	if (lpszSrc)
		strWide = converter.convert_to<wstring>(lpszSrc, rawsize(lpszSrc), strCharset.c_str());
	return HrCopyString(base, strWide.c_str(), lppszDst);
}

HRESULT HrCopyString(void *base, const wchar_t *src, wchar_t **dst)
{
	if (src == nullptr)
		src = L"";
	auto len = (wcslen(src) + 1) * sizeof(*src);
	return KAllocCopy(src, len, reinterpret_cast<void **>(dst), base);
}

/**
 * @param[in]	lpAdrBook		Mapi addresss book
 * @param[in]	mapTimeZones	std::map containing timezone names and corresponding timezone structures
 * @param[in]	lpNamedProps	Named property tag array
 * @param[in]	strCharset		Charset to convert the final item to
 * @param[in]	blCensor		Censor some properties for private items if set to true
 * @param[in]	bNoRecipients	Skip recipients during conversion if set to true
 * @param[in]	lpMailUser		IMailUser Object pointer of the logged in user
 */
VConverter::VConverter(IAddrBook *ab, timezone_map *tzmap, SPropTagArray *np,
    const std::string &charset, bool censor, bool norecip, IMailUser *mu) :
	m_lpAdrBook(ab), m_mapTimeZones(tzmap),
	m_iCurrentTimeZone(m_mapTimeZones->end()),
	m_lpNamedProps(np), m_strCharset(charset), m_lpMailUser(mu),
	m_bCensorPrivate(censor), m_bNoRecipients(norecip), m_ulUserStatus(0)
{}

/**
 * Basic ical to mapi conversion, common to all VEVENT, VTODO,
 * VFREEBUSY.  It returns an internal icalitem struct, which can later
 * be converted into an existing IMessage.
 *
 * @param[in]	lpEventRoot		Top level VCALENDAR component class
 * @param[in]	lpEvent			VTODO/VEVENT/VFREEBUSY component which is parsed
 * @param[in]	lpPrevItem		Previous ical component that was parsed, NULL if this is the first item, used for adding exceptions.
 * @param[in]	lppRet			Return structure in which all mapi properties are stored
 * @return		MAPI error code
 */
HRESULT VConverter::HrICal2MAPI(icalcomponent *lpEventRoot, icalcomponent *lpEvent, icalitem *lpPrevItem, icalitem **lppRet)
{
	bool bIsAllday;

	// Retrieve the Allday status of the event
	auto hr = HrRetrieveAlldayStatus(lpEvent, &bIsAllday);
	if (hr != hrSuccess)
		return hr;
	// we might be updating for exceptions
	if (*lppRet != NULL && lpPrevItem != NULL && lpPrevItem == *lppRet) {
		hr = HrAddException(lpEventRoot, lpEvent, bIsAllday, lpPrevItem);
		if (hr == hrSuccess)
			return hrSuccess;
	}

	auto lpIcalItem = make_unique_nt<icalitem>();
	if (lpIcalItem == nullptr)
		return MAPI_E_NOT_ENOUGH_MEMORY;
	hr = MAPIAllocateBuffer(sizeof(void *), &~lpIcalItem->base);
	if (hr != hrSuccess)
		return hr;

	auto icMethod = icalcomponent_get_method(lpEventRoot);
	auto lpicLastModified = icalcomponent_get_first_property(lpEvent, ICAL_LASTMODIFIED_PROPERTY);
	auto icLastModifed = lpicLastModified ? icalproperty_get_lastmodified(lpicLastModified) : icaltime_null_time();
	// according to the RFC, LASTMODIFIED is always in UTC
	lpIcalItem->tLastModified = icaltime_as_timet(icLastModifed);

	// also sets strUid in icalitem struct
	hr = HrAddUids(lpEvent, lpIcalItem.get());
	if (hr != hrSuccess)
		return hr;
	// Handles RECURRENCE-ID tag for exception update
	hr = HrAddRecurrenceID(lpEvent, lpIcalItem.get());
	if (hr != hrSuccess)
		return hr;
	hr = HrAddStaticProps(icMethod, lpIcalItem.get());
	if (hr != hrSuccess)
		return hr;
	hr = HrAddSimpleHeaders(lpEvent, lpIcalItem.get()); // subject, location, ...
	if (hr != hrSuccess)
		return hr;
	hr = HrAddXHeaders(lpEvent, lpIcalItem.get());
	if (hr != hrSuccess)
		return hr;
	hr = HrAddCategories(lpEvent, lpIcalItem.get());
	if (hr != hrSuccess)
		return hr;

	if (icMethod == ICAL_METHOD_REPLY)
		hr = HrAddReplyRecipients(lpEvent, lpIcalItem.get());
	else						// CANCEL, REQUEST, PUBLISH
		hr = HrAddRecipients(lpEvent, lpIcalItem.get(), &lpIcalItem->lstMsgProps, &lpIcalItem->lstRecips);
	if (hr != hrSuccess)
		return hr;
	hr = HrResolveUser(lpIcalItem->base, &(lpIcalItem->lstRecips));
	if (hr != hrSuccess)
		return hr;

	// This function uses m_ulUserStatus set by HrResolveUser.
	hr = HrAddBaseProperties(icMethod, lpEvent, lpIcalItem->base, false, &lpIcalItem->lstMsgProps);
	if (hr != hrSuccess)
		return hr;
	hr = HrAddBusyStatus(lpEvent, icMethod, lpIcalItem.get());
	if (hr != hrSuccess)
		return hr;
	
	// Important: m_iCurrentTimeZone will be set by this function, because of the possible recurrence lateron
	hr = HrAddTimes(icMethod, lpEventRoot, lpEvent, bIsAllday, lpIcalItem.get());
	if (hr != hrSuccess)
		return hr;
	// Set reminder / alarm
	hr = HrAddReminder(lpEventRoot, lpEvent, lpIcalItem.get());
	if (hr != hrSuccess)
		return hr;
	// Set recurrence.
	hr = HrAddRecurrence(lpEventRoot, lpEvent, bIsAllday, lpIcalItem.get());
	if (hr != hrSuccess)
		return hr;
	*lppRet = lpIcalItem.release();
	return hr;
}

/**
 * Returns the UID string from the ical data
 *
 * @param[in]	lpEvent		ical component that has to be parsed for uid property
 * @param[out]	strUid		Return string for ical UID property
 * @return		MAPI error code
 * @retval		MAPI_E_NOT_FOUND	UID property not present in ical data
 */
HRESULT VConverter::HrGetUID(icalcomponent *lpEvent, std::string *strUid)
{
	icalproperty *icProp = icalcomponent_get_first_property(lpEvent,
	                       ICAL_UID_PROPERTY);
	if (icProp == NULL)
		return MAPI_E_NOT_FOUND;
	auto uid = icalproperty_get_uid(icProp);
	if (uid == NULL || strcmp(uid,"") == 0)
		return MAPI_E_NOT_FOUND;
	*strUid = uid;
	return hrSuccess;
}

/**
 * Check if the user passed in param is the logged in user
 *
 * @param[in]	strUser		User name of user
 * @return		True if the user is logged in else false
 */
bool VConverter::bIsUserLoggedIn(const std::wstring &strUser)
{
	HRESULT hr = MAPI_E_CALL_FAILED;
	memory_ptr<SPropValue> lpUserProp;
	
	if (m_lpMailUser)
		hr = HrGetOneProp(m_lpMailUser, PR_SMTP_ADDRESS_W, &~lpUserProp);
	if (hr != hrSuccess)
		return false;
	return wcsncmp(lpUserProp->Value.lpszW, strUser.c_str(), strUser.length()) == 0;
}

/**
 * Resolves the recipient email address of the users to correct user's
 * name and entry-id from addressbook.
 *
 * @param[in]		base				Base for memory allocation, cannot be NULL
 * @param[in,out]	lplstIcalRecip		List of recipients which are to be resolved, resolved users are returned in list
 * @return			MAPI error code
 */
HRESULT VConverter::HrResolveUser(void *base , std::list<icalrecip> *lplstIcalRecip)
{
	if (m_lpAdrBook == nullptr)
		/* no resolution attempted, as done from testsuite. */
		return hrSuccess;

	memory_ptr<SPropValue> lpUsrEidProp;
	adrlist_ptr lpAdrList;
	memory_ptr<ENTRYID> lpDDEntryID;
	object_ptr<IABContainer> lpAddrFolder;
	memory_ptr<FlagList> lpFlagList;
	icalrecip icalRecipient;
	unsigned int cbDDEntryID, ulRetn = 0, ulObjType = 0, cbEID = 0;

	if (lplstIcalRecip->empty())
		return hrSuccess;
	if (m_lpMailUser != nullptr &&
	    HrGetOneProp(m_lpMailUser, PR_ENTRYID, &~lpUsrEidProp) != hrSuccess)
		/* ignore error - will check for pointer instead */;

	ULONG ulRecpCnt = lplstIcalRecip->size();
	auto hr = MAPIAllocateBuffer(CbNewFlagList(ulRecpCnt), &~lpFlagList);
	if (hr != hrSuccess)
		return hr;
	lpFlagList->cFlags = ulRecpCnt;
	hr = MAPIAllocateBuffer(CbNewADRLIST(ulRecpCnt), &~lpAdrList);
	if (hr != hrSuccess)
		return hr;
	lpAdrList->cEntries = 0;
	ulRecpCnt = 0;
	for (const auto &recip : *lplstIcalRecip) {
		lpAdrList->aEntries[ulRecpCnt].cValues = 1;
		hr = MAPIAllocateBuffer(sizeof(SPropValue), reinterpret_cast<void **>(&lpAdrList->aEntries[ulRecpCnt].rgPropVals));
		if (hr != hrSuccess)
			return hr;
		++lpAdrList->cEntries;
		lpAdrList->aEntries[ulRecpCnt].rgPropVals[0].ulPropTag = PR_DISPLAY_NAME_W;
		lpAdrList->aEntries[ulRecpCnt].rgPropVals[0].Value.lpszW = const_cast<wchar_t *>(recip.strEmail.c_str());
		lpFlagList->ulFlag[ulRecpCnt++] = MAPI_UNRESOLVED;
	}

	hr = m_lpAdrBook->GetDefaultDir(&cbDDEntryID, &~lpDDEntryID);
	if (hr != hrSuccess)
		return hr;
	hr = m_lpAdrBook->OpenEntry(cbDDEntryID, lpDDEntryID, &IID_IABContainer, 0, &ulObjType, &~lpAddrFolder);
	if (hr != hrSuccess)
		return hr;
	hr = lpAddrFolder->ResolveNames(NULL, MAPI_UNICODE, lpAdrList, lpFlagList);
	if (hr != hrSuccess)
		return hr;

	//reset the recepients with mapped names
	for (icalRecipient = lplstIcalRecip->front(), ulRecpCnt = 0;
	     ulRecpCnt < lplstIcalRecip->size(); ++ulRecpCnt) {
		if (lpFlagList->ulFlag[ulRecpCnt] == MAPI_RESOLVED)
		{
			auto lpMappedProp = lpAdrList->aEntries[ulRecpCnt].cfind(PR_DISPLAY_NAME_W);
			if (lpMappedProp)
				icalRecipient.strName = lpMappedProp->Value.lpszW;
		}
		
		//save the logged in user's satus , used in setting FB status  
		auto lpMappedProp = lpAdrList->aEntries[ulRecpCnt].cfind(PR_ENTRYID);
		if (lpMappedProp && lpUsrEidProp)
			hr = m_lpAdrBook->CompareEntryIDs(lpUsrEidProp->Value.bin.cb, (LPENTRYID)lpUsrEidProp->Value.bin.lpb, lpMappedProp->Value.bin.cb, (LPENTRYID)lpMappedProp->Value.bin.lpb , 0 , &ulRetn);
		if (hr == hrSuccess && ulRetn == TRUE)
			m_ulUserStatus = icalRecipient.ulTrackStatus;

		//Create EntryID by using mapped names, ical data might not have names.
		if (lpFlagList->ulFlag[ulRecpCnt] == MAPI_RESOLVED && lpMappedProp) {
			icalRecipient.cbEntryID = lpMappedProp->Value.bin.cb;
			hr = KAllocCopy(lpMappedProp->Value.bin.lpb, lpMappedProp->Value.bin.cb, reinterpret_cast<void **>(&icalRecipient.lpEntryID), base);
			if (hr != hrSuccess)
				return hr;
		} else {
			memory_ptr<ENTRYID> lpEID;
			hr = ECCreateOneOff((LPTSTR)icalRecipient.strName.c_str(), (LPTSTR)L"SMTP", (LPTSTR)icalRecipient.strEmail.c_str(), MAPI_UNICODE, &cbEID, &~lpEID);
			if (hr == hrSuccess) {
				// realloc on lpIcalItem
				icalRecipient.cbEntryID = cbEID;
				hr = KAllocCopy(lpEID, cbEID, reinterpret_cast<void **>(&icalRecipient.lpEntryID), base);
				if (hr != hrSuccess)
					return hr;
			}
		}

		lplstIcalRecip->emplace_back(icalRecipient);
		lplstIcalRecip->pop_front();
		icalRecipient = lplstIcalRecip->front();
	}
	return hrSuccess;
}

/**
 * Compare UIDs in icalitem and ical component.
 *
 * @param[in]	lpIcalItem		icalitem structure containing mapi properties
 * @param[in]	lpicEvent		ical component containing UID property
 * @return		MAPI error code
 * @retval		MAPI_E_BAD_VALUE	UIDs don't match
 */
HRESULT VConverter::HrCompareUids(icalitem *lpIcalItem, icalcomponent *lpicEvent)
{
	memory_ptr<SPropValue> lpPropVal;
	std::string strUid;
	int res;
	
	auto hr = HrGetUID(lpicEvent, &strUid);
	if (hr != hrSuccess)
		return hr;
	hr = MAPIAllocateBuffer(sizeof(SPropValue), &~lpPropVal);
	if (hr != hrSuccess)
		return hr;
	hr = HrMakeBinaryUID(strUid, lpPropVal, lpPropVal);
	if (hr != hrSuccess)
		return hr;

	lpPropVal->ulPropTag = CHANGE_PROP_TYPE(m_lpNamedProps->aulPropTag[PROP_GOID], PT_BINARY);
	hr = Util::CompareProp(lpPropVal, &lpIcalItem->sBinGuid, createLocaleFromName(""), &res);
	if (hr != hrSuccess || res != 0)
		hr = MAPI_E_BAD_VALUE;
	return hr;
}

/**
 * Sets UID property in icalitem mapi structure from the ical component.
 *
 * @param[in]	lpicEvent		ical component containing UID ical property
 * @param[in]	lpIcalItem		icalitem structure in which UID is stored
 * @return		MAPI error code
 */
HRESULT VConverter::HrAddUids(icalcomponent *lpicEvent, icalitem *lpIcalItem)
{
	SPropValue sPropValue;
	std::string strUid;

	// GlobalObjectId -> it has UID value & embeded Exception occurnece date for exceptions else 00000000
	// CleanGlobalObjectID -> it has UID value

	// Get Unique ID of ical item, or create new
	HRESULT hr = HrGetUID(lpicEvent, &strUid);
	if (hr != hrSuccess)
		hr = HrGenerateUid(&strUid);
	if (hr != hrSuccess)
		return hr;

	// set as dispidApptTsRef
	sPropValue.ulPropTag = CHANGE_PROP_TYPE(m_lpNamedProps->aulPropTag[PROP_APPTTSREF], PT_BINARY);
	sPropValue.Value.bin.cb = strUid.size();
	hr = KAllocCopy(strUid.data(), strUid.size(), reinterpret_cast<void **>(&sPropValue.Value.bin.lpb), lpIcalItem->base);
	if (hr != hrSuccess)
		return hr;
	lpIcalItem->lstMsgProps.emplace_back(sPropValue);

	hr = HrMakeBinaryUID(strUid, lpIcalItem->base, &sPropValue);
	if (hr != hrSuccess)
		return hr;

	// sets exception date in GUID from recurrence-id
	hr = HrHandleExceptionGuid(lpicEvent, lpIcalItem->base, &sPropValue);
	if (hr != hrSuccess)
		return hr;
	// set as dispidGlobalObjectID ...
	sPropValue.ulPropTag = CHANGE_PROP_TYPE(m_lpNamedProps->aulPropTag[PROP_GOID], PT_BINARY);
	lpIcalItem->lstMsgProps.emplace_back(sPropValue);

	// replace date in GUID, the dispidCleanGlobalObjectID should be same for exceptions and reccurence message.
	// used for exceptions in outlook
	if(IsOutlookUid(strUid))
		strUid.replace(32, 8, "00000000");
	hr = HrMakeBinaryUID(strUid, lpIcalItem->base, &sPropValue);
	if (hr != hrSuccess)
		return hr;

	// set as dispidCleanGlobalObjectID...
	sPropValue.ulPropTag = CHANGE_PROP_TYPE(m_lpNamedProps->aulPropTag[PROP_CLEANID], PT_BINARY);
	lpIcalItem->lstMsgProps.emplace_back(sPropValue);

	// save the strUid to lookup for occurrences
	lpIcalItem->sBinGuid = sPropValue;
	return hrSuccess;
}

/**
 * Sets the recurrence-id date in GlobalObjectID for exceptions in
 * SPropValue structure.
 *
 * @param[in]		lpiEvent	ical component containing the recurrence-id property
 * @param[in]		base		Base for memory allocation
 * @param[in,out]	lpsProp		SPropValue is modified to set the new GlobalObjectId
 * @return			MAPI error code
 * @retval			MAPI_E_INVALID_PARAMETER	NULL for lpsProp parameter
 */
HRESULT VConverter::HrHandleExceptionGuid(icalcomponent *lpiEvent, void *base, SPropValue *lpsProp)
{
	char strHexDate[] = "00000000";

	if (lpsProp == NULL)
		return MAPI_E_INVALID_PARAMETER;
	auto icProp = icalcomponent_get_first_property(lpiEvent, ICAL_RECURRENCEID_PROPERTY);
	if (icProp == NULL)
		return hrSuccess; //ignoring Recurrence-ID.
	auto strUid = bin2hex(lpsProp->Value.bin);
	auto icTime = icaltime_from_timet_with_zone(ICalTimeTypeToUTC(lpiEvent, icProp), 0, nullptr);
	sprintf(strHexDate,"%04x%02x%02x", icTime.year, icTime.month, icTime.day);

	// Exception date is stored in GlobalObjectId
	strUid.replace(32, 8, strHexDate);
	auto strBinUid = hex2bin(strUid);
	lpsProp->Value.bin.cb = strBinUid.size();
	return KAllocCopy(strBinUid.data(), strBinUid.size(), reinterpret_cast<void **>(&lpsProp->Value.bin.lpb), base);
}

/**
 * Sets Recurrence-id property for exceptions in mapi structure
 *
 * @param[in]		lpiEvent	ical component containing the recurrence-id property
 * @param[in,out]	lpIcalItem	icalitem structure in which the mapi properties are stored
 * @return			Always returns hrSuccess 
 */
HRESULT VConverter::HrAddRecurrenceID(icalcomponent *lpiEvent, icalitem *lpIcalItem)
{
	SPropValue sPropVal;
	icalproperty *icProp = icalcomponent_get_first_property(lpiEvent,
	                       ICAL_RECURRENCEID_PROPERTY);
	if (icProp == NULL)
		return hrSuccess;

	// if RECURRENCE-ID is date then series is all day,
	// so set the following properties as a flag to know if series is all day or not.
	if (icalproperty_get_recurrenceid(icProp).is_date)
	{
		// set RecurStartTime as 00:00 AM
		sPropVal.ulPropTag = CHANGE_PROP_TYPE(m_lpNamedProps->aulPropTag[PROP_RECURSTARTTIME], PT_LONG);
		sPropVal.Value.ul = 0;
		lpIcalItem->lstMsgProps.emplace_back(sPropVal);
		
		// set RecurEndTime as 12:00 PM (24 hours)
		// 60 sec -> highest pow of 2 after 60 -> 64 
		// 60 mins -> 60 * 64 = 3840 -> highest pow of 2 after 3840 -> 4096
		sPropVal.ulPropTag = CHANGE_PROP_TYPE(m_lpNamedProps->aulPropTag[PROP_RECURENDTIME], PT_LONG);
		sPropVal.Value.ul = 24 * 4096;
		lpIcalItem->lstMsgProps.emplace_back(sPropVal);
	}

	sPropVal.ulPropTag = CHANGE_PROP_TYPE(m_lpNamedProps->aulPropTag[PROP_RECURRINGBASE], PT_SYSTIME);
	if (icalproperty_get_recurrenceid(icProp).is_date)
		sPropVal.Value.ft = UnixTimeToFileTime(icaltime_as_timet(icalproperty_get_recurrenceid(icProp)));
	else
		sPropVal.Value.ft = UnixTimeToFileTime(ICalTimeTypeToLocal(icProp));
	lpIcalItem->lstMsgProps.emplace_back(sPropVal);	

	//RECURRENCE-ID is present only for exception
	sPropVal.ulPropTag = CHANGE_PROP_TYPE(m_lpNamedProps->aulPropTag[PROP_ISEXCEPTION], PT_BOOLEAN);
	sPropVal.Value.b = true;
	lpIcalItem->lstMsgProps.emplace_back(sPropVal);
	return hrSuccess;
}

/**
 * Adds Static properties to mapi structure. These are properties that
 * do not directly depend on the event, but may depend on the ical
 * method.
 * 
 * Function sets properties such as PROP_SIDEEFFECT, PROP_SENDASICAL, PROP_COMMONASSIGN
 *
 * @param[in]		icMethod		ical method
 * @param[in,out]	lpIcalItem		structure in which mapi properties are set
 * @return			Always returns hrSuccess
 */
HRESULT VConverter::HrAddStaticProps(icalproperty_method icMethod, icalitem *lpIcalItem)
{
	SPropValue sPropVal;

	// From [MS-OXOCAL].pdf: All Calendar objects SHOULD include the following flags:
	sPropVal.Value.ul = seOpenToDelete | seOpenToCopy | seOpenToMove | seCoerceToInbox | seOpenForCtxMenu;
	//                      1               20             40             10               100 == 171
	if(icMethod == ICAL_METHOD_REPLY || icMethod == ICAL_METHOD_REQUEST || icMethod == ICAL_METHOD_CANCEL)
	{
		// 400 | 800 | 1000 == 1c00 -> 1d71 but 1c61 should be set (because outlook says so)
		sPropVal.Value.ul |= seCannotUndoDelete | seCannotUndoCopy | seCannotUndoMove;
		// thus disable coercetoinbox, openforctxmenu .. which outlook does aswell.
		sPropVal.Value.ul &= ~(seCoerceToInbox | seOpenForCtxMenu);
	}
	sPropVal.ulPropTag = CHANGE_PROP_TYPE(m_lpNamedProps->aulPropTag[PROP_SIDEEFFECT], PT_LONG);
	lpIcalItem->lstMsgProps.emplace_back(sPropVal);

	sPropVal.ulPropTag = CHANGE_PROP_TYPE(m_lpNamedProps->aulPropTag[PROP_SENDASICAL], PT_BOOLEAN);
	sPropVal.Value.b = 1;
	lpIcalItem->lstMsgProps.emplace_back(sPropVal);

	// Needed for deleting an occurrence of a recurring item in outlook
	sPropVal.ulPropTag = CHANGE_PROP_TYPE(m_lpNamedProps->aulPropTag[PROP_COMMONASSIGN], PT_LONG);
	sPropVal.Value.ul = 0;
	lpIcalItem->lstMsgProps.emplace_back(sPropVal);
	return hrSuccess;
}

/**
 * Add Simple properties to mapi structure from ical data. These are
 * properties that map 1:1 from Ical to MAPI and do not need
 * complicated calculations.
 * 
 * Function sets summary, description, location, priority, private, sensitivity properties.
 *
 * @param[in]		lpicEvent	ical component containing the properties
 * @param[in,out]	lpIcalItem	mapi structure in which properties are set
 * @return			Always returns hrSuccess
 */	
HRESULT VConverter::HrAddSimpleHeaders(icalcomponent *lpicEvent, icalitem *lpIcalItem)
{
	SPropValue sPropVal;
	int lClass = 0;

	// Set subject / SUMMARY
	auto lpicProp = icalcomponent_get_first_property(lpicEvent, ICAL_SUMMARY_PROPERTY);
	if (lpicProp){
		sPropVal.ulPropTag = PR_SUBJECT_W;
		auto hr = HrCopyString(m_converter, m_strCharset, lpIcalItem->base, icalcomponent_get_summary(lpicEvent), &sPropVal.Value.lpszW);
		if (hr != hrSuccess)
			sPropVal.Value.lpszW = const_cast<wchar_t *>(L"");
		lpIcalItem->lstMsgProps.emplace_back(sPropVal);
	} else {
		lpIcalItem->lstDelPropTags.emplace_back(PR_SUBJECT);
	}

	// Set body / DESCRIPTION
	lpicProp = icalcomponent_get_first_property(lpicEvent, ICAL_DESCRIPTION_PROPERTY);
	if (!lpicProp)
		// used by exchange on replies in meeting requests
		lpicProp = icalcomponent_get_first_property(lpicEvent, ICAL_COMMENT_PROPERTY);
	if (lpicProp){
		sPropVal.ulPropTag = PR_BODY_W;
		auto hr = HrCopyString(m_converter, m_strCharset, lpIcalItem->base, icalproperty_get_description(lpicProp), &sPropVal.Value.lpszW);
		if (hr != hrSuccess)
			sPropVal.Value.lpszW = const_cast<wchar_t *>(L"");
		lpIcalItem->lstMsgProps.emplace_back(sPropVal);
	} else {
		lpIcalItem->lstDelPropTags.emplace_back(PR_BODY_W);
	}

	// Set location / LOCATION
	lpicProp = icalcomponent_get_first_property(lpicEvent, ICAL_LOCATION_PROPERTY);
	if (lpicProp) {
		auto hr = HrCopyString(m_converter, m_strCharset, lpIcalItem->base, icalproperty_get_location(lpicProp), &sPropVal.Value.lpszW);
		if (hr != hrSuccess)
			sPropVal.Value.lpszW = const_cast<wchar_t *>(L"");

		sPropVal.ulPropTag = CHANGE_PROP_TYPE(m_lpNamedProps->aulPropTag[PROP_LOCATION], PT_UNICODE);
		lpIcalItem->lstMsgProps.emplace_back(sPropVal);
		sPropVal.ulPropTag = CHANGE_PROP_TYPE(m_lpNamedProps->aulPropTag[PROP_MEETINGLOCATION], PT_UNICODE);
		lpIcalItem->lstMsgProps.emplace_back(sPropVal);
	} else {
		lpIcalItem->lstDelPropTags.emplace_back(CHANGE_PROP_TYPE(m_lpNamedProps->aulPropTag[PROP_LOCATION], PT_UNICODE));
		lpIcalItem->lstDelPropTags.emplace_back(CHANGE_PROP_TYPE(m_lpNamedProps->aulPropTag[PROP_MEETINGLOCATION], PT_UNICODE));
	}

	// Set importance and priority / PRIORITY
	lpicProp = icalcomponent_get_first_property(lpicEvent, ICAL_PRIORITY_PROPERTY);
	if (lpicProp) {
		auto lPriority = icalproperty_get_priority(lpicProp);
		// @todo: test input and output!
		if (lPriority == 0)
			;
		else if (lPriority < 5)
			lPriority = 1;
		else if (lPriority > 5)
			lPriority = -1;
		else
			lPriority = 0;
		
		sPropVal.ulPropTag = PR_IMPORTANCE;
		sPropVal.Value.ul = lPriority + 1;
		lpIcalItem->lstMsgProps.emplace_back(sPropVal);
		sPropVal.ulPropTag = PR_PRIORITY;
		sPropVal.Value.l = lPriority;
		lpIcalItem->lstMsgProps.emplace_back(sPropVal);
	} else {
		lpIcalItem->lstDelPropTags.emplace_back(PR_IMPORTANCE);
		lpIcalItem->lstDelPropTags.emplace_back(PR_PRIORITY);
	}
	
	// Private
	lpicProp = icalcomponent_get_first_property(lpicEvent, ICAL_CLASS_PROPERTY);
	if (lpicProp){
		lClass = icalproperty_get_class(lpicProp);
		sPropVal.ulPropTag = CHANGE_PROP_TYPE(m_lpNamedProps->aulPropTag[PROP_PRIVATE], PT_BOOLEAN);
		sPropVal.Value.b = (lClass == ICAL_CLASS_PRIVATE);
		lpIcalItem->lstMsgProps.emplace_back(sPropVal);
	}

	// Sensitivity, from same class property
	sPropVal.ulPropTag = PR_SENSITIVITY;
	if (lClass == ICAL_CLASS_PRIVATE)
		sPropVal.Value.ul = 2; // Private
	else if (lClass == ICAL_CLASS_CONFIDENTIAL)
		sPropVal.Value.ul = 3; // CompanyConfidential
	else
		sPropVal.Value.ul = 0; // Public
	lpIcalItem->lstMsgProps.emplace_back(sPropVal);
	// hr not used with goto exit, always return success
	return hrSuccess;
}

/**
 * Sets busy status in mapi property from ical.
 * 
 * @param[in]	lpicEvent		ical VEVENT component
 * @param[in]	icMethod		ical method (e.g. REPLY, REQUEST)
 * @param[out]	lpIcalItem		icalitem in which mapi propertry is set
 * @return		MAPI error code
 */
HRESULT VConverter::HrAddBusyStatus(icalcomponent *lpicEvent, icalproperty_method icMethod, icalitem *lpIcalItem)
{
	SPropValue sPropVal;

	// default: busy
	// 0: free
	// 1: tentative
	// 2: busy
	// 3: oof
	sPropVal.ulPropTag = CHANGE_PROP_TYPE(m_lpNamedProps->aulPropTag[PROP_BUSYSTATUS], PT_LONG);
	// defaults if the TRANSP property is missing
	sPropVal.Value.ul = icMethod == ICAL_METHOD_CANCEL ? 0 : 2;
	
	// caldav clients only uses the TRANSP property to set FreeBusy
	auto lpicProp = icalcomponent_get_first_property(lpicEvent, ICAL_TRANSP_PROPERTY);
	if (lpicProp) {
		switch (icalproperty_get_transp(lpicProp)) {
		case ICAL_TRANSP_TRANSPARENT: // free
		case ICAL_TRANSP_TRANSPARENTNOCONFLICT:
			sPropVal.Value.ul = 0;
			break;
		case ICAL_TRANSP_X:
		case ICAL_TRANSP_OPAQUE: // busy
		case ICAL_TRANSP_OPAQUENOCONFLICT:
		case ICAL_TRANSP_NONE:
        	sPropVal.Value.ul = 2;
			break;
		}
	}

	// Only process for Meeting Req from dagent
	if ((m_bNoRecipients && icMethod == ICAL_METHOD_REQUEST) || m_ulUserStatus == 5)
	    // Meeting requests always have a BusyStatus of 1 (tentative), since this is the status of
	    // the meeting which will be placed in your calendar when it has been processed but not accepted
	    // The busy status of meeting responses is less important but seems to be 2 (Busy) in Outlook.
		// If the attendee is editing the entry through caldav then if the PARTSTAT param is NEEDS-ACTION
		// then the meeting is marked as tentative.
		sPropVal.Value.ul = 1;

	lpIcalItem->lstMsgProps.emplace_back(sPropVal);
	// save fbstatus in icalitem
	lpIcalItem->ulFbStatus = sPropVal.Value.ul;

	if (icMethod == ICAL_METHOD_REPLY) {
		// @note the documentation doesn't explain the -1 on replies, but
		// makes sense in the case that it shouldn't be used.
		sPropVal.Value.ul = -1;
	} else {
		// X-MICROSOFT-CDO-INTENDEDBUSYSTATUS is used to set IntendedBusyStatus
		for (lpicProp = icalcomponent_get_first_property(lpicEvent, ICAL_X_PROPERTY);
		     lpicProp != nullptr;
		     lpicProp = icalcomponent_get_next_property(lpicEvent, ICAL_X_PROPERTY))
		{
			// X-MICROSOFT-CDO-INTENDEDBUSYSTATUS:FREE
			auto xn = icalproperty_get_x_name(lpicProp);
			if (xn == nullptr || strcmp(xn, "X-MICROSOFT-CDO-INTENDEDSTATUS") != 0)
				continue;
			const char *lpVal = icalproperty_get_x(lpicProp);
			if (lpVal == NULL)
				sPropVal.Value.ul = 2; /* like else case */
			else if (strcmp(lpVal, "FREE") == 0)
				sPropVal.Value.ul = 0;
			else if (strcmp(lpVal, "TENTATIVE") == 0)
				sPropVal.Value.ul = 1;
			else if(strcmp(lpVal, "BUSY") == 0)
				sPropVal.Value.ul = 2;
			else if (strcmp(lpVal, "OOF") == 0)
				sPropVal.Value.ul = 3;
			else
				sPropVal.Value.ul = 2;
			break;
		}
		// if the value wasn't updated, it still contains the PROP_INTENDEDBUSYSTATUS value, which is what we want.
	}

	sPropVal.ulPropTag = CHANGE_PROP_TYPE(m_lpNamedProps->aulPropTag[PROP_INTENDEDBUSYSTATUS], PT_LONG);
	lpIcalItem->lstMsgProps.emplace_back(sPropVal);
	return hrSuccess;
}

/**
 * Set X ical properties in mapi properties
 *
 * @param[in]	lpicEvent		ical component to search x ical properties
 * @param[out]	lpIcalItem		icalitem struture to store mapi properties
 * @return		Always returns hrSuccess
 */
HRESULT VConverter::HrAddXHeaders(icalcomponent *lpicEvent, icalitem *lpIcalItem)
{
	SPropValue sPropVal;
	int ulMaxCounter = 0;
	bool bHaveCounter = false, bOwnerApptID = false, bMozGen = false;
	
	// @todo: maybe save/restore headers to get "original" ical again?
	
	// add X-MICROSOFT-CDO & X-MOZ properties
	for (auto lpicProp = icalcomponent_get_first_property(lpicEvent, ICAL_X_PROPERTY);
	     lpicProp != nullptr;
	     lpicProp = icalcomponent_get_next_property(lpicEvent, ICAL_X_PROPERTY))
	{
		auto xn = icalproperty_get_x_name(lpicProp);
		if (xn == nullptr)
			continue;
		auto xv = icalproperty_get_x(lpicProp);
		if (xv == nullptr)
			continue;
		if (strcmp(xn, "X-MICROSOFT-CDO-ATTENDEE-CRITICAL-CHANGE") == 0) {
			auto lpicValue = icalvalue_new_from_string(ICAL_DATETIME_VALUE, xv);
			if (lpicValue == nullptr)
				continue;
			auto ttCritcalChange = icaltime_as_timet_with_zone(icalvalue_get_datetime(lpicValue), NULL); // no timezone
			sPropVal.ulPropTag = CHANGE_PROP_TYPE(m_lpNamedProps->aulPropTag[PROP_ATTENDEECRITICALCHANGE], PT_SYSTIME);
			sPropVal.Value.ft  = UnixTimeToFileTime(ttCritcalChange);
			lpIcalItem->lstMsgProps.emplace_back(sPropVal);
			icalvalue_free(lpicValue);
		} else if (strcmp(xn, "X-MICROSOFT-CDO-OWNER-CRITICAL-CHANGE") == 0) {
			auto lpicValue = icalvalue_new_from_string(ICAL_DATETIME_VALUE, xv);
			if (lpicValue == nullptr)
				continue;
			auto ttCritcalChange = icaltime_as_timet_with_zone(icalvalue_get_datetime(lpicValue), NULL); // no timezone
			sPropVal.ulPropTag = CHANGE_PROP_TYPE(m_lpNamedProps->aulPropTag[PROP_OWNERCRITICALCHANGE], PT_SYSTIME);
			sPropVal.Value.ft  = UnixTimeToFileTime(ttCritcalChange);
			lpIcalItem->lstMsgProps.emplace_back(sPropVal);
			icalvalue_free(lpicValue);
		} else if (strcmp(xn, "X-MICROSOFT-CDO-OWNERAPPTID") == 0) {
			auto lpicValue = icalvalue_new_from_string(ICAL_INTEGER_VALUE, xv);
			if (lpicValue == nullptr)
				continue;
			sPropVal.ulPropTag = PR_OWNER_APPT_ID;
			sPropVal.Value.ul = icalvalue_get_integer(lpicValue);
			lpIcalItem->lstMsgProps.emplace_back(sPropVal);
			bOwnerApptID = true;
			icalvalue_free(lpicValue);
		} else if (strcmp(xn, "X-MICROSOFT-CDO-APPT-SEQUENCE") == 0) {
			auto lpicValue = icalvalue_new_from_string(ICAL_INTEGER_VALUE, xv);
			if (lpicValue == nullptr)
				continue;
			ulMaxCounter = std::max(ulMaxCounter, icalvalue_get_integer(lpicValue));
			bHaveCounter = true;
			icalvalue_free(lpicValue);
		} else if (strcmp(xn, "X-MOZ-GENERATION") == 0) {
			auto lpicValue = icalvalue_new_from_string(ICAL_INTEGER_VALUE, xv);
			if (lpicValue == nullptr)
				continue;
			ulMaxCounter = std::max(ulMaxCounter, icalvalue_get_integer(lpicValue));
			bHaveCounter = bMozGen = true;
			icalvalue_free(lpicValue);
		} else if (strcmp(xn, "X-MOZ-SEND-INVITATIONS") == 0) {
			auto lpicValue = icalvalue_new_from_string(ICAL_X_VALUE, xv);
			if (lpicValue == nullptr)
				continue;
			sPropVal.ulPropTag = CHANGE_PROP_TYPE(m_lpNamedProps->aulPropTag[PROP_MOZSENDINVITE], PT_BOOLEAN);
			xv = icalvalue_get_x(lpicValue);
			sPropVal.Value.b = xv != nullptr && strcmp(xv, "TRUE") == 0;
			lpIcalItem->lstMsgProps.emplace_back(sPropVal);
			icalvalue_free(lpicValue);
		}
	}

	auto lpicProp = icalcomponent_get_first_property(lpicEvent, ICAL_SEQUENCE_PROPERTY);
	if (lpicProp) {
		ulMaxCounter = std::max(ulMaxCounter, icalcomponent_get_sequence(lpicEvent));
		bHaveCounter = true;
	}

	// Add ApptSequenceNo only if its present in the ical data, see #6116
	if (bHaveCounter) {
		sPropVal.ulPropTag = CHANGE_PROP_TYPE(m_lpNamedProps->aulPropTag[PROP_APPTSEQNR], PT_LONG);
		sPropVal.Value.ul = ulMaxCounter;
		lpIcalItem->lstMsgProps.emplace_back(sPropVal);
	}
	if (!bOwnerApptID) {
		sPropVal.ulPropTag = PR_OWNER_APPT_ID;
		sPropVal.Value.ul = -1;
		lpIcalItem->lstMsgProps.emplace_back(sPropVal);
	}
	if (bMozGen) {
		sPropVal.ulPropTag = CHANGE_PROP_TYPE(m_lpNamedProps->aulPropTag[PROP_MOZGEN], PT_LONG);
		sPropVal.Value.ul = ulMaxCounter;
		lpIcalItem->lstMsgProps.emplace_back(sPropVal);
	}
	return hrSuccess;
}

/**
 * Sets Categories in mapi structure from ical data
 *
 * @param[in]	lpicEvent	ical component containing ical data
 * @param[in]	lpIcalItem	mapi structure in which the properties are set
 * @return		Always returns hrSuccess 
 */
HRESULT VConverter::HrAddCategories(icalcomponent *lpicEvent, icalitem *lpIcalItem)
{
	SPropValue sPropVal;
	const char* lpszCategories = NULL;
	std::vector<std::string> vCategories;

	// Set keywords / CATEGORIES
	auto lpicProp = icalcomponent_get_first_property(lpicEvent, ICAL_CATEGORIES_PROPERTY);
	if (!lpicProp) {
		lpIcalItem->lstDelPropTags.emplace_back(CHANGE_PROP_TYPE(m_lpNamedProps->aulPropTag[PROP_KEYWORDS], PT_MV_STRING8));
		return hrSuccess;
	}
	for (; lpicProp != nullptr && (lpszCategories = icalproperty_get_categories(lpicProp)) != nullptr;
	     lpicProp = icalcomponent_get_next_property(lpicEvent, ICAL_CATEGORIES_PROPERTY))
		vCategories.emplace_back(lpszCategories);

	HRESULT hr = MAPIAllocateMore(vCategories.size() * sizeof(LPSTR),
	            lpIcalItem->base, reinterpret_cast<void **>(&sPropVal.Value.MVszA.lppszA));
	if (hr != hrSuccess)
		return hr;

	int i = 0;
	for (const auto &cat : vCategories) {
		hr = KAllocCopy(cat.c_str(), cat.length() + 1, reinterpret_cast<void **>(&sPropVal.Value.MVszA.lppszA[i]), lpIcalItem->base);
		if (hr != hrSuccess)
			return hr;
		++i;
	}

	sPropVal.ulPropTag = CHANGE_PROP_TYPE(m_lpNamedProps->aulPropTag[PROP_KEYWORDS], PT_MV_STRING8);
	sPropVal.Value.MVszA.cValues = vCategories.size();
	lpIcalItem->lstMsgProps.emplace_back(sPropVal);
	return hrSuccess;
}

/** 
 * Set PR_SENT_REPRESENTING_* and PR_SENDER_* properties to mapi object.
 * 
 * @param[in] lpIcalItem Use base pointer from here for allocations
 * @param[in] lplstMsgProps add generated properties to this list
 * @param[in] strEmail email address of the organizer
 * @param[in] strName full name of the organizer
 * @param[in] strType SMTP or ZARAFA
 * @param[in] cbEntryID bytes in entryid
 * @param[in] lpEntryID entryid describing organizer
 * @return MAPI Error code
 */
HRESULT VConverter::HrAddOrganizer(icalitem *lpIcalItem, std::list<SPropValue> *lplstMsgProps, const std::wstring &strEmail, const std::wstring &strName, const std::string &strType, ULONG cbEntryID, LPENTRYID lpEntryID)
{
	SPropValue sPropVal;
	auto strSearchKey = strToUpper(strType + ":" + m_converter.convert_to<std::string>(strEmail));

	sPropVal.ulPropTag = PR_SENDER_ADDRTYPE_W;
	HRESULT hr = HrCopyString(m_converter, m_strCharset, lpIcalItem->base,
	             strType.c_str(), &sPropVal.Value.lpszW);
	if (hr != hrSuccess)
		return hr;
	lplstMsgProps->emplace_back(sPropVal);

	sPropVal.ulPropTag = PR_SENT_REPRESENTING_ADDRTYPE_W;
	lplstMsgProps->emplace_back(sPropVal);

	sPropVal.ulPropTag = PR_SENDER_EMAIL_ADDRESS_W;
	hr = HrCopyString(lpIcalItem->base, strEmail.c_str(), &sPropVal.Value.lpszW);
	if (hr != hrSuccess)
		return hr;
	lplstMsgProps->emplace_back(sPropVal);

	sPropVal.ulPropTag = PR_SENT_REPRESENTING_EMAIL_ADDRESS_W;
	lplstMsgProps->emplace_back(sPropVal);

	sPropVal.ulPropTag = PR_SENDER_NAME_W;
	hr = HrCopyString(lpIcalItem->base, strName.c_str(), &sPropVal.Value.lpszW);
	if (hr != hrSuccess)
		return hr;
	lplstMsgProps->emplace_back(sPropVal);

	sPropVal.ulPropTag = PR_SENT_REPRESENTING_NAME_W;
	lplstMsgProps->emplace_back(sPropVal);

	sPropVal.ulPropTag = PR_SENDER_SEARCH_KEY;
	hr = Util::HrCopyBinary(strSearchKey.length() + 1, (LPBYTE)strSearchKey.c_str(), &sPropVal.Value.bin.cb, &sPropVal.Value.bin.lpb, lpIcalItem->base);
	if (hr != hrSuccess)
		return hr;
	lplstMsgProps->emplace_back(sPropVal);

	sPropVal.ulPropTag = PR_SENT_REPRESENTING_SEARCH_KEY;
	lplstMsgProps->emplace_back(sPropVal);

	// re-allocate memory to list with lpIcalItem
	hr = Util::HrCopyBinary(cbEntryID, (LPBYTE)lpEntryID, &sPropVal.Value.bin.cb, &sPropVal.Value.bin.lpb, lpIcalItem->base);
	if (hr != hrSuccess)
		return hr;

	sPropVal.ulPropTag = PR_SENDER_ENTRYID;
	lplstMsgProps->emplace_back(sPropVal);

	sPropVal.ulPropTag = PR_SENT_REPRESENTING_ENTRYID;
	lplstMsgProps->emplace_back(sPropVal);
	return hrSuccess;
}

HRESULT VConverter::resolve_organizer(std::wstring &email, std::wstring &name, std::string &type, unsigned int &cb, ENTRYID **entryid, bool force_mailuser) {
	if (bIsUserLoggedIn(email) || force_mailuser) {
		static constexpr const SizedSPropTagArray(4, sPropTags) =
			{4, {PR_SMTP_ADDRESS_W, PR_DISPLAY_NAME_W, PR_ADDRTYPE_A, PR_ENTRYID}};
		ULONG count;
		memory_ptr<SPropValue> propvals;

		auto hr = m_lpMailUser->GetProps(sPropTags, 0, &count, &~propvals);
		if (hr != hrSuccess)
			return hr;
		if (propvals[0].ulPropTag == PR_SMTP_ADDRESS_W)
			email = propvals[0].Value.lpszW;
		if (propvals[1].ulPropTag == PR_DISPLAY_NAME_W)
			name = propvals[1].Value.lpszW;
		if (propvals[2].ulPropTag == PR_ADDRTYPE_A)
			type = propvals[2].Value.lpszA;
		if (propvals[3].ulPropTag == PR_ENTRYID) {
			cb = propvals[3].Value.bin.cb;
			hr = KAllocCopy(reinterpret_cast<ENTRYID **>(propvals[3].Value.bin.lpb), propvals[3].Value.bin.cb, reinterpret_cast<void **>(entryid));
			if (hr != hrSuccess)
				return hr;
		}
		return hrSuccess;
	}

	memory_ptr<ENTRYID> lpb_oneoff;
	unsigned int cb_oneoff = 0;
	type = "SMTP";
	auto hr = ECCreateOneOff(name.c_str(), L"SMTP", email.c_str(), MAPI_UNICODE, &cb_oneoff, &~lpb_oneoff);
	if (hr != hrSuccess)
		return hr;
	cb = cb_oneoff;
	*entryid = lpb_oneoff.release();
	return hrSuccess;
}

/**
 * Sets Recipients in mapi structure from the ical data
 *
 * @param[in]		lpicEvent		ical component containing ical data
 * @param[in,out]	lpIcalItem		mapi structure in which the properties are set
 * @param[in,out]	lplstMsgProps	List in which of mapi properties set
 * @param[out]		lplstIcalRecip	List containing mapi recipients
 * @return			MAPI error code
 */
HRESULT VConverter::HrAddRecipients(icalcomponent *lpicEvent, icalitem *lpIcalItem, std::list<SPropValue> *lplstMsgProps, std::list<icalrecip> *lplstIcalRecip)
{
	HRESULT hr = hrSuccess;
	std::wstring strEmail, strName;
	std::string strType;
	icalrecip icrAttendee = {0};
	unsigned int cbEntryID = 0;
	memory_ptr<ENTRYID> lpEntryID;

	auto lpicProp = icalcomponent_get_first_property(lpicEvent, ICAL_ORGANIZER_PROPERTY);
	auto tmp = lpicProp != nullptr ? icalproperty_get_organizer(lpicProp) : nullptr;
	if (tmp != nullptr) {
		strEmail = m_converter.convert_to<wstring>(tmp, rawsize(tmp), m_strCharset.c_str());
		if (wcsncasecmp(strEmail.c_str(), L"mailto:", 7) == 0)
			strEmail = strEmail.erase(0, 7);
		auto lpicParam = icalproperty_get_first_parameter(lpicProp, ICAL_CN_PARAMETER);
		tmp = icalparameter_get_cn(lpicParam);
		if (lpicParam != NULL)
			strName = m_converter.convert_to<wstring>(tmp, rawsize(tmp), m_strCharset.c_str());
		else
			strName = strEmail; // set email as name OL does not display organiser name if not set.
		hr = resolve_organizer(strEmail, strName, strType, cbEntryID, &~lpEntryID);
		if (hr != hrSuccess)
			return hr;
		// add the organiser to the recipient list
		icrAttendee.cbEntryID = cbEntryID;
		hr = KAllocCopy(lpEntryID, cbEntryID, reinterpret_cast<void **>(&icrAttendee.lpEntryID), lpIcalItem->base);
		if (hr != hrSuccess)
			return hr;
		icrAttendee.strEmail = strEmail;
		icrAttendee.strName = strName;
		icrAttendee.ulRecipientType = MAPI_ORIG;
		icrAttendee.ulTrackStatus = 0;
		lplstIcalRecip->emplace_back(icrAttendee);

		// The DAgent does not want these properties from ical, since it writes them itself
		if (!m_bNoRecipients)
			hr = HrAddOrganizer(lpIcalItem, lplstMsgProps, strEmail, strName, strType, cbEntryID, lpEntryID);
	} else if (!m_bNoRecipients && m_lpMailUser) {
		hr = resolve_organizer(strEmail, strName, strType, cbEntryID, &~lpEntryID, true);
		if (hr != hrSuccess)
			return hr;
		hr = HrAddOrganizer(lpIcalItem, lplstMsgProps, strEmail, strName, strType, cbEntryID, lpEntryID);
	}
	if (hr != hrSuccess)
		return hr;

	for (auto lpicProp = icalcomponent_get_first_property(lpicEvent, ICAL_ATTENDEE_PROPERTY);
		 lpicProp != NULL;
		 lpicProp = icalcomponent_get_next_property(lpicEvent, ICAL_ATTENDEE_PROPERTY))
	{
		tmp = icalproperty_get_attendee(lpicProp);
		/* Temporary fix for #7740:
		 * Newer libical already fixed the problem where "invalid" parameters let libical return a NULL pointer here,
		 * but since libical svn is not binary backward compatible, we can't just upgrade the library, which we really should.
		 */
		if (!tmp)
			// unable to log error of missing attendee
			continue;

		icrAttendee.strEmail = m_converter.convert_to<wstring>(tmp, rawsize(tmp), m_strCharset.c_str());
		if (wcsncasecmp(icrAttendee.strEmail.c_str(), L"mailto:", 7) == 0)
			icrAttendee.strEmail.erase(0, 7);
		// @todo: Add organiser details if required.
		if(icrAttendee.strEmail == strEmail) // remove organiser from attendee list.
			continue;
		
		auto lpicParam = icalproperty_get_first_parameter(lpicProp, ICAL_CN_PARAMETER);
		auto lpszProp = lpicParam != nullptr ? icalparameter_get_cn(lpicParam) : nullptr;
		if (lpszProp != nullptr)
			icrAttendee.strName = m_converter.convert_to<std::wstring>(lpszProp, rawsize(lpszProp), m_strCharset.c_str());
		else
			icrAttendee.strName = icrAttendee.strEmail;

		lpicParam = icalproperty_get_first_parameter(lpicProp, ICAL_ROLE_PARAMETER);
		if (!lpicParam) {
			icrAttendee.ulRecipientType = MAPI_TO;
		} else {
			switch (icalparameter_get_role(lpicParam)) {
			case ICAL_ROLE_OPTPARTICIPANT:
				icrAttendee.ulRecipientType = MAPI_CC;
				break;
			case ICAL_ROLE_NONPARTICIPANT:
				icrAttendee.ulRecipientType = MAPI_BCC;
				break;
			case ICAL_ROLE_REQPARTICIPANT:
			default:
				icrAttendee.ulRecipientType = MAPI_TO;
				break;
			}
		}

		lpicParam = icalproperty_get_first_parameter(lpicProp, ICAL_PARTSTAT_PARAMETER);
		if (lpicParam) {
			switch (icalparameter_get_partstat(lpicParam)) {
			case ICAL_PARTSTAT_TENTATIVE:
				icrAttendee.ulTrackStatus = 2;
				break;
			case ICAL_PARTSTAT_ACCEPTED:
				icrAttendee.ulTrackStatus = 3;
				break;
			case ICAL_PARTSTAT_DECLINED:
				icrAttendee.ulTrackStatus = 4;
				break;
			case ICAL_PARTSTAT_NEEDSACTION:
				icrAttendee.ulTrackStatus = 5;
				break;
			default:
				icrAttendee.ulTrackStatus = 0;
				break;
			}
		}
		
		lplstIcalRecip->emplace_back(icrAttendee);
	}
	return hrSuccess;
}

/**
 * Set Recipients for REPLY
 * 
 * @param[in]		lpicEvent		ical component containing ical properties
 * @param[in,out]	lpIcalItem		mapi structure in which properties are set
 * @return			MAPI error code
 */
HRESULT VConverter::HrAddReplyRecipients(icalcomponent *lpicEvent, icalitem *lpIcalItem)
{
	wstring strEmail, strName;
	icalrecip icrAttendee;
	ULONG cbEntryID;
	memory_ptr<ENTRYID> lpEntryID;

	auto lpicProp = icalcomponent_get_first_property(lpicEvent, ICAL_ORGANIZER_PROPERTY);
	auto lpszProp = lpicProp != nullptr ? icalproperty_get_organizer(lpicProp) : nullptr;
	if (lpszProp != nullptr) {
		icrAttendee.strEmail = m_converter.convert_to<std::wstring>(lpszProp, rawsize(lpszProp), m_strCharset.c_str());
		if (wcsncasecmp(icrAttendee.strEmail.c_str(), L"mailto:", 7) == 0)
			icrAttendee.strEmail.erase(0, 7);
		auto lpicParam = icalproperty_get_first_parameter(lpicProp, ICAL_CN_PARAMETER);
		lpszProp = lpicParam != nullptr ? icalparameter_get_cn(lpicParam) : nullptr;
		if (lpszProp != nullptr)
			icrAttendee.strName = m_converter.convert_to<std::wstring>(lpszProp, rawsize(lpszProp), m_strCharset.c_str());
		icrAttendee.ulRecipientType = MAPI_TO;
		lpIcalItem->lstRecips.emplace_back(icrAttendee);
	}

	// The DAgent does not want these properties from ical, since it writes them itself
	if (m_bNoRecipients)
		return hrSuccess;

	// @todo: what if >1 attendee ?!?
	//PR_SENDER = ATTENDEE
	lpicProp = icalcomponent_get_first_property(lpicEvent, ICAL_ATTENDEE_PROPERTY);
	if (lpicProp) {
		const char *lpszProp = icalproperty_get_attendee(lpicProp);
		if (lpszProp != nullptr)
			strEmail = m_converter.convert_to<std::wstring>(lpszProp, rawsize(lpszProp), m_strCharset.c_str());
		if (wcsncasecmp(strEmail.c_str(), L"mailto:", 7) == 0)
			strEmail.erase(0, 7);
		auto lpicParam = icalproperty_get_first_parameter(lpicProp, ICAL_CN_PARAMETER);
		lpszProp = lpicParam != nullptr ? icalparameter_get_cn(lpicParam) : nullptr;
		if (lpszProp != nullptr)
			strName = m_converter.convert_to<std::wstring>(lpszProp, rawsize(lpszProp), m_strCharset.c_str());
	}

	std::string type;
	auto hr = resolve_organizer(strEmail, strName, type, cbEntryID, &~lpEntryID);
	if (hr != hrSuccess)
		return hr;
	return HrAddOrganizer(lpIcalItem, &lpIcalItem->lstMsgProps, strEmail, strName, type, cbEntryID, lpEntryID);
}

/**
 * Sets reminder in mapi structure from ical data
 *
 * @param[in]		lpicEventRoot	Root VCALENDAR component
 * @param[in]		lpicEvent		ical component containing the reminder
 * @param[in,out]	lpIcalItem		Structure in which remiders are stored
 * @return			Always returns hrSuccess 
 */
HRESULT VConverter::HrAddReminder(icalcomponent *lpicEventRoot, icalcomponent *lpicEvent, icalitem *lpIcalItem)
{
	SPropValue sPropVal, sPropMozAck;
	LONG ulRemindBefore = 0;
	time_t ttReminderTime = 0, ttReminderNext = 0, ttMozLastAckMax = 0;
	bool bReminderSet = false, bHasMozAck = false;

	auto lpicAlarm = icalcomponent_get_first_component(lpicEvent, ICAL_VALARM_COMPONENT);
	if (lpicAlarm == NULL) {
		sPropVal.ulPropTag = CHANGE_PROP_TYPE(m_lpNamedProps->aulPropTag[PROP_REMINDERSET], PT_BOOLEAN);
		sPropVal.Value.b = false;
		lpIcalItem->lstMsgProps.emplace_back(sPropVal);
		lpIcalItem->lstDelPropTags.emplace_back(CHANGE_PROP_TYPE(m_lpNamedProps->aulPropTag[PROP_REMINDERTIME], PT_SYSTIME));
		lpIcalItem->lstDelPropTags.emplace_back(CHANGE_PROP_TYPE(m_lpNamedProps->aulPropTag[PROP_REMINDERNEXTTIME], PT_SYSTIME));
		lpIcalItem->lstDelPropTags.emplace_back(CHANGE_PROP_TYPE(m_lpNamedProps->aulPropTag[PROP_REMINDERMINUTESBEFORESTART], PT_LONG));
		/* No alarms found, so we can safely exit here. */
		return hrSuccess;
	}

	HRESULT hr = HrParseVAlarm(lpicAlarm, &ulRemindBefore, &ttReminderTime,
	             &bReminderSet);
	if (hr != hrSuccess)
		// just skip the reminder
		return hrSuccess;

	// Handle Sunbird's dismiss/snooze, see: https://wiki.mozilla.org/Calendar:Feature_Implementations:Alarms
	// X-MOZ-SNOOZE-TIME-1231250400000000:20090107T132846Z
	// X-MOZ-LASTACK:20090107T132846Z
	for (auto lpicProp = icalcomponent_get_first_property(lpicEvent, ICAL_X_PROPERTY);
	     lpicProp != nullptr;
	     lpicProp = icalcomponent_get_next_property(lpicEvent, ICAL_X_PROPERTY))
	{
		auto xn = icalproperty_get_x_name(lpicProp);
		if (xn == nullptr)
			continue;
		auto xv = icalproperty_get_x(lpicProp);
		if (xv == nullptr)
			continue;
		if (strcmp(xn, "X-MOZ-LASTACK") == 0) {
			auto lpicValue = icalvalue_new_from_string(ICAL_DATETIME_VALUE, xv);
			auto ttMozLastAck = icaltime_as_timet_with_zone(icalvalue_get_datetime(lpicValue), NULL);
			if(ttMozLastAck > ttMozLastAckMax)//save max of X-MOZ-LAST-ACK if present twice.
				ttMozLastAckMax = ttMozLastAck;
			icalvalue_free(lpicValue);
			bHasMozAck = true;
		} else if (strcmp(xn, "X-MOZ-SNOOZE-TIME") == 0) {
			// x properties always return a char* as value :(
			auto lpicValue = icalvalue_new_from_string(ICAL_DATETIME_VALUE, xv);
			ttReminderNext = icaltime_as_timet_with_zone(icalvalue_get_datetime(lpicValue), NULL); // no timezone			
			sPropVal.ulPropTag = CHANGE_PROP_TYPE(m_lpNamedProps->aulPropTag[PROP_REMINDERNEXTTIME], PT_SYSTIME);
			sPropVal.Value.ft  = UnixTimeToFileTime(ttReminderNext);
			lpIcalItem->lstMsgProps.emplace_back(sPropVal);
			
			// X-MOZ-SNOOZE-TIME-1231250400000000
			std::string strSuffix = icalproperty_get_x_name(lpicProp);
			if(strSuffix.compare("X-MOZ-SNOOZE-TIME") != 0)
			{
				sPropVal.ulPropTag = CHANGE_PROP_TYPE(m_lpNamedProps->aulPropTag[PROP_MOZ_SNOOZE_SUFFIX], PT_SYSTIME);
				strSuffix.erase(0, strlen("X-MOZ-SNOOZE-TIME-"));
				strSuffix.erase(10);									// ignoring trailing 6 zeros for hh:mm:ss
				sPropVal.Value.ft = UnixTimeToFileTime(atoi(strSuffix.c_str()));
				lpIcalItem->lstMsgProps.emplace_back(sPropVal);
			}
			icalvalue_free(lpicValue);
		} else if (strcmp(xn, "X-MICROSOFT-RTF") == 0) {
			auto lpicValue = icalvalue_new_from_string(ICAL_X_VALUE, xv);
			xv = icalvalue_get_x(lpicValue);
			auto rtf = base64_decode(xv != nullptr ? xv : "");
			sPropVal.ulPropTag = PR_RTF_COMPRESSED;
			sPropVal.Value.bin.cb = rtf.size();
			hr = KAllocCopy(rtf.c_str(), sPropVal.Value.bin.cb, reinterpret_cast<void **>(&sPropVal.Value.bin.lpb), lpIcalItem->base);
			if (hr != hrSuccess)
				return hr;
			lpIcalItem->lstMsgProps.emplace_back(sPropVal);
			icalvalue_free(lpicValue);
		}
	}

	if (bHasMozAck) { // save X-MOZ-LAST-ACK if found in request.
		sPropMozAck.ulPropTag = CHANGE_PROP_TYPE(m_lpNamedProps->aulPropTag[PROP_MOZLASTACK], PT_SYSTIME);
		sPropMozAck.Value.ft  = UnixTimeToFileTime(ttMozLastAckMax);
		lpIcalItem->lstMsgProps.emplace_back(sPropMozAck);
	}
	else { //delete X-MOZ-LAST-ACK if not found in request.
		lpIcalItem->lstDelPropTags.emplace_back(CHANGE_PROP_TYPE(m_lpNamedProps->aulPropTag[PROP_MOZLASTACK], PT_SYSTIME));		
	}

	// reminderset
	sPropVal.ulPropTag = CHANGE_PROP_TYPE(m_lpNamedProps->aulPropTag[PROP_REMINDERSET], PT_BOOLEAN);
	sPropVal.Value.b = bReminderSet;
	lpIcalItem->lstMsgProps.emplace_back(sPropVal);

	// remindbefore
	sPropVal.ulPropTag = CHANGE_PROP_TYPE(m_lpNamedProps->aulPropTag[PROP_REMINDERMINUTESBEFORESTART], PT_LONG);
	sPropVal.Value.ul = ulRemindBefore;
	lpIcalItem->lstMsgProps.emplace_back(sPropVal);

	// remindertime
	if (ttReminderTime == 0) {
		// get starttime from item
		// DTSTART must be available
		auto lpicDTStartProp = icalcomponent_get_first_property(lpicEvent, ICAL_DTSTART_PROPERTY);
		if (lpicDTStartProp == NULL)
			return MAPI_E_INVALID_PARAMETER;
		ttReminderTime = ICalTimeTypeToUTC(lpicEventRoot, lpicDTStartProp);
	}
	sPropVal.ulPropTag = CHANGE_PROP_TYPE(m_lpNamedProps->aulPropTag[PROP_REMINDERTIME], PT_SYSTIME);
	sPropVal.Value.ft  = UnixTimeToFileTime(ttReminderTime);
	lpIcalItem->lstMsgProps.emplace_back(sPropVal);

	if (ttReminderNext != 0)
		return hrSuccess;
	if (!bReminderSet) {
		//delete the next-reminder time if X-MOZ-SNOOZE-TIME is absent and reminder is not set.
		lpIcalItem->lstDelPropTags.emplace_back(CHANGE_PROP_TYPE(m_lpNamedProps->aulPropTag[PROP_REMINDERNEXTTIME], PT_SYSTIME));
		return hrSuccess;
	}
	sPropVal.ulPropTag = CHANGE_PROP_TYPE(m_lpNamedProps->aulPropTag[PROP_REMINDERNEXTTIME], PT_SYSTIME);
	sPropVal.Value.ft  = UnixTimeToFileTime(ttReminderTime - ulRemindBefore * 60);
	lpIcalItem->lstMsgProps.emplace_back(sPropVal);
	return hrSuccess;
}

/**
 * Adds recurrence to icalitem structure from ical data
 *
 * @param[in]	lpicEventRoot	Root VCALENDAR component
 * @param[in]	lpicEvent		ical(VEVENT/VTODO) component being parsed
 * @param[in]	bIsAllday		set times for normal or allday event
 * @param[out]	lpIcalItem		icalitem structure in which the properties are set
 * @return		MAPI error code
 * @retval		MAPI_E_CORRUPT_DATA		timezone is not set in ical data
 * @retval		MAPI_E_NOT_FOUND		invalid recurrence is set
 */
HRESULT VConverter::HrAddRecurrence(icalcomponent *lpicEventRoot, icalcomponent *lpicEvent, bool bIsAllday, icalitem *lpIcalItem)
{
	SPropValue spSpropVal = {0};
	TIMEZONE_STRUCT zone;
	auto dtstart_prop = icalcomponent_get_first_property(lpicEvent, ICAL_DTSTART_PROPERTY);
	auto dtstart = icalproperty_get_dtstart(dtstart_prop);
	bool dtstart_utc = icaltime_is_utc(dtstart);

	icalproperty *lpicProp = icalcomponent_get_first_property(lpicEvent,
	                         ICAL_RRULE_PROPERTY);
	if (lpicProp == NULL) {
		// set isRecurring to false , property required by BlackBerry.
		spSpropVal.ulPropTag = CHANGE_PROP_TYPE(m_lpNamedProps->aulPropTag[PROP_RECURRING], PT_BOOLEAN);
		spSpropVal.Value.b = false;
		lpIcalItem->lstMsgProps.emplace_back(spSpropVal);
		lpIcalItem->lstDelPropTags.emplace_back(CHANGE_PROP_TYPE(m_lpNamedProps->aulPropTag[PROP_RECURRENCESTATE], PT_BINARY));
		lpIcalItem->lstDelPropTags.emplace_back(CHANGE_PROP_TYPE(m_lpNamedProps->aulPropTag[PROP_RECURRENCEPATTERN], PT_STRING8));
		lpIcalItem->lstDelPropTags.emplace_back(CHANGE_PROP_TYPE(m_lpNamedProps->aulPropTag[PROP_RECURRENCE_START], PT_SYSTIME));
		lpIcalItem->lstDelPropTags.emplace_back(CHANGE_PROP_TYPE(m_lpNamedProps->aulPropTag[PROP_RECURRENCE_END], PT_SYSTIME));
		lpIcalItem->lpRecurrence.reset();
		// remove all exception attachments from existing message, done in ICal2Mapi.cpp
		return hrSuccess;
	}

	if (!dtstart_utc && !bIsAllday && m_iCurrentTimeZone == m_mapTimeZones->end()) {
		// if we have an RRULE, we must have a timezone
		// except for DTSTART in UTC time
		return MAPI_E_CORRUPT_DATA;
	} else if (m_iCurrentTimeZone == m_mapTimeZones->end()) {
		auto hr = HrGetTzStruct("Etc/UTC", &zone);
		if (hr != hrSuccess)
			return hr;
	} else {
		zone = m_iCurrentTimeZone->second;
	}
	auto hr = ICalRecurrence().HrParseICalRecurrenceRule(zone, lpicEventRoot,
	          lpicEvent, bIsAllday, m_lpNamedProps, lpIcalItem);
	if (hr != hrSuccess)
		return hr;

	for (lpicProp = icalcomponent_get_first_property(lpicEvent, ICAL_X_PROPERTY);
	     lpicProp != nullptr;
	     lpicProp = icalcomponent_get_next_property(lpicEvent, ICAL_X_PROPERTY)) {
		auto xn = icalproperty_get_x_name(lpicProp);
		if (xn == nullptr)
			continue;
		if (strcmp(xn, "X-ZARAFA-REC-PATTERN") == 0 ||
		    strcmp(xn, "X-KOPANO-REC-PATTERN") == 0) {
			spSpropVal.ulPropTag = CHANGE_PROP_TYPE(m_lpNamedProps->aulPropTag[PROP_RECURRENCEPATTERN], PT_UNICODE);
			HrCopyString(m_converter, m_strCharset, lpIcalItem->base, icalproperty_get_x(lpicProp), &spSpropVal.Value.lpszW);
			lpIcalItem->lstMsgProps.emplace_back(spSpropVal);
		}
	}
	return hrSuccess;
}

/** 
 * Make a MAPI exception message, and add this to the previous parsed
 * icalitem (which is the main ical item).
 * 
 * @param[in] lpEventRoot		The top ical event which is recurring
 * @param[in] lpEvent			The current ical event describing an exception for lpEventRoot
 * @param[in] bIsAllday			set times for normal or allday event
 * @param[in,out] lpPrevItem	The icalitem struct that contains the MAPI representation of this recurrent item
 * @return MAPI error code
 */
HRESULT VConverter::HrAddException(icalcomponent *lpEventRoot, icalcomponent *lpEvent, bool bIsAllday, icalitem *lpPrevItem)
{
	icalitem::exception ex;
	auto hr = HrCompareUids(lpPrevItem, lpEvent);
	if (hr != hrSuccess)
		return hr;
	if (lpPrevItem->lpRecurrence == NULL)
		// can't add exceptions if the previous item did not have an RRULE
		return MAPI_E_CORRUPT_DATA;

	auto icMethod = icalcomponent_get_method(lpEventRoot);
	// it's the same item, handle exception
	hr = ICalRecurrence().HrMakeMAPIException(lpEventRoot, lpEvent, lpPrevItem, bIsAllday, m_lpNamedProps, m_strCharset, &ex);
	if (hr != hrSuccess)
		return hr;
	hr = HrAddRecipients(lpEvent, lpPrevItem, &ex.lstMsgProps, &ex.lstRecips);
	if (hr != hrSuccess)
		return hr;
	hr = HrResolveUser(lpPrevItem->base, &ex.lstRecips);
	if (hr != hrSuccess)
		return hr;
	hr = HrAddBaseProperties(icMethod, lpEvent, lpPrevItem->base, true, &ex.lstMsgProps);
	if (hr != hrSuccess)
		return hr;
	lpPrevItem->lstExceptionAttachments.emplace_back(std::move(ex));
	return hrSuccess;
}

/** 
 * Returns the ical timezone of a MAPI calendar message. When there is no timezone information, UTC will be used.
 * 
 * @param[in]  ulProps Number of properties in lpProps
 * @param[in]  lpProps All (required) properties of the MAPI message
 * @param[out] lpstrTZid The name (unique id) of the timezone
 * @param[out] lpTZinfo MAPI timezone struct
 * @param[out] lppicTZinfo Ical timezone information
 * @return MAPI error code
 */
HRESULT VConverter::HrFindTimezone(ULONG ulProps, LPSPropValue lpProps, std::string *lpstrTZid, TIMEZONE_STRUCT *lpTZinfo, icaltimezone **lppicTZinfo)
{
	HRESULT hr = hrSuccess;
	string strTZid;
	TIMEZONE_STRUCT ttTZinfo = {0};
	icaltimezone *lpicTZinfo = NULL;
	icalcomponent *lpicComp = NULL;
	size_t ulPos = 0;

	// @todo if we ever encounter a timezone string with non-ascii characters, we need to move to std::wstring for the timezone string.
	// but since I haven't seen this, I'll be lazy and do a convert to us-ascii strings.

	// Retrieve timezone. If available (outlook fills this in for recurring items), place it in lpMapTimeZones
	auto lpPropTimeZoneString = PCpropFindProp(lpProps, ulProps, CHANGE_PROP_TYPE(m_lpNamedProps->aulPropTag[PROP_TIMEZONE], PT_UNICODE));
	if (lpPropTimeZoneString == NULL) {
		// use all dates/times as UTC
		strTZid = "(GMT+0000)";
		
		auto lpProp = PCpropFindProp(lpProps, ulProps, PR_MESSAGE_CLASS_W);
		if(lpProp && (wcscasecmp(lpProp->Value.lpszW, L"IPM.Task") == 0) && !m_mapTimeZones->empty())
		{
			m_iCurrentTimeZone = m_mapTimeZones->begin();
			ttTZinfo = m_iCurrentTimeZone->second;			
			strTZid = m_iCurrentTimeZone->first;
		}
		else
			goto done;	// UTC is not placed in the map, and not placed in ical, so we're done here
	} else
		strTZid = m_converter.convert_to<std::string>(lpPropTimeZoneString->Value.lpszW);
	if (strTZid.empty()) {
		strTZid = "(GMT+0000)";
		// UTC not in map, ttTZInfo still 0
		goto done;
	}
	if (strTZid[0] == '(') {
		// shorten string so the timezone id is not so long, and hopefully matches more for the same timezone

		// from: (GMT+01:00) Amsterdam, Berlijn, Bern, Rome, Stockholm, Wenen
		// from: (GMT+01.00) Sarajevo/Warsaw/Zagreb
		// to: (GMT+01:00) (note: the dot is not converted .. should we?)
		auto pos = strTZid.rfind(')');
		strTZid.erase(pos+1);
	}
	ulPos = strTZid.find('+');

	// check if strTZid is in map
	m_iCurrentTimeZone = m_mapTimeZones->find(strTZid);
	if (m_iCurrentTimeZone != m_mapTimeZones->end()) {
		// already used this timezone before
		ttTZinfo = m_iCurrentTimeZone->second;
	} else {
		auto lpPropTimeZoneStruct = PCpropFindProp(lpProps, ulProps, CHANGE_PROP_TYPE(m_lpNamedProps->aulPropTag[PROP_TIMEZONEDATA], PT_BINARY));
		if (lpPropTimeZoneStruct && lpPropTimeZoneStruct->Value.bin.cb >= sizeof(TIMEZONE_STRUCT) && lpPropTimeZoneStruct->Value.bin.lpb) {
			ttTZinfo = *(TIMEZONE_STRUCT*)lpPropTimeZoneStruct->Value.bin.lpb;
			(*m_mapTimeZones)[strTZid] = ttTZinfo;
			// keep timezone pointer for recurrence
			m_iCurrentTimeZone = m_mapTimeZones->find(strTZid);
		} else if(ulPos != string::npos){
			strTZid = "(GMT+0000)"; // identify GMT+XXX timezones
			goto done;
		}
		else {
			strTZid = "(GMT-0000)"; // identify GMT-XXX timezones
			goto done;
		}
	}

	// construct ical version for icaltime_from_timet_with_zone()
	hr = HrCreateVTimeZone(strTZid, ttTZinfo, &lpicComp);
	if (hr == hrSuccess) {
		lpicTZinfo = icaltimezone_new();
		if (icaltimezone_set_component(lpicTZinfo, lpicComp) == 0) {
			icalcomponent_free(lpicComp);
			icaltimezone_free(lpicTZinfo, true);
		}
	}
	hr = hrSuccess;

done:
	*lpstrTZid = std::move(strTZid);
	*lpTZinfo = ttTZinfo;
	*lppicTZinfo = lpicTZinfo;
	return hr;
}

HRESULT VConverter::HrSetTimeProperty(time_t tStamp, bool bDateOnly, icaltimezone *lpicTZinfo, const std::string &strTZid, icalproperty_kind icalkind, icalproperty *lpicProp)
{
	icaltimetype ittStamp;

	// if (bDateOnly && !lpicTZinfo)
	/*
	 * ZCP-12962: Disregarding tzinfo. Even a minor miscalculation can
	 * cause a day shift; if possible, we should probably improve the
	 * actual calculation when we encounter such a problem.
	 */
	if (bDateOnly) {
		struct tm date;
		// We have a problem now. This is a 'date' property type, so time information should not be sent. However,
		// the timestamp in tStamp *does* have a time part, which is indicating the start of the day in GMT (so, this
		// would be say 23:00 in central europe, and 03:00 in brasil). This means that if we 'just' take the date part
		// of the timestamp, you will get the wrong day if you're east of GMT. Unfortunately, we don't know the
		// timezone either, so we have to do some guesswork. What we do now is a 'round to closest date'. This will
		// basically work for any timezone that has an offset between GMT+13 and GMT-10. So the 4th at 23:00 will become
		// the 5h, and the 5th at 03:00 will become the 5th.

		/* So this is a known problem for users in GMT+14, GMT-12 and
		 * GMT-11 (Kiribati, Samoa, ..). Sorry. Fortunately, there are
		 * not many people in these timezones. For this to work
		 * correctly, clients should store the correct timezone in the
		 * appointment (WebApp does not do this currently), and we need
		 * to consider timezones here again.
		 */
		gmtime_r(&tStamp, &date);
		if (date.tm_hour >= 11)
			// Move timestamp up one day so that later conversion to date-only will be correct
			tStamp += 86400;
	}
	
	if (!bDateOnly && lpicTZinfo != nullptr) {
		ittStamp = icaltime_from_timet_with_zone(tStamp, bDateOnly, lpicTZinfo);
		kc_ical_utc(ittStamp, false);
	}
	else {
		ittStamp = icaltime_from_timet_with_zone(tStamp, bDateOnly, icaltimezone_get_utc_timezone());
	}

	icalproperty_set_value(lpicProp, bDateOnly ? icalvalue_new_date(ittStamp) :
		icalvalue_new_datetime(ittStamp));
	// only allowed to add timezone information on non-allday events
	if (lpicTZinfo && !bDateOnly)
		icalproperty_add_parameter(lpicProp, icalparameter_new_from_value_string(ICAL_TZID_PARAMETER, strTZid.c_str()));
	return hrSuccess;
}

/**
 * Converts the Unix timestamp to iCal information and adds a new iCal
 * property to the given ical component.
 *
 * @param[in]  tStamp The Unix timestamp value to set in the iCal property
 * @param[in]  bDateOnly true if only the date should be set (all day events) or false for full time conversion
 * @param[in]  lpicTZinfo Pointer to ical timezone for this property (required for recurring events). If NULL, UTC will be used.
 * @param[in]  strTZid Human readable name of the timezone
 * @param[in]  icalkind Kind of property the timestamp is describing
 * @param[in,out] lpicEvent Ical property will be added to this event, when hrSuccess is returned.
 * @return MAPI error code
*/
HRESULT VConverter::HrSetTimeProperty(time_t tStamp, bool bDateOnly, icaltimezone *lpicTZinfo, const std::string &strTZid, icalproperty_kind icalkind, icalcomponent *lpicEvent)
{
	icalproperty *lpicProp = icalproperty_new(icalkind);
	if (lpicProp == NULL)
		return MAPI_E_INVALID_PARAMETER;

	HRESULT hr = HrSetTimeProperty(tStamp, bDateOnly, lpicTZinfo, strTZid,
	             icalkind, lpicProp);
	icalcomponent_add_property(lpicEvent, lpicProp);
	return hr;
}

/** 
 * Sets the Organizer (From) and Attendees (To and Cc) in the given
 * ical event. It also determains the ical method for this event,
 * since the method and attendees depend on the message class and the
 * meeting status.
 * 
 * Adds one or more of the following ical properties:
 * - STATUS
 * - ATTENDEE
 * - ORGANIZER
 * - X-MOZ-SEND-INVITATIONS
 *
 * @param[in]  lpParentMsg The main message (different from lpMessage in case of exceptions)
 * @param[in]  lpMessage The main or exception message
 * @param[in]  ulProps Number of properties in lpProps
 * @param[in]  lpProps All (required) properties from lpMessage
 * @param[in]  lpicMethod The method for this ical event
 * @param[in,out] lpicEvent This ical event will be modified
 * @return MAPI error code
 */
HRESULT VConverter::HrSetOrganizerAndAttendees(LPMESSAGE lpParentMsg, LPMESSAGE lpMessage, ULONG ulProps, LPSPropValue lpProps, icalproperty_method *lpicMethod, icalcomponent *lpicEvent)
{
	icalproperty_method icMethod = ICAL_METHOD_NONE;
	wstring strSenderName, strSenderType, strSenderEmailAddr;
	wstring strReceiverName, strReceiverType, strReceiverEmailAddr;
	wstring strRepsSenderName, strRepsSenderType, strRepsSenderEmailAddr;
	object_ptr<IMAPITable> lpTable;
	memory_ptr<SPropValue> lpSpropVal;
	icalparameter *lpicParam = NULL;

	auto lpPropVal = PCpropFindProp(lpProps, ulProps, m_lpNamedProps->aulPropTag[PROP_COUNTERPROPOSAL]);
	auto bCounterProposal = lpPropVal != nullptr && PROP_TYPE(lpPropVal->ulPropTag) == PT_BOOLEAN && lpPropVal->Value.b;
	//Remove Organiser & Attendees of Root event for exception.
	auto lpicProp = icalcomponent_get_first_property(lpicEvent, ICAL_ORGANIZER_PROPERTY);
	if (lpicProp) {
		icalcomponent_remove_property(lpicEvent, lpicProp);
		icalproperty_free(lpicProp);
	}
	
	for (lpicProp = icalcomponent_get_first_property(lpicEvent, ICAL_ATTENDEE_PROPERTY);
	     lpicProp != nullptr;
	     lpicProp = icalcomponent_get_next_property(lpicEvent, ICAL_X_PROPERTY))
	{
		icalcomponent_remove_property(lpicEvent, lpicProp);
		icalproperty_free(lpicProp);
	}

	// PR_SENT_REPRESENTING_ENTRYID is the owner of the meeting.
	// PR_SENDER_ENTRYID can be a delegate/owner
	lpPropVal = PCpropFindProp(lpProps, ulProps, PR_SENT_REPRESENTING_ENTRYID);
	if (lpPropVal) // ignore error
		HrGetAddress(m_lpAdrBook, (LPENTRYID)lpPropVal->Value.bin.lpb, lpPropVal->Value.bin.cb, strRepsSenderName, strRepsSenderType, strRepsSenderEmailAddr);

	// Request mail address from addressbook to get the actual email address
	// use the parent message, OL does not set PR_SENDER_ENTRYID in exception message.
	auto hr = HrGetAddress(m_lpAdrBook, lpParentMsg,
					  PR_SENDER_ENTRYID, PR_SENDER_NAME, PR_SENDER_ADDRTYPE, PR_SENDER_EMAIL_ADDRESS,
					  strSenderName, strSenderType, strSenderEmailAddr);
	if (hr != hrSuccess)
		return hr;

	// get class to find method and type for attendees and organizer
	lpPropVal = PCpropFindProp(lpProps, ulProps, PR_MESSAGE_CLASS_W);
	if (lpPropVal == nullptr)
		return MAPI_E_NOT_FOUND;

	auto strMessageClass = m_converter.convert_to<std::string>(lpPropVal->Value.lpszW);
	// Set attendee info
	if (strMessageClass.compare(0, string("IPM.Schedule.Meeting.Resp.").length(), string("IPM.Schedule.Meeting.Resp.")) == 0)
	{
		// responding to a meeting request:
		// the to should only be the organizer of this meeting
		if(bCounterProposal)
			icMethod = ICAL_METHOD_COUNTER;
		else {
			icMethod = ICAL_METHOD_REPLY;

			// gmail always sets CONFIRMED, exchange fills in the correct value ... doesn't seem to matter .. for now
			icalcomponent_add_property(lpicEvent, icalproperty_new_status(ICAL_STATUS_CONFIRMED));
		}

		if (strMessageClass.rfind("Pos") != string::npos)
			lpicParam = icalparameter_new_partstat(ICAL_PARTSTAT_ACCEPTED);
		else if (strMessageClass.rfind("Neg") != string::npos)
			lpicParam = icalparameter_new_partstat(ICAL_PARTSTAT_DECLINED);
		else if (strMessageClass.rfind("Tent") != string::npos)
			lpicParam = icalparameter_new_partstat(ICAL_PARTSTAT_TENTATIVE);
		else
			// shouldn't happen, but better than having no lpicParam pointer
			lpicParam = icalparameter_new_partstat(ICAL_PARTSTAT_ACCEPTED);

		// I am the only attendee that is replying
		auto wstrBuf = L"mailto:" + (strRepsSenderEmailAddr.empty() ? strSenderEmailAddr : strRepsSenderEmailAddr);
		lpicProp = icalproperty_new_attendee(m_converter.convert_to<string>(wstrBuf).c_str());
		icalproperty_add_parameter(lpicProp, lpicParam);

		wstrBuf = strRepsSenderName.empty() ? strSenderName: strRepsSenderName;
		if (!wstrBuf.empty())
			icalproperty_add_parameter(lpicProp, icalparameter_new_cn(m_converter.convert_to<string>(m_strCharset.c_str(), wstrBuf, rawsize(wstrBuf), CHARSET_WCHAR).c_str()));
		
		wstrBuf = L"mailto:" + strSenderEmailAddr;
		if (!strSenderEmailAddr.empty() && strSenderEmailAddr != strRepsSenderEmailAddr)
			icalproperty_add_parameter(lpicProp, icalparameter_new_sentby(m_converter.convert_to<string>(wstrBuf).c_str()));

		icalcomponent_add_property(lpicEvent, lpicProp);
		// Organizer should be the only MAPI_TO entry
		hr = lpMessage->GetRecipientTable(MAPI_UNICODE, &~lpTable);
		if (hr != hrSuccess)
			return hr;

		rowset_ptr lpRows;
		hr = lpTable->QueryRows(-1, 0, &~lpRows);
		if (hr != hrSuccess)
			return hr;
		// The response should only be sent to the organizer (@todo restrict on MAPI_TO ? ...)
		if (lpRows->cRows != 1)
			return MAPI_E_CALL_FAILED;
		// @todo: use correct index number?
		hr = HrGetAddress(m_lpAdrBook, lpRows[0].lpProps, lpRows[0].cValues,
		     PR_ENTRYID, PR_DISPLAY_NAME, PR_ADDRTYPE, PR_EMAIL_ADDRESS,
		     strReceiverName, strReceiverType, strReceiverEmailAddr);
		if (hr != hrSuccess)
			return hr;

		wstrBuf = L"mailto:" + strReceiverEmailAddr;
		lpicProp = icalproperty_new_organizer(m_converter.convert_to<string>(m_strCharset.c_str(), wstrBuf, rawsize(wstrBuf), CHARSET_WCHAR).c_str());
		if (!strReceiverName.empty()) {
			lpicParam = icalparameter_new_cn(m_converter.convert_to<string>(m_strCharset.c_str(), strReceiverName, rawsize(strReceiverName), CHARSET_WCHAR).c_str());
			icalproperty_add_parameter(lpicProp, lpicParam);
		}

		icalcomponent_add_property(lpicEvent, lpicProp);
		*lpicMethod = icMethod;
		return hrSuccess;
	}

	// strMessageClass == "IPM.Schedule.Meeting.Request", "IPM.Schedule.Meeting.Canceled" or ....?
	// strMessageClass == "IPM.Appointment": normal calendar item
	// If we're dealing with a meeting, preset status to 1. PROP_MEETINGSTATUS may not be set
	ULONG ulMeetingStatus = strMessageClass.compare(0, string("IPM.Schedule.Meeting").length(),
	                        string("IPM.Schedule.Meeting")) == 0 ? 1 : 0;

	// a normal calendar item has meeting status == 0, all other types != 0
	lpPropVal = PCpropFindProp(lpProps, ulProps, CHANGE_PROP_TYPE(m_lpNamedProps->aulPropTag[PROP_MEETINGSTATUS], PT_LONG));
	if (lpPropVal)
		ulMeetingStatus = lpPropVal->Value.ul;
	else if (HrGetOneProp(lpParentMsg, CHANGE_PROP_TYPE(m_lpNamedProps->aulPropTag[PROP_MEETINGSTATUS], PT_LONG), &~lpSpropVal) == hrSuccess)
		// if MeetingStatus flag is not set in exception message, retrive it from parent message.
		ulMeetingStatus = lpSpropVal->Value.ul;

	// meeting bit enabled
	if (ulMeetingStatus & 1) {
		if (ulMeetingStatus & 4) {
			icalcomponent_add_property(lpicEvent, icalproperty_new_status(ICAL_STATUS_CANCELLED));
			icMethod = ICAL_METHOD_CANCEL;
		} else {
			icalcomponent_add_property(lpicEvent, icalproperty_new_status(ICAL_STATUS_CONFIRMED));
			icMethod = ICAL_METHOD_REQUEST;
		}

		// meeting action, add all attendees, request reply when needed
		hr = HrSetICalAttendees(lpMessage, strSenderEmailAddr, lpicEvent);
		if (hr != hrSuccess)
			return hr;

		//Set this property to force thunderbird to send invitations mails.
		lpPropVal = PCpropFindProp (lpProps, ulProps, CHANGE_PROP_TYPE(m_lpNamedProps->aulPropTag[PROP_MOZSENDINVITE], PT_BOOLEAN));
		lpicProp = icalproperty_new_x(lpPropVal != nullptr && !lpPropVal->Value.b ? "FALSE" : "TRUE");
		icalproperty_set_x_name(lpicProp, "X-MOZ-SEND-INVITATIONS");
		icalcomponent_add_property(lpicEvent, lpicProp);

		// I am the Organizer
		auto wstrBuf = L"mailto:" + (strRepsSenderEmailAddr.empty()? strSenderEmailAddr : strRepsSenderEmailAddr);
		lpicProp = icalproperty_new_organizer(m_converter.convert_to<string>(m_strCharset.c_str(), wstrBuf, rawsize(wstrBuf), CHARSET_WCHAR).c_str());
		wstrBuf = strRepsSenderName.empty()? strSenderName : strRepsSenderName;
		if (!wstrBuf.empty())
			icalproperty_add_parameter(lpicProp, icalparameter_new_cn(m_converter.convert_to<string>(m_strCharset.c_str(), wstrBuf, rawsize(wstrBuf), CHARSET_WCHAR).c_str()) );
		wstrBuf = L"mailto:" + strSenderEmailAddr;
		if (!strSenderEmailAddr.empty() && strSenderEmailAddr != strRepsSenderEmailAddr)
			icalproperty_add_parameter(lpicProp, icalparameter_new_sentby(m_converter.convert_to<string>(m_strCharset.c_str(), wstrBuf, rawsize(wstrBuf), CHARSET_WCHAR).c_str()) );
		icalcomponent_add_property(lpicEvent, lpicProp);
	} else {
		// normal calendar item
		icMethod = ICAL_METHOD_PUBLISH;
	}

	*lpicMethod = icMethod;
	return hrSuccess;
}

/** 
 * Sets default time properties in the ical event. The following ical
 * properties are added:
 * - CREATED
 * - LAST-MODIFIED
 * - DTSTAMP
 * 
 * @param[in]  lpMsgProps All (required) properties of the message to convert to ical
 * @param[in]  ulMsgProps Number of properties in lpMsgProps
 * @param[in]  lpicTZinfo ical timezone object to set times in, (unused in this version, all times set here are always UTC)
 * @param[in]  strTZid name of the given ical timezone, (unused in this version, all times set here are always UTC)
 * @param[in,out] lpEvent The ical event to modify
 * @return MAPI error code
 */
HRESULT VConverter::HrSetTimeProperties(LPSPropValue lpMsgProps, ULONG ulMsgProps, icaltimezone *lpicTZinfo, const std::string &strTZid, icalcomponent *lpEvent)
{
	bool bHasOwnerCriticalChange = false;

	// Set creation time / CREATED
	auto lpPropVal = PCpropFindProp(lpMsgProps, ulMsgProps, PR_CREATION_TIME);
	if (lpPropVal) {
		auto ittICalTime = icaltime_from_timet_with_zone(FileTimeToUnixTime(lpPropVal->Value.ft), 0, nullptr);
		kc_ical_utc(ittICalTime, true);
		auto lpProp = icalproperty_new_created(ittICalTime);
		icalcomponent_add_property(lpEvent, lpProp);
	}

	// exchange 2003 is using DTSTAMP for 'X-MICROSOFT-CDO-OWNER-CRITICAL-CHANGE'
	lpPropVal = PCpropFindProp(lpMsgProps, ulMsgProps, CHANGE_PROP_TYPE(m_lpNamedProps->aulPropTag[PROP_OWNERCRITICALCHANGE], PT_SYSTIME));
	if (lpPropVal) {
		auto lpProp = icalproperty_new_dtstamp(icaltime_from_timet_with_zone(FileTimeToUnixTime(lpPropVal->Value.ft), false, icaltimezone_get_utc_timezone()));
		icalcomponent_add_property(lpEvent,lpProp);
		bHasOwnerCriticalChange = true;
	}

	// Set modification time / LAST-MODIFIED + DTSTAMP
	lpPropVal = PCpropFindProp(lpMsgProps, ulMsgProps, PR_LAST_MODIFICATION_TIME);
	if (lpPropVal) {
		auto ittICalTime = icaltime_from_timet_with_zone(FileTimeToUnixTime(lpPropVal->Value.ft), 0, nullptr);
		kc_ical_utc(ittICalTime, true);
		auto lpProp = icalproperty_new_lastmodified(ittICalTime);
		icalcomponent_add_property(lpEvent,lpProp);

		if (!bHasOwnerCriticalChange) {
			lpProp = icalproperty_new_dtstamp(ittICalTime);
			icalcomponent_add_property(lpEvent,lpProp);
		}
	}
	return hrSuccess;
}

/** 
 * Helper function for HrSetOrganizerAndAttendees to add recipients
 * from lpMessage to the ical object.
 * 
 * @param[in]  lpMessage The message to process the RecipientsTable of
 * @param[in]  strOrganizer The email address of the organizer, which is excluded as attendee
 * @param[in,out] lpicEvent The event to modify
 * @return MAPI error code.
 */
HRESULT VConverter::HrSetICalAttendees(LPMESSAGE lpMessage, const std::wstring &strOrganizer, icalcomponent *lpicEvent)
{
	icalparameter *lpParam = NULL;
	object_ptr<IMAPITable> lpTable;
	rowset_ptr lpRows;
	wstring strName, strType, strEmailAddress;
	static constexpr const SizedSPropTagArray(7, sptaRecipProps) =
		{7, {PR_ENTRYID, PR_DISPLAY_NAME_W, PR_ADDRTYPE_A,
		PR_EMAIL_ADDRESS_A, PR_RECIPIENT_FLAGS, PR_RECIPIENT_TYPE,
		PR_RECIPIENT_TRACKSTATUS}};

	std::wstring recv_name, recv_type, recv_email;
	auto hr = HrGetAddress(m_lpAdrBook, lpMessage, PR_RECEIVED_BY_ENTRYID, PR_RECEIVED_BY_NAME_W, PR_RECEIVED_BY_ADDRTYPE_A, PR_RECEIVED_BY_EMAIL_ADDRESS_W, recv_name, recv_type, recv_email);
	auto got_recv = hr == hrSuccess;

	hr = lpMessage->GetRecipientTable(0, &~lpTable);
	if (hr != hrSuccess)
		return hr;
	hr = lpTable->SetColumns(sptaRecipProps, 0);
	if (hr != hrSuccess)
		return hr;
	hr = lpTable->QueryRows(-1, 0, &~lpRows);
	if (hr != hrSuccess)
		return hr;
	
	// Set all recipients into icalcomponent lpicEvent
	for (ULONG ulCount = 0; ulCount < lpRows->cRows; ++ulCount) {
		// ZARAFA types go correct because of addressbook, (slow?, should use PR_SMTP_ADDRESS?)
		// SMTP types go correct because of PR_EMAIL_ADDRESS 
		hr = HrGetAddress(m_lpAdrBook, lpRows[ulCount].lpProps, lpRows[ulCount].cValues,
						  PR_ENTRYID, PR_DISPLAY_NAME_W, PR_ADDRTYPE_A, PR_EMAIL_ADDRESS_A,
						  strName, strType, strEmailAddress);
		// skip the organiser if present in the recipient table.
		if (hr != hrSuccess || strEmailAddress == strOrganizer)
			continue;

		// flags set to 3 is organizer, so skip that entry
		auto lpPropVal = lpRows[ulCount].cfind(PR_RECIPIENT_FLAGS);
		if (lpPropVal != NULL && lpPropVal->Value.ul == 3)
			continue;
		lpPropVal = lpRows[ulCount].cfind(PR_RECIPIENT_TYPE);
		if (lpPropVal == NULL)
			continue;

		switch (lpPropVal->Value.ul) {
		case MAPI_TO:
			lpParam = icalparameter_new_role(ICAL_ROLE_REQPARTICIPANT);
			break;
		case MAPI_CC:
			lpParam = icalparameter_new_role(ICAL_ROLE_OPTPARTICIPANT);
			break;
		case MAPI_BCC:
			lpParam = icalparameter_new_role(ICAL_ROLE_NONPARTICIPANT);
			break;
		default:
			continue;
		}

		auto tmp_email = strEmailAddress;
		tmp_email.insert(0, L"mailto:");
		auto lpProp = icalproperty_new_attendee(m_converter.convert_to<string>(m_strCharset.c_str(), tmp_email, rawsize(tmp_email), CHARSET_WCHAR).c_str());
		icalproperty_add_parameter(lpProp, lpParam);

		memory_ptr<SPropValue> prop;
		lpPropVal = nullptr;
		if (got_recv && strEmailAddress == recv_email) {
			hr = HrGetOneProp(lpMessage, CHANGE_PROP_TYPE(m_lpNamedProps->aulPropTag[PROP_RESPONSESTATUS], PT_LONG), &~prop);
			if (hr == hrSuccess)
				lpPropVal = prop.get();
			else
				/* reset error */
				hr = hrSuccess;
		}

		if (lpPropVal == nullptr)
			lpPropVal = lpRows[ulCount].cfind(PR_RECIPIENT_TRACKSTATUS);
		if (lpPropVal != NULL) {
			if (lpPropVal->Value.ul == 2)
				icalproperty_add_parameter(lpProp, icalparameter_new_partstat(ICAL_PARTSTAT_TENTATIVE));
			else if (lpPropVal->Value.ul == 3)
				icalproperty_add_parameter(lpProp, icalparameter_new_partstat(ICAL_PARTSTAT_ACCEPTED));
			else if (lpPropVal->Value.ul == 4)
				icalproperty_add_parameter(lpProp, icalparameter_new_partstat(ICAL_PARTSTAT_DECLINED));					
			else {
				icalproperty_add_parameter(lpProp, icalparameter_new_partstat(ICAL_PARTSTAT_NEEDSACTION));
				icalproperty_add_parameter(lpProp, icalparameter_new_rsvp(ICAL_RSVP_TRUE));
			}
		} else {
			// make sure clients are requested to send a reply on meeting requests
			icalproperty_add_parameter(lpProp, icalparameter_new_partstat(ICAL_PARTSTAT_NEEDSACTION));
			icalproperty_add_parameter(lpProp, icalparameter_new_rsvp(ICAL_RSVP_TRUE));
		}

		if (!strName.empty())
			icalproperty_add_parameter(lpProp, icalparameter_new_cn(m_converter.convert_to<string>(m_strCharset.c_str(), strName, rawsize(strName), CHARSET_WCHAR).c_str()));
		icalcomponent_add_property(lpicEvent, lpProp);
	}
	return hr;
}

/** 
 * Sets the busy status in the ical event. The following properties
 * are added:
 * - TRANSP
 * - X-MICROSOFT-CDO-INTENDEDSTATUS
 * 
 * @param[in] lpMessage The MAPI message to get the busy status from for the X property
 * @param[in] ulBusyStatus The normal busy status to set in the TRANSP property
 * @param[in,out] lpicEvent The ical event to modify
 * @return Always return hrSuccess
 */
HRESULT VConverter::HrSetBusyStatus(LPMESSAGE lpMessage, ULONG ulBusyStatus, icalcomponent *lpicEvent)
{
	memory_ptr<SPropValue> lpSpropVal;
	auto lpicProp = icalproperty_new_transp(ulBusyStatus == 0 ? ICAL_TRANSP_TRANSPARENT : ICAL_TRANSP_OPAQUE);
	icalcomponent_add_property(lpicEvent, lpicProp);
	
	// set the X-MICROSOFT-CDO-INTENDEDSTATUS property
	auto hr = HrGetOneProp(lpMessage, CHANGE_PROP_TYPE(m_lpNamedProps->aulPropTag[PROP_INTENDEDBUSYSTATUS], PT_LONG), &~lpSpropVal);
	if(hr == hrSuccess && lpSpropVal->Value.ul != (ULONG)-1)
		ulBusyStatus = lpSpropVal->Value.ul;

	switch (ulBusyStatus) {
	case 0:
		lpicProp = icalproperty_new_x("FREE");
		break;
	case 1:
		lpicProp = icalproperty_new_x("TENTATIVE");
		break;
	default:
	case 2:
		lpicProp = icalproperty_new_x("BUSY");
		break;
	case 3:
		lpicProp = icalproperty_new_x("OOF");
		break;
	}
	
	icalproperty_set_x_name(lpicProp, "X-MICROSOFT-CDO-INTENDEDSTATUS"); 
	icalcomponent_add_property(lpicEvent, lpicProp);
	return hrSuccess;
}

/** 
 * Add extra Microsoft and Mozilla X headers. These are required for
 * client interchange and compatibility. The following ical properties
 * are added:
 * - X-MICROSOFT-CDO-OWNER-CRITICAL-CHANGE
 * - X-MICROSOFT-CDO-ATTENDEE-CRITICAL-CHANGE
 * - X-MICROSOFT-CDO-APPT-SEQUENCE
 * - X-MICROSOFT-CDO-OWNERAPPTID
 * - X-MOZ-GENERATION
 * - X-MICROSOFT-CDO-ALLDAYEVENT
 * 
 * @param[in] ulMsgProps Number of properties in lpMsgProps
 * @param[in] lpMsgProps Properties used for the conversion
 * @param[in]  lpMessage The message to convert the PR_RTF_COMPRESSED from
 * @param[in,out] lpEvent ical item to be modified
 * @return Always return hrSuccess
 */
HRESULT VConverter::HrSetXHeaders(ULONG ulMsgProps, LPSPropValue lpMsgProps, LPMESSAGE lpMessage, icalcomponent *lpEvent)
{
	// set X-MICROSOFT-CDO & X-MOZ properties 
	// X-MICROSOFT-CDO-OWNER-CRITICAL-CHANGE
	auto lpPropVal = PCpropFindProp(lpMsgProps, ulMsgProps, CHANGE_PROP_TYPE(m_lpNamedProps->aulPropTag[PROP_OWNERCRITICALCHANGE], PT_SYSTIME));
	auto ttCriticalChange = lpPropVal != nullptr ? FileTimeToUnixTime(lpPropVal->Value.ft) : time(nullptr);
	auto icCriticalChange = icaltime_from_timet_with_zone(ttCriticalChange, false, icaltimezone_get_utc_timezone());
	auto lpicValue = icalvalue_new_datetime(icCriticalChange);
	auto lpszTemp = icalvalue_as_ical_string_r(lpicValue);
	auto lpProp = icalproperty_new_x(lpszTemp);
	icalmemory_free_buffer(lpszTemp);
	icalproperty_set_x_name(lpProp, "X-MICROSOFT-CDO-OWNER-CRITICAL-CHANGE");
	icalcomponent_add_property(lpEvent, lpProp);
	icalvalue_free(lpicValue);

	// X-MICROSOFT-CDO-ATTENDEE-CRITICAL-CHANGE
	lpPropVal = PCpropFindProp(lpMsgProps, ulMsgProps, CHANGE_PROP_TYPE(m_lpNamedProps->aulPropTag[PROP_ATTENDEECRITICALCHANGE], PT_SYSTIME));
	ttCriticalChange = lpPropVal != nullptr ? FileTimeToUnixTime(lpPropVal->Value.ft) : time(nullptr);
	icCriticalChange = icaltime_from_timet_with_zone(ttCriticalChange, false, icaltimezone_get_utc_timezone());
	lpicValue = icalvalue_new_datetime(icCriticalChange);
	lpszTemp = icalvalue_as_ical_string_r(lpicValue);
	lpProp = icalproperty_new_x(lpszTemp);
	icalmemory_free_buffer(lpszTemp);
	
	icalproperty_set_x_name(lpProp, "X-MICROSOFT-CDO-ATTENDEE-CRITICAL-CHANGE");
	icalcomponent_add_property(lpEvent, lpProp);
	icalvalue_free(lpicValue);
	
	// X-MICROSOFT-CDO-APPT-SEQUENCE
	lpPropVal = PCpropFindProp(lpMsgProps, ulMsgProps, CHANGE_PROP_TYPE(m_lpNamedProps->aulPropTag[PROP_APPTSEQNR], PT_LONG));
	ULONG ulApptSeqNo = lpPropVal != nullptr ? lpPropVal->Value.ul : 0;
	lpicValue = icalvalue_new_integer(ulApptSeqNo);
	lpszTemp = icalvalue_as_ical_string_r(lpicValue);
	lpProp = icalproperty_new_x(lpszTemp);
	icalmemory_free_buffer(lpszTemp);
	icalproperty_set_x_name(lpProp, "X-MICROSOFT-CDO-APPT-SEQUENCE");
	icalcomponent_add_property(lpEvent, lpProp);
	icalvalue_free(lpicValue);

	// X-MICROSOFT-CDO-OWNERAPPTID
	lpPropVal = PCpropFindProp(lpMsgProps, ulMsgProps, PR_OWNER_APPT_ID);
	ULONG ulOwnerApptID = lpPropVal != nullptr ? lpPropVal->Value.ul : -1;
	lpicValue = icalvalue_new_integer(ulOwnerApptID);
	lpszTemp = icalvalue_as_ical_string_r(lpicValue);
	lpProp = icalproperty_new_x(lpszTemp);
	icalmemory_free_buffer(lpszTemp);
	icalproperty_set_x_name(lpProp, "X-MICROSOFT-CDO-OWNERAPPTID");
	icalcomponent_add_property(lpEvent, lpProp);
	icalvalue_free(lpicValue);

	// X-MOZ-GENERATION
	lpPropVal = PCpropFindProp(lpMsgProps, ulMsgProps,  CHANGE_PROP_TYPE(m_lpNamedProps->aulPropTag[PROP_MOZGEN], PT_LONG));
	if (lpPropVal)
	{
		ULONG ulXmozGen = lpPropVal->Value.ul;
		auto lpicValue = icalvalue_new_integer(ulXmozGen);

		lpszTemp = icalvalue_as_ical_string_r(lpicValue);
		lpProp = icalproperty_new_x(lpszTemp);
		icalmemory_free_buffer(lpszTemp);
		icalproperty_set_x_name(lpProp, "X-MOZ-GENERATION");
		icalcomponent_add_property(lpEvent, lpProp);
		icalvalue_free(lpicValue);
	}

	// X-MICROSOFT-CDO-ALLDAYEVENT
	lpPropVal = PCpropFindProp(lpMsgProps, ulMsgProps,  CHANGE_PROP_TYPE(m_lpNamedProps->aulPropTag[PROP_ALLDAYEVENT], PT_BOOLEAN));
	auto blIsAllday = lpPropVal != nullptr && lpPropVal->Value.b;
	lpicValue = icalvalue_new_x(blIsAllday ? "TRUE" : "FALSE");
	lpszTemp = icalvalue_as_ical_string_r(lpicValue);
	lpProp = icalproperty_new_x(lpszTemp);
	icalmemory_free_buffer(lpszTemp);
	icalproperty_set_x_name(lpProp, "X-MICROSOFT-CDO-ALLDAYEVENT");
	icalcomponent_add_property(lpEvent, lpProp);
	icalvalue_free(lpicValue);

	lpPropVal = PCpropFindProp(lpMsgProps, ulMsgProps, PR_RTF_COMPRESSED);
	if (lpPropVal == nullptr || Util::GetBestBody(lpMsgProps, ulMsgProps, fMapiUnicode) != PR_RTF_COMPRESSED)
		return hrSuccess;

	string rtf;
	object_ptr<IStream> lpStream;

	if (lpMessage->OpenProperty(PR_RTF_COMPRESSED, &IID_IStream, 0, MAPI_DEFERRED_ERRORS, &~lpStream) != hrSuccess)
		return hrSuccess;
	if (Util::HrStreamToString(lpStream, rtf) != hrSuccess)
		return hrSuccess;

	auto rtfbase64 = base64_encode(rtf.c_str(), rtf.size());
	lpicValue = icalvalue_new_x(rtfbase64.c_str());
	lpszTemp = icalvalue_as_ical_string_r(lpicValue);
	lpProp = icalproperty_new_x(lpszTemp);
	icalmemory_free_buffer(lpszTemp);
	icalproperty_set_x_name(lpProp, "X-MICROSOFT-RTF");
	icalcomponent_add_property(lpEvent, lpProp);
	icalvalue_free(lpicValue);
	return hrSuccess;
}

/** 
 * Possebly adds a VAlarm (reminder) in the given event.
 * 
 * @note it is not described in the RFC how clients keep track (and
 * thus disable) alarms, so we might be adding a VAlarm for an item
 * where the client already disabled it.

 * @param[in] ulProps The number of properties in lpProps
 * @param[in] lpProps Properties of the message containing the reminder properties
 * @param[in,out] lpicEvent The ical event to modify
 * @return MAPI error code
 */
HRESULT VConverter::HrSetVAlarm(ULONG ulProps, LPSPropValue lpProps, icalcomponent *lpicEvent)
{
	icalcomponent *lpAlarm = NULL;
	time_t ttSnooze = 0;
	
	// find bool, skip if error or false
	auto lpPropVal = PCpropFindProp(lpProps, ulProps, CHANGE_PROP_TYPE(m_lpNamedProps->aulPropTag[PROP_REMINDERSET], PT_BOOLEAN));
	if (lpPropVal == nullptr || !lpPropVal->Value.b)
		return hrSuccess;
	lpPropVal = PCpropFindProp(lpProps, ulProps, CHANGE_PROP_TYPE(m_lpNamedProps->aulPropTag[PROP_REMINDERMINUTESBEFORESTART], PT_LONG));
	LONG lRemindBefore = lpPropVal != nullptr ? lpPropVal->Value.l : 0;
	lpPropVal = PCpropFindProp(lpProps, ulProps, CHANGE_PROP_TYPE(m_lpNamedProps->aulPropTag[PROP_REMINDERTIME], PT_SYSTIME));
	time_t ttReminderTime = lpPropVal != nullptr ? FileTimeToUnixTime(lpPropVal->Value.ft) : 0;
	lpPropVal = PCpropFindProp(lpProps, ulProps, PR_MESSAGE_CLASS);
	auto bTask = lpPropVal != nullptr && _tcsicmp(lpPropVal->Value.LPSZ, KC_T("IPM.Task")) == 0;
	auto hr = HrParseReminder(lRemindBefore, ttReminderTime, bTask, &lpAlarm);
	if (hr != hrSuccess)
		return hr;

	icalcomponent_add_component(lpicEvent, lpAlarm);
	lpPropVal = PCpropFindProp(lpProps, ulProps, CHANGE_PROP_TYPE(m_lpNamedProps->aulPropTag[PROP_RECURRING], PT_BOOLEAN));
	auto blisItemReccr = lpPropVal != nullptr && lpPropVal->Value.b;
	// retrieve the suffix time for property X-MOZ-SNOOZE-TIME
	lpPropVal = PCpropFindProp(lpProps, ulProps, CHANGE_PROP_TYPE(m_lpNamedProps->aulPropTag[PROP_MOZ_SNOOZE_SUFFIX], PT_SYSTIME));
	time_t ttSnoozeSuffix = lpPropVal != nullptr ? FileTimeToUnixTime(lpPropVal->Value.ft) : 0;

	// check latest snooze time
	lpPropVal = PCpropFindProp(lpProps, ulProps, CHANGE_PROP_TYPE(m_lpNamedProps->aulPropTag[PROP_REMINDERNEXTTIME], PT_SYSTIME));
	if (lpPropVal) {
		icaltimetype icSnooze;
		icalvalue *lpicValue = NULL;
		std::string strSnoozeTime = "X-MOZ-SNOOZE-TIME";

		// set timestamp in name for recurring items i.e. X-MOZ-SNOOZE-TIME-1231250400000000:20090107T132846Z
		if (ttSnoozeSuffix != 0 && blisItemReccr)
			strSnoozeTime += "-" + stringify(ttSnoozeSuffix) + "000000";
		ttSnooze = FileTimeToUnixTime(lpPropVal->Value.ft);
		icSnooze = icaltime_from_timet_with_zone(ttSnooze, false, icaltimezone_get_utc_timezone());
		lpicValue = icalvalue_new_datetime(icSnooze);
		auto lpszTemp = icalvalue_as_ical_string_r(lpicValue);
		auto lpicProp = icalproperty_new_x(lpszTemp);
		icalmemory_free_buffer(lpszTemp);
		icalproperty_set_x_name(lpicProp, strSnoozeTime.c_str()); 
		icalcomponent_add_property(lpicEvent, lpicProp);
		icalvalue_free(lpicValue);
	}

	auto blxmozgen = PCpropFindProp(lpProps, ulProps, CHANGE_PROP_TYPE(m_lpNamedProps->aulPropTag[PROP_MOZGEN], PT_LONG)) != nullptr;
	// send X-MOZ-LASTACK
	lpPropVal = PCpropFindProp(lpProps, ulProps,  CHANGE_PROP_TYPE(m_lpNamedProps->aulPropTag[PROP_MOZLASTACK], PT_SYSTIME));
	if (lpPropVal)
	{
		icaltimetype icModTime;
		icalvalue *lpicValue = NULL;
		auto ttLastAckTime = FileTimeToUnixTime(lpPropVal->Value.ft);
		//do not send X-MOZ-LASTACK if reminder older than last ack time
		if(ttLastAckTime > ttSnooze && !blxmozgen)
			return hrSuccess;
		icModTime = icaltime_from_timet_with_zone(ttLastAckTime, false, icaltimezone_get_utc_timezone());
		lpicValue = icalvalue_new_datetime(icModTime);
		auto lpszTemp = icalvalue_as_ical_string_r(lpicValue);
		auto lpicProp = icalproperty_new_x(lpszTemp);
		icalmemory_free_buffer(lpszTemp);
		icalproperty_set_x_name(lpicProp, "X-MOZ-LASTACK"); 
		icalcomponent_add_property(lpicEvent, lpicProp);
		icalvalue_free(lpicValue);
	}
	return hrSuccess;
}

/** 
 * Converts the plain text body of the MAPI message to an ical
 * property (DESCRIPTION).
 * 
 * We add some extra fixes on the body, so all ical clients can parse
 * the body correctly.
 *
 * @param[in]  lpMessage The message to convert the PR_BODY from
 * @param[out] lppicProp The ical property containing the description, when hrSuccess is returned.
 * @return MAPI error code
 */
HRESULT VConverter::HrSetBody(LPMESSAGE lpMessage, icalproperty **lppicProp)
{
	object_ptr<IStream> lpStream;
	STATSTG sStreamStat;
	std::wstring strBody;

	auto hr = lpMessage->OpenProperty(PR_BODY_W, &IID_IStream, 0, MAPI_DEFERRED_ERRORS, &~lpStream);
	if (hr != hrSuccess)
		return hr;
	hr = lpStream->Stat(&sStreamStat, 0);
	if (hr != hrSuccess)
		return hr;
	if (sStreamStat.cbSize.LowPart == 0)
		return MAPI_E_NOT_FOUND;
	auto lpBody = make_unique_nt<wchar_t[]>(sStreamStat.cbSize.LowPart + sizeof(wchar_t));
	if (lpBody == nullptr)
		return MAPI_E_NOT_ENOUGH_MEMORY;
	memset(lpBody.get(), 0, (sStreamStat.cbSize.LowPart + 1) * sizeof(wchar_t));
	hr = lpStream->Read(lpBody.get(), sStreamStat.cbSize.LowPart * sizeof(wchar_t), nullptr);
	if (hr != hrSuccess)
		return hr;

	// The body is converted as OL2003 does not parse '\r' & '\t' correctly
	// Newer versions also have some issues parsing these chars
	// RFC specifies that new lines should be CRLF
	StringTabtoSpaces(lpBody.get(), &strBody);
	StringCRLFtoLF(strBody, &strBody);
	*lppicProp = icalproperty_new_description(m_converter.convert_to<string>(m_strCharset.c_str(), strBody, rawsize(strBody), CHARSET_WCHAR).c_str());
	return hrSuccess;
}

/** 
 * No specific properties on the base level. Override this function if
 * required (currently VTODO only).
 * 
 * @param[in]  ulProps Number of properties in lpProps
 * @param[in]  lpProps Properties of the message to convert
 * @param[in,out] lpicEvent The ical object to modify
 * @return Always return hrSuccess
 */
HRESULT VConverter::HrSetItemSpecifics(ULONG ulProps, LPSPropValue lpProps, icalcomponent *lpicEvent)
{
	return hrSuccess;
}

/** 
 * Adds the recurrence-id property to the event if we're handling an exception.
 * 
 * @param[in] lpMsgProps Contains all the (required) lpMessage properties for conversion
 * @param[in] ulMsgProps Number of properties in lpMsgProps
 * @param[in] lpicTZinfo Ical Timezone to set all time related properties in
 * @param[in] strTZid Name of the timezone
 * @param[in,out] lpEvent The ical event to modify
 * @return MAPI error code
 */
HRESULT VConverter::HrSetRecurrenceID(LPSPropValue lpMsgProps, ULONG ulMsgProps, icaltimezone *lpicTZinfo, const std::string &strTZid, icalcomponent *lpEvent)
{
	icaltimetype icTime = {0};
	time_t tRecId = 0;

	// We cannot check if PROP_ISEXCEPTION is set to TRUE, since Outlook sends accept messages on excetions with that property set to false.
	auto lpPropVal = PCpropFindProp(lpMsgProps, ulMsgProps, CHANGE_PROP_TYPE(m_lpNamedProps->aulPropTag[PROP_ISEXCEPTION], PT_BOOLEAN));
	if (lpPropVal == nullptr || !lpPropVal->Value.b) {
		auto lpPropGlobal = PCpropFindProp(lpMsgProps, ulMsgProps, CHANGE_PROP_TYPE(m_lpNamedProps->aulPropTag[PROP_GOID], PT_BINARY));
		if (!lpPropGlobal)
			return hrSuccess;
		auto lpPropClean = PCpropFindProp(lpMsgProps, ulMsgProps, CHANGE_PROP_TYPE(m_lpNamedProps->aulPropTag[PROP_CLEANID], PT_BINARY));
		if (!lpPropClean)
			return hrSuccess;
		if (lpPropClean->Value.bin.cb != lpPropGlobal->Value.bin.cb)
			return hrSuccess;
		if (memcmp(lpPropClean->Value.bin.lpb, lpPropGlobal->Value.bin.lpb, lpPropGlobal->Value.bin.cb) == 0)
			return hrSuccess;
		// different timestamp in dispidGlobalObjectID, export RECURRENCE-ID
	}

	lpPropVal = PCpropFindProp(lpMsgProps, ulMsgProps, CHANGE_PROP_TYPE(m_lpNamedProps->aulPropTag[PROP_RECURSTARTTIME], PT_LONG));
	/* 0 is "start of day", hence -1 as default */
	ULONG ulRecurStartTime = lpPropVal != nullptr ? lpPropVal->Value.ul : -1;
	lpPropVal = PCpropFindProp(lpMsgProps, ulMsgProps, CHANGE_PROP_TYPE(m_lpNamedProps->aulPropTag[PROP_RECURENDTIME], PT_LONG));
	ULONG ulRecurEndTime = lpPropVal != nullptr ? lpPropVal->Value.ul : -1;

	// check to know if series is all day or not.
	// ulRecurStartTime = 0 -> recurrence series starts at 00:00 AM 
	// ulRecurEndTime = 24 * 4096 -> recurrence series ends at 12:00 PM 
	// 60 sec -> highest pow of 2 after 60 -> 64 
	// 60 mins -> 60 * 64 = 3840 -> highest pow of 2 after 3840 -> 4096
	auto bIsSeriesAllDay = ulRecurStartTime == 0 && ulRecurEndTime == 24 * 4096;

	// set Recurrence-ID for exception msg if dispidRecurringbase prop is present	
	lpPropVal = PCpropFindProp(lpMsgProps, ulMsgProps, CHANGE_PROP_TYPE(m_lpNamedProps->aulPropTag[PROP_RECURRINGBASE], PT_SYSTIME));
	if (!lpPropVal) {
		// This code happens when we're sending acceptance mail for an exception.
		// if RecurringBase prop is not present then retrieve date from GlobalObjId from 16-19th bytes
		// combine this date with time from dispidStartRecurrenceTime and set it as RECURRENCE-ID
		lpPropVal = PCpropFindProp(lpMsgProps, ulMsgProps, CHANGE_PROP_TYPE(m_lpNamedProps->aulPropTag[PROP_GOID], PT_BINARY));
		if (!lpPropVal)
			return hrSuccess;
		// @todo don't do this calculation using a std::string
		auto strUid = bin2hex(lpPropVal->Value.bin);
		if(!IsOutlookUid(strUid))
			return hrSuccess;
		if(strUid.substr(32, 8).compare("00000000") == 0 && ulRecurStartTime == (ULONG)-1)
			return hrSuccess;

		icTime.year = strtol(strUid.substr(32, 4).c_str(), NULL, 16);
		icTime.month = strtol(strUid.substr(36, 2).c_str(), NULL, 16);
		icTime.day = strtol(strUid.substr(38, 2).c_str(), NULL, 16);
		// Although the timestamp is probably 0, it does not seem to matter.
		icTime.hour = ulRecurStartTime / 4096;
		ulRecurStartTime -= icTime.hour * 4096;
		icTime.minute = ulRecurStartTime / 64;
		icTime.second = ulRecurStartTime - icTime.minute * 64;
		// set correct date for all_day
		tRecId = bIsSeriesAllDay ? icaltime_as_timet(icTime) :
		         icaltime_as_timet_with_zone(icTime, lpicTZinfo);
	} else {
		tRecId = FileTimeToUnixTime(lpPropVal->Value.ft);	
	}
	
	return HrSetTimeProperty(tRecId, bIsSeriesAllDay, lpicTZinfo, strTZid,
	       ICAL_RECURRENCEID_PROPERTY, lpEvent);
}

/**
 * Sets the RRULE and add exceptions to ical data from the mapi message.
 *
 * @param[in]		lpMessage	The source mapi message to be converted to ical data.
 * @param[in,out]	lpicEvent	The icalcomponent to which RRULE is added.
 * @param[in]		lpicTZinfo	The icaltimezone pointer	
 * @param[in]		strTZid		The timezone string ID.
 * @param[out]		lpEventList The list of icalcomponent containing exceptions.
 * @return			MAPI error code
 * @retval			MAPI_E_NOT_FOUND			Recurrencestate blob has errors
 * @retval			MAPI_E_INVALID_PARAMETER	One of the parameters for creating RRULE from recurrence blob is invalid
 */
HRESULT VConverter::HrSetRecurrence(LPMESSAGE lpMessage, icalcomponent *lpicEvent, icaltimezone *lpicTZinfo, const std::string &strTZid, std::list<icalcomponent*> *lpEventList)
{
	ULONG ulRecurrenceStateTag = CHANGE_PROP_TYPE(m_lpNamedProps->aulPropTag[PROP_RECURRENCESTATE], PT_BINARY);
	memory_ptr<SPropValue> lpSpropArray;
	LPSPropValue lpSPropRecVal = NULL;
	recurrence cRecurrence;
	object_ptr<IStream> lpStream;
	STATSTG sStreamStat;
	ICalRecurrence cICalRecurrence;
	icalcomponent *lpicComp = NULL;
	ULONG cbsize = 0, ulFlag = 0;
	std::list<icalcomponent*> lstExceptions;
	TIMEZONE_STRUCT zone;
	SizedSPropTagArray(6, proptags) =
		{6, {PR_MESSAGE_CLASS_A,
		CHANGE_PROP_TYPE(m_lpNamedProps->aulPropTag[PROP_RECURRENCEPATTERN], PT_UNICODE),
		CHANGE_PROP_TYPE(m_lpNamedProps->aulPropTag[PROP_RECURRENCESTATE], PT_BINARY),
		CHANGE_PROP_TYPE(m_lpNamedProps->aulPropTag[PROP_ALLDAYEVENT], PT_BOOLEAN),
		CHANGE_PROP_TYPE(m_lpNamedProps->aulPropTag[PROP_TASK_STATUS], PT_LONG),
		CHANGE_PROP_TYPE(m_lpNamedProps->aulPropTag[PROP_TASK_RECURRSTATE], PT_BINARY)}};

	auto hr = lpMessage->GetProps(proptags, 0, &cbsize, &~lpSpropArray);
	if (FAILED(hr))
		return hr;
	
	if ((PROP_TYPE(lpSpropArray[0].ulPropTag) != PT_ERROR)
		&& (strcasecmp(lpSpropArray[0].Value.lpszA, "IPM.Task") == 0)) {
		ulRecurrenceStateTag = CHANGE_PROP_TYPE(m_lpNamedProps->aulPropTag[PROP_TASK_RECURRSTATE], PT_BINARY);
		lpSPropRecVal = &lpSpropArray[5];
		ulFlag = RECURRENCE_STATE_TASKS;
	} else {
		ulRecurrenceStateTag = CHANGE_PROP_TYPE(m_lpNamedProps->aulPropTag[PROP_RECURRENCESTATE], PT_BINARY);
		lpSPropRecVal = &lpSpropArray[2];
		ulFlag = RECURRENCE_STATE_CALENDAR;
	}

	if (PROP_TYPE(lpSpropArray[1].ulPropTag) != PT_ERROR)
	{		
		auto lpicProp = icalproperty_new_x(m_converter.convert_to<string>(m_strCharset.c_str(), lpSpropArray[1].Value.lpszW, rawsize(lpSpropArray[1].Value.lpszW), CHARSET_WCHAR).c_str());
		icalproperty_set_x_name(lpicProp, "X-KOPANO-REC-PATTERN");
		icalcomponent_add_property(lpicEvent, lpicProp);
	}

	if ((PROP_TYPE(lpSPropRecVal->ulPropTag) != PT_ERROR)) {
		hr = cRecurrence.HrLoadRecurrenceState(reinterpret_cast<const char *>(lpSPropRecVal->Value.bin.lpb), lpSPropRecVal->Value.bin.cb, ulFlag);
	} else if (lpSPropRecVal->Value.err == MAPI_E_NOT_ENOUGH_MEMORY) {
		// open property and read full blob
		hr = lpMessage->OpenProperty(ulRecurrenceStateTag, &IID_IStream, 0, MAPI_DEFERRED_ERRORS, &~lpStream);
		if (hr != hrSuccess)
			return hr;
		hr = lpStream->Stat(&sStreamStat, 0);
		if (hr != hrSuccess)
			return hr;
		auto lpRecurrenceData = make_unique_nt<char[]>(sStreamStat.cbSize.LowPart);
		if (lpRecurrenceData == nullptr)
			return MAPI_E_NOT_ENOUGH_MEMORY;
		hr = lpStream->Read(lpRecurrenceData.get(), sStreamStat.cbSize.LowPart, NULL);
		if (hr != hrSuccess)
			return hr;
		hr = cRecurrence.HrLoadRecurrenceState(lpRecurrenceData.get(), sStreamStat.cbSize.LowPart, ulFlag);
	} else {
		// When exception is created in MR, the IsRecurring is set - true by OL
		// but Recurring state is not set in MR.
		return hrSuccess;
	}

	if (FAILED(hr))
		return hr;
	auto bIsAllDay = PROP_TYPE(lpSpropArray[3].ulPropTag) != PT_ERROR && lpSpropArray[3].Value.b;
	if (m_iCurrentTimeZone == m_mapTimeZones->end()) {
		hr = HrGetTzStruct("Etc/UTC", &zone);
		if (hr != hrSuccess)
			return hr;
	} else {
		zone = m_iCurrentTimeZone->second;
	}

	// now that we have the recurrence state class, we can create rrules in lpicEvent
	hr = cICalRecurrence.HrCreateICalRecurrence(zone, bIsAllDay, &cRecurrence, lpicEvent);
	if (hr != hrSuccess)
		return hr;

	// all modifications create new event item:
	// RECURRENCE-ID: contains local timezone timestamp of item that is changed
	// other: CREATED, LAST-MODIFIED, DTSTAMP, UID (copy from original)
	// and then exception properties are replaced
	unsigned int ulModCount = cRecurrence.getModifiedCount();
	for (ULONG i = 0; i < ulModCount; ++i) {
		SPropValuePtr  lpMsgProps;
		ULONG ulMsgProps = 0;
		const SPropValue *lpProp = NULL;
		icalproperty_method icMethod = ICAL_METHOD_NONE;
		icalcomp_ptr lpicException;
		unsigned int ulModifications = cRecurrence.getModifiedFlags(i);
		auto bIsAllDayException = bIsAllDay;
		hr = cICalRecurrence.HrMakeICalException(lpicEvent, &unique_tie(lpicException));
		if (hr != hrSuccess)
			continue;

		auto tNewTime = cRecurrence.getModifiedStartDateTime(i);
		auto tExceptionStart = tNewTime;
		object_ptr<IMessage> lpException;
		hr = HrGetExceptionMessage(lpMessage, tExceptionStart, &~lpException);
		if (hr != hrSuccess)
		{
			hr = hrSuccess;
			continue;
		}
		hr = lpException->GetProps(NULL, MAPI_UNICODE, &ulMsgProps, &~lpMsgProps);
		if (FAILED(hr))
			continue;
		hr = HrSetOrganizerAndAttendees(lpMessage, lpException,
		     ulMsgProps, lpMsgProps, &icMethod, lpicException.get());
		if (hr != hrSuccess)
			continue;

		if (ulModifications & ARO_SUBTYPE)
		{
			auto lpProp = PCpropFindProp(lpMsgProps, ulMsgProps, CHANGE_PROP_TYPE(m_lpNamedProps->aulPropTag[PROP_ALLDAYEVENT], PT_BOOLEAN));
			if (lpProp)
				bIsAllDayException = lpProp->Value.b;
			auto lpicProp = icalcomponent_get_first_property(lpicException.get(), ICAL_X_PROPERTY);
			for (; lpicProp != nullptr;
			     lpicProp = icalcomponent_get_next_property(lpicException.get(), ICAL_X_PROPERTY)) {
				auto xn = icalproperty_get_x_name(lpicProp);
				if (xn != nullptr && strcmp(xn, "X-MICROSOFT-CDO-ALLDAYEVENT") == 0)
					break;
			}
			if (lpicProp) {
				icalcomponent_remove_property(lpicException.get(), lpicProp);
				icalproperty_free(lpicProp);
			}

			auto lpicValue = icalvalue_new_x(bIsAllDayException ? "TRUE" : "FALSE");
			auto lpszTemp = icalvalue_as_ical_string_r(lpicValue);
			lpicProp = icalproperty_new_x(lpszTemp);
			icalmemory_free_buffer(lpszTemp);
			icalproperty_set_x_name(lpicProp, "X-MICROSOFT-CDO-ALLDAYEVENT"); 
			icalcomponent_add_property(lpicException.get(), lpicProp);
			icalvalue_free(lpicValue);
		}
		
		// 1. get new StartDateTime and EndDateTime from exception and make DTSTART and DTEND in sTimeZone
		tNewTime = LocalToUTC(tNewTime, zone);
		hr = HrSetTimeProperty(tNewTime, bIsAllDayException, lpicTZinfo,
		     strTZid, ICAL_DTSTART_PROPERTY, lpicException.get());
		if (hr != hrSuccess)
			continue;
		tNewTime = LocalToUTC(cRecurrence.getModifiedEndDateTime(i), zone);
		hr = HrSetTimeProperty(tNewTime, bIsAllDayException, lpicTZinfo,
		     strTZid, ICAL_DTEND_PROPERTY, lpicException.get());
		if (hr != hrSuccess)
			continue;
		lpProp = PCpropFindProp(lpMsgProps, ulMsgProps, CHANGE_PROP_TYPE(m_lpNamedProps->aulPropTag[PROP_RECURRINGBASE], PT_SYSTIME));
		if (!lpProp)
			lpProp = PCpropFindProp(lpMsgProps, ulMsgProps, CHANGE_PROP_TYPE(m_lpNamedProps->aulPropTag[PROP_OLDSTART], PT_SYSTIME));

		if (lpProp) {
			tNewTime = FileTimeToUnixTime(lpProp->Value.ft);
			hr = HrSetTimeProperty(tNewTime, bIsAllDay, lpicTZinfo,
			     strTZid, ICAL_RECURRENCEID_PROPERTY, lpicException.get());
			if (hr != hrSuccess)
				continue;
		}

		// 2. for each (useful?) bit in ulOverrideFlags, set property
		if (ulModifications & ARO_SUBJECT) {
			// find the previous value, and remove it
			auto lpicProp = icalcomponent_get_first_property(lpicException.get(), ICAL_SUMMARY_PROPERTY);
			if (lpicProp) {
				icalcomponent_remove_property(lpicException.get(), lpicProp);
				icalproperty_free(lpicProp);
			}

			const wstring wstrTmp = cRecurrence.getModifiedSubject(i);
			icalcomponent_add_property(lpicException.get(), icalproperty_new_summary(m_converter.convert_to<string>(m_strCharset.c_str(), wstrTmp, rawsize(wstrTmp), CHARSET_WCHAR).c_str()));
		}

		if (ulModifications & ARO_MEETINGTYPE)
			;// make this in invite, cancel, ... ?
		if (ulModifications & ARO_REMINDERDELTA && !(ulModifications & ARO_REMINDERSET))
			HrUpdateReminderTime(lpicException.get(), cRecurrence.getModifiedReminderDelta(i));

		if (ulModifications & ARO_REMINDERSET) {
			// Outlook is nasty!
			// If you make an exception reminder enable with the DEFAULT 15 minutes alarm,
			// the value is NOT saved in the exception attachment.
			// That's why I don't open the attachment if the value isn't going to be present anyway.
			// Also, it (the default) is present in the main item ... not very logical.
			LONG lRemindBefore = 0;
			time_t ttReminderTime = 0;
			if (ulModifications & ARO_REMINDERDELTA) {
				lpProp = PCpropFindProp(lpMsgProps, ulMsgProps, CHANGE_PROP_TYPE(m_lpNamedProps->aulPropTag[PROP_REMINDERMINUTESBEFORESTART], PT_LONG));
				lRemindBefore = lpProp ? lpProp->Value.l : 15;
				lpProp = PCpropFindProp(lpMsgProps, ulMsgProps, CHANGE_PROP_TYPE(m_lpNamedProps->aulPropTag[PROP_REMINDERTIME], PT_LONG));
				if (lpProp)
					ttReminderTime = FileTimeToUnixTime(lpProp->Value.ft);
			}

			// add new valarm
			// although a previous valarm should not be here, the webaccess always says it's been changed, so we remove the old one too
			lpicComp = icalcomponent_get_first_component(lpicException.get(), ICAL_VALARM_COMPONENT);
			if (lpicComp) {
				icalcomponent_remove_component(lpicException.get(), lpicComp);
				icalcomponent_free(lpicComp);
			}
			lpicComp = NULL;
			if (cRecurrence.getModifiedReminder(i) != 0) {
				hr = HrParseReminder(lRemindBefore, ttReminderTime, false, &lpicComp);
				if (hr == hrSuccess)
					icalcomponent_add_component(lpicException.get(), lpicComp);
			}
		}

		if (ulModifications & ARO_LOCATION) {
			auto lpicProp = icalcomponent_get_first_property(lpicException.get(), ICAL_LOCATION_PROPERTY);
			if (lpicProp) {
				icalcomponent_remove_property(lpicException.get(), lpicProp);
				icalproperty_free(lpicProp);
			}

			const wstring wstrTmp = cRecurrence.getModifiedLocation(i);
			icalcomponent_add_property(lpicException.get(), icalproperty_new_location(m_converter.convert_to<std::string>(m_strCharset.c_str(), wstrTmp, rawsize(wstrTmp), CHARSET_WCHAR).c_str()));
		}

		if (ulModifications & ARO_BUSYSTATUS) {
			// new X-MICROSOFT-CDO-INTENDEDSTATUS and TRANSP
			auto lpicProp = icalcomponent_get_first_property(lpicException.get(), ICAL_TRANSP_PROPERTY);
			if (lpicProp) {
				icalcomponent_remove_property(lpicException.get(), lpicProp);
				icalproperty_free(lpicProp);
			}

			for (lpicProp = icalcomponent_get_first_property(lpicException.get(), ICAL_X_PROPERTY);
			     lpicProp != nullptr;
			     lpicProp = icalcomponent_get_next_property(lpicException.get(), ICAL_X_PROPERTY)) {
				auto xn = icalproperty_get_x_name(lpicProp);
				if (xn != nullptr && strcmp(xn, "X-MICROSOFT-CDO-INTENDEDSTATUS") == 0)
					break;
			}
			if (lpicProp) {
				icalcomponent_remove_property(lpicException.get(), lpicProp);
				icalproperty_free(lpicProp);
			}
			HrSetBusyStatus(lpException, cRecurrence.getModifiedBusyStatus(i), lpicException.get());
		}

		if (ulModifications & ARO_ATTACHMENT)
			;// ..?
		if (ulModifications & ARO_APPTCOLOR)
			;// should never happen, according to the specs

		if (ulModifications & ARO_EXCEPTIONAL_BODY) {
			auto lpicProp = icalcomponent_get_first_property(lpicException.get(), ICAL_DESCRIPTION_PROPERTY);
			if (lpicProp) {
				icalcomponent_remove_property(lpicException.get(), lpicProp);
				icalproperty_free(lpicProp);
			}
			lpicProp = NULL;
			if (HrSetBody(lpException, &lpicProp) == hrSuccess)
				icalcomponent_add_property(lpicException.get(), lpicProp);
		}
		lstExceptions.emplace_back(lpicException.release());
	}	

	*lpEventList = std::move(lstExceptions);
	return hr;
}

/**
 * Update the VALARM component from exception reminder
 *
 * @param[in]	lpicEvent	ical component whose reminder is to be updated 
 * @param[in]	lReminder	new reminder time
 * @return		MAPI error code
 * @retval		MAPI_E_NOT_FOUND	no VALARM component found in ical component 
 */
HRESULT VConverter::HrUpdateReminderTime(icalcomponent *lpicEvent, LONG lReminder)
{
	icaltriggertype sittTrigger;

	auto lpicAlarm = icalcomponent_get_first_component(lpicEvent, ICAL_VALARM_COMPONENT);
	if (lpicAlarm == NULL)
		return MAPI_E_NOT_FOUND;

	memset(&sittTrigger, 0, sizeof(icaltriggertype));
	sittTrigger.duration = icaldurationtype_from_int(-1 * lReminder * 60); // set seconds
	auto lpicProp = icalcomponent_get_first_property(lpicAlarm, ICAL_TRIGGER_PROPERTY);
	if (lpicProp) {
		icalcomponent_remove_property(lpicAlarm, lpicProp);
		icalproperty_free(lpicProp);
	}
	icalcomponent_add_property(lpicAlarm, icalproperty_new_trigger(sittTrigger));
	return hrSuccess;
}

/**
 * Returns the exeception mapi message of the corresponding base date
 *
 * @param[in]	lpMessage	Mapi message to be converted to ical
 * @param[in]	tStart		Base date of the exception
 * @param[out]	lppMessage	Returned exception mapi message
 * @return		MAPI error code
 * @retval		MAPI_E_NOT_FOUND	No exception found
 */
HRESULT VConverter::HrGetExceptionMessage(LPMESSAGE lpMessage, time_t tStart, LPMESSAGE *lppMessage)
{
	object_ptr<IMAPITable> lpAttachTable;
	rowset_ptr lpRows;
	const SPropValue *lpPropVal = nullptr;
	object_ptr<IAttach> lpAttach;
	LPMESSAGE lpAttachedMessage = NULL;
	SPropValue sStart = {0}, sMethod = {0};

	sStart.ulPropTag = PR_EXCEPTION_STARTTIME;
	sStart.Value.ft  = UnixTimeToFileTime(tStart);
	sMethod.ulPropTag = PR_ATTACH_METHOD;
	sMethod.Value.ul = ATTACH_EMBEDDED_MSG;
	auto hr = lpMessage->GetAttachmentTable(0, &~lpAttachTable);
	if (hr != hrSuccess)
		return hr;

	// restrict to only exception attachments
	hr = ECAndRestriction(
		ECExistRestriction(sStart.ulPropTag) +
		ECPropertyRestriction(RELOP_EQ, sStart.ulPropTag, &sStart, ECRestriction::Cheap) +
		ECExistRestriction(sMethod.ulPropTag) +
		ECPropertyRestriction(RELOP_EQ, sMethod.ulPropTag, &sMethod, ECRestriction::Cheap)
	).RestrictTable(lpAttachTable, 0);
	if (hr != hrSuccess)
		return hr;

	// should result in 1 attachment
	hr = lpAttachTable->QueryRows(-1, 0, &~lpRows);
	if (hr != hrSuccess)
		return hr;
	if (lpRows->cRows == 0)
		// if this is a cancel message, no exceptions are present, so ignore.
		return MAPI_E_NOT_FOUND;

	lpPropVal = lpRows[0].cfind(PR_ATTACH_NUM);
	if (lpPropVal == nullptr)
		return MAPI_E_NOT_FOUND;
	hr = lpMessage->OpenAttach(lpPropVal->Value.ul, nullptr, 0, &~lpAttach);
	if (hr != hrSuccess)
		return hr;
	hr = lpAttach->OpenProperty(PR_ATTACH_DATA_OBJ, &IID_IMessage, 0, 0, (LPUNKNOWN *)&lpAttachedMessage);
	if (hr != hrSuccess)
		return hr;
	*lppMessage = lpAttachedMessage;
	return hrSuccess;
}

/** 
 * Converts the timezone parameter from an ical time property to MAPI
 * properties, and saves this in the given lpIcalItem object.
 * 
 * @todo this is a ical -> mapi conversion util function, so move to block with all ical->mapi code.
 *
 * @param[in] lpicProp The ical time property to finc the timezone in
 * @param[in,out] lpIcalItem This object is modified
 * @return MAPI error code
 */
HRESULT VConverter::HrAddTimeZone(icalproperty *lpicProp, icalitem *lpIcalItem)
{
	const char *lpszTZID = NULL;
	std::string strTZ;
	SPropValue sPropVal;

	// Take the timezone from DTSTART and set that as the item timezone
	auto lpicTZParam = icalproperty_get_first_parameter(lpicProp, ICAL_TZID_PARAMETER);
	// All day recurring items may not have timezone data.
	if (lpicTZParam == NULL && lpicProp == NULL)
		return hrSuccess;

	sPropVal.ulPropTag = CHANGE_PROP_TYPE(m_lpNamedProps->aulPropTag[PROP_TIMEZONE], PT_UNICODE);
	if (lpicTZParam != NULL) {
		auto tp = icalparameter_get_tzid(lpicTZParam);
		if (tp != nullptr)
			strTZ = urlDecode(tp);
		lpszTZID = strTZ.c_str();
	} else if (!m_mapTimeZones->empty()) {
		lpszTZID = (m_mapTimeZones->begin()->first).c_str();
	} else {
		return hrSuccess;
	}

	HrCopyString(m_converter, m_strCharset, lpIcalItem->base, lpszTZID, &sPropVal.Value.lpszW);
	lpIcalItem->lstMsgProps.emplace_back(sPropVal);

	// keep found timezone also as current timezone. will be used in recurrence
	m_iCurrentTimeZone = m_mapTimeZones->find(lpszTZID);
	if (m_iCurrentTimeZone == m_mapTimeZones->cend())
		//.. huh? did find a timezone id, but not the actual timezone?? FAIL!
		return MAPI_E_NOT_FOUND;
		
	sPropVal.ulPropTag = CHANGE_PROP_TYPE(m_lpNamedProps->aulPropTag[PROP_TIMEZONEDATA], PT_BINARY);
	sPropVal.Value.bin.cb = sizeof(TIMEZONE_STRUCT);
	auto hr = KAllocCopy(&m_iCurrentTimeZone->second, sizeof(TIMEZONE_STRUCT), reinterpret_cast<void **>(&sPropVal.Value.bin.lpb), lpIcalItem->base);
	if (hr != hrSuccess)
		return hr;
	lpIcalItem->lstMsgProps.emplace_back(sPropVal);
	// save timezone in icalitem
	lpIcalItem->tTZinfo = m_iCurrentTimeZone->second;
	return hrSuccess;
}

/**
 * Returns the Allday Status from the ical data as a boolean.
 * 
 * Checks for "DTSTART" weather it contains a date, and sets the all
 * day status as true.  If that property was not found then checks if
 * "X-MICROSOFT-CDO-ALLDAYEVENT" property to set the all day status.
 *
 * @param[in]	lpicEvent		VEVENT ical component
 * @param[out]	lpblIsAllday	Return variable to for allday status
 * @return		Always returns hrSuccess 
 */ 
HRESULT VConverter::HrRetrieveAlldayStatus(icalcomponent *lpicEvent, bool *lpblIsAllday)
{
	// Note: we do not set bIsAllDay to true when (END-START)%24h == 0
	// If the user forced his ICAL client not to set this to 'true', it really wants an item that is a multiple of 24h, but specify the times too.
	auto icStart = icalcomponent_get_dtstart(lpicEvent);
	if (icStart.is_date)
	{
		*lpblIsAllday = true;
		return hrSuccess;
	}

	// only assume the X header valid when it's a non-floating timestamp.
	// also check is_utc and/or zone pointer in DTSTART/DTEND ?
	auto icEnd = icalcomponent_get_dtend(lpicEvent);
	if (icStart.hour + icStart.minute + icStart.second != 0 ||
	    icEnd.hour + icEnd.minute + icEnd.second != 0) {
		*lpblIsAllday = false;
		return hrSuccess;
	}
	for (auto lpicProp = icalcomponent_get_first_property(lpicEvent, ICAL_X_PROPERTY);
	     lpicProp != nullptr;
	     lpicProp = icalcomponent_get_next_property(lpicEvent, ICAL_X_PROPERTY)) {
		auto xn = icalproperty_get_x_name(lpicProp);
		if (xn != nullptr && strcmp(xn, "X-MICROSOFT-CDO-ALLDAYEVENT") == 0) {
			*lpblIsAllday = strcmp(icalproperty_get_x(lpicProp), "TRUE") == 0;
			break;
		}
	}
	return hrSuccess;
}

/**
 * Handles mapi to ical conversion of message with recurrence and
 * exceptions. This is the entrypoint of the class.
 * 
 * @param[in]	lpMessage		Mapi message to be converted to ical
 * @param[out]	lpicMethod		The ical method set in the ical data
 * @param[out]	lpEventList		List of ical components retuned after ical conversion
 * @return		MAPI error code
 */
HRESULT VConverter::HrMAPI2ICal(LPMESSAGE lpMessage, icalproperty_method *lpicMethod, std::list<icalcomponent*> *lpEventList)
{
	std::list<icalcomponent*> lstEvents;
	icalproperty_method icMainMethod = ICAL_METHOD_NONE;
	icalcomp_ptr lpicEvent;
	memory_ptr<SPropValue> lpSpropValArray;
	std::unique_ptr<icaltimezone, icalmapi_delete> lpicTZinfo;
	std::string strTZid;
	SizedSPropTagArray(3, proptags) = {3,
		{CHANGE_PROP_TYPE(m_lpNamedProps->aulPropTag[PROP_RECURRING], PT_BOOLEAN),
		CHANGE_PROP_TYPE(m_lpNamedProps->aulPropTag[PROP_ISRECURRING], PT_BOOLEAN),
		CHANGE_PROP_TYPE(m_lpNamedProps->aulPropTag[PROP_TASK_ISRECURRING], PT_BOOLEAN)}};

	// handle toplevel
	auto hr = HrMAPI2ICal(lpMessage, &icMainMethod, &unique_tie(lpicTZinfo),
	          &strTZid, &unique_tie(lpicEvent));
	if (hr != hrSuccess)
		return hr;

	ULONG cbSize = 0;
	hr = lpMessage->GetProps(proptags, 0, &cbSize, &~lpSpropValArray);
	if (FAILED(hr))
		return hrSuccess;

	hr = hrSuccess;
	// if recurring, add recurrence. We have to check two props since CDO only sets the second, while Outlook only sets the first :S
	if (((PROP_TYPE(lpSpropValArray[0].ulPropTag) != PT_ERROR) && lpSpropValArray[0].Value.b) ||
	    ((PROP_TYPE(lpSpropValArray[1].ulPropTag) != PT_ERROR) && lpSpropValArray[1].Value.b) ||
	    ((PROP_TYPE(lpSpropValArray[2].ulPropTag) != PT_ERROR) && lpSpropValArray[2].Value.b)) {
		hr = HrSetRecurrence(lpMessage, lpicEvent.get(),
		     lpicTZinfo.get(), strTZid, &lstEvents);
		if (hr != hrSuccess)
			return hr;
	}

	// push the main event in the front, before all exceptions
	lstEvents.emplace_front(lpicEvent.release());
	// end
	*lpicMethod = icMainMethod;
	*lpEventList = std::move(lstEvents);
	return hr;
}

/**
 * The actual MAPI to ical conversion for mapi message excluding
 * recurrence. This function is used to implement both VTodo and
 * VEvent conversion.
 *
 * @param[in]	lpMessage		Mapi message to be converted to ical
 * @param[out]	lpicMethod		The ical method set in the ical data
 * @param[out]	lppicTZinfo		ical timezone
 * @param[out]	lpstrTZid		timezone name
 * @param[out]	lpEvent			ical component containing ical data
 * @return		MAPI error code
 */
HRESULT VConverter::HrMAPI2ICal(LPMESSAGE lpMessage, icalproperty_method *lpicMethod, icaltimezone **lppicTZinfo, std::string *lpstrTZid, icalcomponent *lpEvent)
{
	icalproperty_method icMethod = ICAL_METHOD_NONE;
	icalproperty *lpProp = NULL;
	memory_ptr<SPropValue> lpMsgProps;
	ULONG ulMsgProps = 0;
	TIMEZONE_STRUCT ttTZinfo = {0};
	icaltimezone *lpicTZinfo = NULL;
	std::string strTZid, strUid;
	std::wstring wstrBuf;

	auto hr = lpMessage->GetProps(NULL, MAPI_UNICODE, &ulMsgProps, &~lpMsgProps);
	if (FAILED(hr))
		return hr;
	hr = HrFindTimezone(ulMsgProps, lpMsgProps, &strTZid, &ttTZinfo, &lpicTZinfo);
	if (hr != hrSuccess)
		return hr;
	// non-UTC timezones are placed in the map, and converted using HrCreateVTimeZone() in MAPIToICal.cpp

	if(!m_bCensorPrivate) {
		// not an exception, so parent message is the message itself
		hr = HrSetOrganizerAndAttendees(lpMessage, lpMessage, ulMsgProps, lpMsgProps, &icMethod, lpEvent);
		if (hr != hrSuccess)
			return hr;
	}

	// Set show_time_as / TRANSP
	auto lpPropVal = PCpropFindProp(lpMsgProps, ulMsgProps, CHANGE_PROP_TYPE(m_lpNamedProps->aulPropTag[PROP_BUSYSTATUS], PT_LONG));
	if (!m_bCensorPrivate && lpPropVal)
		HrSetBusyStatus(lpMessage, lpPropVal->Value.ul, lpEvent);
	hr = HrSetTimeProperties(lpMsgProps, ulMsgProps, lpicTZinfo, strTZid, lpEvent);
	if (hr != hrSuccess)
		return hr;
	// Set RECURRENCE-ID for exception
	hr = HrSetRecurrenceID(lpMsgProps, ulMsgProps, lpicTZinfo, strTZid, lpEvent);
	if (hr != hrSuccess)
		return hr;

	// Set subject / SUMMARY
	if(m_bCensorPrivate) {
		lpProp = icalproperty_new_summary("Private Appointment");
		icalcomponent_add_property(lpEvent, lpProp);
	}
	else {
		lpPropVal = PCpropFindProp(lpMsgProps, ulMsgProps, PR_SUBJECT_W);
		if (lpPropVal && lpPropVal->Value.lpszW[0] != '\0') {
			lpProp = icalproperty_new_summary(m_converter.convert_to<string>(m_strCharset.c_str(), lpPropVal->Value.lpszW, rawsize(lpPropVal->Value.lpszW), CHARSET_WCHAR).c_str());
			icalcomponent_add_property(lpEvent, lpProp);
		}
	}

	// Set location / LOCATION
	lpPropVal = PCpropFindProp(lpMsgProps, ulMsgProps, CHANGE_PROP_TYPE(m_lpNamedProps->aulPropTag[PROP_LOCATION], PT_UNICODE));
	if (!m_bCensorPrivate && lpPropVal && lpPropVal->Value.lpszW[0] != '\0') {
		lpProp = icalproperty_new_location(m_converter.convert_to<string>(m_strCharset.c_str(), lpPropVal->Value.lpszW, rawsize(lpPropVal->Value.lpszW), CHARSET_WCHAR).c_str());
		icalcomponent_add_property(lpEvent, lpProp);
	}

	// Set body / DESCRIPTION
	if(!m_bCensorPrivate) {
		lpPropVal = PCpropFindProp(lpMsgProps, ulMsgProps, PR_BODY_W);
		if (lpPropVal && lpPropVal->Value.lpszW[0] != '\0') {
			std::wstring strBody;

			// The body is converted as OL2003 does not parse '\r' & '\t' correctly
			// Newer versions also have some issues parsing there chars
			StringTabtoSpaces(lpPropVal->Value.lpszW, &strBody);
			StringCRLFtoLF(strBody, &strBody);
			lpProp = icalproperty_new_description(m_converter.convert_to<string>(m_strCharset.c_str(), lpPropVal->Value.lpszW, rawsize(lpPropVal->Value.lpszW), CHARSET_WCHAR).c_str());
		} else {
			hr = HrSetBody(lpMessage, &lpProp);
		}
		if (hr == hrSuccess)
			icalcomponent_add_property(lpEvent, lpProp);
		hr = hrSuccess;
	}

	// Set priority - use PR_IMPORTANCE or PR_PRIORITY
	lpPropVal = PCpropFindProp(lpMsgProps, ulMsgProps, PR_IMPORTANCE);
	if (!m_bCensorPrivate && lpPropVal) {
		lpProp = icalproperty_new_priority(5 - ((lpPropVal->Value.l - 1) * 4));
		icalcomponent_add_property(lpEvent, lpProp);
	} else {
		lpPropVal = PCpropFindProp(lpMsgProps, ulMsgProps, PR_PRIORITY);
		if (!m_bCensorPrivate && lpPropVal && lpPropVal->Value.l != 0) {
			lpProp = icalproperty_new_priority(5 - (lpPropVal->Value.l * 4));
			icalcomponent_add_property(lpEvent, lpProp);
		}
	}

	// Set keywords / CATEGORIES
	lpPropVal = PCpropFindProp(lpMsgProps, ulMsgProps, CHANGE_PROP_TYPE(m_lpNamedProps->aulPropTag[PROP_KEYWORDS], PT_MV_UNICODE));
	if (lpPropVal && lpPropVal->Value.MVszA.cValues > 0) {
		// The categories need to be comma-separated
		wstrBuf.reserve(lpPropVal->Value.MVszW.cValues * 50); // 50 chars per category is a wild guess, but more than enough
		for (unsigned int ulCount = 0; ulCount < lpPropVal->Value.MVszW.cValues; ++ulCount) {
			if (ulCount)
				wstrBuf += L",";
			wstrBuf += lpPropVal->Value.MVszW.lppszW[ulCount];
		}
		if (!wstrBuf.empty()) {
			lpProp = icalproperty_new_categories(m_converter.convert_to<string>(m_strCharset.c_str(), wstrBuf, rawsize(wstrBuf), CHARSET_WCHAR).c_str());
			icalcomponent_add_property(lpEvent, lpProp);
		}
	}

	// Set url
	lpPropVal = PCpropFindProp(lpMsgProps, ulMsgProps, CHANGE_PROP_TYPE(m_lpNamedProps->aulPropTag[PROP_NETSHOWURL], PT_UNICODE));
	if (lpPropVal && lpPropVal->Value.lpszW[0] != '\0') {
		lpProp = icalproperty_new_url(m_converter.convert_to<string>(m_strCharset.c_str(), lpPropVal->Value.lpszW, rawsize(lpPropVal->Value.lpszW), CHARSET_WCHAR).c_str());
		icalcomponent_add_property(lpEvent, lpProp);
	}

	// Set contacts
	lpPropVal = PCpropFindProp(lpMsgProps, ulMsgProps, CHANGE_PROP_TYPE(m_lpNamedProps->aulPropTag[PROP_CONTACTS], PT_MV_UNICODE));
	if (lpPropVal) {
		for (unsigned int ulCount = 0; ulCount < lpPropVal->Value.MVszW.cValues; ++ulCount) {
			lpProp = icalproperty_new_contact(m_converter.convert_to<string>(m_strCharset.c_str(), lpPropVal->Value.MVszW.lppszW[ulCount], rawsize(lpPropVal->Value.MVszW.lppszW[ulCount]), CHARSET_WCHAR).c_str());
			icalcomponent_add_property(lpEvent, lpProp);
		}
	}

	// Set sensivity / CLASS
	lpPropVal = PCpropFindProp(lpMsgProps, ulMsgProps, PR_SENSITIVITY);
	if (lpPropVal) {
		switch (lpPropVal->Value.ul) {
		case 1: //Personal
		case 2: //Private
			lpProp = icalproperty_new_class(ICAL_CLASS_PRIVATE);
			break;
		case 3: //CompanyConfidential
			lpProp = icalproperty_new_class(ICAL_CLASS_CONFIDENTIAL);
			break;
		default:
			lpProp = icalproperty_new_class(ICAL_CLASS_PUBLIC);
			break;
		}
		icalcomponent_add_property(lpEvent, lpProp);
	}

	// Set and/or create UID
	// Global Object ID
	//   In Microsoft Office Outlook 2003 Service Pack 1 (SP1) and earlier versions, the Global Object ID is generated when an organizer first sends a meeting request.
	//   Earlier versions of Outlook do not generate a Global Object ID for unsent meetings or for appointments that have no recipients.
	lpPropVal = PCpropFindProp(lpMsgProps, ulMsgProps, CHANGE_PROP_TYPE(m_lpNamedProps->aulPropTag[PROP_GOID], PT_BINARY));
	if (lpPropVal == NULL)
		lpPropVal = PCpropFindProp(lpMsgProps, ulMsgProps, CHANGE_PROP_TYPE(m_lpNamedProps->aulPropTag[PROP_CLEANID], PT_BINARY));

	// If lpPropVal is 0, the global object id and cleanglobal id haven't been found.
	// The iCal UID is saved into both the global object id and cleanglobal id.
	if (lpPropVal == NULL) {
		SPropValue propUid;

		hr = HrGenerateUid(&strUid);
		if (hr != hrSuccess)
			return hr;

		hr = HrMakeBinaryUID(strUid, lpMsgProps, &propUid); // base is lpMsgProps, which will be freed later
		
		// Set global object id and cleanglobal id.
		// ignore write errors, not really required that these properties are saved
		propUid.ulPropTag = CHANGE_PROP_TYPE(m_lpNamedProps->aulPropTag[PROP_GOID], PT_BINARY);
		HrSetOneProp(lpMessage, &propUid);
		
		propUid.ulPropTag = CHANGE_PROP_TYPE(m_lpNamedProps->aulPropTag[PROP_CLEANID], PT_BINARY);
		HrSetOneProp(lpMessage, &propUid);

		// if we cannot write the message, use PR_ENTRYID to have the same uid every time we return the item
		// otherwise, ignore the error
		hr = lpMessage->SaveChanges(KEEP_OPEN_READWRITE);
		if (hr == E_ACCESSDENIED) {
			lpPropVal = PCpropFindProp(lpMsgProps, ulMsgProps, PR_ENTRYID);
			if (lpPropVal)
				strUid = bin2hex(lpPropVal->Value.bin);
		}
		hr = hrSuccess;
	} else {
		HrGetICalUidFromBinUid(lpPropVal->Value.bin, &strUid);
	}

	if(IsOutlookUid(strUid))
		strUid.replace(32, 8, "00000000");
	lpProp = icalproperty_new_uid(strUid.c_str());
	icalcomponent_add_property(lpEvent,lpProp);
	hr = HrSetItemSpecifics(ulMsgProps, lpMsgProps, lpEvent);
	if (hr != hrSuccess)
		return hr;

	//Sequence
	lpPropVal = PCpropFindProp(lpMsgProps, ulMsgProps, CHANGE_PROP_TYPE(m_lpNamedProps->aulPropTag[PROP_APPTSEQNR], PT_LONG));
	if(lpPropVal)
	{
		lpProp = icalproperty_new_sequence(lpPropVal->Value.ul);
		icalcomponent_add_property(lpEvent, lpProp);
	}
	// Set alarm / VALARM (if alarm is found in lpMessage)
	if(!m_bCensorPrivate)	{
		hr = HrSetVAlarm(ulMsgProps, lpMsgProps, lpEvent);
		if (hr != hrSuccess)
			return hr;
	}
	// Set X-Properties.
	hr = HrSetXHeaders(ulMsgProps, lpMsgProps, lpMessage, lpEvent);
	if (hr != hrSuccess)
		return hr;
	
	// set return values
	if (lpicMethod)
		*lpicMethod = icMethod;
	if (lppicTZinfo)
		*lppicTZinfo = lpicTZinfo;
	if (lpstrTZid)
		*lpstrTZid = std::move(strTZid);
	return hrSuccess;
}

} /* namespace */<|MERGE_RESOLUTION|>--- conflicted
+++ resolved
@@ -41,13 +41,8 @@
  * @return		MAPI error code
  */
 // expect input to be UTF-8 from libical ?
-<<<<<<< HEAD
-HRESULT HrCopyString(convert_context& converter, std::string& strCharset,
-    void *base, const char* lpszSrc, wchar_t **lppszDst)
-=======
 HRESULT HrCopyString(convert_context &converter, const std::string &strCharset,
     void *base, const char *lpszSrc, wchar_t **lppszDst)
->>>>>>> 532ac160
 {
 	std::wstring strWide;
 	if (lpszSrc)
