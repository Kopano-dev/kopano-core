/*
 * SPDX-License-Identifier: AGPL-3.0-only
 * Copyright 2005 - 2016 Zarafa and its licensors
 */
#include <kopano/platform.h>
#include <algorithm>
#include <list>
#include <memory>
#include <string>
#include <utility>
#include <vector>
#include <climits>
#include <kopano/ECRestriction.h>
#include "vconverter.h"
#include "valarm.h"
#include "icalrecurrence.h"
#include <mapi.h>
#include <mapiutil.h>
#include <kopano/mapiext.h>
#include <kopano/memory.hpp>
#include <kopano/tie.hpp>
#include <kopano/CommonUtil.h>
#include <kopano/Util.h>
#include "icaluid.h"
#include "nameids.h"
#include <kopano/stringutil.h>
#include <ctime>
#include <kopano/mapi_ptr.h>
#include <kopano/namedprops.h>
#include "icalcompat.hpp"
#include "icalmem.hpp"

namespace KC {

/**
 * Copies string from source to destination
 *
 * The function also does charset conversion according to the convert_context object passed
 *
 * @param[in]	base		Base from memory allocation, cannot not be NULL
 * @param[in]	lpszSrc		Source chararacter string, NULL allowed, since icalproperty_get_*() may return NULL
 * @param[out]	lppszDst	Destination char pointer, cannot be NULL
 * @return		MAPI error code
 */
// expect input to be UTF-8 from libical ?
HRESULT HrCopyString(convert_context &converter, const std::string &strCharset,
    void *base, const char *lpszSrc, wchar_t **lppszDst)
{
	std::wstring strWide;
	if (lpszSrc)
		strWide = converter.convert_to<std::wstring>(lpszSrc, rawsize(lpszSrc), strCharset.c_str());
	return HrCopyString(base, strWide.c_str(), lppszDst);
}

HRESULT HrCopyString(void *base, const wchar_t *src, wchar_t **dst)
{
	if (src == nullptr)
		src = L"";
	auto len = (wcslen(src) + 1) * sizeof(*src);
	return KAllocCopy(src, len, reinterpret_cast<void **>(dst), base);
}

/**
 * @param[in]	lpAdrBook		Mapi addresss book
 * @param[in]	mapTimeZones	std::map containing timezone names and corresponding timezone structures
 * @param[in]	lpNamedProps	Named property tag array
 * @param[in]	strCharset		Charset to convert the final item to
 * @param[in]	blCensor		Censor some properties for private items if set to true
 * @param[in]	bNoRecipients	Skip recipients during conversion if set to true
 * @param[in]	lpMailUser		IMailUser Object pointer of the logged in user
 */
VConverter::VConverter(IAddrBook *ab, timezone_map *tzmap, SPropTagArray *np,
    const std::string &charset, bool censor, bool norecip, IMailUser *mu) :
	m_lpAdrBook(ab), m_mapTimeZones(tzmap),
	m_iCurrentTimeZone(m_mapTimeZones->end()),
	m_lpNamedProps(np), m_strCharset(charset), m_lpMailUser(mu),
	m_bCensorPrivate(censor), m_bNoRecipients(norecip), m_ulUserStatus(0)
{}

/**
 * Basic ical to mapi conversion, common to all VEVENT, VTODO,
 * VFREEBUSY.  It returns an internal icalitem struct, which can later
 * be converted into an existing IMessage.
 *
 * @param[in]	lpEventRoot		Top level VCALENDAR component class
 * @param[in]	lpEvent			VTODO/VEVENT/VFREEBUSY component which is parsed
 * @param[in]	lpPrevItem		Previous ical component that was parsed, NULL if this is the first item, used for adding exceptions.
 * @param[in]	lppRet			Return structure in which all mapi properties are stored
 * @return		MAPI error code
 */
HRESULT VConverter::HrICal2MAPI(icalcomponent *lpEventRoot, icalcomponent *lpEvent, icalitem *lpPrevItem, icalitem **lppRet)
{
	bool bIsAllday = false;

	// Retrieve the Allday status of the event
	auto hr = HrRetrieveAlldayStatus(lpEvent, &bIsAllday);
	if (hr != hrSuccess)
		return hr;
	// we might be updating for exceptions
	if (*lppRet != NULL && lpPrevItem != NULL && lpPrevItem == *lppRet) {
		hr = HrAddException(lpEventRoot, lpEvent, bIsAllday, lpPrevItem);
		if (hr == hrSuccess)
			return hrSuccess;
	}

	auto lpIcalItem = make_unique_nt<icalitem>();
	if (lpIcalItem == nullptr)
		return MAPI_E_NOT_ENOUGH_MEMORY;
	hr = MAPIAllocateBuffer(sizeof(void *), &~lpIcalItem->base);
	if (hr != hrSuccess)
		return hr;

	auto icMethod = icalcomponent_get_method(lpEventRoot);
	auto lpicLastModified = icalcomponent_get_first_property(lpEvent, ICAL_LASTMODIFIED_PROPERTY);
	auto icLastModifed = lpicLastModified ? icalproperty_get_lastmodified(lpicLastModified) : icaltime_null_time();
	// according to the RFC, LASTMODIFIED is always in UTC
	lpIcalItem->tLastModified = icaltime_as_timet(icLastModifed);

	// also sets strUid in icalitem struct
	hr = HrAddUids(lpEvent, lpIcalItem.get());
	if (hr != hrSuccess)
		return hr;
	// Handles RECURRENCE-ID tag for exception update
	hr = HrAddRecurrenceID(lpEvent, lpIcalItem.get());
	if (hr != hrSuccess)
		return hr;
	hr = HrAddStaticProps(icMethod, lpIcalItem.get());
	if (hr != hrSuccess)
		return hr;
	hr = HrAddSimpleHeaders(lpEvent, lpIcalItem.get()); // subject, location, ...
	if (hr != hrSuccess)
		return hr;
	hr = HrAddXHeaders(lpEvent, lpIcalItem.get());
	if (hr != hrSuccess)
		return hr;
	hr = HrAddCategories(lpEvent, lpIcalItem.get());
	if (hr != hrSuccess)
		return hr;

	if (icMethod == ICAL_METHOD_REPLY)
		hr = HrAddReplyRecipients(lpEvent, lpIcalItem.get());
	else						// CANCEL, REQUEST, PUBLISH
		hr = HrAddRecipients(lpEvent, lpIcalItem.get(), &lpIcalItem->lstMsgProps, &lpIcalItem->lstRecips);
	if (hr != hrSuccess)
		return hr;
	hr = HrResolveUser(lpIcalItem->base, &(lpIcalItem->lstRecips));
	if (hr != hrSuccess)
		return hr;

	// This function uses m_ulUserStatus set by HrResolveUser.
	hr = HrAddBaseProperties(icMethod, lpEvent, lpIcalItem->base, false, &lpIcalItem->lstMsgProps);
	if (hr != hrSuccess)
		return hr;
	hr = HrAddBusyStatus(lpEvent, icMethod, lpIcalItem.get());
	if (hr != hrSuccess)
		return hr;

	// Important: m_iCurrentTimeZone will be set by this function, because of the possible recurrence lateron
	hr = HrAddTimes(icMethod, lpEventRoot, lpEvent, bIsAllday, lpIcalItem.get());
	if (hr != hrSuccess)
		return hr;
	// Set reminder / alarm
	hr = HrAddReminder(lpEventRoot, lpEvent, lpIcalItem.get());
	if (hr != hrSuccess)
		return hr;
	// Set recurrence.
	hr = HrAddRecurrence(lpEventRoot, lpEvent, bIsAllday, lpIcalItem.get());
	if (hr != hrSuccess)
		return hr;
	*lppRet = lpIcalItem.release();
	return hr;
}

/**
 * Returns the UID string from the ical data
 *
 * @param[in]	lpEvent		ical component that has to be parsed for uid property
 * @param[out]	strUid		Return string for ical UID property
 * @return		MAPI error code
 * @retval		MAPI_E_NOT_FOUND	UID property not present in ical data
 */
HRESULT VConverter::HrGetUID(icalcomponent *lpEvent, std::string *strUid)
{
	icalproperty *icProp = icalcomponent_get_first_property(lpEvent,
	                       ICAL_UID_PROPERTY);
	if (icProp == NULL)
		return MAPI_E_NOT_FOUND;
	auto uid = icalproperty_get_uid(icProp);
	if (uid == NULL || strcmp(uid,"") == 0)
		return MAPI_E_NOT_FOUND;
	*strUid = uid;
	return hrSuccess;
}

/**
 * Check if the user passed in param is the logged in user
 *
 * @param[in]	strUser		User name of user
 * @return		True if the user is logged in else false
 */
bool VConverter::bIsUserLoggedIn(const std::wstring &strUser)
{
	HRESULT hr = MAPI_E_CALL_FAILED;
	memory_ptr<SPropValue> lpUserProp;

	if (m_lpMailUser)
		hr = HrGetOneProp(m_lpMailUser, PR_SMTP_ADDRESS_W, &~lpUserProp);
	if (hr != hrSuccess)
		return false;
	return wcsncmp(lpUserProp->Value.lpszW, strUser.c_str(), strUser.length()) == 0;
}

/**
 * Resolves the recipient email address of the users to correct user's
 * name and entry-id from addressbook.
 *
 * @param[in]		base				Base for memory allocation, cannot be NULL
 * @param[in,out]	lplstIcalRecip		List of recipients which are to be resolved, resolved users are returned in list
 * @return			MAPI error code
 */
HRESULT VConverter::HrResolveUser(void *base , std::list<icalrecip> *lplstIcalRecip)
{
	if (m_lpAdrBook == nullptr)
		/* no resolution attempted, as done from testsuite. */
		return hrSuccess;

	memory_ptr<SPropValue> lpUsrEidProp;
	adrlist_ptr lpAdrList;
	memory_ptr<ENTRYID> lpDDEntryID;
	object_ptr<IABContainer> lpAddrFolder;
	memory_ptr<FlagList> lpFlagList;
	icalrecip icalRecipient;
	unsigned int cbDDEntryID, ulRetn = 0, ulObjType = 0, cbEID = 0;

	if (lplstIcalRecip->empty())
		return hrSuccess;
	if (m_lpMailUser != nullptr &&
	    HrGetOneProp(m_lpMailUser, PR_ENTRYID, &~lpUsrEidProp) != hrSuccess)
		/* ignore error - will check for pointer instead */;

	ULONG ulRecpCnt = lplstIcalRecip->size();
	auto hr = MAPIAllocateBuffer(CbNewFlagList(ulRecpCnt), &~lpFlagList);
	if (hr != hrSuccess)
		return hr;
	lpFlagList->cFlags = ulRecpCnt;
	hr = MAPIAllocateBuffer(CbNewADRLIST(ulRecpCnt), &~lpAdrList);
	if (hr != hrSuccess)
		return hr;
	lpAdrList->cEntries = 0;
	ulRecpCnt = 0;
	for (const auto &recip : *lplstIcalRecip) {
		lpAdrList->aEntries[ulRecpCnt].cValues = 1;
		hr = MAPIAllocateBuffer(sizeof(SPropValue), reinterpret_cast<void **>(&lpAdrList->aEntries[ulRecpCnt].rgPropVals));
		if (hr != hrSuccess)
			return hr;
		++lpAdrList->cEntries;
		lpAdrList->aEntries[ulRecpCnt].rgPropVals[0].ulPropTag = PR_DISPLAY_NAME_W;
		lpAdrList->aEntries[ulRecpCnt].rgPropVals[0].Value.lpszW = const_cast<wchar_t *>(recip.strEmail.c_str());
		lpFlagList->ulFlag[ulRecpCnt++] = MAPI_UNRESOLVED;
	}

	hr = m_lpAdrBook->GetDefaultDir(&cbDDEntryID, &~lpDDEntryID);
	if (hr != hrSuccess)
		return hr;
	hr = m_lpAdrBook->OpenEntry(cbDDEntryID, lpDDEntryID, &IID_IABContainer, 0, &ulObjType, &~lpAddrFolder);
	if (hr != hrSuccess)
		return hr;
	hr = lpAddrFolder->ResolveNames(NULL, MAPI_UNICODE, lpAdrList, lpFlagList);
	if (hr != hrSuccess)
		return hr;

	//reset the recipients with mapped names
	for (icalRecipient = lplstIcalRecip->front(), ulRecpCnt = 0;
	     ulRecpCnt < lplstIcalRecip->size(); ++ulRecpCnt) {
		if (lpFlagList->ulFlag[ulRecpCnt] == MAPI_RESOLVED)
		{
			auto lpMappedProp = lpAdrList->aEntries[ulRecpCnt].cfind(PR_DISPLAY_NAME_W);
			if (lpMappedProp)
				icalRecipient.strName = lpMappedProp->Value.lpszW;
		}

		//save the logged in user's satus , used in setting FB status
		auto lpMappedProp = lpAdrList->aEntries[ulRecpCnt].cfind(PR_ENTRYID);
		if (lpMappedProp && lpUsrEidProp)
			hr = m_lpAdrBook->CompareEntryIDs(lpUsrEidProp->Value.bin.cb, (LPENTRYID)lpUsrEidProp->Value.bin.lpb, lpMappedProp->Value.bin.cb, (LPENTRYID)lpMappedProp->Value.bin.lpb , 0 , &ulRetn);
		if (hr == hrSuccess && ulRetn == TRUE)
			m_ulUserStatus = icalRecipient.ulTrackStatus;

		//Create EntryID by using mapped names, ical data might not have names.
		if (lpFlagList->ulFlag[ulRecpCnt] == MAPI_RESOLVED && lpMappedProp) {
			icalRecipient.cbEntryID = lpMappedProp->Value.bin.cb;
			hr = KAllocCopy(lpMappedProp->Value.bin.lpb, lpMappedProp->Value.bin.cb, reinterpret_cast<void **>(&icalRecipient.lpEntryID), base);
			if (hr != hrSuccess)
				return hr;
		} else {
			memory_ptr<ENTRYID> lpEID;
			hr = ECCreateOneOff((LPTSTR)icalRecipient.strName.c_str(), (LPTSTR)L"SMTP", (LPTSTR)icalRecipient.strEmail.c_str(), MAPI_UNICODE, &cbEID, &~lpEID);
			if (hr == hrSuccess) {
				// realloc on lpIcalItem
				icalRecipient.cbEntryID = cbEID;
				hr = KAllocCopy(lpEID, cbEID, reinterpret_cast<void **>(&icalRecipient.lpEntryID), base);
				if (hr != hrSuccess)
					return hr;
			}
		}

		lplstIcalRecip->emplace_back(icalRecipient);
		lplstIcalRecip->pop_front();
		icalRecipient = lplstIcalRecip->front();
	}
	return hrSuccess;
}

/**
 * Compare UIDs in icalitem and ical component.
 *
 * @param[in]	lpIcalItem		icalitem structure containing mapi properties
 * @param[in]	lpicEvent		ical component containing UID property
 * @return		MAPI error code
 * @retval		MAPI_E_BAD_VALUE	UIDs don't match
 */
HRESULT VConverter::HrCompareUids(icalitem *lpIcalItem, icalcomponent *lpicEvent)
{
	memory_ptr<SPropValue> lpPropVal;
	std::string strUid;
	int res;

	auto hr = HrGetUID(lpicEvent, &strUid);
	if (hr != hrSuccess)
		return hr;
	hr = MAPIAllocateBuffer(sizeof(SPropValue), &~lpPropVal);
	if (hr != hrSuccess)
		return hr;
	hr = HrMakeBinaryUID(strUid, lpPropVal, lpPropVal);
	if (hr != hrSuccess)
		return hr;

	lpPropVal->ulPropTag = CHANGE_PROP_TYPE(m_lpNamedProps->aulPropTag[PROP_GOID], PT_BINARY);
	hr = Util::CompareProp(lpPropVal, &lpIcalItem->sBinGuid, createLocaleFromName(""), &res);
	if (hr != hrSuccess || res != 0)
		hr = MAPI_E_BAD_VALUE;
	return hr;
}

/**
 * Sets UID property in icalitem mapi structure from the ical component.
 *
 * @param[in]	lpicEvent		ical component containing UID ical property
 * @param[in]	lpIcalItem		icalitem structure in which UID is stored
 * @return		MAPI error code
 */
HRESULT VConverter::HrAddUids(icalcomponent *lpicEvent, icalitem *lpIcalItem)
{
	SPropValue sPropValue;
	std::string strUid;

	// GlobalObjectId -> it has UID value & embedded Exception occurrence date for exceptions else 00000000
	// CleanGlobalObjectID -> it has UID value

	// Get Unique ID of ical item, or create new
	HRESULT hr = HrGetUID(lpicEvent, &strUid);
	if (hr != hrSuccess)
		hr = HrGenerateUid(&strUid);
	if (hr != hrSuccess)
		return hr;

	// set as dispidApptTsRef
	sPropValue.ulPropTag = CHANGE_PROP_TYPE(m_lpNamedProps->aulPropTag[PROP_APPTTSREF], PT_BINARY);
	sPropValue.Value.bin.cb = strUid.size();
	hr = KAllocCopy(strUid.data(), strUid.size(), reinterpret_cast<void **>(&sPropValue.Value.bin.lpb), lpIcalItem->base);
	if (hr != hrSuccess)
		return hr;
	lpIcalItem->lstMsgProps.emplace_back(sPropValue);

	hr = HrMakeBinaryUID(strUid, lpIcalItem->base, &sPropValue);
	if (hr != hrSuccess)
		return hr;

	// sets exception date in GUID from recurrence-id
	hr = HrHandleExceptionGuid(lpicEvent, lpIcalItem->base, &sPropValue);
	if (hr != hrSuccess)
		return hr;
	// set as dispidGlobalObjectID ...
	sPropValue.ulPropTag = CHANGE_PROP_TYPE(m_lpNamedProps->aulPropTag[PROP_GOID], PT_BINARY);
	lpIcalItem->lstMsgProps.emplace_back(sPropValue);

	// replace date in GUID, the dispidCleanGlobalObjectID should be same for exceptions and reccurence message.
	// used for exceptions in outlook
	if(IsOutlookUid(strUid))
		strUid.replace(32, 8, "00000000");
	hr = HrMakeBinaryUID(strUid, lpIcalItem->base, &sPropValue);
	if (hr != hrSuccess)
		return hr;

	// set as dispidCleanGlobalObjectID...
	sPropValue.ulPropTag = CHANGE_PROP_TYPE(m_lpNamedProps->aulPropTag[PROP_CLEANID], PT_BINARY);
	lpIcalItem->lstMsgProps.emplace_back(sPropValue);

	// save the strUid to lookup for occurrences
	lpIcalItem->sBinGuid = sPropValue;
	return hrSuccess;
}

/**
 * Sets the recurrence-id date in GlobalObjectID for exceptions in
 * SPropValue structure.
 *
 * @param[in]		lpiEvent	ical component containing the recurrence-id property
 * @param[in]		base		Base for memory allocation
 * @param[in,out]	lpsProp		SPropValue is modified to set the new GlobalObjectId
 * @return			MAPI error code
 * @retval			MAPI_E_INVALID_PARAMETER	NULL for lpsProp parameter
 */
HRESULT VConverter::HrHandleExceptionGuid(icalcomponent *lpiEvent, void *base, SPropValue *lpsProp)
{
	char strHexDate[] = "00000000";

	if (lpsProp == NULL)
		return MAPI_E_INVALID_PARAMETER;
	auto icProp = icalcomponent_get_first_property(lpiEvent, ICAL_RECURRENCEID_PROPERTY);
	if (icProp == NULL)
		return hrSuccess; //ignoring Recurrence-ID.
	auto strUid = bin2hex(lpsProp->Value.bin);
	auto icTime = icaltime_from_timet_with_zone(ICalTimeTypeToUTC(lpiEvent, icProp), 0, nullptr);
	sprintf(strHexDate,"%04x%02x%02x", icTime.year, icTime.month, icTime.day);

	// Exception date is stored in GlobalObjectId
	strUid.replace(32, 8, strHexDate);
	auto strBinUid = hex2bin(strUid);
	lpsProp->Value.bin.cb = strBinUid.size();
	return KAllocCopy(strBinUid.data(), strBinUid.size(), reinterpret_cast<void **>(&lpsProp->Value.bin.lpb), base);
}

/**
 * Sets Recurrence-id property for exceptions in mapi structure
 *
 * @param[in]		lpiEvent	ical component containing the recurrence-id property
 * @param[in,out]	lpIcalItem	icalitem structure in which the mapi properties are stored
 * @return			Always returns hrSuccess
 */
HRESULT VConverter::HrAddRecurrenceID(icalcomponent *lpiEvent, icalitem *lpIcalItem)
{
	SPropValue sPropVal;
	icalproperty *icProp = icalcomponent_get_first_property(lpiEvent,
	                       ICAL_RECURRENCEID_PROPERTY);
	if (icProp == NULL)
		return hrSuccess;

	// if RECURRENCE-ID is date then series is all day,
	// so set the following properties as a flag to know if series is all day or not.
	if (icalproperty_get_recurrenceid(icProp).is_date)
	{
		// set RecurStartTime as 00:00 AM
		sPropVal.ulPropTag = CHANGE_PROP_TYPE(m_lpNamedProps->aulPropTag[PROP_RECURSTARTTIME], PT_LONG);
		sPropVal.Value.ul = 0;
		lpIcalItem->lstMsgProps.emplace_back(sPropVal);

		// set RecurEndTime as 12:00 PM (24 hours)
		// 60 sec -> highest pow of 2 after 60 -> 64
		// 60 mins -> 60 * 64 = 3840 -> highest pow of 2 after 3840 -> 4096
		sPropVal.ulPropTag = CHANGE_PROP_TYPE(m_lpNamedProps->aulPropTag[PROP_RECURENDTIME], PT_LONG);
		sPropVal.Value.ul = 24 * 4096;
		lpIcalItem->lstMsgProps.emplace_back(sPropVal);
	}

	sPropVal.ulPropTag = CHANGE_PROP_TYPE(m_lpNamedProps->aulPropTag[PROP_RECURRINGBASE], PT_SYSTIME);
	if (icalproperty_get_recurrenceid(icProp).is_date)
		sPropVal.Value.ft = UnixTimeToFileTime(icaltime_as_timet(icalproperty_get_recurrenceid(icProp)));
	else
		sPropVal.Value.ft = UnixTimeToFileTime(ICalTimeTypeToLocal(icProp));
	lpIcalItem->lstMsgProps.emplace_back(sPropVal);

	//RECURRENCE-ID is present only for exception
	sPropVal.ulPropTag = CHANGE_PROP_TYPE(m_lpNamedProps->aulPropTag[PROP_ISEXCEPTION], PT_BOOLEAN);
	sPropVal.Value.b = true;
	lpIcalItem->lstMsgProps.emplace_back(sPropVal);
	return hrSuccess;
}

/**
 * Adds Static properties to mapi structure. These are properties that
 * do not directly depend on the event, but may depend on the ical
 * method.
 *
 * Function sets properties such as PROP_SIDEEFFECT, PROP_SENDASICAL, PROP_COMMONASSIGN
 *
 * @param[in]		icMethod		ical method
 * @param[in,out]	lpIcalItem		structure in which mapi properties are set
 * @return			Always returns hrSuccess
 */
HRESULT VConverter::HrAddStaticProps(icalproperty_method icMethod, icalitem *lpIcalItem)
{
	SPropValue sPropVal;

	// From [MS-OXOCAL].pdf: All Calendar objects SHOULD include the following flags:
	sPropVal.Value.ul = seOpenToDelete | seOpenToCopy | seOpenToMove | seCoerceToInbox | seOpenForCtxMenu;
	//                      1               20             40             10               100 == 171
	if(icMethod == ICAL_METHOD_REPLY || icMethod == ICAL_METHOD_REQUEST || icMethod == ICAL_METHOD_CANCEL)
	{
		// 400 | 800 | 1000 == 1c00 -> 1d71 but 1c61 should be set (because outlook says so)
		sPropVal.Value.ul |= seCannotUndoDelete | seCannotUndoCopy | seCannotUndoMove;
		// thus disable coercetoinbox, openforctxmenu .. which outlook does aswell.
		sPropVal.Value.ul &= ~(seCoerceToInbox | seOpenForCtxMenu);
	}
	sPropVal.ulPropTag = CHANGE_PROP_TYPE(m_lpNamedProps->aulPropTag[PROP_SIDEEFFECT], PT_LONG);
	lpIcalItem->lstMsgProps.emplace_back(sPropVal);

	sPropVal.ulPropTag = CHANGE_PROP_TYPE(m_lpNamedProps->aulPropTag[PROP_SENDASICAL], PT_BOOLEAN);
	sPropVal.Value.b = 1;
	lpIcalItem->lstMsgProps.emplace_back(sPropVal);

	// Needed for deleting an occurrence of a recurring item in outlook
	sPropVal.ulPropTag = CHANGE_PROP_TYPE(m_lpNamedProps->aulPropTag[PROP_COMMONASSIGN], PT_LONG);
	sPropVal.Value.ul = 0;
	lpIcalItem->lstMsgProps.emplace_back(sPropVal);
	return hrSuccess;
}

/**
 * Add Simple properties to mapi structure from ical data. These are
 * properties that map 1:1 from Ical to MAPI and do not need
 * complicated calculations.
 *
 * Function sets summary, description, location, priority, private, sensitivity properties.
 *
 * @param[in]		lpicEvent	ical component containing the properties
 * @param[in,out]	lpIcalItem	mapi structure in which properties are set
 * @return			Always returns hrSuccess
 */
HRESULT VConverter::HrAddSimpleHeaders(icalcomponent *lpicEvent, icalitem *lpIcalItem)
{
	SPropValue sPropVal;
	int lClass = 0;

	// Set subject / SUMMARY
	auto lpicProp = icalcomponent_get_first_property(lpicEvent, ICAL_SUMMARY_PROPERTY);
	if (lpicProp){
		sPropVal.ulPropTag = PR_SUBJECT_W;
		auto hr = HrCopyString(m_converter, m_strCharset, lpIcalItem->base, icalcomponent_get_summary(lpicEvent), &sPropVal.Value.lpszW);
		if (hr != hrSuccess)
			sPropVal.Value.lpszW = const_cast<wchar_t *>(L"");
		lpIcalItem->lstMsgProps.emplace_back(sPropVal);
	} else {
		lpIcalItem->lstDelPropTags.emplace_back(PR_SUBJECT);
	}

	// Set body / DESCRIPTION
	lpicProp = icalcomponent_get_first_property(lpicEvent, ICAL_DESCRIPTION_PROPERTY);
	if (!lpicProp)
		// used by exchange on replies in meeting requests
		lpicProp = icalcomponent_get_first_property(lpicEvent, ICAL_COMMENT_PROPERTY);
	if (lpicProp){
		sPropVal.ulPropTag = PR_BODY_W;
		auto hr = HrCopyString(m_converter, m_strCharset, lpIcalItem->base, icalproperty_get_description(lpicProp), &sPropVal.Value.lpszW);
		if (hr != hrSuccess)
			sPropVal.Value.lpszW = const_cast<wchar_t *>(L"");
		lpIcalItem->lstMsgProps.emplace_back(sPropVal);
	} else {
		lpIcalItem->lstDelPropTags.emplace_back(PR_BODY_W);
	}

	// Set location / LOCATION
	lpicProp = icalcomponent_get_first_property(lpicEvent, ICAL_LOCATION_PROPERTY);
	if (lpicProp) {
		auto hr = HrCopyString(m_converter, m_strCharset, lpIcalItem->base, icalproperty_get_location(lpicProp), &sPropVal.Value.lpszW);
		if (hr != hrSuccess)
			sPropVal.Value.lpszW = const_cast<wchar_t *>(L"");

		sPropVal.ulPropTag = CHANGE_PROP_TYPE(m_lpNamedProps->aulPropTag[PROP_LOCATION], PT_UNICODE);
		lpIcalItem->lstMsgProps.emplace_back(sPropVal);
		sPropVal.ulPropTag = CHANGE_PROP_TYPE(m_lpNamedProps->aulPropTag[PROP_MEETINGLOCATION], PT_UNICODE);
		lpIcalItem->lstMsgProps.emplace_back(sPropVal);
	} else {
		lpIcalItem->lstDelPropTags.emplace_back(CHANGE_PROP_TYPE(m_lpNamedProps->aulPropTag[PROP_LOCATION], PT_UNICODE));
		lpIcalItem->lstDelPropTags.emplace_back(CHANGE_PROP_TYPE(m_lpNamedProps->aulPropTag[PROP_MEETINGLOCATION], PT_UNICODE));
	}

	// Set importance and priority / PRIORITY
	lpicProp = icalcomponent_get_first_property(lpicEvent, ICAL_PRIORITY_PROPERTY);
	if (lpicProp) {
		auto lPriority = icalproperty_get_priority(lpicProp);
		// @todo: test input and output!
		if (lPriority == 0)
			;
		else if (lPriority < 5)
			lPriority = 1;
		else if (lPriority > 5)
			lPriority = -1;
		else
			lPriority = 0;

		sPropVal.ulPropTag = PR_IMPORTANCE;
		sPropVal.Value.ul = lPriority + 1;
		lpIcalItem->lstMsgProps.emplace_back(sPropVal);
		sPropVal.ulPropTag = PR_PRIORITY;
		sPropVal.Value.l = lPriority;
		lpIcalItem->lstMsgProps.emplace_back(sPropVal);
	} else {
		lpIcalItem->lstDelPropTags.emplace_back(PR_IMPORTANCE);
		lpIcalItem->lstDelPropTags.emplace_back(PR_PRIORITY);
	}

	// Private
	lpicProp = icalcomponent_get_first_property(lpicEvent, ICAL_CLASS_PROPERTY);
	if (lpicProp){
		lClass = icalproperty_get_class(lpicProp);
		sPropVal.ulPropTag = CHANGE_PROP_TYPE(m_lpNamedProps->aulPropTag[PROP_PRIVATE], PT_BOOLEAN);
		sPropVal.Value.b = (lClass == ICAL_CLASS_PRIVATE);
		lpIcalItem->lstMsgProps.emplace_back(sPropVal);
	}

	// Sensitivity, from same class property
	sPropVal.ulPropTag = PR_SENSITIVITY;
	if (lClass == ICAL_CLASS_PRIVATE)
		sPropVal.Value.ul = 2; // Private
	else if (lClass == ICAL_CLASS_CONFIDENTIAL)
		sPropVal.Value.ul = 3; // CompanyConfidential
	else
		sPropVal.Value.ul = 0; // Public
	lpIcalItem->lstMsgProps.emplace_back(sPropVal);
	// hr not used with goto exit, always return success
	return hrSuccess;
}

/**
 * Sets busy status in mapi property from ical.
 *
 * @param[in]	lpicEvent		ical VEVENT component
 * @param[in]	icMethod		ical method (e.g. REPLY, REQUEST)
 * @param[out]	lpIcalItem		icalitem in which mapi propertry is set
 * @return		MAPI error code
 */
HRESULT VConverter::HrAddBusyStatus(icalcomponent *lpicEvent, icalproperty_method icMethod, icalitem *lpIcalItem)
{
	SPropValue sPropVal;

	// default: busy
	// 0: free
	// 1: tentative
	// 2: busy
	// 3: oof
	sPropVal.ulPropTag = CHANGE_PROP_TYPE(m_lpNamedProps->aulPropTag[PROP_BUSYSTATUS], PT_LONG);
	// defaults if the TRANSP property is missing
	sPropVal.Value.ul = icMethod == ICAL_METHOD_CANCEL ? 0 : 2;

	// caldav clients only uses the TRANSP property to set FreeBusy
	auto lpicProp = icalcomponent_get_first_property(lpicEvent, ICAL_TRANSP_PROPERTY);
	if (lpicProp) {
		switch (icalproperty_get_transp(lpicProp)) {
		case ICAL_TRANSP_TRANSPARENT: // free
		case ICAL_TRANSP_TRANSPARENTNOCONFLICT:
			sPropVal.Value.ul = 0;
			break;
		case ICAL_TRANSP_X:
		case ICAL_TRANSP_OPAQUE: // busy
		case ICAL_TRANSP_OPAQUENOCONFLICT:
		case ICAL_TRANSP_NONE:
        	sPropVal.Value.ul = 2;
			break;
		}
	}

	// Only process for Meeting Req from dagent
	if ((m_bNoRecipients && icMethod == ICAL_METHOD_REQUEST) || m_ulUserStatus == 5)
	    // Meeting requests always have a BusyStatus of 1 (tentative), since this is the status of
	    // the meeting which will be placed in your calendar when it has been processed but not accepted
	    // The busy status of meeting responses is less important but seems to be 2 (Busy) in Outlook.
		// If the attendee is editing the entry through caldav then if the PARTSTAT param is NEEDS-ACTION
		// then the meeting is marked as tentative.
		sPropVal.Value.ul = 1;

	lpIcalItem->lstMsgProps.emplace_back(sPropVal);
	// save fbstatus in icalitem
	lpIcalItem->ulFbStatus = sPropVal.Value.ul;

	if (icMethod == ICAL_METHOD_REPLY) {
		// @note the documentation doesn't explain the -1 on replies, but
		// makes sense in the case that it shouldn't be used.
		sPropVal.Value.ul = -1;
	} else {
		// X-MICROSOFT-CDO-INTENDEDBUSYSTATUS is used to set IntendedBusyStatus
		for (lpicProp = icalcomponent_get_first_property(lpicEvent, ICAL_X_PROPERTY);
		     lpicProp != nullptr;
		     lpicProp = icalcomponent_get_next_property(lpicEvent, ICAL_X_PROPERTY))
		{
			// X-MICROSOFT-CDO-INTENDEDBUSYSTATUS:FREE
			auto xn = icalproperty_get_x_name(lpicProp);
			if (xn == nullptr || strcmp(xn, "X-MICROSOFT-CDO-INTENDEDSTATUS") != 0)
				continue;
			const char *lpVal = icalproperty_get_x(lpicProp);
			if (lpVal == NULL)
				sPropVal.Value.ul = 2; /* like else case */
			else if (strcmp(lpVal, "FREE") == 0)
				sPropVal.Value.ul = 0;
			else if (strcmp(lpVal, "TENTATIVE") == 0)
				sPropVal.Value.ul = 1;
			else if(strcmp(lpVal, "BUSY") == 0)
				sPropVal.Value.ul = 2;
			else if (strcmp(lpVal, "OOF") == 0)
				sPropVal.Value.ul = 3;
			else
				sPropVal.Value.ul = 2;
			break;
		}
		// if the value wasn't updated, it still contains the PROP_INTENDEDBUSYSTATUS value, which is what we want.
	}

	sPropVal.ulPropTag = CHANGE_PROP_TYPE(m_lpNamedProps->aulPropTag[PROP_INTENDEDBUSYSTATUS], PT_LONG);
	lpIcalItem->lstMsgProps.emplace_back(sPropVal);
	return hrSuccess;
}

/**
 * Set X ical properties in mapi properties
 *
 * @param[in]	lpicEvent		ical component to search x ical properties
 * @param[out]	lpIcalItem		icalitem struture to store mapi properties
 * @return		Always returns hrSuccess
 */
HRESULT VConverter::HrAddXHeaders(icalcomponent *lpicEvent, icalitem *lpIcalItem)
{
	SPropValue sPropVal;
	int ulMaxCounter = 0;
	bool bHaveCounter = false, bOwnerApptID = false, bMozGen = false;

	// @todo: maybe save/restore headers to get "original" ical again?

	// add X-MICROSOFT-CDO & X-MOZ properties
	for (auto lpicProp = icalcomponent_get_first_property(lpicEvent, ICAL_X_PROPERTY);
	     lpicProp != nullptr;
	     lpicProp = icalcomponent_get_next_property(lpicEvent, ICAL_X_PROPERTY))
	{
		auto xn = icalproperty_get_x_name(lpicProp);
		if (xn == nullptr)
			continue;
		auto xv = icalproperty_get_x(lpicProp);
		if (xv == nullptr)
			continue;
		if (strcmp(xn, "X-MICROSOFT-CDO-ATTENDEE-CRITICAL-CHANGE") == 0) {
			auto lpicValue = icalvalue_new_from_string(ICAL_DATETIME_VALUE, xv);
			if (lpicValue == nullptr)
				continue;
			auto ttCritcalChange = icaltime_as_timet_with_zone(icalvalue_get_datetime(lpicValue), NULL); // no timezone
			sPropVal.ulPropTag = CHANGE_PROP_TYPE(m_lpNamedProps->aulPropTag[PROP_ATTENDEECRITICALCHANGE], PT_SYSTIME);
			sPropVal.Value.ft  = UnixTimeToFileTime(ttCritcalChange);
			lpIcalItem->lstMsgProps.emplace_back(sPropVal);
			icalvalue_free(lpicValue);
		} else if (strcmp(xn, "X-MICROSOFT-CDO-OWNER-CRITICAL-CHANGE") == 0) {
			auto lpicValue = icalvalue_new_from_string(ICAL_DATETIME_VALUE, xv);
			if (lpicValue == nullptr)
				continue;
			auto ttCritcalChange = icaltime_as_timet_with_zone(icalvalue_get_datetime(lpicValue), NULL); // no timezone
			sPropVal.ulPropTag = CHANGE_PROP_TYPE(m_lpNamedProps->aulPropTag[PROP_OWNERCRITICALCHANGE], PT_SYSTIME);
			sPropVal.Value.ft  = UnixTimeToFileTime(ttCritcalChange);
			lpIcalItem->lstMsgProps.emplace_back(sPropVal);
			icalvalue_free(lpicValue);
		} else if (strcmp(xn, "X-MICROSOFT-CDO-OWNERAPPTID") == 0) {
			auto lpicValue = icalvalue_new_from_string(ICAL_INTEGER_VALUE, xv);
			if (lpicValue == nullptr)
				continue;
			sPropVal.ulPropTag = PR_OWNER_APPT_ID;
			sPropVal.Value.ul = icalvalue_get_integer(lpicValue);
			lpIcalItem->lstMsgProps.emplace_back(sPropVal);
			bOwnerApptID = true;
			icalvalue_free(lpicValue);
		} else if (strcmp(xn, "X-MICROSOFT-CDO-APPT-SEQUENCE") == 0) {
			auto lpicValue = icalvalue_new_from_string(ICAL_INTEGER_VALUE, xv);
			if (lpicValue == nullptr)
				continue;
			ulMaxCounter = std::max(ulMaxCounter, icalvalue_get_integer(lpicValue));
			bHaveCounter = true;
			icalvalue_free(lpicValue);
		} else if (strcmp(xn, "X-MOZ-GENERATION") == 0) {
			auto lpicValue = icalvalue_new_from_string(ICAL_INTEGER_VALUE, xv);
			if (lpicValue == nullptr)
				continue;
			ulMaxCounter = std::max(ulMaxCounter, icalvalue_get_integer(lpicValue));
			bHaveCounter = bMozGen = true;
			icalvalue_free(lpicValue);
		} else if (strcmp(xn, "X-MOZ-SEND-INVITATIONS") == 0) {
			auto lpicValue = icalvalue_new_from_string(ICAL_X_VALUE, xv);
			if (lpicValue == nullptr)
				continue;
			sPropVal.ulPropTag = CHANGE_PROP_TYPE(m_lpNamedProps->aulPropTag[PROP_MOZSENDINVITE], PT_BOOLEAN);
			xv = icalvalue_get_x(lpicValue);
			sPropVal.Value.b = xv != nullptr && strcmp(xv, "TRUE") == 0;
			lpIcalItem->lstMsgProps.emplace_back(sPropVal);
			icalvalue_free(lpicValue);
		}
	}

	auto lpicProp = icalcomponent_get_first_property(lpicEvent, ICAL_SEQUENCE_PROPERTY);
	if (lpicProp) {
		ulMaxCounter = std::max(ulMaxCounter, icalcomponent_get_sequence(lpicEvent));
		bHaveCounter = true;
	}

	// Add ApptSequenceNo only if its present in the ical data, see #6116
	if (bHaveCounter) {
		sPropVal.ulPropTag = CHANGE_PROP_TYPE(m_lpNamedProps->aulPropTag[PROP_APPTSEQNR], PT_LONG);
		sPropVal.Value.ul = ulMaxCounter;
		lpIcalItem->lstMsgProps.emplace_back(sPropVal);
	}
	if (!bOwnerApptID) {
		sPropVal.ulPropTag = PR_OWNER_APPT_ID;
		sPropVal.Value.ul = -1;
		lpIcalItem->lstMsgProps.emplace_back(sPropVal);
	}
	if (bMozGen) {
		sPropVal.ulPropTag = CHANGE_PROP_TYPE(m_lpNamedProps->aulPropTag[PROP_MOZGEN], PT_LONG);
		sPropVal.Value.ul = ulMaxCounter;
		lpIcalItem->lstMsgProps.emplace_back(sPropVal);
	}
	return hrSuccess;
}

/**
 * Sets Categories in mapi structure from ical data
 *
 * @param[in]	lpicEvent	ical component containing ical data
 * @param[in]	lpIcalItem	mapi structure in which the properties are set
 * @return		Always returns hrSuccess
 */
HRESULT VConverter::HrAddCategories(icalcomponent *lpicEvent, icalitem *lpIcalItem)
{
	SPropValue sPropVal;
	const char* lpszCategories = NULL;
	std::vector<std::string> vCategories;

	// Set keywords / CATEGORIES
	auto lpicProp = icalcomponent_get_first_property(lpicEvent, ICAL_CATEGORIES_PROPERTY);
	if (!lpicProp) {
		lpIcalItem->lstDelPropTags.emplace_back(CHANGE_PROP_TYPE(m_lpNamedProps->aulPropTag[PROP_KEYWORDS], PT_MV_STRING8));
		return hrSuccess;
	}
	for (; lpicProp != nullptr && (lpszCategories = icalproperty_get_categories(lpicProp)) != nullptr;
	     lpicProp = icalcomponent_get_next_property(lpicEvent, ICAL_CATEGORIES_PROPERTY))
		vCategories.emplace_back(lpszCategories);

	HRESULT hr = MAPIAllocateMore(vCategories.size() * sizeof(LPSTR),
	            lpIcalItem->base, reinterpret_cast<void **>(&sPropVal.Value.MVszA.lppszA));
	if (hr != hrSuccess)
		return hr;

	int i = 0;
	for (const auto &cat : vCategories) {
		hr = KAllocCopy(cat.c_str(), cat.length() + 1, reinterpret_cast<void **>(&sPropVal.Value.MVszA.lppszA[i]), lpIcalItem->base);
		if (hr != hrSuccess)
			return hr;
		++i;
	}

	sPropVal.ulPropTag = CHANGE_PROP_TYPE(m_lpNamedProps->aulPropTag[PROP_KEYWORDS], PT_MV_STRING8);
	sPropVal.Value.MVszA.cValues = vCategories.size();
	lpIcalItem->lstMsgProps.emplace_back(sPropVal);
	return hrSuccess;
}

/**
 * Set PR_SENT_REPRESENTING_* and PR_SENDER_* properties to mapi object.
 *
 * @param[in] lpIcalItem Use base pointer from here for allocations
 * @param[in] lplstMsgProps add generated properties to this list
 * @param[in] strEmail email address of the organizer
 * @param[in] strName full name of the organizer
 * @param[in] strType SMTP or ZARAFA
 * @param[in] cbEntryID bytes in entryid
 * @param[in] lpEntryID entryid describing organizer
 * @return MAPI Error code
 */
HRESULT VConverter::HrAddOrganizer(icalitem *lpIcalItem, std::list<SPropValue> *lplstMsgProps, const std::wstring &strEmail, const std::wstring &strName, const std::string &strType, ULONG cbEntryID, LPENTRYID lpEntryID)
{
	SPropValue sPropVal;
	auto strSearchKey = strToUpper(strType + ":" + m_converter.convert_to<std::string>(strEmail));

	sPropVal.ulPropTag = PR_SENDER_ADDRTYPE_W;
	HRESULT hr = HrCopyString(m_converter, m_strCharset, lpIcalItem->base,
	             strType.c_str(), &sPropVal.Value.lpszW);
	if (hr != hrSuccess)
		return hr;
	lplstMsgProps->emplace_back(sPropVal);

	sPropVal.ulPropTag = PR_SENT_REPRESENTING_ADDRTYPE_W;
	lplstMsgProps->emplace_back(sPropVal);

	sPropVal.ulPropTag = PR_SENDER_EMAIL_ADDRESS_W;
	hr = HrCopyString(lpIcalItem->base, strEmail.c_str(), &sPropVal.Value.lpszW);
	if (hr != hrSuccess)
		return hr;
	lplstMsgProps->emplace_back(sPropVal);

	sPropVal.ulPropTag = PR_SENT_REPRESENTING_EMAIL_ADDRESS_W;
	lplstMsgProps->emplace_back(sPropVal);

	sPropVal.ulPropTag = PR_SENDER_NAME_W;
	hr = HrCopyString(lpIcalItem->base, strName.c_str(), &sPropVal.Value.lpszW);
	if (hr != hrSuccess)
		return hr;
	lplstMsgProps->emplace_back(sPropVal);

	sPropVal.ulPropTag = PR_SENT_REPRESENTING_NAME_W;
	lplstMsgProps->emplace_back(sPropVal);

	sPropVal.ulPropTag = PR_SENDER_SEARCH_KEY;
	hr = Util::HrCopyBinary(strSearchKey.length() + 1, (LPBYTE)strSearchKey.c_str(), &sPropVal.Value.bin.cb, &sPropVal.Value.bin.lpb, lpIcalItem->base);
	if (hr != hrSuccess)
		return hr;
	lplstMsgProps->emplace_back(sPropVal);

	sPropVal.ulPropTag = PR_SENT_REPRESENTING_SEARCH_KEY;
	lplstMsgProps->emplace_back(sPropVal);

	// re-allocate memory to list with lpIcalItem
	if (lpEntryID == nullptr)
		return hrSuccess;
	hr = Util::HrCopyBinary(cbEntryID, (LPBYTE)lpEntryID, &sPropVal.Value.bin.cb, &sPropVal.Value.bin.lpb, lpIcalItem->base);
	if (hr != hrSuccess)
		return hr;

	sPropVal.ulPropTag = PR_SENDER_ENTRYID;
	lplstMsgProps->emplace_back(sPropVal);

	sPropVal.ulPropTag = PR_SENT_REPRESENTING_ENTRYID;
	lplstMsgProps->emplace_back(sPropVal);
	return hrSuccess;
}

HRESULT VConverter::resolve_organizer(std::wstring &email, std::wstring &name, std::string &type, unsigned int &cb, ENTRYID **entryid, bool force_mailuser) {
	cb = 0;
	*entryid = nullptr;

	if (bIsUserLoggedIn(email) || force_mailuser) {
		static constexpr const SizedSPropTagArray(4, sPropTags) =
			{4, {PR_SMTP_ADDRESS_W, PR_DISPLAY_NAME_W, PR_ADDRTYPE_A, PR_ENTRYID}};
		ULONG count;
		memory_ptr<SPropValue> propvals;

		auto hr = m_lpMailUser->GetProps(sPropTags, 0, &count, &~propvals);
		if (hr != hrSuccess)
			return hr;
		if (propvals[0].ulPropTag == PR_SMTP_ADDRESS_W)
			email = propvals[0].Value.lpszW;
		if (propvals[1].ulPropTag == PR_DISPLAY_NAME_W)
			name = propvals[1].Value.lpszW;
		if (propvals[2].ulPropTag == PR_ADDRTYPE_A)
			type = propvals[2].Value.lpszA;
		if (propvals[3].ulPropTag == PR_ENTRYID) {
			cb = propvals[3].Value.bin.cb;
			hr = KAllocCopy(reinterpret_cast<ENTRYID **>(propvals[3].Value.bin.lpb), propvals[3].Value.bin.cb, reinterpret_cast<void **>(entryid));
			if (hr != hrSuccess)
				return hr;
		}
		return hrSuccess;
	}

	memory_ptr<ENTRYID> lpb_oneoff;
	unsigned int cb_oneoff = 0;
	type = "SMTP";
	auto hr = ECCreateOneOff(name.c_str(), L"SMTP", email.c_str(), MAPI_UNICODE, &cb_oneoff, &~lpb_oneoff);
	if (hr != hrSuccess)
		return hr;
	cb = cb_oneoff;
	*entryid = lpb_oneoff.release();
	return hrSuccess;
}

/**
 * Sets Recipients in mapi structure from the ical data
 *
 * @param[in]		lpicEvent		ical component containing ical data
 * @param[in,out]	lpIcalItem		mapi structure in which the properties are set
 * @param[in,out]	lplstMsgProps	List in which of mapi properties set
 * @param[out]		lplstIcalRecip	List containing mapi recipients
 * @return			MAPI error code
 */
HRESULT VConverter::HrAddRecipients(icalcomponent *lpicEvent, icalitem *lpIcalItem, std::list<SPropValue> *lplstMsgProps, std::list<icalrecip> *lplstIcalRecip)
{
	HRESULT hr = hrSuccess;
	std::wstring strEmail, strName;
	std::string strType;
	icalrecip icrAttendee;
	unsigned int cbEntryID = 0;
	memory_ptr<ENTRYID> lpEntryID;

	auto lpicProp = icalcomponent_get_first_property(lpicEvent, ICAL_ORGANIZER_PROPERTY);
	auto tmp = lpicProp != nullptr ? icalproperty_get_organizer(lpicProp) : nullptr;
	if (tmp != nullptr) {
		strEmail = m_converter.convert_to<std::wstring>(tmp, rawsize(tmp), m_strCharset.c_str());
		if (wcsncasecmp(strEmail.c_str(), L"mailto:", 7) == 0)
			strEmail = strEmail.erase(0, 7);
		auto lpicParam = icalproperty_get_first_parameter(lpicProp, ICAL_CN_PARAMETER);
		tmp = icalparameter_get_cn(lpicParam);
		if (lpicParam != NULL)
			strName = m_converter.convert_to<std::wstring>(tmp, rawsize(tmp), m_strCharset.c_str());
		else
			strName = strEmail; // set email as name OL does not display organiser name if not set.
		hr = resolve_organizer(strEmail, strName, strType, cbEntryID, &~lpEntryID);
		if (hr != hrSuccess)
			return hr;
		// add the organiser to the recipient list
		icrAttendee.cbEntryID = cbEntryID;
		hr = KAllocCopy(lpEntryID, cbEntryID, reinterpret_cast<void **>(&icrAttendee.lpEntryID), lpIcalItem->base);
		if (hr != hrSuccess)
			return hr;
		icrAttendee.strEmail = strEmail;
		icrAttendee.strName = strName;
		icrAttendee.ulRecipientType = MAPI_ORIG;
		icrAttendee.ulTrackStatus = 0;
		lplstIcalRecip->emplace_back(icrAttendee);

		// The DAgent does not want these properties from ical, since it writes them itself
		if (!m_bNoRecipients)
			hr = HrAddOrganizer(lpIcalItem, lplstMsgProps, strEmail, strName, strType, cbEntryID, lpEntryID);
	} else if (!m_bNoRecipients && m_lpMailUser) {
		hr = resolve_organizer(strEmail, strName, strType, cbEntryID, &~lpEntryID, true);
		if (hr != hrSuccess)
			return hr;
		hr = HrAddOrganizer(lpIcalItem, lplstMsgProps, strEmail, strName, strType, cbEntryID, lpEntryID);
	}
	if (hr != hrSuccess)
		return hr;

	for (auto lpicProp = icalcomponent_get_first_property(lpicEvent, ICAL_ATTENDEE_PROPERTY);
		 lpicProp != NULL;
		 lpicProp = icalcomponent_get_next_property(lpicEvent, ICAL_ATTENDEE_PROPERTY))
	{
		tmp = icalproperty_get_attendee(lpicProp);
		/* Temporary fix for #7740:
		 * Newer libical already fixed the problem where "invalid" parameters let libical return a NULL pointer here,
		 * but since libical svn is not binary backward compatible, we can't just upgrade the library, which we really should.
		 */
		if (!tmp)
			// unable to log error of missing attendee
			continue;

		icrAttendee.strEmail = m_converter.convert_to<std::wstring>(tmp, rawsize(tmp), m_strCharset.c_str());
		if (wcsncasecmp(icrAttendee.strEmail.c_str(), L"mailto:", 7) == 0)
			icrAttendee.strEmail.erase(0, 7);
		// @todo: Add organiser details if required.
		if(icrAttendee.strEmail == strEmail) // remove organiser from attendee list.
			continue;

		auto lpicParam = icalproperty_get_first_parameter(lpicProp, ICAL_CN_PARAMETER);
		auto lpszProp = lpicParam != nullptr ? icalparameter_get_cn(lpicParam) : nullptr;
		if (lpszProp != nullptr)
			icrAttendee.strName = m_converter.convert_to<std::wstring>(lpszProp, rawsize(lpszProp), m_strCharset.c_str());
		else
			icrAttendee.strName = icrAttendee.strEmail;

		lpicParam = icalproperty_get_first_parameter(lpicProp, ICAL_ROLE_PARAMETER);
		if (!lpicParam) {
			icrAttendee.ulRecipientType = MAPI_TO;
		} else {
			switch (icalparameter_get_role(lpicParam)) {
			case ICAL_ROLE_OPTPARTICIPANT:
				icrAttendee.ulRecipientType = MAPI_CC;
				break;
			case ICAL_ROLE_NONPARTICIPANT:
				icrAttendee.ulRecipientType = MAPI_BCC;
				break;
			case ICAL_ROLE_REQPARTICIPANT:
			default:
				icrAttendee.ulRecipientType = MAPI_TO;
				break;
			}
		}

		lpicParam = icalproperty_get_first_parameter(lpicProp, ICAL_PARTSTAT_PARAMETER);
		if (lpicParam) {
			switch (icalparameter_get_partstat(lpicParam)) {
			case ICAL_PARTSTAT_TENTATIVE:
				icrAttendee.ulTrackStatus = 2;
				break;
			case ICAL_PARTSTAT_ACCEPTED:
				icrAttendee.ulTrackStatus = 3;
				break;
			case ICAL_PARTSTAT_DECLINED:
				icrAttendee.ulTrackStatus = 4;
				break;
			case ICAL_PARTSTAT_NEEDSACTION:
				icrAttendee.ulTrackStatus = 5;
				break;
			default:
				icrAttendee.ulTrackStatus = 0;
				break;
			}
		}

		lplstIcalRecip->emplace_back(icrAttendee);
	}
	return hrSuccess;
}

/**
 * Set Recipients for REPLY
 *
 * @param[in]		lpicEvent		ical component containing ical properties
 * @param[in,out]	lpIcalItem		mapi structure in which properties are set
 * @return			MAPI error code
 */
HRESULT VConverter::HrAddReplyRecipients(icalcomponent *lpicEvent, icalitem *lpIcalItem)
{
	std::wstring strEmail, strName;
	icalrecip icrAttendee;
	unsigned int cbEntryID = 0;
	memory_ptr<ENTRYID> lpEntryID;

	auto lpicProp = icalcomponent_get_first_property(lpicEvent, ICAL_ORGANIZER_PROPERTY);
	auto lpszProp = lpicProp != nullptr ? icalproperty_get_organizer(lpicProp) : nullptr;
	if (lpszProp != nullptr) {
		icrAttendee.strEmail = m_converter.convert_to<std::wstring>(lpszProp, rawsize(lpszProp), m_strCharset.c_str());
		if (wcsncasecmp(icrAttendee.strEmail.c_str(), L"mailto:", 7) == 0)
			icrAttendee.strEmail.erase(0, 7);
		auto lpicParam = icalproperty_get_first_parameter(lpicProp, ICAL_CN_PARAMETER);
		lpszProp = lpicParam != nullptr ? icalparameter_get_cn(lpicParam) : nullptr;
		if (lpszProp != nullptr)
			icrAttendee.strName = m_converter.convert_to<std::wstring>(lpszProp, rawsize(lpszProp), m_strCharset.c_str());
		icrAttendee.ulRecipientType = MAPI_TO;
		lpIcalItem->lstRecips.emplace_back(icrAttendee);
	}

	// The DAgent does not want these properties from ical, since it writes them itself
	if (m_bNoRecipients)
		return hrSuccess;

	// @todo: what if >1 attendee ?!?
	//PR_SENDER = ATTENDEE
	lpicProp = icalcomponent_get_first_property(lpicEvent, ICAL_ATTENDEE_PROPERTY);
	if (lpicProp) {
		const char *lpszProp = icalproperty_get_attendee(lpicProp);
		if (lpszProp != nullptr)
			strEmail = m_converter.convert_to<std::wstring>(lpszProp, rawsize(lpszProp), m_strCharset.c_str());
		if (wcsncasecmp(strEmail.c_str(), L"mailto:", 7) == 0)
			strEmail.erase(0, 7);
		auto lpicParam = icalproperty_get_first_parameter(lpicProp, ICAL_CN_PARAMETER);
		lpszProp = lpicParam != nullptr ? icalparameter_get_cn(lpicParam) : nullptr;
		if (lpszProp != nullptr)
			strName = m_converter.convert_to<std::wstring>(lpszProp, rawsize(lpszProp), m_strCharset.c_str());
	}

	std::string type;
	auto hr = resolve_organizer(strEmail, strName, type, cbEntryID, &~lpEntryID);
	if (hr != hrSuccess)
		return hr;
	return HrAddOrganizer(lpIcalItem, &lpIcalItem->lstMsgProps, strEmail, strName, type, cbEntryID, lpEntryID);
}

/**
 * Sets reminder in mapi structure from ical data
 *
 * @param[in]		lpicEventRoot	Root VCALENDAR component
 * @param[in]		lpicEvent		ical component containing the reminder
 * @param[in,out]	lpIcalItem		Structure in which remiders are stored
 * @return			Always returns hrSuccess
 */
HRESULT VConverter::HrAddReminder(icalcomponent *lpicEventRoot, icalcomponent *lpicEvent, icalitem *lpIcalItem)
{
	SPropValue sPropVal, sPropMozAck;
	LONG ulRemindBefore = 0;
	time_t ttReminderTime = 0, ttReminderNext = 0, ttMozLastAckMax = 0;
	bool bReminderSet = false, bHasMozAck = false;

	auto lpicAlarm = icalcomponent_get_first_component(lpicEvent, ICAL_VALARM_COMPONENT);
	if (lpicAlarm == NULL) {
		sPropVal.ulPropTag = CHANGE_PROP_TYPE(m_lpNamedProps->aulPropTag[PROP_REMINDERSET], PT_BOOLEAN);
		sPropVal.Value.b = false;
		lpIcalItem->lstMsgProps.emplace_back(sPropVal);
		lpIcalItem->lstDelPropTags.emplace_back(CHANGE_PROP_TYPE(m_lpNamedProps->aulPropTag[PROP_REMINDERTIME], PT_SYSTIME));
		lpIcalItem->lstDelPropTags.emplace_back(CHANGE_PROP_TYPE(m_lpNamedProps->aulPropTag[PROP_REMINDERNEXTTIME], PT_SYSTIME));
		lpIcalItem->lstDelPropTags.emplace_back(CHANGE_PROP_TYPE(m_lpNamedProps->aulPropTag[PROP_REMINDERMINUTESBEFORESTART], PT_LONG));
		/* No alarms found, so we can safely exit here. */
		return hrSuccess;
	}

	HRESULT hr = HrParseVAlarm(lpicAlarm, &ulRemindBefore, &ttReminderTime,
	             &bReminderSet);
	if (hr != hrSuccess)
		// just skip the reminder
		return hrSuccess;

	// Handle Sunbird's dismiss/snooze, see: https://wiki.mozilla.org/Calendar:Feature_Implementations:Alarms
	// X-MOZ-SNOOZE-TIME-1231250400000000:20090107T132846Z
	// X-MOZ-LASTACK:20090107T132846Z
	for (auto lpicProp = icalcomponent_get_first_property(lpicEvent, ICAL_X_PROPERTY);
	     lpicProp != nullptr;
	     lpicProp = icalcomponent_get_next_property(lpicEvent, ICAL_X_PROPERTY))
	{
		auto xn = icalproperty_get_x_name(lpicProp);
		if (xn == nullptr)
			continue;
		auto xv = icalproperty_get_x(lpicProp);
		if (xv == nullptr)
			continue;
		if (strcmp(xn, "X-MOZ-LASTACK") == 0) {
			auto lpicValue = icalvalue_new_from_string(ICAL_DATETIME_VALUE, xv);
			auto ttMozLastAck = icaltime_as_timet_with_zone(icalvalue_get_datetime(lpicValue), NULL);
			if(ttMozLastAck > ttMozLastAckMax)//save max of X-MOZ-LAST-ACK if present twice.
				ttMozLastAckMax = ttMozLastAck;
			icalvalue_free(lpicValue);
			bHasMozAck = true;
		} else if (strcmp(xn, "X-MOZ-SNOOZE-TIME") == 0) {
			// x properties always return a char* as value :(
			auto lpicValue = icalvalue_new_from_string(ICAL_DATETIME_VALUE, xv);
			ttReminderNext = icaltime_as_timet_with_zone(icalvalue_get_datetime(lpicValue), NULL); // no timezone
			sPropVal.ulPropTag = CHANGE_PROP_TYPE(m_lpNamedProps->aulPropTag[PROP_REMINDERNEXTTIME], PT_SYSTIME);
			sPropVal.Value.ft  = UnixTimeToFileTime(ttReminderNext);
			lpIcalItem->lstMsgProps.emplace_back(sPropVal);

			// X-MOZ-SNOOZE-TIME-1231250400000000
			std::string strSuffix = icalproperty_get_x_name(lpicProp);
			if(strSuffix.compare("X-MOZ-SNOOZE-TIME") != 0)
			{
				sPropVal.ulPropTag = CHANGE_PROP_TYPE(m_lpNamedProps->aulPropTag[PROP_MOZ_SNOOZE_SUFFIX], PT_SYSTIME);
				strSuffix.erase(0, strlen("X-MOZ-SNOOZE-TIME-"));
				strSuffix.erase(10);									// ignoring trailing 6 zeros for hh:mm:ss
				sPropVal.Value.ft = UnixTimeToFileTime(atoi(strSuffix.c_str()));
				lpIcalItem->lstMsgProps.emplace_back(sPropVal);
			}
			icalvalue_free(lpicValue);
		} else if (strcmp(xn, "X-MICROSOFT-RTF") == 0) {
			auto lpicValue = icalvalue_new_from_string(ICAL_X_VALUE, xv);
			xv = icalvalue_get_x(lpicValue);
			auto rtf = base64_decode(xv != nullptr ? xv : "");
			sPropVal.ulPropTag = PR_RTF_COMPRESSED;
			sPropVal.Value.bin.cb = rtf.size();
			hr = KAllocCopy(rtf.c_str(), sPropVal.Value.bin.cb, reinterpret_cast<void **>(&sPropVal.Value.bin.lpb), lpIcalItem->base);
			if (hr != hrSuccess)
				return hr;
			lpIcalItem->lstMsgProps.emplace_back(sPropVal);
			icalvalue_free(lpicValue);
		}
	}

	if (bHasMozAck) { // save X-MOZ-LAST-ACK if found in request.
		sPropMozAck.ulPropTag = CHANGE_PROP_TYPE(m_lpNamedProps->aulPropTag[PROP_MOZLASTACK], PT_SYSTIME);
		sPropMozAck.Value.ft  = UnixTimeToFileTime(ttMozLastAckMax);
		lpIcalItem->lstMsgProps.emplace_back(sPropMozAck);
	}
	else { //delete X-MOZ-LAST-ACK if not found in request.
		lpIcalItem->lstDelPropTags.emplace_back(CHANGE_PROP_TYPE(m_lpNamedProps->aulPropTag[PROP_MOZLASTACK], PT_SYSTIME));
	}

	// reminderset
	sPropVal.ulPropTag = CHANGE_PROP_TYPE(m_lpNamedProps->aulPropTag[PROP_REMINDERSET], PT_BOOLEAN);
	sPropVal.Value.b = bReminderSet;
	lpIcalItem->lstMsgProps.emplace_back(sPropVal);

	// remindbefore
	sPropVal.ulPropTag = CHANGE_PROP_TYPE(m_lpNamedProps->aulPropTag[PROP_REMINDERMINUTESBEFORESTART], PT_LONG);
	sPropVal.Value.ul = ulRemindBefore;
	lpIcalItem->lstMsgProps.emplace_back(sPropVal);

	// remindertime
	if (ttReminderTime == 0) {
		// get starttime from item
		// DTSTART must be available
		auto lpicDTStartProp = icalcomponent_get_first_property(lpicEvent, ICAL_DTSTART_PROPERTY);
		if (lpicDTStartProp == NULL)
			return MAPI_E_INVALID_PARAMETER;
		ttReminderTime = ICalTimeTypeToUTC(lpicEventRoot, lpicDTStartProp);
	}
	sPropVal.ulPropTag = CHANGE_PROP_TYPE(m_lpNamedProps->aulPropTag[PROP_REMINDERTIME], PT_SYSTIME);
	sPropVal.Value.ft  = UnixTimeToFileTime(ttReminderTime);
	lpIcalItem->lstMsgProps.emplace_back(sPropVal);

	if (ttReminderNext != 0)
		return hrSuccess;
	if (!bReminderSet) {
		//delete the next-reminder time if X-MOZ-SNOOZE-TIME is absent and reminder is not set.
		lpIcalItem->lstDelPropTags.emplace_back(CHANGE_PROP_TYPE(m_lpNamedProps->aulPropTag[PROP_REMINDERNEXTTIME], PT_SYSTIME));
		return hrSuccess;
	}
	sPropVal.ulPropTag = CHANGE_PROP_TYPE(m_lpNamedProps->aulPropTag[PROP_REMINDERNEXTTIME], PT_SYSTIME);
	sPropVal.Value.ft  = UnixTimeToFileTime(ttReminderTime - ulRemindBefore * 60);
	lpIcalItem->lstMsgProps.emplace_back(sPropVal);
	return hrSuccess;
}

/**
 * Adds recurrence to icalitem structure from ical data
 *
 * @param[in]	lpicEventRoot	Root VCALENDAR component
 * @param[in]	lpicEvent		ical(VEVENT/VTODO) component being parsed
 * @param[in]	bIsAllday		set times for normal or allday event
 * @param[out]	lpIcalItem		icalitem structure in which the properties are set
 * @return		MAPI error code
 * @retval		MAPI_E_CORRUPT_DATA		timezone is not set in ical data
 * @retval		MAPI_E_NOT_FOUND		invalid recurrence is set
 */
HRESULT VConverter::HrAddRecurrence(icalcomponent *lpicEventRoot, icalcomponent *lpicEvent, bool bIsAllday, icalitem *lpIcalItem)
{
	SPropValue spSpropVal{};
	TIMEZONE_STRUCT zone;
	auto dtstart_prop = icalcomponent_get_first_property(lpicEvent, ICAL_DTSTART_PROPERTY);
	auto dtstart = icalproperty_get_dtstart(dtstart_prop);
	bool dtstart_utc = icaltime_is_utc(dtstart);

	icalproperty *lpicProp = icalcomponent_get_first_property(lpicEvent,
	                         ICAL_RRULE_PROPERTY);
	if (lpicProp == NULL) {
		// set isRecurring to false , property required by BlackBerry.
		spSpropVal.ulPropTag = CHANGE_PROP_TYPE(m_lpNamedProps->aulPropTag[PROP_RECURRING], PT_BOOLEAN);
		spSpropVal.Value.b = false;
		lpIcalItem->lstMsgProps.emplace_back(spSpropVal);
		lpIcalItem->lstDelPropTags.emplace_back(CHANGE_PROP_TYPE(m_lpNamedProps->aulPropTag[PROP_RECURRENCESTATE], PT_BINARY));
		lpIcalItem->lstDelPropTags.emplace_back(CHANGE_PROP_TYPE(m_lpNamedProps->aulPropTag[PROP_RECURRENCEPATTERN], PT_STRING8));
		lpIcalItem->lstDelPropTags.emplace_back(CHANGE_PROP_TYPE(m_lpNamedProps->aulPropTag[PROP_RECURRENCE_START], PT_SYSTIME));
		lpIcalItem->lstDelPropTags.emplace_back(CHANGE_PROP_TYPE(m_lpNamedProps->aulPropTag[PROP_RECURRENCE_END], PT_SYSTIME));
		lpIcalItem->lpRecurrence.reset();
		// remove all exception attachments from existing message, done in ICal2Mapi.cpp
		return hrSuccess;
	}

	if (!dtstart_utc && !bIsAllday && m_iCurrentTimeZone == m_mapTimeZones->end()) {
		// if we have an RRULE, we must have a timezone
		// except for DTSTART in UTC time
		return MAPI_E_CORRUPT_DATA;
	} else if (m_iCurrentTimeZone == m_mapTimeZones->end()) {
		auto hr = HrGetTzStruct("Etc/UTC", &zone);
		if (hr != hrSuccess)
			return hr;
	} else {
		zone = m_iCurrentTimeZone->second;
	}
	auto hr = ICalRecurrence().HrParseICalRecurrenceRule(zone, lpicEventRoot,
	          lpicEvent, bIsAllday, m_lpNamedProps, lpIcalItem);
	if (hr != hrSuccess)
		return hr;

	for (lpicProp = icalcomponent_get_first_property(lpicEvent, ICAL_X_PROPERTY);
	     lpicProp != nullptr;
	     lpicProp = icalcomponent_get_next_property(lpicEvent, ICAL_X_PROPERTY)) {
		auto xn = icalproperty_get_x_name(lpicProp);
		if (xn == nullptr)
			continue;
		if (strcmp(xn, "X-ZARAFA-REC-PATTERN") == 0 ||
		    strcmp(xn, "X-KOPANO-REC-PATTERN") == 0) {
			spSpropVal.ulPropTag = CHANGE_PROP_TYPE(m_lpNamedProps->aulPropTag[PROP_RECURRENCEPATTERN], PT_UNICODE);
			HrCopyString(m_converter, m_strCharset, lpIcalItem->base, icalproperty_get_x(lpicProp), &spSpropVal.Value.lpszW);
			lpIcalItem->lstMsgProps.emplace_back(spSpropVal);
		}
	}
	return hrSuccess;
}

/**
 * Make a MAPI exception message, and add this to the previous parsed
 * icalitem (which is the main ical item).
 *
 * @param[in] lpEventRoot		The top ical event which is recurring
 * @param[in] lpEvent			The current ical event describing an exception for lpEventRoot
 * @param[in] bIsAllday			set times for normal or allday event
 * @param[in,out] lpPrevItem	The icalitem struct that contains the MAPI representation of this recurrent item
 * @return MAPI error code
 */
HRESULT VConverter::HrAddException(icalcomponent *lpEventRoot, icalcomponent *lpEvent, bool bIsAllday, icalitem *lpPrevItem)
{
	icalitem::exception ex;
	auto hr = HrCompareUids(lpPrevItem, lpEvent);
	if (hr != hrSuccess)
		return hr;
	if (lpPrevItem->lpRecurrence == NULL)
		// can't add exceptions if the previous item did not have an RRULE
		return MAPI_E_CORRUPT_DATA;

	auto icMethod = icalcomponent_get_method(lpEventRoot);
	// it's the same item, handle exception
	hr = ICalRecurrence().HrMakeMAPIException(lpEventRoot, lpEvent, lpPrevItem, bIsAllday, m_lpNamedProps, m_strCharset, &ex);
	if (hr != hrSuccess)
		return hr;
	hr = HrAddRecipients(lpEvent, lpPrevItem, &ex.lstMsgProps, &ex.lstRecips);
	if (hr != hrSuccess)
		return hr;
	hr = HrResolveUser(lpPrevItem->base, &ex.lstRecips);
	if (hr != hrSuccess)
		return hr;
	hr = HrAddBaseProperties(icMethod, lpEvent, lpPrevItem->base, true, &ex.lstMsgProps);
	if (hr != hrSuccess)
		return hr;
	lpPrevItem->lstExceptionAttachments.emplace_back(std::move(ex));
	return hrSuccess;
}

/**
 * Returns the ical timezone of a MAPI calendar message. When there is no timezone information, UTC will be used.
 *
 * @param[in]  ulProps Number of properties in lpProps
 * @param[in]  lpProps All (required) properties of the MAPI message
 * @param[out] lpstrTZid The name (unique id) of the timezone
 * @param[out] lpTZinfo MAPI timezone struct
 * @param[out] lppicTZinfo Ical timezone information
 * @return MAPI error code
 */
HRESULT VConverter::HrFindTimezone(ULONG ulProps, LPSPropValue lpProps, std::string *lpstrTZid, TIMEZONE_STRUCT *lpTZinfo, icaltimezone **lppicTZinfo)
{
	HRESULT hr = hrSuccess;
	std::string strTZid;
	TIMEZONE_STRUCT ttTZinfo{};
	icaltimezone *lpicTZinfo = NULL;
	icalcomponent *lpicComp = NULL;
	size_t ulPos = 0;

	// @todo if we ever encounter a timezone string with non-ascii characters, we need to move to std::wstring for the timezone string.
	// but since I haven't seen this, I'll be lazy and do a convert to us-ascii strings.

	// Retrieve timezone. If available (outlook fills this in for recurring items), place it in lpMapTimeZones
	auto lpPropTimeZoneString = PCpropFindProp(lpProps, ulProps, CHANGE_PROP_TYPE(m_lpNamedProps->aulPropTag[PROP_TIMEZONE], PT_UNICODE));
	if (lpPropTimeZoneString == NULL) {
		// use all dates/times as UTC
		strTZid = "(GMT+0000)";

		auto lpProp = PCpropFindProp(lpProps, ulProps, PR_MESSAGE_CLASS_W);
		if(lpProp && (wcscasecmp(lpProp->Value.lpszW, L"IPM.Task") == 0) && !m_mapTimeZones->empty())
		{
			m_iCurrentTimeZone = m_mapTimeZones->begin();
			ttTZinfo = m_iCurrentTimeZone->second;
			strTZid = m_iCurrentTimeZone->first;
		}
		else
			goto done;	// UTC is not placed in the map, and not placed in ical, so we're done here
	} else
		strTZid = m_converter.convert_to<std::string>(lpPropTimeZoneString->Value.lpszW);
	if (strTZid.empty()) {
		strTZid = "(GMT+0000)";
		// UTC not in map, ttTZInfo still 0
		goto done;
	}
	if (strTZid[0] == '(') {
		// shorten string so the timezone id is not so long, and hopefully matches more for the same timezone

		// from: (GMT+01:00) Amsterdam, Berlijn, Bern, Rome, Stockholm, Wenen
		// from: (GMT+01.00) Sarajevo/Warsaw/Zagreb
		// to: (GMT+01:00) (note: the dot is not converted .. should we?)
		auto pos = strTZid.rfind(')');
		strTZid.erase(pos+1);
	}
	ulPos = strTZid.find('+');

	// check if strTZid is in map
	m_iCurrentTimeZone = m_mapTimeZones->find(strTZid);
	if (m_iCurrentTimeZone != m_mapTimeZones->end()) {
		// already used this timezone before
		ttTZinfo = m_iCurrentTimeZone->second;
	} else {
		auto lpPropTimeZoneStruct = PCpropFindProp(lpProps, ulProps, CHANGE_PROP_TYPE(m_lpNamedProps->aulPropTag[PROP_TIMEZONEDATA], PT_BINARY));
		if (lpPropTimeZoneStruct && lpPropTimeZoneStruct->Value.bin.cb >= sizeof(TIMEZONE_STRUCT) && lpPropTimeZoneStruct->Value.bin.lpb) {
			ttTZinfo = *(TIMEZONE_STRUCT*)lpPropTimeZoneStruct->Value.bin.lpb;
			(*m_mapTimeZones)[strTZid] = ttTZinfo;
			// keep timezone pointer for recurrence
			m_iCurrentTimeZone = m_mapTimeZones->find(strTZid);
		} else if (ulPos != strTZid.npos) {
			strTZid = "(GMT+0000)"; // identify GMT+XXX timezones
			goto done;
		}
		else {
			strTZid = "(GMT-0000)"; // identify GMT-XXX timezones
			goto done;
		}
	}

	// construct ical version for icaltime_from_timet_with_zone()
	hr = HrCreateVTimeZone(strTZid, ttTZinfo, &lpicComp);
	if (hr == hrSuccess) {
		lpicTZinfo = icaltimezone_new();
		if (icaltimezone_set_component(lpicTZinfo, lpicComp) == 0) {
			icalcomponent_free(lpicComp);
			icaltimezone_free(lpicTZinfo, true);
		}
	}
	hr = hrSuccess;

done:
	*lpstrTZid = std::move(strTZid);
	*lpTZinfo = ttTZinfo;
	*lppicTZinfo = lpicTZinfo;
	return hr;
}

HRESULT VConverter::HrSetTimeProperty(time_t tStamp, bool bDateOnly, icaltimezone *lpicTZinfo, const std::string &strTZid, icalproperty_kind icalkind, icalproperty *lpicProp)
{
	icaltimetype ittStamp;

	// if (bDateOnly && !lpicTZinfo)
	/*
	 * ZCP-12962: Disregarding tzinfo. Even a minor miscalculation can
	 * cause a day shift; if possible, we should probably improve the
	 * actual calculation when we encounter such a problem.
	 */
	if (bDateOnly) {
		struct tm date;
		// We have a problem now. This is a 'date' property type, so time information should not be sent. However,
		// the timestamp in tStamp *does* have a time part, which is indicating the start of the day in GMT (so, this
		// would be say 23:00 in central europe, and 03:00 in brasil). This means that if we 'just' take the date part
		// of the timestamp, you will get the wrong day if you're east of GMT. Unfortunately, we don't know the
		// timezone either, so we have to do some guesswork. What we do now is a 'round to closest date'. This will
		// basically work for any timezone that has an offset between GMT+13 and GMT-10. So the 4th at 23:00 will become
		// the 5h, and the 5th at 03:00 will become the 5th.

		/* So this is a known problem for users in GMT+14, GMT-12 and
		 * GMT-11 (Kiribati, Samoa, ..). Sorry. Fortunately, there are
		 * not many people in these timezones. For this to work
		 * correctly, clients should store the correct timezone in the
		 * appointment (WebApp does not do this currently), and we need
		 * to consider timezones here again.
		 */
		gmtime_r(&tStamp, &date);
		if (date.tm_hour >= 11)
			// Move timestamp up one day so that later conversion to date-only will be correct
			tStamp += 86400;
	}

	if (!bDateOnly && lpicTZinfo != nullptr) {
		ittStamp = icaltime_from_timet_with_zone(tStamp, bDateOnly, lpicTZinfo);
		kc_ical_utc(ittStamp, false);
	}
	else {
		ittStamp = icaltime_from_timet_with_zone(tStamp, bDateOnly, icaltimezone_get_utc_timezone());
	}

	icalproperty_set_value(lpicProp, bDateOnly ? icalvalue_new_date(ittStamp) :
		icalvalue_new_datetime(ittStamp));
	// only allowed to add timezone information on non-allday events
	if (lpicTZinfo && !bDateOnly)
		icalproperty_add_parameter(lpicProp, icalparameter_new_from_value_string(ICAL_TZID_PARAMETER, strTZid.c_str()));
	return hrSuccess;
}

/**
 * Converts the Unix timestamp to iCal information and adds a new iCal
 * property to the given ical component.
 *
 * @param[in]  tStamp The Unix timestamp value to set in the iCal property
 * @param[in]  bDateOnly true if only the date should be set (all day events) or false for full time conversion
 * @param[in]  lpicTZinfo Pointer to ical timezone for this property (required for recurring events). If NULL, UTC will be used.
 * @param[in]  strTZid Human readable name of the timezone
 * @param[in]  icalkind Kind of property the timestamp is describing
 * @param[in,out] lpicEvent Ical property will be added to this event, when hrSuccess is returned.
 * @return MAPI error code
*/
HRESULT VConverter::HrSetTimeProperty(time_t tStamp, bool bDateOnly, icaltimezone *lpicTZinfo, const std::string &strTZid, icalproperty_kind icalkind, icalcomponent *lpicEvent)
{
	icalproperty *lpicProp = icalproperty_new(icalkind);
	if (lpicProp == NULL)
		return MAPI_E_INVALID_PARAMETER;

	HRESULT hr = HrSetTimeProperty(tStamp, bDateOnly, lpicTZinfo, strTZid,
	             icalkind, lpicProp);
	icalcomponent_add_property(lpicEvent, lpicProp);
	return hr;
}

/**
 * Sets the Organizer (From) and Attendees (To and Cc) in the given
 * ical event. It also determines the ical method for this event,
 * since the method and attendees depend on the message class and the
 * meeting status.
 *
 * Adds one or more of the following ical properties:
 * - STATUS
 * - ATTENDEE
 * - ORGANIZER
 * - X-MOZ-SEND-INVITATIONS
 *
 * @param[in]  lpParentMsg The main message (different from lpMessage in case of exceptions)
 * @param[in]  lpMessage The main or exception message
 * @param[in]  ulProps Number of properties in lpProps
 * @param[in]  lpProps All (required) properties from lpMessage
 * @param[in]  lpicMethod The method for this ical event
 * @param[in,out] lpicEvent This ical event will be modified
 * @return MAPI error code
 */
HRESULT VConverter::HrSetOrganizerAndAttendees(LPMESSAGE lpParentMsg, LPMESSAGE lpMessage, ULONG ulProps, LPSPropValue lpProps, icalproperty_method *lpicMethod, icalcomponent *lpicEvent)
{
	icalproperty_method icMethod = ICAL_METHOD_NONE;
	std::wstring strSenderName, strSenderType, strSenderEmailAddr;
	std::wstring strReceiverName, strReceiverType, strReceiverEmailAddr;
	std::wstring strRepsSenderName, strRepsSenderType, strRepsSenderEmailAddr;
	object_ptr<IMAPITable> lpTable;
	memory_ptr<SPropValue> lpSpropVal;
	icalparameter *lpicParam = NULL;

	auto lpPropVal = PCpropFindProp(lpProps, ulProps, m_lpNamedProps->aulPropTag[PROP_COUNTERPROPOSAL]);
	auto bCounterProposal = lpPropVal != nullptr && PROP_TYPE(lpPropVal->ulPropTag) == PT_BOOLEAN && lpPropVal->Value.b;
	//Remove Organiser & Attendees of Root event for exception.
	auto lpicProp = icalcomponent_get_first_property(lpicEvent, ICAL_ORGANIZER_PROPERTY);
	if (lpicProp) {
		icalcomponent_remove_property(lpicEvent, lpicProp);
		icalproperty_free(lpicProp);
	}

	for (lpicProp = icalcomponent_get_first_property(lpicEvent, ICAL_ATTENDEE_PROPERTY);
	     lpicProp != nullptr;
	     lpicProp = icalcomponent_get_next_property(lpicEvent, ICAL_X_PROPERTY))
	{
		icalcomponent_remove_property(lpicEvent, lpicProp);
		icalproperty_free(lpicProp);
	}

	// PR_SENT_REPRESENTING_ENTRYID is the owner of the meeting.
	// PR_SENDER_ENTRYID can be a delegate/owner
	lpPropVal = PCpropFindProp(lpProps, ulProps, PR_SENT_REPRESENTING_ENTRYID);
	if (lpPropVal) // ignore error
		HrGetAddress(m_lpAdrBook, (LPENTRYID)lpPropVal->Value.bin.lpb, lpPropVal->Value.bin.cb, strRepsSenderName, strRepsSenderType, strRepsSenderEmailAddr);

	// Request mail address from addressbook to get the actual email address
	// use the parent message, OL does not set PR_SENDER_ENTRYID in exception message.
	auto hr = HrGetAddress(m_lpAdrBook, lpParentMsg,
					  PR_SENDER_ENTRYID, PR_SENDER_NAME, PR_SENDER_ADDRTYPE, PR_SENDER_EMAIL_ADDRESS,
					  strSenderName, strSenderType, strSenderEmailAddr);
	if (hr != hrSuccess)
		return hr;

	// get class to find method and type for attendees and organizer
	lpPropVal = PCpropFindProp(lpProps, ulProps, PR_MESSAGE_CLASS_W);
	if (lpPropVal == nullptr)
		return MAPI_E_NOT_FOUND;

	auto strMessageClass = m_converter.convert_to<std::string>(lpPropVal->Value.lpszW);
	// Set attendee info
	if (strMessageClass.compare(0, 26, "IPM.Schedule.Meeting.Resp.") == 0) {
		// responding to a meeting request:
		// the to should only be the organizer of this meeting
		if(bCounterProposal)
			icMethod = ICAL_METHOD_COUNTER;
		else {
			icMethod = ICAL_METHOD_REPLY;

			// gmail always sets CONFIRMED, exchange fills in the correct value ... doesn't seem to matter .. for now
			icalcomponent_add_property(lpicEvent, icalproperty_new_status(ICAL_STATUS_CONFIRMED));
		}

		if (strMessageClass.rfind("Pos") != strMessageClass.npos)
			lpicParam = icalparameter_new_partstat(ICAL_PARTSTAT_ACCEPTED);
		else if (strMessageClass.rfind("Neg") != strMessageClass.npos)
			lpicParam = icalparameter_new_partstat(ICAL_PARTSTAT_DECLINED);
		else if (strMessageClass.rfind("Tent") != strMessageClass.npos)
			lpicParam = icalparameter_new_partstat(ICAL_PARTSTAT_TENTATIVE);
		else
			// shouldn't happen, but better than having no lpicParam pointer
			lpicParam = icalparameter_new_partstat(ICAL_PARTSTAT_ACCEPTED);

		// I am the only attendee that is replying
		auto wstrBuf = L"mailto:" + (strRepsSenderEmailAddr.empty() ? strSenderEmailAddr : strRepsSenderEmailAddr);
		lpicProp = icalproperty_new_attendee(m_converter.convert_to<std::string>(wstrBuf).c_str());
		icalproperty_add_parameter(lpicProp, lpicParam);

		wstrBuf = strRepsSenderName.empty() ? strSenderName: strRepsSenderName;
		if (!wstrBuf.empty())
			icalproperty_add_parameter(lpicProp, icalparameter_new_cn(m_converter.convert_to<std::string>(m_strCharset.c_str(), wstrBuf, rawsize(wstrBuf), CHARSET_WCHAR).c_str()));

		wstrBuf = L"mailto:" + strSenderEmailAddr;
		if (!strSenderEmailAddr.empty() && strSenderEmailAddr != strRepsSenderEmailAddr)
			icalproperty_add_parameter(lpicProp, icalparameter_new_sentby(m_converter.convert_to<std::string>(wstrBuf).c_str()));

		icalcomponent_add_property(lpicEvent, lpicProp);
		// Organizer should be the only MAPI_TO entry
		hr = lpMessage->GetRecipientTable(MAPI_UNICODE, &~lpTable);
		if (hr != hrSuccess)
			return hr;

		rowset_ptr lpRows;
		hr = lpTable->QueryRows(INT_MAX, 0, &~lpRows);
		if (hr != hrSuccess)
			return hr;
		// The response should only be sent to the organizer (@todo restrict on MAPI_TO ? ...)
		if (lpRows->cRows != 1)
			return MAPI_E_CALL_FAILED;
		// @todo: use correct index number?
		hr = HrGetAddress(m_lpAdrBook, lpRows[0].lpProps, lpRows[0].cValues,
		     PR_ENTRYID, PR_DISPLAY_NAME, PR_ADDRTYPE, PR_EMAIL_ADDRESS,
		     strReceiverName, strReceiverType, strReceiverEmailAddr);
		if (hr != hrSuccess)
			return hr;

		wstrBuf = L"mailto:" + strReceiverEmailAddr;
		lpicProp = icalproperty_new_organizer(m_converter.convert_to<std::string>(m_strCharset.c_str(), wstrBuf, rawsize(wstrBuf), CHARSET_WCHAR).c_str());
		if (!strReceiverName.empty()) {
			lpicParam = icalparameter_new_cn(m_converter.convert_to<std::string>(m_strCharset.c_str(), strReceiverName, rawsize(strReceiverName), CHARSET_WCHAR).c_str());
			icalproperty_add_parameter(lpicProp, lpicParam);
		}

		icalcomponent_add_property(lpicEvent, lpicProp);
		*lpicMethod = icMethod;
		return hrSuccess;
	}

	// strMessageClass == "IPM.Schedule.Meeting.Request", "IPM.Schedule.Meeting.Canceled" or ....?
	// strMessageClass == "IPM.Appointment": normal calendar item
	// If we're dealing with a meeting, preset status to 1. PROP_MEETINGSTATUS may not be set
	unsigned int ulMeetingStatus = strMessageClass.compare(0, 20, "IPM.Schedule.Meeting") == 0;

	// a normal calendar item has meeting status == 0, all other types != 0
	lpPropVal = PCpropFindProp(lpProps, ulProps, CHANGE_PROP_TYPE(m_lpNamedProps->aulPropTag[PROP_MEETINGSTATUS], PT_LONG));
	if (lpPropVal)
		ulMeetingStatus = lpPropVal->Value.ul;
	else if (HrGetOneProp(lpParentMsg, CHANGE_PROP_TYPE(m_lpNamedProps->aulPropTag[PROP_MEETINGSTATUS], PT_LONG), &~lpSpropVal) == hrSuccess)
		// if MeetingStatus flag is not set in exception message, retrive it from parent message.
		ulMeetingStatus = lpSpropVal->Value.ul;

	// meeting bit enabled
	if (ulMeetingStatus & 1) {
		if (ulMeetingStatus & 4) {
			icalcomponent_add_property(lpicEvent, icalproperty_new_status(ICAL_STATUS_CANCELLED));
			icMethod = ICAL_METHOD_CANCEL;
		} else {
			icalcomponent_add_property(lpicEvent, icalproperty_new_status(ICAL_STATUS_CONFIRMED));
			icMethod = ICAL_METHOD_REQUEST;
		}

		// meeting action, add all attendees, request reply when needed
		hr = HrSetICalAttendees(lpMessage, strSenderEmailAddr, lpicEvent);
		if (hr != hrSuccess)
			return hr;

		//Set this property to force thunderbird to send invitations mails.
		lpPropVal = PCpropFindProp (lpProps, ulProps, CHANGE_PROP_TYPE(m_lpNamedProps->aulPropTag[PROP_MOZSENDINVITE], PT_BOOLEAN));
		lpicProp = icalproperty_new_x(lpPropVal != nullptr && !lpPropVal->Value.b ? "FALSE" : "TRUE");
		icalproperty_set_x_name(lpicProp, "X-MOZ-SEND-INVITATIONS");
		icalcomponent_add_property(lpicEvent, lpicProp);

		// I am the Organizer
		auto wstrBuf = L"mailto:" + (strRepsSenderEmailAddr.empty()? strSenderEmailAddr : strRepsSenderEmailAddr);
		lpicProp = icalproperty_new_organizer(m_converter.convert_to<std::string>(m_strCharset.c_str(), wstrBuf, rawsize(wstrBuf), CHARSET_WCHAR).c_str());
		wstrBuf = strRepsSenderName.empty()? strSenderName : strRepsSenderName;
		if (!wstrBuf.empty())
			icalproperty_add_parameter(lpicProp, icalparameter_new_cn(m_converter.convert_to<std::string>(m_strCharset.c_str(), wstrBuf, rawsize(wstrBuf), CHARSET_WCHAR).c_str()) );
		wstrBuf = L"mailto:" + strSenderEmailAddr;
		if (!strSenderEmailAddr.empty() && strSenderEmailAddr != strRepsSenderEmailAddr)
			icalproperty_add_parameter(lpicProp, icalparameter_new_sentby(m_converter.convert_to<std::string>(m_strCharset.c_str(), wstrBuf, rawsize(wstrBuf), CHARSET_WCHAR).c_str()) );
		icalcomponent_add_property(lpicEvent, lpicProp);
	} else {
		// normal calendar item
		icMethod = ICAL_METHOD_PUBLISH;
	}

	*lpicMethod = icMethod;
	return hrSuccess;
}

/**
 * Sets default time properties in the ical event. The following ical
 * properties are added:
 * - CREATED
 * - LAST-MODIFIED
 * - DTSTAMP
 *
 * @param[in]  lpMsgProps All (required) properties of the message to convert to ical
 * @param[in]  ulMsgProps Number of properties in lpMsgProps
 * @param[in]  lpicTZinfo ical timezone object to set times in, (unused in this version, all times set here are always UTC)
 * @param[in]  strTZid name of the given ical timezone, (unused in this version, all times set here are always UTC)
 * @param[in,out] lpEvent The ical event to modify
 * @return MAPI error code
 */
HRESULT VConverter::HrSetTimeProperties(LPSPropValue lpMsgProps, ULONG ulMsgProps, icaltimezone *lpicTZinfo, const std::string &strTZid, icalcomponent *lpEvent)
{
	bool bHasOwnerCriticalChange = false;

	// Set creation time / CREATED
	auto lpPropVal = PCpropFindProp(lpMsgProps, ulMsgProps, PR_CREATION_TIME);
	if (lpPropVal) {
		auto ittICalTime = icaltime_from_timet_with_zone(FileTimeToUnixTime(lpPropVal->Value.ft), 0, nullptr);
		kc_ical_utc(ittICalTime, true);
		auto lpProp = icalproperty_new_created(ittICalTime);
		icalcomponent_add_property(lpEvent, lpProp);
	}

	// exchange 2003 is using DTSTAMP for 'X-MICROSOFT-CDO-OWNER-CRITICAL-CHANGE'
	lpPropVal = PCpropFindProp(lpMsgProps, ulMsgProps, CHANGE_PROP_TYPE(m_lpNamedProps->aulPropTag[PROP_OWNERCRITICALCHANGE], PT_SYSTIME));
	if (lpPropVal) {
		auto lpProp = icalproperty_new_dtstamp(icaltime_from_timet_with_zone(FileTimeToUnixTime(lpPropVal->Value.ft), false, icaltimezone_get_utc_timezone()));
		icalcomponent_add_property(lpEvent,lpProp);
		bHasOwnerCriticalChange = true;
	}

	// Set modification time / LAST-MODIFIED + DTSTAMP
	lpPropVal = PCpropFindProp(lpMsgProps, ulMsgProps, PR_LAST_MODIFICATION_TIME);
	if (lpPropVal) {
		auto ittICalTime = icaltime_from_timet_with_zone(FileTimeToUnixTime(lpPropVal->Value.ft), 0, nullptr);
		kc_ical_utc(ittICalTime, true);
		auto lpProp = icalproperty_new_lastmodified(ittICalTime);
		icalcomponent_add_property(lpEvent,lpProp);

		if (!bHasOwnerCriticalChange) {
			lpProp = icalproperty_new_dtstamp(ittICalTime);
			icalcomponent_add_property(lpEvent,lpProp);
		}
	}
	return hrSuccess;
}

/**
 * Helper function for HrSetOrganizerAndAttendees to add recipients
 * from lpMessage to the ical object.
 *
 * @param[in]  lpMessage The message to process the RecipientsTable of
 * @param[in]  strOrganizer The email address of the organizer, which is excluded as attendee
 * @param[in,out] lpicEvent The event to modify
 * @return MAPI error code.
 */
HRESULT VConverter::HrSetICalAttendees(LPMESSAGE lpMessage, const std::wstring &strOrganizer, icalcomponent *lpicEvent)
{
	icalparameter *lpParam = NULL;
	object_ptr<IMAPITable> lpTable;
	rowset_ptr lpRows;
	std::wstring strName, strType, strEmailAddress;
	static constexpr const SizedSPropTagArray(7, sptaRecipProps) =
		{7, {PR_ENTRYID, PR_DISPLAY_NAME_W, PR_ADDRTYPE_A,
		PR_EMAIL_ADDRESS_A, PR_RECIPIENT_FLAGS, PR_RECIPIENT_TYPE,
		PR_RECIPIENT_TRACKSTATUS}};

	std::wstring recv_name, recv_type, recv_email;
	auto hr = HrGetAddress(m_lpAdrBook, lpMessage, PR_RECEIVED_BY_ENTRYID, PR_RECEIVED_BY_NAME_W, PR_RECEIVED_BY_ADDRTYPE_A, PR_RECEIVED_BY_EMAIL_ADDRESS_W, recv_name, recv_type, recv_email);
	auto got_recv = hr == hrSuccess;

	hr = lpMessage->GetRecipientTable(0, &~lpTable);
	if (hr != hrSuccess)
		return hr;
	hr = lpTable->SetColumns(sptaRecipProps, 0);
	if (hr != hrSuccess)
		return hr;
	hr = lpTable->QueryRows(INT_MAX, 0, &~lpRows);
	if (hr != hrSuccess)
		return hr;

	// Set all recipients into icalcomponent lpicEvent
	for (ULONG ulCount = 0; ulCount < lpRows->cRows; ++ulCount) {
		// ZARAFA types go correct because of addressbook, (slow?, should use PR_SMTP_ADDRESS?)
		// SMTP types go correct because of PR_EMAIL_ADDRESS
		hr = HrGetAddress(m_lpAdrBook, lpRows[ulCount].lpProps, lpRows[ulCount].cValues,
						  PR_ENTRYID, PR_DISPLAY_NAME_W, PR_ADDRTYPE_A, PR_EMAIL_ADDRESS_A,
						  strName, strType, strEmailAddress);
		// skip the organiser if present in the recipient table.
		if (hr != hrSuccess || strEmailAddress == strOrganizer)
			continue;

		// flags set to 3 is organizer, so skip that entry
		auto lpPropVal = lpRows[ulCount].cfind(PR_RECIPIENT_FLAGS);
		if (lpPropVal != NULL && lpPropVal->Value.ul == 3)
			continue;
		lpPropVal = lpRows[ulCount].cfind(PR_RECIPIENT_TYPE);
		if (lpPropVal == NULL)
			continue;

		switch (lpPropVal->Value.ul) {
		case MAPI_TO:
			lpParam = icalparameter_new_role(ICAL_ROLE_REQPARTICIPANT);
			break;
		case MAPI_CC:
			lpParam = icalparameter_new_role(ICAL_ROLE_OPTPARTICIPANT);
			break;
		case MAPI_BCC:
			lpParam = icalparameter_new_role(ICAL_ROLE_NONPARTICIPANT);
			break;
		default:
			continue;
		}

		auto tmp_email = strEmailAddress;
		tmp_email.insert(0, L"mailto:");
		auto lpProp = icalproperty_new_attendee(m_converter.convert_to<std::string>(m_strCharset.c_str(), tmp_email, rawsize(tmp_email), CHARSET_WCHAR).c_str());
		icalproperty_add_parameter(lpProp, lpParam);

		memory_ptr<SPropValue> prop;
		lpPropVal = nullptr;
		if (got_recv && strEmailAddress == recv_email) {
			hr = HrGetOneProp(lpMessage, CHANGE_PROP_TYPE(m_lpNamedProps->aulPropTag[PROP_RESPONSESTATUS], PT_LONG), &~prop);
			if (hr == hrSuccess)
				lpPropVal = prop.get();
			else
				/* reset error */
				hr = hrSuccess;
		}

		if (lpPropVal == nullptr)
			lpPropVal = lpRows[ulCount].cfind(PR_RECIPIENT_TRACKSTATUS);
		if (lpPropVal != NULL) {
			if (lpPropVal->Value.ul == 2)
				icalproperty_add_parameter(lpProp, icalparameter_new_partstat(ICAL_PARTSTAT_TENTATIVE));
			else if (lpPropVal->Value.ul == 3)
				icalproperty_add_parameter(lpProp, icalparameter_new_partstat(ICAL_PARTSTAT_ACCEPTED));
			else if (lpPropVal->Value.ul == 4)
				icalproperty_add_parameter(lpProp, icalparameter_new_partstat(ICAL_PARTSTAT_DECLINED));
			else {
				icalproperty_add_parameter(lpProp, icalparameter_new_partstat(ICAL_PARTSTAT_NEEDSACTION));
				icalproperty_add_parameter(lpProp, icalparameter_new_rsvp(ICAL_RSVP_TRUE));
			}
		} else {
			// make sure clients are requested to send a reply on meeting requests
			icalproperty_add_parameter(lpProp, icalparameter_new_partstat(ICAL_PARTSTAT_NEEDSACTION));
			icalproperty_add_parameter(lpProp, icalparameter_new_rsvp(ICAL_RSVP_TRUE));
		}

		if (!strName.empty())
			icalproperty_add_parameter(lpProp, icalparameter_new_cn(m_converter.convert_to<std::string>(m_strCharset.c_str(), strName, rawsize(strName), CHARSET_WCHAR).c_str()));
		icalcomponent_add_property(lpicEvent, lpProp);
	}
	return hr;
}

/**
 * Sets the busy status in the ical event. The following properties
 * are added:
 * - TRANSP
 * - X-MICROSOFT-CDO-INTENDEDSTATUS
 *
 * @param[in] lpMessage The MAPI message to get the busy status from for the X property
 * @param[in] ulBusyStatus The normal busy status to set in the TRANSP property
 * @param[in,out] lpicEvent The ical event to modify
 * @return Always return hrSuccess
 */
HRESULT VConverter::HrSetBusyStatus(LPMESSAGE lpMessage, ULONG ulBusyStatus, icalcomponent *lpicEvent)
{
	memory_ptr<SPropValue> lpSpropVal;
	auto lpicProp = icalproperty_new_transp(ulBusyStatus == 0 ? ICAL_TRANSP_TRANSPARENT : ICAL_TRANSP_OPAQUE);
	icalcomponent_add_property(lpicEvent, lpicProp);

	// set the X-MICROSOFT-CDO-INTENDEDSTATUS property
	auto hr = HrGetOneProp(lpMessage, CHANGE_PROP_TYPE(m_lpNamedProps->aulPropTag[PROP_INTENDEDBUSYSTATUS], PT_LONG), &~lpSpropVal);
	if(hr == hrSuccess && lpSpropVal->Value.ul != (ULONG)-1)
		ulBusyStatus = lpSpropVal->Value.ul;

	switch (ulBusyStatus) {
	case 0:
		lpicProp = icalproperty_new_x("FREE");
		break;
	case 1:
		lpicProp = icalproperty_new_x("TENTATIVE");
		break;
	default:
	case 2:
		lpicProp = icalproperty_new_x("BUSY");
		break;
	case 3:
		lpicProp = icalproperty_new_x("OOF");
		break;
	}

	icalproperty_set_x_name(lpicProp, "X-MICROSOFT-CDO-INTENDEDSTATUS");
	icalcomponent_add_property(lpicEvent, lpicProp);
	return hrSuccess;
}

/**
 * Add extra Microsoft and Mozilla X headers. These are required for
 * client interchange and compatibility. The following ical properties
 * are added:
 * - X-MICROSOFT-CDO-OWNER-CRITICAL-CHANGE
 * - X-MICROSOFT-CDO-ATTENDEE-CRITICAL-CHANGE
 * - X-MICROSOFT-CDO-APPT-SEQUENCE
 * - X-MICROSOFT-CDO-OWNERAPPTID
 * - X-MOZ-GENERATION
 * - X-MICROSOFT-CDO-ALLDAYEVENT
 *
 * @param[in] ulMsgProps Number of properties in lpMsgProps
 * @param[in] lpMsgProps Properties used for the conversion
 * @param[in]  lpMessage The message to convert the PR_RTF_COMPRESSED from
 * @param[in,out] lpEvent ical item to be modified
 * @return Always return hrSuccess
 */
HRESULT VConverter::HrSetXHeaders(ULONG ulMsgProps, LPSPropValue lpMsgProps, LPMESSAGE lpMessage, icalcomponent *lpEvent)
{
	// set X-MICROSOFT-CDO & X-MOZ properties
	// X-MICROSOFT-CDO-OWNER-CRITICAL-CHANGE
	auto lpPropVal = PCpropFindProp(lpMsgProps, ulMsgProps, CHANGE_PROP_TYPE(m_lpNamedProps->aulPropTag[PROP_OWNERCRITICALCHANGE], PT_SYSTIME));
	auto ttCriticalChange = lpPropVal != nullptr ? FileTimeToUnixTime(lpPropVal->Value.ft) : time(nullptr);
	auto icCriticalChange = icaltime_from_timet_with_zone(ttCriticalChange, false, icaltimezone_get_utc_timezone());
	auto lpicValue = icalvalue_new_datetime(icCriticalChange);
	auto lpszTemp = icalvalue_as_ical_string_r(lpicValue);
	auto lpProp = icalproperty_new_x(lpszTemp);
	icalmemory_free_buffer(lpszTemp);
	icalproperty_set_x_name(lpProp, "X-MICROSOFT-CDO-OWNER-CRITICAL-CHANGE");
	icalcomponent_add_property(lpEvent, lpProp);
	icalvalue_free(lpicValue);

	// X-MICROSOFT-CDO-ATTENDEE-CRITICAL-CHANGE
	lpPropVal = PCpropFindProp(lpMsgProps, ulMsgProps, CHANGE_PROP_TYPE(m_lpNamedProps->aulPropTag[PROP_ATTENDEECRITICALCHANGE], PT_SYSTIME));
	ttCriticalChange = lpPropVal != nullptr ? FileTimeToUnixTime(lpPropVal->Value.ft) : time(nullptr);
	icCriticalChange = icaltime_from_timet_with_zone(ttCriticalChange, false, icaltimezone_get_utc_timezone());
	lpicValue = icalvalue_new_datetime(icCriticalChange);
	lpszTemp = icalvalue_as_ical_string_r(lpicValue);
	lpProp = icalproperty_new_x(lpszTemp);
	icalmemory_free_buffer(lpszTemp);

	icalproperty_set_x_name(lpProp, "X-MICROSOFT-CDO-ATTENDEE-CRITICAL-CHANGE");
	icalcomponent_add_property(lpEvent, lpProp);
	icalvalue_free(lpicValue);

	// X-MICROSOFT-CDO-APPT-SEQUENCE
	lpPropVal = PCpropFindProp(lpMsgProps, ulMsgProps, CHANGE_PROP_TYPE(m_lpNamedProps->aulPropTag[PROP_APPTSEQNR], PT_LONG));
	ULONG ulApptSeqNo = lpPropVal != nullptr ? lpPropVal->Value.ul : 0;
	lpicValue = icalvalue_new_integer(ulApptSeqNo);
	lpszTemp = icalvalue_as_ical_string_r(lpicValue);
	lpProp = icalproperty_new_x(lpszTemp);
	icalmemory_free_buffer(lpszTemp);
	icalproperty_set_x_name(lpProp, "X-MICROSOFT-CDO-APPT-SEQUENCE");
	icalcomponent_add_property(lpEvent, lpProp);
	icalvalue_free(lpicValue);

	// X-MICROSOFT-CDO-OWNERAPPTID
	lpPropVal = PCpropFindProp(lpMsgProps, ulMsgProps, PR_OWNER_APPT_ID);
	ULONG ulOwnerApptID = lpPropVal != nullptr ? lpPropVal->Value.ul : -1;
	lpicValue = icalvalue_new_integer(ulOwnerApptID);
	lpszTemp = icalvalue_as_ical_string_r(lpicValue);
	lpProp = icalproperty_new_x(lpszTemp);
	icalmemory_free_buffer(lpszTemp);
	icalproperty_set_x_name(lpProp, "X-MICROSOFT-CDO-OWNERAPPTID");
	icalcomponent_add_property(lpEvent, lpProp);
	icalvalue_free(lpicValue);

	// X-MOZ-GENERATION
	lpPropVal = PCpropFindProp(lpMsgProps, ulMsgProps,  CHANGE_PROP_TYPE(m_lpNamedProps->aulPropTag[PROP_MOZGEN], PT_LONG));
	if (lpPropVal)
	{
		ULONG ulXmozGen = lpPropVal->Value.ul;
		auto lpicValue = icalvalue_new_integer(ulXmozGen);

		lpszTemp = icalvalue_as_ical_string_r(lpicValue);
		lpProp = icalproperty_new_x(lpszTemp);
		icalmemory_free_buffer(lpszTemp);
		icalproperty_set_x_name(lpProp, "X-MOZ-GENERATION");
		icalcomponent_add_property(lpEvent, lpProp);
		icalvalue_free(lpicValue);
	}

	// X-MICROSOFT-CDO-ALLDAYEVENT
	lpPropVal = PCpropFindProp(lpMsgProps, ulMsgProps,  CHANGE_PROP_TYPE(m_lpNamedProps->aulPropTag[PROP_ALLDAYEVENT], PT_BOOLEAN));
	auto blIsAllday = lpPropVal != nullptr && lpPropVal->Value.b;
	lpicValue = icalvalue_new_x(blIsAllday ? "TRUE" : "FALSE");
	lpszTemp = icalvalue_as_ical_string_r(lpicValue);
	lpProp = icalproperty_new_x(lpszTemp);
	icalmemory_free_buffer(lpszTemp);
	icalproperty_set_x_name(lpProp, "X-MICROSOFT-CDO-ALLDAYEVENT");
	icalcomponent_add_property(lpEvent, lpProp);
	icalvalue_free(lpicValue);

	lpPropVal = PCpropFindProp(lpMsgProps, ulMsgProps, PR_RTF_COMPRESSED);
	if (lpPropVal == nullptr || Util::GetBestBody(lpMsgProps, ulMsgProps, fMapiUnicode) != PR_RTF_COMPRESSED)
		return hrSuccess;

	std::string rtf;
	object_ptr<IStream> lpStream;

	if (lpMessage->OpenProperty(PR_RTF_COMPRESSED, &IID_IStream, 0, MAPI_DEFERRED_ERRORS, &~lpStream) != hrSuccess)
		return hrSuccess;
	if (Util::HrStreamToString(lpStream, rtf) != hrSuccess)
		return hrSuccess;

	auto rtfbase64 = base64_encode(rtf.c_str(), rtf.size());
	lpicValue = icalvalue_new_x(rtfbase64.c_str());
	lpszTemp = icalvalue_as_ical_string_r(lpicValue);
	lpProp = icalproperty_new_x(lpszTemp);
	icalmemory_free_buffer(lpszTemp);
	icalproperty_set_x_name(lpProp, "X-MICROSOFT-RTF");
	icalcomponent_add_property(lpEvent, lpProp);
	icalvalue_free(lpicValue);
	return hrSuccess;
}

/**
 * Possebly adds a VAlarm (reminder) in the given event.
 *
 * @note it is not described in the RFC how clients keep track (and
 * thus disable) alarms, so we might be adding a VAlarm for an item
 * where the client already disabled it.

 * @param[in] ulProps The number of properties in lpProps
 * @param[in] lpProps Properties of the message containing the reminder properties
 * @param[in,out] lpicEvent The ical event to modify
 * @return MAPI error code
 */
HRESULT VConverter::HrSetVAlarm(ULONG ulProps, LPSPropValue lpProps, icalcomponent *lpicEvent)
{
	icalcomponent *lpAlarm = NULL;
	time_t ttSnooze = 0;

	// find bool, skip if error or false
	auto lpPropVal = PCpropFindProp(lpProps, ulProps, CHANGE_PROP_TYPE(m_lpNamedProps->aulPropTag[PROP_REMINDERSET], PT_BOOLEAN));
	if (lpPropVal == nullptr || !lpPropVal->Value.b)
		return hrSuccess;
	lpPropVal = PCpropFindProp(lpProps, ulProps, CHANGE_PROP_TYPE(m_lpNamedProps->aulPropTag[PROP_REMINDERMINUTESBEFORESTART], PT_LONG));
	LONG lRemindBefore = lpPropVal != nullptr ? lpPropVal->Value.l : 0;
	lpPropVal = PCpropFindProp(lpProps, ulProps, CHANGE_PROP_TYPE(m_lpNamedProps->aulPropTag[PROP_REMINDERTIME], PT_SYSTIME));
	time_t ttReminderTime = lpPropVal != nullptr ? FileTimeToUnixTime(lpPropVal->Value.ft) : 0;
	lpPropVal = PCpropFindProp(lpProps, ulProps, PR_MESSAGE_CLASS);
	auto bTask = lpPropVal != nullptr && _tcsicmp(lpPropVal->Value.LPSZ, KC_T("IPM.Task")) == 0;
	auto hr = HrParseReminder(lRemindBefore, ttReminderTime, bTask, &lpAlarm);
	if (hr != hrSuccess)
		return hr;

	icalcomponent_add_component(lpicEvent, lpAlarm);
	lpPropVal = PCpropFindProp(lpProps, ulProps, CHANGE_PROP_TYPE(m_lpNamedProps->aulPropTag[PROP_RECURRING], PT_BOOLEAN));
	auto blisItemReccr = lpPropVal != nullptr && lpPropVal->Value.b;
	// retrieve the suffix time for property X-MOZ-SNOOZE-TIME
	lpPropVal = PCpropFindProp(lpProps, ulProps, CHANGE_PROP_TYPE(m_lpNamedProps->aulPropTag[PROP_MOZ_SNOOZE_SUFFIX], PT_SYSTIME));
	time_t ttSnoozeSuffix = lpPropVal != nullptr ? FileTimeToUnixTime(lpPropVal->Value.ft) : 0;

	// check latest snooze time
	lpPropVal = PCpropFindProp(lpProps, ulProps, CHANGE_PROP_TYPE(m_lpNamedProps->aulPropTag[PROP_REMINDERNEXTTIME], PT_SYSTIME));
	if (lpPropVal) {
		icaltimetype icSnooze;
		icalvalue *lpicValue = NULL;
		std::string strSnoozeTime = "X-MOZ-SNOOZE-TIME";

		// set timestamp in name for recurring items i.e. X-MOZ-SNOOZE-TIME-1231250400000000:20090107T132846Z
		if (ttSnoozeSuffix != 0 && blisItemReccr)
			strSnoozeTime += "-" + stringify(ttSnoozeSuffix) + "000000";
		ttSnooze = FileTimeToUnixTime(lpPropVal->Value.ft);
		icSnooze = icaltime_from_timet_with_zone(ttSnooze, false, icaltimezone_get_utc_timezone());
		lpicValue = icalvalue_new_datetime(icSnooze);
		auto lpszTemp = icalvalue_as_ical_string_r(lpicValue);
		auto lpicProp = icalproperty_new_x(lpszTemp);
		icalmemory_free_buffer(lpszTemp);
		icalproperty_set_x_name(lpicProp, strSnoozeTime.c_str());
		icalcomponent_add_property(lpicEvent, lpicProp);
		icalvalue_free(lpicValue);
	}

	auto blxmozgen = PCpropFindProp(lpProps, ulProps, CHANGE_PROP_TYPE(m_lpNamedProps->aulPropTag[PROP_MOZGEN], PT_LONG)) != nullptr;
	// send X-MOZ-LASTACK
	lpPropVal = PCpropFindProp(lpProps, ulProps,  CHANGE_PROP_TYPE(m_lpNamedProps->aulPropTag[PROP_MOZLASTACK], PT_SYSTIME));
	if (lpPropVal)
	{
		icaltimetype icModTime;
		icalvalue *lpicValue = NULL;
		auto ttLastAckTime = FileTimeToUnixTime(lpPropVal->Value.ft);
		//do not send X-MOZ-LASTACK if reminder older than last ack time
		if(ttLastAckTime > ttSnooze && !blxmozgen)
			return hrSuccess;
		icModTime = icaltime_from_timet_with_zone(ttLastAckTime, false, icaltimezone_get_utc_timezone());
		lpicValue = icalvalue_new_datetime(icModTime);
		auto lpszTemp = icalvalue_as_ical_string_r(lpicValue);
		auto lpicProp = icalproperty_new_x(lpszTemp);
		icalmemory_free_buffer(lpszTemp);
		icalproperty_set_x_name(lpicProp, "X-MOZ-LASTACK");
		icalcomponent_add_property(lpicEvent, lpicProp);
		icalvalue_free(lpicValue);
	}
	return hrSuccess;
}

/**
 * Converts the plain text body of the MAPI message to an ical
 * property (DESCRIPTION).
 *
 * We add some extra fixes on the body, so all ical clients can parse
 * the body correctly.
 *
 * @param[in]  lpMessage The message to convert the PR_BODY from
 * @param[out] lppicProp The ical property containing the description, when hrSuccess is returned.
 * @return MAPI error code
 */
HRESULT VConverter::HrSetBody(LPMESSAGE lpMessage, icalproperty **lppicProp)
{
	object_ptr<IStream> lpStream;
	STATSTG sStreamStat;
	std::wstring strBody;

	auto hr = lpMessage->OpenProperty(PR_BODY_W, &IID_IStream, 0, MAPI_DEFERRED_ERRORS, &~lpStream);
	if (hr != hrSuccess)
		return hr;
	hr = lpStream->Stat(&sStreamStat, 0);
	if (hr != hrSuccess)
		return hr;
	if (sStreamStat.cbSize.LowPart == 0)
		return MAPI_E_NOT_FOUND;
	auto lpBody = make_unique_nt<wchar_t[]>(sStreamStat.cbSize.LowPart + sizeof(wchar_t));
	if (lpBody == nullptr)
		return MAPI_E_NOT_ENOUGH_MEMORY;
	memset(lpBody.get(), 0, (sStreamStat.cbSize.LowPart + 1) * sizeof(wchar_t));
	hr = lpStream->Read(lpBody.get(), sStreamStat.cbSize.LowPart * sizeof(wchar_t), nullptr);
	if (hr != hrSuccess)
		return hr;

	// The body is converted as OL2003 does not parse '\r' & '\t' correctly
	// Newer versions also have some issues parsing these chars
	// RFC specifies that new lines should be CRLF
	StringTabtoSpaces(lpBody.get(), &strBody);
	strBody = StringCRLFtoLF(std::move(strBody));
	*lppicProp = icalproperty_new_description(m_converter.convert_to<std::string>(m_strCharset.c_str(), strBody, rawsize(strBody), CHARSET_WCHAR).c_str());
	return hrSuccess;
}

/**
 * No specific properties on the base level. Override this function if
 * required (currently VTODO only).
 *
 * @param[in]  ulProps Number of properties in lpProps
 * @param[in]  lpProps Properties of the message to convert
 * @param[in,out] lpicEvent The ical object to modify
 * @return Always return hrSuccess
 */
HRESULT VConverter::HrSetItemSpecifics(ULONG ulProps, LPSPropValue lpProps, icalcomponent *lpicEvent)
{
	return hrSuccess;
}

/**
 * Adds the recurrence-id property to the event if we're handling an exception.
 *
 * @param[in] lpMsgProps Contains all the (required) lpMessage properties for conversion
 * @param[in] ulMsgProps Number of properties in lpMsgProps
 * @param[in] lpicTZinfo Ical Timezone to set all time related properties in
 * @param[in] strTZid Name of the timezone
 * @param[in,out] lpEvent The ical event to modify
 * @return MAPI error code
 */
HRESULT VConverter::HrSetRecurrenceID(LPSPropValue lpMsgProps, ULONG ulMsgProps, icaltimezone *lpicTZinfo, const std::string &strTZid, icalcomponent *lpEvent)
{
	icaltimetype icTime{};
	time_t tRecId = 0;

	// We cannot check if PROP_ISEXCEPTION is set to TRUE, since Outlook sends accept messages on excetions with that property set to false.
	auto lpPropVal = PCpropFindProp(lpMsgProps, ulMsgProps, CHANGE_PROP_TYPE(m_lpNamedProps->aulPropTag[PROP_ISEXCEPTION], PT_BOOLEAN));
	if (lpPropVal == nullptr || !lpPropVal->Value.b) {
		auto lpPropGlobal = PCpropFindProp(lpMsgProps, ulMsgProps, CHANGE_PROP_TYPE(m_lpNamedProps->aulPropTag[PROP_GOID], PT_BINARY));
		if (!lpPropGlobal)
			return hrSuccess;
		auto lpPropClean = PCpropFindProp(lpMsgProps, ulMsgProps, CHANGE_PROP_TYPE(m_lpNamedProps->aulPropTag[PROP_CLEANID], PT_BINARY));
		if (!lpPropClean)
			return hrSuccess;
		if (lpPropClean->Value.bin.cb != lpPropGlobal->Value.bin.cb)
			return hrSuccess;
		if (memcmp(lpPropClean->Value.bin.lpb, lpPropGlobal->Value.bin.lpb, lpPropGlobal->Value.bin.cb) == 0)
			return hrSuccess;
		// different timestamp in dispidGlobalObjectID, export RECURRENCE-ID
	}

	lpPropVal = PCpropFindProp(lpMsgProps, ulMsgProps, CHANGE_PROP_TYPE(m_lpNamedProps->aulPropTag[PROP_RECURSTARTTIME], PT_LONG));
	/* 0 is "start of day", hence -1 as default */
	ULONG ulRecurStartTime = lpPropVal != nullptr ? lpPropVal->Value.ul : -1;
	lpPropVal = PCpropFindProp(lpMsgProps, ulMsgProps, CHANGE_PROP_TYPE(m_lpNamedProps->aulPropTag[PROP_RECURENDTIME], PT_LONG));
	ULONG ulRecurEndTime = lpPropVal != nullptr ? lpPropVal->Value.ul : -1;

	// check to know if series is all day or not.
	// ulRecurStartTime = 0 -> recurrence series starts at 00:00 AM
	// ulRecurEndTime = 24 * 4096 -> recurrence series ends at 12:00 PM
	// 60 sec -> highest pow of 2 after 60 -> 64
	// 60 mins -> 60 * 64 = 3840 -> highest pow of 2 after 3840 -> 4096
	auto bIsSeriesAllDay = ulRecurStartTime == 0 && ulRecurEndTime == 24 * 4096;

	// set Recurrence-ID for exception msg if dispidRecurringbase prop is present
	lpPropVal = PCpropFindProp(lpMsgProps, ulMsgProps, CHANGE_PROP_TYPE(m_lpNamedProps->aulPropTag[PROP_RECURRINGBASE], PT_SYSTIME));
	if (!lpPropVal) {
		// This code happens when we're sending acceptance mail for an exception.
		// if RecurringBase prop is not present then retrieve date from GlobalObjId from 16-19th bytes
		// combine this date with time from dispidStartRecurrenceTime and set it as RECURRENCE-ID
		lpPropVal = PCpropFindProp(lpMsgProps, ulMsgProps, CHANGE_PROP_TYPE(m_lpNamedProps->aulPropTag[PROP_GOID], PT_BINARY));
		if (!lpPropVal)
			return hrSuccess;
		// @todo don't do this calculation using a std::string
		auto strUid = bin2hex(lpPropVal->Value.bin);
		if(!IsOutlookUid(strUid))
			return hrSuccess;
		if(strUid.substr(32, 8).compare("00000000") == 0 && ulRecurStartTime == (ULONG)-1)
			return hrSuccess;

		icTime.year = strtol(strUid.substr(32, 4).c_str(), NULL, 16);
		icTime.month = strtol(strUid.substr(36, 2).c_str(), NULL, 16);
		icTime.day = strtol(strUid.substr(38, 2).c_str(), NULL, 16);
		// Although the timestamp is probably 0, it does not seem to matter.
		icTime.hour = ulRecurStartTime / 4096;
		ulRecurStartTime -= icTime.hour * 4096;
		icTime.minute = ulRecurStartTime / 64;
		icTime.second = ulRecurStartTime - icTime.minute * 64;
		// set correct date for all_day
		tRecId = bIsSeriesAllDay ? icaltime_as_timet(icTime) :
		         icaltime_as_timet_with_zone(icTime, lpicTZinfo);
	} else {
		tRecId = FileTimeToUnixTime(lpPropVal->Value.ft);
	}

	return HrSetTimeProperty(tRecId, bIsSeriesAllDay, lpicTZinfo, strTZid,
	       ICAL_RECURRENCEID_PROPERTY, lpEvent);
}

/**
 * Sets the RRULE and add exceptions to ical data from the mapi message.
 *
 * @param[in]		lpMessage	The source mapi message to be converted to ical data.
 * @param[in,out]	lpicEvent	The icalcomponent to which RRULE is added.
 * @param[in]		lpicTZinfo	The icaltimezone pointer
 * @param[in]		strTZid		The timezone string ID.
 * @param[out]		lpEventList The list of icalcomponent containing exceptions.
 * @return			MAPI error code
 * @retval			MAPI_E_NOT_FOUND			Recurrencestate blob has errors
 * @retval			MAPI_E_INVALID_PARAMETER	One of the parameters for creating RRULE from recurrence blob is invalid
 */
HRESULT VConverter::HrSetRecurrence(LPMESSAGE lpMessage, icalcomponent *lpicEvent, icaltimezone *lpicTZinfo, const std::string &strTZid, std::list<icalcomponent*> *lpEventList)
{
	memory_ptr<SPropValue> lpSpropArray;
	LPSPropValue lpSPropRecVal = NULL;
	recurrence cRecurrence;
	object_ptr<IStream> lpStream;
	STATSTG sStreamStat;
	ICalRecurrence cICalRecurrence;
	icalcomponent *lpicComp = NULL;
	unsigned int cbsize = 0, ulFlag = 0, ulRecurrenceStateTag;
	std::list<icalcomponent*> lstExceptions;
	TIMEZONE_STRUCT zone;
	SizedSPropTagArray(6, proptags) =
		{6, {PR_MESSAGE_CLASS_A,
		CHANGE_PROP_TYPE(m_lpNamedProps->aulPropTag[PROP_RECURRENCEPATTERN], PT_UNICODE),
		CHANGE_PROP_TYPE(m_lpNamedProps->aulPropTag[PROP_RECURRENCESTATE], PT_BINARY),
		CHANGE_PROP_TYPE(m_lpNamedProps->aulPropTag[PROP_ALLDAYEVENT], PT_BOOLEAN),
		CHANGE_PROP_TYPE(m_lpNamedProps->aulPropTag[PROP_TASK_STATUS], PT_LONG),
		CHANGE_PROP_TYPE(m_lpNamedProps->aulPropTag[PROP_TASK_RECURRSTATE], PT_BINARY)}};

	auto hr = lpMessage->GetProps(proptags, 0, &cbsize, &~lpSpropArray);
	if (FAILED(hr))
		return hr;

	if ((PROP_TYPE(lpSpropArray[0].ulPropTag) != PT_ERROR)
		&& (strcasecmp(lpSpropArray[0].Value.lpszA, "IPM.Task") == 0)) {
		ulRecurrenceStateTag = CHANGE_PROP_TYPE(m_lpNamedProps->aulPropTag[PROP_TASK_RECURRSTATE], PT_BINARY);
		lpSPropRecVal = &lpSpropArray[5];
		ulFlag = RECURRENCE_STATE_TASKS;
	} else {
		ulRecurrenceStateTag = CHANGE_PROP_TYPE(m_lpNamedProps->aulPropTag[PROP_RECURRENCESTATE], PT_BINARY);
		lpSPropRecVal = &lpSpropArray[2];
		ulFlag = RECURRENCE_STATE_CALENDAR;
	}

	if (PROP_TYPE(lpSpropArray[1].ulPropTag) != PT_ERROR)
	{
		auto lpicProp = icalproperty_new_x(m_converter.convert_to<std::string>(m_strCharset.c_str(), lpSpropArray[1].Value.lpszW, rawsize(lpSpropArray[1].Value.lpszW), CHARSET_WCHAR).c_str());
		icalproperty_set_x_name(lpicProp, "X-KOPANO-REC-PATTERN");
		icalcomponent_add_property(lpicEvent, lpicProp);
	}

	if ((PROP_TYPE(lpSPropRecVal->ulPropTag) != PT_ERROR)) {
		hr = cRecurrence.HrLoadRecurrenceState(reinterpret_cast<const char *>(lpSPropRecVal->Value.bin.lpb), lpSPropRecVal->Value.bin.cb, ulFlag);
	} else if (lpSPropRecVal->Value.err == MAPI_E_NOT_ENOUGH_MEMORY) {
		// open property and read full blob
		hr = lpMessage->OpenProperty(ulRecurrenceStateTag, &IID_IStream, 0, MAPI_DEFERRED_ERRORS, &~lpStream);
		if (hr != hrSuccess)
			return hr;
		hr = lpStream->Stat(&sStreamStat, 0);
		if (hr != hrSuccess)
			return hr;
		auto lpRecurrenceData = make_unique_nt<char[]>(sStreamStat.cbSize.LowPart);
		if (lpRecurrenceData == nullptr)
			return MAPI_E_NOT_ENOUGH_MEMORY;
		hr = lpStream->Read(lpRecurrenceData.get(), sStreamStat.cbSize.LowPart, NULL);
		if (hr != hrSuccess)
			return hr;
		hr = cRecurrence.HrLoadRecurrenceState(lpRecurrenceData.get(), sStreamStat.cbSize.LowPart, ulFlag);
	} else {
		// When exception is created in MR, the IsRecurring is set - true by OL
		// but Recurring state is not set in MR.
		return hrSuccess;
	}

	if (FAILED(hr))
		return hr;
	auto bIsAllDay = PROP_TYPE(lpSpropArray[3].ulPropTag) != PT_ERROR && lpSpropArray[3].Value.b;
	if (m_iCurrentTimeZone == m_mapTimeZones->end()) {
		hr = HrGetTzStruct("Etc/UTC", &zone);
		if (hr != hrSuccess)
			return hr;
	} else {
		zone = m_iCurrentTimeZone->second;
	}

	// now that we have the recurrence state class, we can create rrules in lpicEvent
	hr = cICalRecurrence.HrCreateICalRecurrence(zone, bIsAllDay, &cRecurrence, lpicEvent);
	if (hr != hrSuccess)
		return hr;

	// all modifications create new event item:
	// RECURRENCE-ID: contains local timezone timestamp of item that is changed
	// other: CREATED, LAST-MODIFIED, DTSTAMP, UID (copy from original)
	// and then exception properties are replaced
	unsigned int ulModCount = cRecurrence.getModifiedCount();
	for (ULONG i = 0; i < ulModCount; ++i) {
		SPropValuePtr  lpMsgProps;
		ULONG ulMsgProps = 0;
		const SPropValue *lpProp = NULL;
		icalproperty_method icMethod = ICAL_METHOD_NONE;
		icalcomp_ptr lpicException;
		unsigned int ulModifications = cRecurrence.getModifiedFlags(i);
		auto bIsAllDayException = bIsAllDay;
		hr = cICalRecurrence.HrMakeICalException(lpicEvent, &unique_tie(lpicException));
		if (hr != hrSuccess)
			continue;

		auto tNewTime = cRecurrence.getModifiedStartDateTime(i);
		auto tExceptionStart = tNewTime;
		object_ptr<IMessage> lpException;
		hr = HrGetExceptionMessage(lpMessage, tExceptionStart, &~lpException);
		if (hr != hrSuccess)
		{
			hr = hrSuccess;
			continue;
		}
		hr = lpException->GetProps(NULL, MAPI_UNICODE, &ulMsgProps, &~lpMsgProps);
		if (FAILED(hr))
			continue;
		hr = HrSetOrganizerAndAttendees(lpMessage, lpException,
		     ulMsgProps, lpMsgProps, &icMethod, lpicException.get());
		if (hr != hrSuccess)
			continue;

		if (ulModifications & ARO_SUBTYPE)
		{
			auto lpProp = PCpropFindProp(lpMsgProps, ulMsgProps, CHANGE_PROP_TYPE(m_lpNamedProps->aulPropTag[PROP_ALLDAYEVENT], PT_BOOLEAN));
			if (lpProp)
				bIsAllDayException = lpProp->Value.b;
			auto lpicProp = icalcomponent_get_first_property(lpicException.get(), ICAL_X_PROPERTY);
			for (; lpicProp != nullptr;
			     lpicProp = icalcomponent_get_next_property(lpicException.get(), ICAL_X_PROPERTY)) {
				auto xn = icalproperty_get_x_name(lpicProp);
				if (xn != nullptr && strcmp(xn, "X-MICROSOFT-CDO-ALLDAYEVENT") == 0)
					break;
			}
			if (lpicProp) {
				icalcomponent_remove_property(lpicException.get(), lpicProp);
				icalproperty_free(lpicProp);
			}

			auto lpicValue = icalvalue_new_x(bIsAllDayException ? "TRUE" : "FALSE");
			auto lpszTemp = icalvalue_as_ical_string_r(lpicValue);
			lpicProp = icalproperty_new_x(lpszTemp);
			icalmemory_free_buffer(lpszTemp);
			icalproperty_set_x_name(lpicProp, "X-MICROSOFT-CDO-ALLDAYEVENT");
			icalcomponent_add_property(lpicException.get(), lpicProp);
			icalvalue_free(lpicValue);
		}

		// 1. get new StartDateTime and EndDateTime from exception and make DTSTART and DTEND in sTimeZone
		tNewTime = LocalToUTC(tNewTime, zone);
		hr = HrSetTimeProperty(tNewTime, bIsAllDayException, lpicTZinfo,
		     strTZid, ICAL_DTSTART_PROPERTY, lpicException.get());
		if (hr != hrSuccess)
			continue;
		tNewTime = LocalToUTC(cRecurrence.getModifiedEndDateTime(i), zone);
		hr = HrSetTimeProperty(tNewTime, bIsAllDayException, lpicTZinfo,
		     strTZid, ICAL_DTEND_PROPERTY, lpicException.get());
		if (hr != hrSuccess)
			continue;
		lpProp = PCpropFindProp(lpMsgProps, ulMsgProps, CHANGE_PROP_TYPE(m_lpNamedProps->aulPropTag[PROP_RECURRINGBASE], PT_SYSTIME));
		if (!lpProp)
			lpProp = PCpropFindProp(lpMsgProps, ulMsgProps, CHANGE_PROP_TYPE(m_lpNamedProps->aulPropTag[PROP_OLDSTART], PT_SYSTIME));

		if (lpProp) {
			tNewTime = FileTimeToUnixTime(lpProp->Value.ft);
			hr = HrSetTimeProperty(tNewTime, bIsAllDay, lpicTZinfo,
			     strTZid, ICAL_RECURRENCEID_PROPERTY, lpicException.get());
			if (hr != hrSuccess)
				continue;
		}

		// 2. for each (useful?) bit in ulOverrideFlags, set property
		if (ulModifications & ARO_SUBJECT) {
			// find the previous value, and remove it
			auto lpicProp = icalcomponent_get_first_property(lpicException.get(), ICAL_SUMMARY_PROPERTY);
			if (lpicProp) {
				icalcomponent_remove_property(lpicException.get(), lpicProp);
				icalproperty_free(lpicProp);
			}

			const auto wstrTmp = cRecurrence.getModifiedSubject(i);
			icalcomponent_add_property(lpicException.get(), icalproperty_new_summary(m_converter.convert_to<std::string>(m_strCharset.c_str(), wstrTmp, rawsize(wstrTmp), CHARSET_WCHAR).c_str()));
		}

		if (ulModifications & ARO_MEETINGTYPE)
			;// make this in invite, cancel, ... ?
		if (ulModifications & ARO_REMINDERDELTA && !(ulModifications & ARO_REMINDERSET))
			HrUpdateReminderTime(lpicException.get(), cRecurrence.getModifiedReminderDelta(i));

		if (ulModifications & ARO_REMINDERSET) {
			// Outlook is nasty!
			// If you make an exception reminder enable with the DEFAULT 15 minutes alarm,
			// the value is NOT saved in the exception attachment.
			// That's why I don't open the attachment if the value isn't going to be present anyway.
			// Also, it (the default) is present in the main item ... not very logical.
			LONG lRemindBefore = 0;
			time_t ttReminderTime = 0;
			if (ulModifications & ARO_REMINDERDELTA) {
				lpProp = PCpropFindProp(lpMsgProps, ulMsgProps, CHANGE_PROP_TYPE(m_lpNamedProps->aulPropTag[PROP_REMINDERMINUTESBEFORESTART], PT_LONG));
				lRemindBefore = lpProp ? lpProp->Value.l : 15;
				lpProp = PCpropFindProp(lpMsgProps, ulMsgProps, CHANGE_PROP_TYPE(m_lpNamedProps->aulPropTag[PROP_REMINDERTIME], PT_LONG));
				if (lpProp)
					ttReminderTime = FileTimeToUnixTime(lpProp->Value.ft);
			}

			// add new valarm
			// although a previous valarm should not be here, the webaccess always says it's been changed, so we remove the old one too
			lpicComp = icalcomponent_get_first_component(lpicException.get(), ICAL_VALARM_COMPONENT);
			if (lpicComp) {
				icalcomponent_remove_component(lpicException.get(), lpicComp);
				icalcomponent_free(lpicComp);
			}
			lpicComp = NULL;
			if (cRecurrence.getModifiedReminder(i) != 0) {
				hr = HrParseReminder(lRemindBefore, ttReminderTime, false, &lpicComp);
				if (hr == hrSuccess)
					icalcomponent_add_component(lpicException.get(), lpicComp);
			}
		}

		if (ulModifications & ARO_LOCATION) {
			auto lpicProp = icalcomponent_get_first_property(lpicException.get(), ICAL_LOCATION_PROPERTY);
			if (lpicProp) {
				icalcomponent_remove_property(lpicException.get(), lpicProp);
				icalproperty_free(lpicProp);
			}

			const auto wstrTmp = cRecurrence.getModifiedLocation(i);
			icalcomponent_add_property(lpicException.get(), icalproperty_new_location(m_converter.convert_to<std::string>(m_strCharset.c_str(), wstrTmp, rawsize(wstrTmp), CHARSET_WCHAR).c_str()));
		}

		if (ulModifications & ARO_BUSYSTATUS) {
			// new X-MICROSOFT-CDO-INTENDEDSTATUS and TRANSP
			auto lpicProp = icalcomponent_get_first_property(lpicException.get(), ICAL_TRANSP_PROPERTY);
			if (lpicProp) {
				icalcomponent_remove_property(lpicException.get(), lpicProp);
				icalproperty_free(lpicProp);
			}

			for (lpicProp = icalcomponent_get_first_property(lpicException.get(), ICAL_X_PROPERTY);
			     lpicProp != nullptr;
			     lpicProp = icalcomponent_get_next_property(lpicException.get(), ICAL_X_PROPERTY)) {
				auto xn = icalproperty_get_x_name(lpicProp);
				if (xn != nullptr && strcmp(xn, "X-MICROSOFT-CDO-INTENDEDSTATUS") == 0)
					break;
			}
			if (lpicProp) {
				icalcomponent_remove_property(lpicException.get(), lpicProp);
				icalproperty_free(lpicProp);
			}
			HrSetBusyStatus(lpException, cRecurrence.getModifiedBusyStatus(i), lpicException.get());
		}

		if (ulModifications & ARO_ATTACHMENT)
			;// ..?
		if (ulModifications & ARO_APPTCOLOR)
			;// should never happen, according to the specs

		if (ulModifications & ARO_EXCEPTIONAL_BODY) {
			auto lpicProp = icalcomponent_get_first_property(lpicException.get(), ICAL_DESCRIPTION_PROPERTY);
			if (lpicProp) {
				icalcomponent_remove_property(lpicException.get(), lpicProp);
				icalproperty_free(lpicProp);
			}
			lpicProp = NULL;
			if (HrSetBody(lpException, &lpicProp) == hrSuccess)
				icalcomponent_add_property(lpicException.get(), lpicProp);
		}
		lstExceptions.emplace_back(lpicException.release());
	}

	*lpEventList = std::move(lstExceptions);
	return hr;
}

/**
 * Update the VALARM component from exception reminder
 *
 * @param[in]	lpicEvent	ical component whose reminder is to be updated
 * @param[in]	lReminder	new reminder time
 * @return		MAPI error code
 * @retval		MAPI_E_NOT_FOUND	no VALARM component found in ical component
 */
HRESULT VConverter::HrUpdateReminderTime(icalcomponent *lpicEvent, LONG lReminder)
{
	icaltriggertype sittTrigger;

	auto lpicAlarm = icalcomponent_get_first_component(lpicEvent, ICAL_VALARM_COMPONENT);
	if (lpicAlarm == NULL)
		return MAPI_E_NOT_FOUND;

	memset(&sittTrigger, 0, sizeof(icaltriggertype));
	sittTrigger.duration = icaldurationtype_from_int(-1 * lReminder * 60); // set seconds
	auto lpicProp = icalcomponent_get_first_property(lpicAlarm, ICAL_TRIGGER_PROPERTY);
	if (lpicProp) {
		icalcomponent_remove_property(lpicAlarm, lpicProp);
		icalproperty_free(lpicProp);
	}
	icalcomponent_add_property(lpicAlarm, icalproperty_new_trigger(sittTrigger));
	return hrSuccess;
}

/**
 * Returns the exeception mapi message of the corresponding base date
 *
 * @param[in]	lpMessage	Mapi message to be converted to ical
 * @param[in]	tStart		Base date of the exception
 * @param[out]	lppMessage	Returned exception mapi message
 * @return		MAPI error code
 * @retval		MAPI_E_NOT_FOUND	No exception found
 */
HRESULT VConverter::HrGetExceptionMessage(LPMESSAGE lpMessage, time_t tStart, LPMESSAGE *lppMessage)
{
	object_ptr<IMAPITable> lpAttachTable;
	rowset_ptr lpRows;
	const SPropValue *lpPropVal = nullptr;
	object_ptr<IAttach> lpAttach;
	LPMESSAGE lpAttachedMessage = NULL;
	SPropValue sStart{}, sMethod = {};

	sStart.ulPropTag = PR_EXCEPTION_STARTTIME;
	sStart.Value.ft  = UnixTimeToFileTime(tStart);
	sMethod.ulPropTag = PR_ATTACH_METHOD;
	sMethod.Value.ul = ATTACH_EMBEDDED_MSG;
	auto hr = lpMessage->GetAttachmentTable(0, &~lpAttachTable);
	if (hr != hrSuccess)
		return hr;

	// restrict to only exception attachments
	hr = ECAndRestriction(
		ECExistRestriction(sStart.ulPropTag) +
		ECPropertyRestriction(RELOP_EQ, sStart.ulPropTag, &sStart, ECRestriction::Cheap) +
		ECExistRestriction(sMethod.ulPropTag) +
		ECPropertyRestriction(RELOP_EQ, sMethod.ulPropTag, &sMethod, ECRestriction::Cheap)
	).RestrictTable(lpAttachTable, 0);
	if (hr != hrSuccess)
		return hr;

	// should result in 1 attachment
	hr = lpAttachTable->QueryRows(INT_MAX, 0, &~lpRows);
	if (hr != hrSuccess)
		return hr;
	if (lpRows->cRows == 0)
		// if this is a cancel message, no exceptions are present, so ignore.
		return MAPI_E_NOT_FOUND;

	lpPropVal = lpRows[0].cfind(PR_ATTACH_NUM);
	if (lpPropVal == nullptr)
		return MAPI_E_NOT_FOUND;
	hr = lpMessage->OpenAttach(lpPropVal->Value.ul, nullptr, 0, &~lpAttach);
	if (hr != hrSuccess)
		return hr;
	hr = lpAttach->OpenProperty(PR_ATTACH_DATA_OBJ, &IID_IMessage, 0, 0, (LPUNKNOWN *)&lpAttachedMessage);
	if (hr != hrSuccess)
		return hr;
	*lppMessage = lpAttachedMessage;
	return hrSuccess;
}

/**
 * Converts the timezone parameter from an ical time property to MAPI
 * properties, and saves this in the given lpIcalItem object.
 *
 * @todo this is a ical -> mapi conversion util function, so move to block with all ical->mapi code.
 *
 * @param[in] lpicProp The ical time property to finc the timezone in
 * @param[in,out] lpIcalItem This object is modified
 * @return MAPI error code
 */
HRESULT VConverter::HrAddTimeZone(icalproperty *lpicProp, icalitem *lpIcalItem)
{
	const char *lpszTZID = NULL;
	std::string strTZ;
	SPropValue sPropVal;

	// Take the timezone from DTSTART and set that as the item timezone
	auto lpicTZParam = icalproperty_get_first_parameter(lpicProp, ICAL_TZID_PARAMETER);
	// All day recurring items may not have timezone data.
	if (lpicTZParam == NULL && lpicProp == NULL)
		return hrSuccess;

	sPropVal.ulPropTag = CHANGE_PROP_TYPE(m_lpNamedProps->aulPropTag[PROP_TIMEZONE], PT_UNICODE);
	if (lpicTZParam != NULL) {
		auto tp = icalparameter_get_tzid(lpicTZParam);
		if (tp != nullptr)
			strTZ = urlDecode(tp);
		lpszTZID = strTZ.c_str();
	} else if (!m_mapTimeZones->empty()) {
		lpszTZID = (m_mapTimeZones->begin()->first).c_str();
	} else {
		return hrSuccess;
	}

	HrCopyString(m_converter, m_strCharset, lpIcalItem->base, lpszTZID, &sPropVal.Value.lpszW);
	lpIcalItem->lstMsgProps.emplace_back(sPropVal);

	// keep found timezone also as current timezone. will be used in recurrence
	m_iCurrentTimeZone = m_mapTimeZones->find(lpszTZID);
	if (m_iCurrentTimeZone == m_mapTimeZones->cend())
		//.. huh? did find a timezone id, but not the actual timezone?? FAIL!
		return MAPI_E_NOT_FOUND;

	sPropVal.ulPropTag = CHANGE_PROP_TYPE(m_lpNamedProps->aulPropTag[PROP_TIMEZONEDATA], PT_BINARY);
	sPropVal.Value.bin.cb = sizeof(TIMEZONE_STRUCT);
	auto hr = KAllocCopy(&m_iCurrentTimeZone->second, sizeof(TIMEZONE_STRUCT), reinterpret_cast<void **>(&sPropVal.Value.bin.lpb), lpIcalItem->base);
	if (hr != hrSuccess)
		return hr;
	lpIcalItem->lstMsgProps.emplace_back(sPropVal);
	// save timezone in icalitem
	lpIcalItem->tTZinfo = m_iCurrentTimeZone->second;
	return hrSuccess;
}

/**
 * Returns the Allday Status from the ical data as a boolean.
 *
 * Checks for "DTSTART" whether it contains a date, and sets the all
 * day status as true. If that property was not found, then checks if
 * "X-MICROSOFT-CDO-ALLDAYEVENT" property to set the all day status.
 *
 * @param[in]	lpicEvent		VEVENT ical component
 * @param[out]	lpblIsAllday	Return variable to for allday status
 * @return		Always returns hrSuccess
 */
HRESULT VConverter::HrRetrieveAlldayStatus(icalcomponent *lpicEvent, bool *lpblIsAllday)
{
	// Note: we do not set bIsAllDay to true when (END-START)%24h == 0
	// If the user forced his ICAL client not to set this to 'true', it really wants an item that is a multiple of 24h, but specify the times too.
	auto icStart = icalcomponent_get_dtstart(lpicEvent);
	if (icStart.is_date)
	{
		*lpblIsAllday = true;
		return hrSuccess;
	}

	// only assume the X header valid when it's a non-floating timestamp.
	// also check is_utc and/or zone pointer in DTSTART/DTEND ?
	auto icEnd = icalcomponent_get_dtend(lpicEvent);
	if (icStart.hour + icStart.minute + icStart.second != 0 ||
	    icEnd.hour + icEnd.minute + icEnd.second != 0) {
		*lpblIsAllday = false;
		return hrSuccess;
	}
	for (auto lpicProp = icalcomponent_get_first_property(lpicEvent, ICAL_X_PROPERTY);
	     lpicProp != nullptr;
	     lpicProp = icalcomponent_get_next_property(lpicEvent, ICAL_X_PROPERTY)) {
		auto xn = icalproperty_get_x_name(lpicProp);
		if (xn != nullptr && strcmp(xn, "X-MICROSOFT-CDO-ALLDAYEVENT") == 0) {
			*lpblIsAllday = strcmp(icalproperty_get_x(lpicProp), "TRUE") == 0;
			break;
		}
	}
	return hrSuccess;
}

/**
 * Handles mapi to ical conversion of message with recurrence and
 * exceptions. This is the entrypoint of the class.
 *
 * @param[in]	lpMessage		Mapi message to be converted to ical
 * @param[out]	lpicMethod		The ical method set in the ical data
 * @param[out]	lpEventList		List of ical components retuned after ical conversion
 * @return		MAPI error code
 */
HRESULT VConverter::HrMAPI2ICal(LPMESSAGE lpMessage, icalproperty_method *lpicMethod, std::list<icalcomponent*> *lpEventList)
{
	std::list<icalcomponent*> lstEvents;
	icalproperty_method icMainMethod = ICAL_METHOD_NONE;
	icalcomp_ptr lpicEvent;
	memory_ptr<SPropValue> lpSpropValArray;
	std::unique_ptr<icaltimezone, icalmapi_delete> lpicTZinfo;
	std::string strTZid;
	SizedSPropTagArray(3, proptags) = {3,
		{CHANGE_PROP_TYPE(m_lpNamedProps->aulPropTag[PROP_RECURRING], PT_BOOLEAN),
		CHANGE_PROP_TYPE(m_lpNamedProps->aulPropTag[PROP_ISRECURRING], PT_BOOLEAN),
		CHANGE_PROP_TYPE(m_lpNamedProps->aulPropTag[PROP_TASK_ISRECURRING], PT_BOOLEAN)}};

	// handle toplevel
	auto hr = HrMAPI2ICal(lpMessage, &icMainMethod, &unique_tie(lpicTZinfo),
	          &strTZid, &unique_tie(lpicEvent));
	if (hr != hrSuccess)
		return hr;

	ULONG cbSize = 0;
	hr = lpMessage->GetProps(proptags, 0, &cbSize, &~lpSpropValArray);
	if (FAILED(hr))
		return hrSuccess;

	hr = hrSuccess;
	// if recurring, add recurrence. We have to check two props since CDO only sets the second, while Outlook only sets the first :S
	if (((PROP_TYPE(lpSpropValArray[0].ulPropTag) != PT_ERROR) && lpSpropValArray[0].Value.b) ||
	    ((PROP_TYPE(lpSpropValArray[1].ulPropTag) != PT_ERROR) && lpSpropValArray[1].Value.b) ||
	    ((PROP_TYPE(lpSpropValArray[2].ulPropTag) != PT_ERROR) && lpSpropValArray[2].Value.b)) {
		hr = HrSetRecurrence(lpMessage, lpicEvent.get(),
		     lpicTZinfo.get(), strTZid, &lstEvents);
		if (hr != hrSuccess)
			return hr;
	}

	// push the main event in the front, before all exceptions
	lstEvents.emplace_front(lpicEvent.release());
	// end
	*lpicMethod = icMainMethod;
	*lpEventList = std::move(lstEvents);
	return hr;
}

/**
 * The actual MAPI to ical conversion for mapi message excluding
 * recurrence. This function is used to implement both VTodo and
 * VEvent conversion.
 *
 * @param[in]	lpMessage		Mapi message to be converted to ical
 * @param[out]	lpicMethod		The ical method set in the ical data
 * @param[out]	lppicTZinfo		ical timezone
 * @param[out]	lpstrTZid		timezone name
 * @param[out]	lpEvent			ical component containing ical data
 * @return		MAPI error code
 */
HRESULT VConverter::HrMAPI2ICal(LPMESSAGE lpMessage, icalproperty_method *lpicMethod, icaltimezone **lppicTZinfo, std::string *lpstrTZid, icalcomponent *lpEvent)
{
	icalproperty_method icMethod = ICAL_METHOD_NONE;
	icalproperty *lpProp = NULL;
	memory_ptr<SPropValue> lpMsgProps;
	ULONG ulMsgProps = 0;
	TIMEZONE_STRUCT ttTZinfo{};
	icaltimezone *lpicTZinfo = NULL;
	std::string strTZid, strUid;
	std::wstring wstrBuf;

	auto hr = lpMessage->GetProps(NULL, MAPI_UNICODE, &ulMsgProps, &~lpMsgProps);
	if (FAILED(hr))
		return hr;
	hr = HrFindTimezone(ulMsgProps, lpMsgProps, &strTZid, &ttTZinfo, &lpicTZinfo);
	if (hr != hrSuccess)
		return hr;
	// non-UTC timezones are placed in the map, and converted using HrCreateVTimeZone() in MAPIToICal.cpp

	if(!m_bCensorPrivate) {
		// not an exception, so parent message is the message itself
		hr = HrSetOrganizerAndAttendees(lpMessage, lpMessage, ulMsgProps, lpMsgProps, &icMethod, lpEvent);
		if (hr != hrSuccess)
			return hr;
	}

	// Set show_time_as / TRANSP
	auto lpPropVal = PCpropFindProp(lpMsgProps, ulMsgProps, CHANGE_PROP_TYPE(m_lpNamedProps->aulPropTag[PROP_BUSYSTATUS], PT_LONG));
	if (!m_bCensorPrivate && lpPropVal)
		HrSetBusyStatus(lpMessage, lpPropVal->Value.ul, lpEvent);
	hr = HrSetTimeProperties(lpMsgProps, ulMsgProps, lpicTZinfo, strTZid, lpEvent);
	if (hr != hrSuccess)
		return hr;
	// Set RECURRENCE-ID for exception
	hr = HrSetRecurrenceID(lpMsgProps, ulMsgProps, lpicTZinfo, strTZid, lpEvent);
	if (hr != hrSuccess)
		return hr;

	// Set subject / SUMMARY
	if(m_bCensorPrivate) {
		lpProp = icalproperty_new_summary("Private Appointment");
		icalcomponent_add_property(lpEvent, lpProp);
	}
	else {
		lpPropVal = PCpropFindProp(lpMsgProps, ulMsgProps, PR_SUBJECT_W);
		if (lpPropVal && lpPropVal->Value.lpszW[0] != '\0') {
			lpProp = icalproperty_new_summary(m_converter.convert_to<std::string>(m_strCharset.c_str(), lpPropVal->Value.lpszW, rawsize(lpPropVal->Value.lpszW), CHARSET_WCHAR).c_str());
			icalcomponent_add_property(lpEvent, lpProp);
		}
	}

	// Set location / LOCATION
	lpPropVal = PCpropFindProp(lpMsgProps, ulMsgProps, CHANGE_PROP_TYPE(m_lpNamedProps->aulPropTag[PROP_LOCATION], PT_UNICODE));
	if (!m_bCensorPrivate && lpPropVal && lpPropVal->Value.lpszW[0] != '\0') {
		lpProp = icalproperty_new_location(m_converter.convert_to<std::string>(m_strCharset.c_str(), lpPropVal->Value.lpszW, rawsize(lpPropVal->Value.lpszW), CHARSET_WCHAR).c_str());
		icalcomponent_add_property(lpEvent, lpProp);
	}

	// Set body / DESCRIPTION
	if(!m_bCensorPrivate) {
		lpPropVal = PCpropFindProp(lpMsgProps, ulMsgProps, PR_BODY_W);
		if (lpPropVal && lpPropVal->Value.lpszW[0] != '\0') {
			std::wstring strBody;

			// The body is converted as OL2003 does not parse '\r' & '\t' correctly
			// Newer versions also have some issues parsing there chars
			StringTabtoSpaces(lpPropVal->Value.lpszW, &strBody);
			strBody = StringCRLFtoLF(std::move(strBody));
			lpProp = icalproperty_new_description(m_converter.convert_to<std::string>(m_strCharset.c_str(), lpPropVal->Value.lpszW, rawsize(lpPropVal->Value.lpszW), CHARSET_WCHAR).c_str());
		} else {
			hr = HrSetBody(lpMessage, &lpProp);
		}
		if (hr == hrSuccess)
			icalcomponent_add_property(lpEvent, lpProp);
	}

	// Set priority - use PR_IMPORTANCE or PR_PRIORITY
	lpPropVal = PCpropFindProp(lpMsgProps, ulMsgProps, PR_IMPORTANCE);
	if (!m_bCensorPrivate && lpPropVal) {
		lpProp = icalproperty_new_priority(5 - 4 * (lpPropVal->Value.l - 1));
		icalcomponent_add_property(lpEvent, lpProp);
	} else {
		lpPropVal = PCpropFindProp(lpMsgProps, ulMsgProps, PR_PRIORITY);
		if (!m_bCensorPrivate && lpPropVal && lpPropVal->Value.l != 0) {
			lpProp = icalproperty_new_priority(5 - 4 * lpPropVal->Value.l);
			icalcomponent_add_property(lpEvent, lpProp);
		}
	}

	// Set keywords / CATEGORIES
	lpPropVal = PCpropFindProp(lpMsgProps, ulMsgProps, CHANGE_PROP_TYPE(m_lpNamedProps->aulPropTag[PROP_KEYWORDS], PT_MV_UNICODE));
	if (lpPropVal && lpPropVal->Value.MVszA.cValues > 0) {
		// The categories need to be comma-separated
		wstrBuf.reserve(lpPropVal->Value.MVszW.cValues * 50); // 50 chars per category is a wild guess, but more than enough
		for (unsigned int ulCount = 0; ulCount < lpPropVal->Value.MVszW.cValues; ++ulCount) {
			if (ulCount)
				wstrBuf += L",";
			wstrBuf += lpPropVal->Value.MVszW.lppszW[ulCount];
		}
		if (!wstrBuf.empty()) {
			lpProp = icalproperty_new_categories(m_converter.convert_to<std::string>(m_strCharset.c_str(), wstrBuf, rawsize(wstrBuf), CHARSET_WCHAR).c_str());
			icalcomponent_add_property(lpEvent, lpProp);
		}
	}

	// Set url
	lpPropVal = PCpropFindProp(lpMsgProps, ulMsgProps, CHANGE_PROP_TYPE(m_lpNamedProps->aulPropTag[PROP_NETSHOWURL], PT_UNICODE));
	if (lpPropVal && lpPropVal->Value.lpszW[0] != '\0') {
		lpProp = icalproperty_new_url(m_converter.convert_to<std::string>(m_strCharset.c_str(), lpPropVal->Value.lpszW, rawsize(lpPropVal->Value.lpszW), CHARSET_WCHAR).c_str());
		icalcomponent_add_property(lpEvent, lpProp);
	}

	// Set contacts
	lpPropVal = PCpropFindProp(lpMsgProps, ulMsgProps, CHANGE_PROP_TYPE(m_lpNamedProps->aulPropTag[PROP_CONTACTS], PT_MV_UNICODE));
	if (lpPropVal) {
		for (unsigned int ulCount = 0; ulCount < lpPropVal->Value.MVszW.cValues; ++ulCount) {
			lpProp = icalproperty_new_contact(m_converter.convert_to<std::string>(m_strCharset.c_str(), lpPropVal->Value.MVszW.lppszW[ulCount], rawsize(lpPropVal->Value.MVszW.lppszW[ulCount]), CHARSET_WCHAR).c_str());
			icalcomponent_add_property(lpEvent, lpProp);
		}
	}

	// Set sensivity / CLASS
	lpPropVal = PCpropFindProp(lpMsgProps, ulMsgProps, PR_SENSITIVITY);
	if (lpPropVal) {
		switch (lpPropVal->Value.ul) {
		case 1: //Personal
		case 2: //Private
			lpProp = icalproperty_new_class(ICAL_CLASS_PRIVATE);
			break;
		case 3: //CompanyConfidential
			lpProp = icalproperty_new_class(ICAL_CLASS_CONFIDENTIAL);
			break;
		default:
			lpProp = icalproperty_new_class(ICAL_CLASS_PUBLIC);
			break;
		}
		icalcomponent_add_property(lpEvent, lpProp);
	}

	// Set and/or create UID
	// Global Object ID
	//   In Microsoft Office Outlook 2003 Service Pack 1 (SP1) and earlier versions, the Global Object ID is generated when an organizer first sends a meeting request.
	//   Earlier versions of Outlook do not generate a Global Object ID for unsent meetings or for appointments that have no recipients.
	lpPropVal = PCpropFindProp(lpMsgProps, ulMsgProps, CHANGE_PROP_TYPE(m_lpNamedProps->aulPropTag[PROP_GOID], PT_BINARY));
	if (lpPropVal == NULL)
		lpPropVal = PCpropFindProp(lpMsgProps, ulMsgProps, CHANGE_PROP_TYPE(m_lpNamedProps->aulPropTag[PROP_CLEANID], PT_BINARY));

	// If lpPropVal is 0, the global object id and cleanglobal id haven't been found.
	// The iCal UID is saved into both the global object id and cleanglobal id.
	if (lpPropVal == NULL) {
		SPropValue propUid;

		hr = HrGenerateUid(&strUid);
		if (hr != hrSuccess)
			return hr;
		/* base is lpMsgProps, which will be freed later. */
<<<<<<< HEAD
		HrMakeBinaryUID(strUid, lpMsgProps, &propUid);
=======
		hr = HrMakeBinaryUID(strUid, lpMsgProps, &propUid);
		if (hr != hrSuccess)
			return hr;
>>>>>>> 3f1514b1
		// Set global object id and cleanglobal id.
		// ignore write errors, not really required that these properties are saved
		propUid.ulPropTag = CHANGE_PROP_TYPE(m_lpNamedProps->aulPropTag[PROP_GOID], PT_BINARY);
		HrSetOneProp(lpMessage, &propUid);

		propUid.ulPropTag = CHANGE_PROP_TYPE(m_lpNamedProps->aulPropTag[PROP_CLEANID], PT_BINARY);
		HrSetOneProp(lpMessage, &propUid);

		// if we cannot write the message, use PR_ENTRYID to have the same uid every time we return the item
		// otherwise, ignore the error
		hr = lpMessage->SaveChanges(KEEP_OPEN_READWRITE);
		if (hr == E_ACCESSDENIED) {
			lpPropVal = PCpropFindProp(lpMsgProps, ulMsgProps, PR_ENTRYID);
			if (lpPropVal)
				strUid = bin2hex(lpPropVal->Value.bin);
		}
	} else {
		HrGetICalUidFromBinUid(lpPropVal->Value.bin, &strUid);
	}

	if(IsOutlookUid(strUid))
		strUid.replace(32, 8, "00000000");
	lpProp = icalproperty_new_uid(strUid.c_str());
	icalcomponent_add_property(lpEvent,lpProp);
	hr = HrSetItemSpecifics(ulMsgProps, lpMsgProps, lpEvent);
	if (hr != hrSuccess)
		return hr;

	//Sequence
	lpPropVal = PCpropFindProp(lpMsgProps, ulMsgProps, CHANGE_PROP_TYPE(m_lpNamedProps->aulPropTag[PROP_APPTSEQNR], PT_LONG));
	if(lpPropVal)
	{
		lpProp = icalproperty_new_sequence(lpPropVal->Value.ul);
		icalcomponent_add_property(lpEvent, lpProp);
	}
	// Set alarm / VALARM (if alarm is found in lpMessage)
	if(!m_bCensorPrivate)	{
		hr = HrSetVAlarm(ulMsgProps, lpMsgProps, lpEvent);
		if (hr != hrSuccess)
			return hr;
	}
	// Set X-Properties.
	hr = HrSetXHeaders(ulMsgProps, lpMsgProps, lpMessage, lpEvent);
	if (hr != hrSuccess)
		return hr;

	// set return values
	if (lpicMethod)
		*lpicMethod = icMethod;
	if (lppicTZinfo)
		*lppicTZinfo = lpicTZinfo;
	if (lpstrTZid)
		*lpstrTZid = std::move(strTZid);
	return hrSuccess;
}

} /* namespace */<|MERGE_RESOLUTION|>--- conflicted
+++ resolved
@@ -2953,13 +2953,9 @@
 		if (hr != hrSuccess)
 			return hr;
 		/* base is lpMsgProps, which will be freed later. */
-<<<<<<< HEAD
-		HrMakeBinaryUID(strUid, lpMsgProps, &propUid);
-=======
 		hr = HrMakeBinaryUID(strUid, lpMsgProps, &propUid);
 		if (hr != hrSuccess)
 			return hr;
->>>>>>> 3f1514b1
 		// Set global object id and cleanglobal id.
 		// ignore write errors, not really required that these properties are saved
 		propUid.ulPropTag = CHANGE_PROP_TYPE(m_lpNamedProps->aulPropTag[PROP_GOID], PT_BINARY);
