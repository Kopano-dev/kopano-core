/*
 * Copyright 2005 - 2016 Zarafa and its licensors
 *
 * This program is free software: you can redistribute it and/or modify
 * it under the terms of the GNU Affero General Public License, version 3,
 * as published by the Free Software Foundation.
 *
 * This program is distributed in the hope that it will be useful,
 * but WITHOUT ANY WARRANTY; without even the implied warranty of
 * MERCHANTABILITY or FITNESS FOR A PARTICULAR PURPOSE. See the
 * GNU Affero General Public License for more details.
 *
 * You should have received a copy of the GNU Affero General Public License
 * along with this program.  If not, see <http://www.gnu.org/licenses/>.
 *
 */
#include <kopano/zcdefs.h>
#include <memory>
#include <new>
#include <kopano/platform.h>
#include <kopano/ECRestriction.h>
#include <kopano/memory.hpp>
#include "ICalToMAPI.h"
#include "vconverter.h"
#include "vtimezone.h"
#include "vevent.h"
#include "vtodo.h"
#include "vfreebusy.h"
#include "nameids.h"
#include "icalrecurrence.h"
#include <mapix.h>
#include <mapiutil.h>
#include <kopano/mapiext.h>
#include <libical/ical.h>
#include <algorithm>
#include <vector>
#include <kopano/charset/convert.h>
#include <mapi.h>

using namespace KCHL;

namespace KC {

class ICalToMapiImpl _kc_final : public ICalToMapi {
public:
	/*
	    - lpPropObj to lookup named properties
	    - Addressbook (Global AddressBook for looking up users)
	 */
	ICalToMapiImpl(IMAPIProp *lpPropObj, LPADRBOOK lpAdrBook, bool bNoRecipients);
	virtual ~ICalToMapiImpl();

	HRESULT ParseICal(const std::string& strIcal, const std::string& strCharset, const std::string& strServerTZ, IMailUser *lpMailUser, ULONG ulFlags) _kc_override;
	ULONG GetItemCount(void) _kc_override;
	HRESULT GetItemInfo(ULONG ulPosition, eIcalType *lpType, time_t *lptLastModified, SBinary *lpUid) _kc_override;
	HRESULT GetItem(ULONG ulPosition, ULONG ulFlags, LPMESSAGE lpMessage) _kc_override;
	HRESULT GetFreeBusyInfo(time_t *lptstart, time_t *lptend, std::string *lpstrUId, std::list<std::string> **lplstUsers) _kc_override;

private:
	void Clean();

	HRESULT SaveAttendeesString(const std::list<icalrecip> *lplstRecip, LPMESSAGE lpMessage);
	HRESULT SaveProps(const std::list<SPropValue> *lpPropList, IMAPIProp *, unsigned int flags = 0);
	HRESULT SaveRecipList(const std::list<icalrecip> *lplstRecip, ULONG ulFlag, LPMESSAGE lpMessage);
	SPropTagArray *m_lpNamedProps = nullptr;
	ULONG m_ulErrorCount = 0;
	TIMEZONE_STRUCT ttServerTZ;
	std::string strServerTimeZone;

	/* Contains a list of messages after ParseICal
	 * Use GetItem() to get one of these messages
	 */
	std::vector<icalitem*> m_vMessages;

	// freebusy information
	bool m_bHaveFreeBusy = false;
	time_t m_tFbStart = 0;
	time_t m_tFbEnd = 0;
	std::string m_strUID;
	std::list<std::string> m_lstUsers;
};

/** 
 * Create a class implementing the ICalToMapi "interface".
 * 
 * @param[in]  lpPropObj MAPI object used to find named properties
 * @param[in]  lpAdrBook MAPI Addressbook
 * @param[in]  bNoRecipients Skip recipients from ical. Used for DAgent, which uses the mail recipients
 * @param[out] lppICalToMapi The ICalToMapi class
 */
HRESULT CreateICalToMapi(IMAPIProp *lpPropObj, LPADRBOOK lpAdrBook, bool bNoRecipients, ICalToMapi **lppICalToMapi)
{
	if (lpPropObj == nullptr || lppICalToMapi == nullptr)
		return MAPI_E_INVALID_PARAMETER;
	*lppICalToMapi = new(std::nothrow) ICalToMapiImpl(lpPropObj, lpAdrBook, bNoRecipients);
	if (*lppICalToMapi == nullptr)
		return MAPI_E_NOT_ENOUGH_MEMORY;
	return hrSuccess;
}

/** 
 * Init ICalToMapi class
 * 
 * @param[in] lpPropObj passed to super class
 * @param[in] lpAdrBook passed to super class
 * @param[in] bNoRecipients passed to super class
 */
ICalToMapiImpl::ICalToMapiImpl(IMAPIProp *lpPropObj, LPADRBOOK lpAdrBook, bool bNoRecipients) : ICalToMapi(lpPropObj, lpAdrBook, bNoRecipients)
{
	memset(&ttServerTZ, 0, sizeof(TIMEZONE_STRUCT));
}

/** 
 * Frees all used memory of the ICalToMapi class
 */
ICalToMapiImpl::~ICalToMapiImpl()
{
	Clean();
	MAPIFreeBuffer(m_lpNamedProps);
}

/** 
 * Frees and resets all used memory of the ICalToMapi class. The class
 * can be reused for another conversion after this call. Named
 * properties are kept, since you cannot switch items from a store.
 */
void ICalToMapiImpl::Clean()
{
	m_ulErrorCount = 0;
	for (const auto i : m_vMessages) {
		if (i->lpRecurrence != NULL)
			delete i->lpRecurrence;
		MAPIFreeBuffer(i->base);
		delete i;
	}
	m_vMessages.clear();

	m_bHaveFreeBusy = false;
	m_lstUsers.clear();
	m_tFbStart = 0;
	m_tFbEnd = 0;
	m_strUID.clear();
}

/** 
 * Parses an ICal string (with a certain charset) and converts the
 * data in memory. The real MAPI object can be retrieved using
 * GetItem().
 * 
 * @param[in] strIcal The ICal data to parse
 * @param[in] strCharset The charset of strIcal (usually UTF-8)
 * @param[in] strServerTZparam ID of default timezone to use if ICal data didn't specify
 * @param[in] lpMailUser IMailUser object of the current user (CalDav: the user logged in, DAgent: the user being delivered for)
 * @param[in] ulFlags Conversion flags - currently unused
 * 
 * @return MAPI error code
 */
HRESULT ICalToMapiImpl::ParseICal(const std::string& strIcal, const std::string& strCharset, const std::string& strServerTZparam, IMailUser *lpMailUser, ULONG ulFlags)
{
	HRESULT hr = hrSuccess;
	icalcomponent *lpicCalendar = NULL;
	icalcomponent *lpicComponent = NULL;
	TIMEZONE_STRUCT ttTimeZone = {0};
	timezone_map tzMap;
	std::string strTZID;
	icalitem *item = NULL;
	icalitem *previtem = NULL;

	Clean();
	if (m_lpNamedProps == NULL) {
		hr = HrLookupNames(m_lpPropObj, &m_lpNamedProps);
		if (hr != hrSuccess)
			goto exit;
	}

	icalerror_clear_errno();

	lpicCalendar = icalparser_parse_string(strIcal.c_str());

	if (lpicCalendar == NULL || icalerrno != ICAL_NO_ERROR) {
		switch (icalerrno) {
		case ICAL_BADARG_ERROR:
		case ICAL_USAGE_ERROR:
			hr = MAPI_E_INVALID_PARAMETER;
			break;
		case ICAL_NEWFAILED_ERROR:
		case ICAL_ALLOCATION_ERROR:
			hr = MAPI_E_NOT_ENOUGH_MEMORY;
			break;
		case ICAL_MALFORMEDDATA_ERROR:
			hr = MAPI_E_CORRUPT_DATA;
			break;
		case ICAL_FILE_ERROR:
			hr = MAPI_E_DISK_ERROR;
			break;
		case ICAL_UNIMPLEMENTED_ERROR:
			hr = E_NOTIMPL;
			break;
		case ICAL_UNKNOWN_ERROR:
		case ICAL_PARSE_ERROR:
		case ICAL_INTERNAL_ERROR:
		case ICAL_NO_ERROR:
			hr = MAPI_E_CALL_FAILED;
			break;
		};
		goto exit;
	}

	if (icalcomponent_isa(lpicCalendar) != ICAL_VCALENDAR_COMPONENT && icalcomponent_isa(lpicCalendar) != ICAL_XROOT_COMPONENT) {
		hr = MAPI_E_INVALID_OBJECT;
		goto exit;
	}

	m_ulErrorCount = icalcomponent_count_errors(lpicCalendar);

	// * find all timezone's, place in map
	lpicComponent = icalcomponent_get_first_component(lpicCalendar, ICAL_VTIMEZONE_COMPONENT);
	while (lpicComponent) {
		hr = HrParseVTimeZone(lpicComponent, &strTZID, &ttTimeZone);
		if (hr != hrSuccess) {
			// log warning?
		} else {
			tzMap[strTZID] = ttTimeZone;
		}

		lpicComponent = icalcomponent_get_next_component(lpicCalendar, ICAL_VTIMEZONE_COMPONENT);
	}

	// ICal file did not send any timezone information
	if (tzMap.empty() && strServerTimeZone.empty() &&
	    // find timezone from given server timezone
	    HrGetTzStruct(strServerTZparam, &ttServerTZ) == hrSuccess) {
		strServerTimeZone = strServerTZparam;
		tzMap[strServerTZparam] = ttServerTZ;
	}

	// find all "messages" vevent, vtodo, vjournal, ...?
	lpicComponent = icalcomponent_get_first_component(lpicCalendar, ICAL_ANY_COMPONENT);
	while (lpicComponent) {
		std::unique_ptr<VConverter> lpVEC;
		auto type = icalcomponent_isa(lpicComponent);
		switch (type) {
		case ICAL_VEVENT_COMPONENT:
			static_assert(std::is_polymorphic<VEventConverter>::value, "VEventConverter needs to be polymorphic for unique_ptr to work");
			lpVEC.reset(new VEventConverter(m_lpAdrBook, &tzMap, m_lpNamedProps, strCharset, false, m_bNoRecipients, lpMailUser));
			hr = hrSuccess;
			break;
		case ICAL_VTODO_COMPONENT:
			static_assert(std::is_polymorphic<VTodoConverter>::value, "VTodoConverter needs to be polymorphic for unique_ptr to work");
			lpVEC.reset(new VTodoConverter(m_lpAdrBook, &tzMap, m_lpNamedProps, strCharset, false, m_bNoRecipients, lpMailUser));
			hr = hrSuccess;
			break;
		case ICAL_VFREEBUSY_COMPONENT:
			hr = hrSuccess;
			break;
		case ICAL_VJOURNAL_COMPONENT:
		default:
			hr = MAPI_E_NO_SUPPORT;
			break;
		};

		if (hr != hrSuccess)
			goto next;

		switch (type) {
		case ICAL_VFREEBUSY_COMPONENT:
			hr = HrGetFbInfo(lpicComponent, &m_tFbStart, &m_tFbEnd, &m_strUID, &m_lstUsers);
			if (hr == hrSuccess)
				m_bHaveFreeBusy = true;
			break;
		case ICAL_VEVENT_COMPONENT:
		case ICAL_VTODO_COMPONENT:
			hr = lpVEC->HrICal2MAPI(lpicCalendar, lpicComponent, previtem, &item);			
			break;
		default:
			break;
		};

		if (hr == hrSuccess && item != nullptr && previtem != item) {
			// previtem is equal to item when item was only updated (eg. vevent exception)
			m_vMessages.push_back(item);
			previtem = item;
		}
next:
		lpicComponent = icalcomponent_get_next_component(lpicCalendar, ICAL_ANY_COMPONENT);
	}
	hr = hrSuccess;

	// TODO: sort m_vMessages on sBinGuid in icalitem struct, so caldav server can use optimized algorithm for finding the same items in MAPI

	// seems this happens quite fast .. don't know what's wrong with exchange's ical
// 	if (m_ulErrorCount != 0)
// 		hr = MAPI_W_ERRORS_RETURNED;

exit:
	if (lpicCalendar)
		icalcomponent_free(lpicCalendar);

	return hr;
}

/** 
 * Returns the number of items parsed
 * 
 * @return Max number +1 to pass in GetItem and GetItemInfo ulPosition parameter.
 */
ULONG ICalToMapiImpl::GetItemCount()
{
	return m_vMessages.size();
}

/** 
 * Get some information about an ical item at a certain position.
 * 
 * @param[in]  ulPosition The position of the ical item (flat list)
 * @param[out] lpType Type of the object, VEVENT or VTODO. (VJOURNAL currently unsupported), NULL if not intrested
 * @param[out] lptLastModified Last modification timestamp of the object, NULL if not intrested
 * @param[out] lpUid UID of the object, NULL if not intrested
 * 
 * @return MAPI error code
 * @retval MAPI_E_INVALID_PARAMETER ulPosition out of range, or all return values NULL
 */
HRESULT ICalToMapiImpl::GetItemInfo(ULONG ulPosition, eIcalType *lpType, time_t *lptLastModified, SBinary *lpUid)
{
	if (ulPosition >= m_vMessages.size())
		return MAPI_E_INVALID_PARAMETER;
	if (lpType == NULL && lptLastModified == NULL && lpUid == NULL)
		return MAPI_E_INVALID_PARAMETER;
	if (lpType)
		*lpType = m_vMessages[ulPosition]->eType;

	if (lptLastModified)
		*lptLastModified = m_vMessages[ulPosition]->tLastModified;

	if (lpUid)
		*lpUid = m_vMessages[ulPosition]->sBinGuid.Value.bin;
	return hrSuccess;
}

/** 
 * Get information of the freebusy data in the parsed ical. All parameters are optional.
 * 
 * @param[out] lptstart The start time of the freebusy data
 * @param[out] lptend  The end time of the freebusy data
 * @param[out] lpstrUID The UID of the freebusy data
 * @param[out] lplstUsers A list of the email addresses of users in freebusy data, @note: internal data returned!
 * 
 * @return MAPI error code
 */
HRESULT ICalToMapiImpl::GetFreeBusyInfo(time_t *lptstart, time_t *lptend, std::string *lpstrUID, std::list<std::string> **lplstUsers)
{
	if (!m_bHaveFreeBusy)
		return MAPI_E_NOT_FOUND;

	if (lptend)
		*lptend = m_tFbEnd;
	if (lptstart != NULL)
		*lptstart = m_tFbStart;
	if (lpstrUID)
		*lpstrUID = m_strUID;
	if (lplstUsers)
		*lplstUsers = &m_lstUsers;

	return hrSuccess;
}

/**
 * Sets mapi properties in Imessage object from the icalitem.
 *
 * @param[in]		ulPosition		specifies the message that is to be retrieved
 * @param[in]		ulFlags			conversion flags
 * @arg @c IC2M_NO_RECIPIENTS skip recipients in conversion from ICal to MAPI
 * @arg @c IC2M_APPEND_ONLY	do not delete properties in lpMessage that are not present in ICal, but possebly are in lpMessage
 * @param[in,out]	lpMessage		IMessage in which properties has to be set
 *
 * @return			MAPI error code
 * @retval			MAPI_E_INVALID_PARAMETER	invalid position set in ulPosition or NULL IMessage parameter
 */
HRESULT ICalToMapiImpl::GetItem(ULONG ulPosition, ULONG ulFlags, LPMESSAGE lpMessage)
{
	HRESULT hr = hrSuccess;
	ICalRecurrence cRec;
	icalitem *lpItem = NULL;
	std::vector<icalitem *>::const_iterator iItem;
	ULONG ulANr = 0;
	memory_ptr<SPropTagArray> lpsPTA;
	object_ptr<IMAPITable> lpAttachTable;
	LPSRowSet lpRows = NULL;
	SPropValue sStart = {0};
	SPropValue sMethod = {0};

	if (ulPosition >= m_vMessages.size() || lpMessage == NULL) {
		hr = MAPI_E_INVALID_PARAMETER;
		goto exit;
	}

	iItem = m_vMessages.begin() + ulPosition;
	lpItem = *iItem;

	if ((ulFlags & IC2M_APPEND_ONLY) == 0 && !lpItem->lstDelPropTags.empty()) {
		hr = MAPIAllocateBuffer(CbNewSPropTagArray(lpItem->lstDelPropTags.size()), &~lpsPTA);
		if (hr != hrSuccess)
			goto exit;

		std::copy(lpItem->lstDelPropTags.begin(), lpItem->lstDelPropTags.end(), lpsPTA->aulPropTag);

		lpsPTA->cValues = lpItem->lstDelPropTags.size();

		hr = lpMessage->DeleteProps(lpsPTA, NULL);
		if (hr != hrSuccess)
			goto exit;
	}

	hr = SaveProps(&lpItem->lstMsgProps, lpMessage, ulFlags);
	if (hr != hrSuccess)
		goto exit;
	
	if (!(ulFlags & IC2M_NO_RECIPIENTS))
		hr = SaveRecipList(&(lpItem->lstRecips), ulFlags, lpMessage);

	if (hr != hrSuccess)
		goto exit;

	hr = SaveAttendeesString(&(lpItem->lstRecips), lpMessage);
	if (hr != hrSuccess)
		goto exit;

	// remove all exception attachments from message, if any
	hr = lpMessage->GetAttachmentTable(0, &~lpAttachTable);
	if (hr != hrSuccess)
		goto next;

	sStart.ulPropTag = PR_EXCEPTION_STARTTIME;
	// 1-1-4501 00:00
	sStart.Value.ft.dwLowDateTime = 0xA3DD4000;
	sStart.Value.ft.dwHighDateTime = 0x0CB34557;
	sMethod.ulPropTag = PR_ATTACH_METHOD;
	sMethod.Value.ul = ATTACH_EMBEDDED_MSG;

	// restrict to only exception attachments
	// (((!pr_exception_starttime) or (pr_exception_starttime != 1-1-4501)) and (have method) and (method == 5))
	// (AND( OR( NOT(pr_exception_start) (pr_exception_start!=time)) (have method)(method==5)))
	hr = ECAndRestriction(
		ECOrRestriction(
			ECNotRestriction(ECExistRestriction(sStart.ulPropTag)) +
			ECPropertyRestriction(RELOP_NE, sStart.ulPropTag, &sStart, ECRestriction::Cheap)
		) +
		ECExistRestriction(sMethod.ulPropTag) +
		ECPropertyRestriction(RELOP_EQ, sMethod.ulPropTag, &sMethod, ECRestriction::Cheap)
	).RestrictTable(lpAttachTable, 0);
	if (hr != hrSuccess)
		goto exit;
	hr = lpAttachTable->QueryRows(-1, 0, &lpRows);
	if (hr != hrSuccess)
		goto exit;

	for (ULONG i = 0; i < lpRows->cRows; ++i) {
		auto lpPropVal = PCpropFindProp(lpRows->aRow[i].lpProps, lpRows->aRow[i].cValues, PR_ATTACH_NUM);
		if (lpPropVal == NULL)
			continue;

		hr = lpMessage->DeleteAttach(lpPropVal->Value.ul, 0, NULL, 0);
		if (hr != hrSuccess)
			goto exit;
	}

next:
	// add recurring properties & add exceptions
	if (lpItem->lpRecurrence) {
		hr = cRec.HrMakeMAPIRecurrence(lpItem->lpRecurrence, m_lpNamedProps, lpMessage);
		// TODO: log error if any?
		
		// check if all exceptions are valid
		for (const auto &ex : lpItem->lstExceptionAttachments)
			if (cRec.HrValidateOccurrence(lpItem, ex) == false) {
				hr = MAPI_E_INVALID_OBJECT;
				goto exit;
			}
		for (const auto &ex : lpItem->lstExceptionAttachments) {
			object_ptr<IAttach> lpAttach;
			object_ptr<IMessage> lpExMsg;

			hr = lpMessage->CreateAttach(nullptr, 0, &ulANr, &~lpAttach);
			if (hr != hrSuccess)
				goto exit;
			hr = lpAttach->OpenProperty(PR_ATTACH_DATA_OBJ, &IID_IMessage, 0, MAPI_CREATE | MAPI_MODIFY, &~lpExMsg);
			if (hr != hrSuccess)
				goto exit;
			
			if (!(ulFlags & IC2M_NO_RECIPIENTS))
				hr = SaveRecipList(&ex.lstRecips, ulFlags, lpExMsg);
			if (hr != hrSuccess)
				goto exit;
			hr = SaveAttendeesString(&ex.lstRecips, lpExMsg);
			if (hr != hrSuccess)
				goto exit;
			hr = SaveProps(&ex.lstMsgProps, lpExMsg);
			if (hr != hrSuccess)
				goto exit;
			hr = SaveProps(&ex.lstAttachProps, lpAttach);
			if (hr != hrSuccess)
				goto exit;

			hr = lpExMsg->SaveChanges(0);
			if (hr != hrSuccess)
				goto exit;

			hr = lpAttach->SaveChanges(0);
			if (hr != hrSuccess)
				goto exit;
		}
	}

exit:
	if (lpRows)
		FreeProws(lpRows);
	return hr;
}

/** 
 * Helper function for GetItem. Saves all properties converted from
 * ICal to MAPI in the MAPI object. Does not call SaveChanges.
 * 
 * @param[in] lpPropList list of properties to save in lpMapiProp
 * @param[in] lpMapiProp The MAPI object to save properties in
 * 
 * @return MAPI error code
 */
HRESULT ICalToMapiImpl::SaveProps(const std::list<SPropValue> *lpPropList,
    LPMAPIPROP lpMapiProp, unsigned int flags)
{
	HRESULT hr = hrSuccess;
	memory_ptr<SPropValue> lpsPropVals;
	int i;

	// all props to message
	hr = MAPIAllocateBuffer(lpPropList->size() * sizeof(SPropValue), &~lpsPropVals);
	if (hr != hrSuccess)
		return hr;

	// @todo: add exclude list or something? might set props the caller doesn't want (see vevent::HrAddTimes())
	i = 0;
	for (const auto &prop : *lpPropList) {
		if (flags & IC2M_NO_BODY && PROP_ID(prop.ulPropTag) == PR_BODY)
			continue;
		lpsPropVals[i++] = prop;
<<<<<<< HEAD
	return lpMapiProp->SetProps(i, lpsPropVals, NULL);
=======
	}
	hr = lpMapiProp->SetProps(i, lpsPropVals, NULL);
	if (FAILED(hr))
		goto exit;

exit:
	MAPIFreeBuffer(lpsPropVals);
	return hr;
>>>>>>> 62a6364f
}

/**
 * Helper function for GetItem. Converts recipient list to MAPI
 * recipients. Always replaces the complete recipient list in
 * lpMessage.
 * 
 * @param[in] lplstRecip List of parsed ical recipients from a certain item
 * @param[in] lpMessage MAPI message to modify recipient table for
 * 
 * @return MAPI error code
 */
HRESULT ICalToMapiImpl::SaveRecipList(const std::list<icalrecip> *lplstRecip,
    ULONG ulFlag, LPMESSAGE lpMessage)
{
	HRESULT hr = hrSuccess;
	LPADRLIST lpRecipients = NULL;
	std::string strSearch;
	ULONG i = 0;
	convert_context converter;

	hr = MAPIAllocateBuffer(CbNewADRLIST(lplstRecip->size()), (void**)&lpRecipients);
	if (hr != hrSuccess)
		goto exit;

	lpRecipients->cEntries = 0;
	for (const auto &recip : *lplstRecip) {
		// iRecip->ulRecipientType
		// strEmail
		// strName
		// cbEntryID, lpEntryID
		if ((ulFlag & IC2M_NO_ORGANIZER) && recip.ulRecipientType == MAPI_ORIG)
			continue;
			
		if ((hr = MAPIAllocateBuffer(sizeof(SPropValue)*10, (void**)&lpRecipients->aEntries[i].rgPropVals)) != hrSuccess)
			goto exit;
		lpRecipients->aEntries[i].cValues = 10;

		lpRecipients->aEntries[i].rgPropVals[0].ulPropTag = PR_RECIPIENT_TYPE;
		lpRecipients->aEntries[i].rgPropVals[0].Value.ul = recip.ulRecipientType;
		lpRecipients->aEntries[i].rgPropVals[1].ulPropTag = PR_DISPLAY_NAME_W;
		lpRecipients->aEntries[i].rgPropVals[1].Value.lpszW = const_cast<wchar_t *>(recip.strName.c_str());
		lpRecipients->aEntries[i].rgPropVals[2].ulPropTag = PR_SMTP_ADDRESS_W;
		lpRecipients->aEntries[i].rgPropVals[2].Value.lpszW = const_cast<wchar_t *>(recip.strEmail.c_str());
		lpRecipients->aEntries[i].rgPropVals[3].ulPropTag = PR_ENTRYID;
		lpRecipients->aEntries[i].rgPropVals[3].Value.bin.cb = recip.cbEntryID;
		hr = MAPIAllocateMore(recip.cbEntryID,
		     lpRecipients->aEntries[i].rgPropVals,
		     reinterpret_cast<void **>(&lpRecipients->aEntries[i].rgPropVals[3].Value.bin.lpb));
		if (hr != hrSuccess)
			goto exit;
		memcpy(lpRecipients->aEntries[i].rgPropVals[3].Value.bin.lpb, recip.lpEntryID, recip.cbEntryID);
		
		lpRecipients->aEntries[i].rgPropVals[4].ulPropTag = PR_ADDRTYPE_W;
		lpRecipients->aEntries[i].rgPropVals[4].Value.lpszW = const_cast<wchar_t *>(L"SMTP");

		strSearch = "SMTP:" + converter.convert_to<std::string>(recip.strEmail);
		transform(strSearch.begin(), strSearch.end(), strSearch.begin(), ::toupper);
		lpRecipients->aEntries[i].rgPropVals[5].ulPropTag = PR_SEARCH_KEY;
		lpRecipients->aEntries[i].rgPropVals[5].Value.bin.cb = strSearch.size() + 1;
		if ((hr = MAPIAllocateMore(strSearch.size()+1, lpRecipients->aEntries[i].rgPropVals, (void **)&lpRecipients->aEntries[i].rgPropVals[5].Value.bin.lpb)) != hrSuccess)
			goto exit;
		memcpy(lpRecipients->aEntries[i].rgPropVals[5].Value.bin.lpb, strSearch.c_str(), strSearch.size()+1);

		lpRecipients->aEntries[i].rgPropVals[6].ulPropTag = PR_EMAIL_ADDRESS_W;
		lpRecipients->aEntries[i].rgPropVals[6].Value.lpszW = const_cast<wchar_t *>(recip.strEmail.c_str());
		lpRecipients->aEntries[i].rgPropVals[7].ulPropTag = PR_DISPLAY_TYPE;
		lpRecipients->aEntries[i].rgPropVals[7].Value.ul = DT_MAILUSER;

		lpRecipients->aEntries[i].rgPropVals[8].ulPropTag = PR_RECIPIENT_FLAGS;
		lpRecipients->aEntries[i].rgPropVals[8].Value.ul = recip.ulRecipientType == MAPI_ORIG? 3 : 1;
		lpRecipients->aEntries[i].rgPropVals[9].ulPropTag = PR_RECIPIENT_TRACKSTATUS;
		lpRecipients->aEntries[i].rgPropVals[9].Value.ul = recip.ulTrackStatus;
		++lpRecipients->cEntries;
		++i;
	}

	// flag 0: remove old recipient table, and add the new list
	hr = lpMessage->ModifyRecipients(0, lpRecipients);	
	if (hr != hrSuccess)
		goto exit;

exit:
	if (lpRecipients)
		FreePadrlist(lpRecipients);

	return hr;
}

/**
 * Save attendees strings in the message
 *
 * @param[in] 		lplstRecip	Pointer to a recipient list.
 * @param[in,out]   lpMessage	Pointer to the new MAPI message.
 *
 * @return	Returns always S_OK except when there is an error.
 *
 * @note  The properties dispidNonSendableCC, dispidNonSendableBCC are not set
 *
 */
HRESULT ICalToMapiImpl::SaveAttendeesString(const std::list<icalrecip> *lplstRecip, LPMESSAGE lpMessage)
{
	HRESULT hr = hrSuccess;
	std::wstring strAllAttendees;
	std::wstring strToAttendees;
	std::wstring strCCAttendees;
	memory_ptr<SPropValue> lpsPropValue;

	hr = MAPIAllocateBuffer(sizeof(SPropValue) * 3, &~lpsPropValue);
	if (hr != hrSuccess)
		return hr;

	// Create attendees string
	for (const auto &recip : *lplstRecip) {
		if (recip.ulRecipientType == MAPI_ORIG)
			continue;
		if (recip.ulRecipientType == MAPI_TO) {
			if (!strToAttendees.empty())
				strToAttendees += L"; ";
			strToAttendees += recip.strName;
		} else if (recip.ulRecipientType == MAPI_CC) {
			if (!strCCAttendees.empty())
				strCCAttendees += L"; ";
			strCCAttendees += recip.strName;
		}
		if (!strAllAttendees.empty())
			strAllAttendees += L"; ";
		strAllAttendees += recip.strName;
	}

	lpsPropValue[0].ulPropTag = CHANGE_PROP_TYPE(m_lpNamedProps->aulPropTag[PROP_TOATTENDEESSTRING], PT_UNICODE);
	lpsPropValue[0].Value.lpszW = (WCHAR*)strToAttendees.c_str();
	lpsPropValue[1].ulPropTag = CHANGE_PROP_TYPE(m_lpNamedProps->aulPropTag[PROP_CCATTENDEESSTRING], PT_UNICODE);
	lpsPropValue[1].Value.lpszW = (WCHAR*)strCCAttendees.c_str();
	lpsPropValue[2].ulPropTag = CHANGE_PROP_TYPE(m_lpNamedProps->aulPropTag[PROP_ALLATTENDEESSTRING], PT_UNICODE);
	lpsPropValue[2].Value.lpszW = (WCHAR*)strAllAttendees.c_str();
	return lpMessage->SetProps(3, lpsPropValue, nullptr);
}

} /* namespace */<|MERGE_RESOLUTION|>--- conflicted
+++ resolved
@@ -544,18 +544,8 @@
 		if (flags & IC2M_NO_BODY && PROP_ID(prop.ulPropTag) == PR_BODY)
 			continue;
 		lpsPropVals[i++] = prop;
-<<<<<<< HEAD
+	}
 	return lpMapiProp->SetProps(i, lpsPropVals, NULL);
-=======
-	}
-	hr = lpMapiProp->SetProps(i, lpsPropVals, NULL);
-	if (FAILED(hr))
-		goto exit;
-
-exit:
-	MAPIFreeBuffer(lpsPropVals);
-	return hr;
->>>>>>> 62a6364f
 }
 
 /**
