/*
 * SPDX-License-Identifier: AGPL-3.0-only
 * Copyright 2005 - 2016 Zarafa and its licensors
 */
#include <kopano/platform.h>
#include <kopano/ecversion.h>
#include <algorithm>
#include <memory>
#include <new>
#include <cstdio>
#include <cstdlib>
#include <syslog.h>
#include <ctime>
#include <kopano/ECConfig.h>
#include <kopano/ECLogger.h>
#include <kopano/mapi_ptr.h>
#include <kopano/memory.hpp>
#include <kopano/scope.hpp>
#include <kopano/tie.hpp>
#include <kopano/MAPIErrors.h>
#include <kopano/CommonUtil.h>
#include <ICalToMAPI.h>
#include <MAPIToICal.h>
#include <libicalmapi/mapitovcf.hpp>
#include <libicalmapi/vcftomapi.hpp>
#include "php-ext/phpconfig.h"
#include "php-ext/ECRulesTableProxy.h"

/*
 * Things to notice when reading/editing this source:
 *
 * - RETURN_... returns in the define, the rest of the function is skipped.
 * - RETVAL_... only sets the return value, the rest of the function is processed.
 *
 * - do not use E_ERROR as it cannot be fetched by the php script. Use E_WARNING.
 *
 * - do not create HRESULT variables, but use MAPI_G(hr) so the php script
 *   can retrieve the value with mapi_last_hresult()
 *
 * - all internal functions need to pass TSRMLS_CC in the end, so win32 version compiles
 *
 * - when using "l" in zend_parse_parameters(), use 'long' (64-bit) as variable type, not ULONG (32-bit)
 * - when using "s" in zend_parse_parameters(), the string length is "int" in PHP5 and "size_t" in PHP7. Use our php_stringsize_t typedef.
 *
 */
// we need to include this in c++ space because php.h also includes it in
// 'extern "C"'-space which doesn't work in win32
#include <cmath>
#if __GNUC_PREREQ(5, 0) && !__GNUC_PREREQ(6, 0)
/*
 * Bug/missing feature in preliminary C++ support in GNU libstdc++-v3 5.x;
 * there is also no macro to distinguish between GNU libstdc++ and clang libc++,
 * so that is what you get for clang defining __GNU*.
 */
using std::isfinite;
using std::isnan;
#endif

extern "C" {
	// Remove these defines to remove warnings
	#undef PACKAGE_VERSION
	#undef PACKAGE_TARNAME
	#undef PACKAGE_NAME
	#undef PACKAGE_STRING
	#undef PACKAGE_BUGREPORT

	#include "php.h"
   	#include "php_globals.h"
   	#include "php_ini.h"
   	#include "zend_exceptions.h"
	#include "ext/standard/info.h"
	#include "ext/standard/php_string.h"
}

typedef size_t php_stringsize_t; /* cf. va_arg call in php/Zend/zend_API.c */

// Destructor functions needed for the PHP resources.
static void php_free_mapi_rowset(zend_resource *rsrc TSRMLS_DC);

// Not defined anymore in PHP 5.3.0
#if ZEND_MODULE_API_NO >= 20071006
ZEND_BEGIN_ARG_INFO(first_arg_force_ref, 0)
        ZEND_ARG_PASS_INFO(1)
ZEND_END_ARG_INFO()

ZEND_BEGIN_ARG_INFO(second_arg_force_ref, 0)
        ZEND_ARG_PASS_INFO(0)
        ZEND_ARG_PASS_INFO(1)
ZEND_END_ARG_INFO()

ZEND_BEGIN_ARG_INFO(fourth_arg_force_ref, 0)
        ZEND_ARG_PASS_INFO(0)
        ZEND_ARG_PASS_INFO(0)
        ZEND_ARG_PASS_INFO(0)
        ZEND_ARG_PASS_INFO(1)
ZEND_END_ARG_INFO()
#endif

#define LOG_BEGIN() do { \
	if (mapi_debug & 1) \
		php_error_docref(nullptr TSRMLS_CC, E_NOTICE, "[IN] %s", __FUNCTION__); \
} while (false)

#define LOG2_END(func) do { \
	if (mapi_debug & 2) { \
		HRESULT hrx =  MAPI_G(hr); \
		php_error_docref(nullptr TSRMLS_CC, E_NOTICE, "[OUT] %s: %s (%x)", func, GetMAPIErrorMessage(hrx), hrx); \
	} \
} while (false)
#define LOG_END() LOG2_END(__func__)

/*
 * PHP fails to apply do{}while(0), so we have to do it extra in some places.
 * Do not remove the do{} wrap.
 */
#define ZEND_FETCH_RESOURCE_C(rsrc, rsrc_type, passed_id, default_id, resource_type_name, resource_type) \
	do { \
		rsrc = static_cast<rsrc_type>(zend_fetch_resource(Z_RES_P(*passed_id), resource_type_name, resource_type)); \
		if (rsrc == nullptr) do { \
			RETURN_FALSE; \
		} while (false); \
	} while (false)

#define ZEND_REGISTER_RESOURCE(return_value, lpMAPISession, le_mapi_session) \
	do { \
		ZVAL_RES(return_value, zend_register_resource(lpMAPISession, le_mapi_session)); \
	} while (false)

// A very, very nice PHP #define that causes link errors in MAPI when you have multiple
// files referencing MAPI....
#undef inline

#include <mapi.h>
#include <mapix.h>
#include <mapiutil.h>
#include <mapispi.h>
#include <mapitags.h>
#include <mapidefs.h>
#include <kopano/IECInterfaces.hpp>
#include <kopano/ECTags.h>
#include <kopano/ECDefs.h>

#define USES_IID_IMAPIProp
#define USES_IID_IMAPIContainer
#define USES_IID_IMsgStore
#define USES_IID_IMessage
#define USES_IID_IExchangeManageStore

#include <string>
#include "php-ext/util.h"
#include "rtfutil.h"
#include <kopano/CommonUtil.h>
#include "ECImportContentsChangesProxy.h"
#include "ECImportHierarchyChangesProxy.h"
#include "ECMemStream.h"
#include <inetmapi/inetmapi.h>
#include <inetmapi/options.h>
#include <edkmdb.h>
#include <mapiguid.h>
#include <kopano/ECGuid.h>
#include <edkguid.h>
#include "ECFreeBusySupport.h"
#include "main.h"
#include "typeconversion.h"
#include "MAPINotifSink.h"
#include <kopano/charset/convert.h>
#include <kopano/charset/utf8string.h>
#include "charset/localeutil.h"

#define PMEASURE_FUNC pmeasure pmobject(__PRETTY_FUNCTION__);
#define kphperr(m, hr) php_error_docref(nullptr TSRMLS_CC, E_WARNING, m ": %s (%x)", GetMAPIErrorMessage(hr), hr)

using namespace KC;

class pmeasure {
public:
	pmeasure(const std::string &);
	~pmeasure(void);

private:
	std::string what;
	time_point start_ts;
};

static std::shared_ptr<ECLogger> lpLogger;

static unsigned int mapi_debug;
static char *perf_measure_file;
int le_mapi_session, le_mapi_table, le_mapi_rowset, le_mapi_msgstore;
int le_mapi_addrbook, le_mapi_mailuser, le_mapi_distlist, le_mapi_abcont;
int le_mapi_folder, le_mapi_message, le_mapi_attachment;
int le_mapi_property, le_mapi_modifytable, le_istream;
int le_freebusy_support, le_freebusy_data;
int le_freebusy_update, le_freebusy_enumblock;
int le_mapi_exportchanges, le_mapi_importhierarchychanges;
int le_mapi_importcontentschanges, le_mapi_advisesink;

pmeasure::pmeasure(const std::string &whatIn)
{
	if (perf_measure_file == NULL || *perf_measure_file == '\0')
		return;
	what = whatIn;
	start_ts = decltype(start_ts)::clock::now();
}

pmeasure::~pmeasure(void)
{
	if (perf_measure_file == NULL || *perf_measure_file == '\0')
		return;
	auto end_ts = decltype(start_ts)::clock::now();
	FILE *fh = fopen(perf_measure_file, "a+");
	if (fh == NULL) {
		if (lpLogger != NULL)
			lpLogger->logf(EC_LOGLEVEL_ERROR, "~pmeasure: cannot open \"%s\": %s", perf_measure_file, strerror(errno));
		return;
	}
	using namespace std::chrono;
	static size_t rcount = 0;
	auto epd = end_ts.time_since_epoch();
	fprintf(fh, "%6d %9zu %llu.%03lu: %9lldµs %s\n", getpid(), ++rcount,
		static_cast<unsigned long long>(duration_cast<seconds>(epd).count()),
		duration_cast<milliseconds>(epd).count() % std::milli::den,
		static_cast<unsigned long long>(duration_cast<microseconds>(end_ts - start_ts).count()),
		what.c_str());
	fclose(fh);
}

/* function list so that the Zend engine will know what's here */
zend_function_entry mapi_functions[] =
{
	ZEND_FE(mapi_last_hresult, NULL)
	ZEND_FE(mapi_prop_type, NULL)
	ZEND_FE(mapi_prop_id, NULL)
	ZEND_FE(mapi_is_error, NULL)
	ZEND_FE(mapi_make_scode, NULL)
	ZEND_FE(mapi_prop_tag, NULL)
	ZEND_FE(mapi_createoneoff, NULL)
	ZEND_FE(mapi_parseoneoff, NULL)
	ZEND_FE(mapi_logon_zarafa, NULL)
	ZEND_FE(mapi_getmsgstorestable, NULL)
	ZEND_FE(mapi_openmsgstore, NULL)
	ZEND_FE(mapi_openprofilesection, NULL)

	ZEND_FE(mapi_openaddressbook, NULL)
	ZEND_FE(mapi_openentry, NULL)
	ZEND_FE(mapi_ab_openentry, NULL)
	// TODO: add other functions for le_mapi_mailuser and le_mapi_distlist
	ZEND_FE(mapi_ab_resolvename, NULL)
	ZEND_FE(mapi_ab_getdefaultdir, NULL)

	ZEND_FE(mapi_msgstore_createentryid, NULL)
	ZEND_FE(mapi_msgstore_getarchiveentryid, NULL)
	ZEND_FE(mapi_msgstore_openentry, NULL)
	ZEND_FE(mapi_msgstore_getreceivefolder, NULL)
	ZEND_FE(mapi_msgstore_entryidfromsourcekey, NULL)
	ZEND_FE(mapi_msgstore_advise, NULL)
	ZEND_FE(mapi_msgstore_unadvise, NULL)
	ZEND_FE(mapi_msgstore_abortsubmit, nullptr)

	ZEND_FE(mapi_sink_create, NULL)
	ZEND_FE(mapi_sink_timedwait, NULL)

	ZEND_FE(mapi_table_queryallrows, NULL)
	ZEND_FE(mapi_table_queryrows, NULL)
	ZEND_FE(mapi_table_getrowcount, NULL)
	ZEND_FE(mapi_table_setcolumns, NULL)
	ZEND_FE(mapi_table_seekrow, NULL)
	ZEND_FE(mapi_table_sort, NULL)
	ZEND_FE(mapi_table_restrict, NULL)

	ZEND_FE(mapi_folder_gethierarchytable, NULL)
	ZEND_FE(mapi_folder_getcontentstable, NULL)
	ZEND_FE(mapi_folder_createmessage, NULL)
	ZEND_FE(mapi_folder_createfolder, NULL)
	ZEND_FE(mapi_folder_deletemessages, NULL)
	ZEND_FE(mapi_folder_copymessages, NULL)
	ZEND_FE(mapi_folder_emptyfolder, NULL)
	ZEND_FE(mapi_folder_copyfolder, NULL)
	ZEND_FE(mapi_folder_deletefolder, NULL)
	ZEND_FE(mapi_folder_setreadflags, NULL)
	ZEND_FE(mapi_folder_openmodifytable, NULL)
	ZEND_FE(mapi_folder_setsearchcriteria, NULL)
	ZEND_FE(mapi_folder_getsearchcriteria, NULL)

	ZEND_FE(mapi_message_getattachmenttable, NULL)
	ZEND_FE(mapi_message_getrecipienttable, NULL)
	ZEND_FE(mapi_message_openattach, NULL)
	ZEND_FE(mapi_message_createattach, NULL)
	ZEND_FE(mapi_message_deleteattach, NULL)
	ZEND_FE(mapi_message_modifyrecipients, NULL)
	ZEND_FE(mapi_message_submitmessage, NULL)
	ZEND_FE(mapi_message_setreadflag, NULL)

	ZEND_FE(mapi_stream_write, NULL)
	ZEND_FE(mapi_stream_read, NULL)
	ZEND_FE(mapi_stream_stat, NULL)
	ZEND_FE(mapi_stream_seek, NULL)
	ZEND_FE(mapi_stream_commit, NULL)
	ZEND_FE(mapi_stream_setsize, NULL)
	ZEND_FE(mapi_stream_create, NULL)

	ZEND_FE(mapi_attach_openobj, NULL)
	ZEND_FE(mapi_savechanges, NULL)
	ZEND_FE(mapi_getprops, NULL)
	ZEND_FE(mapi_setprops, NULL)
	ZEND_FE(mapi_copyto, NULL)
	ZEND_FE(mapi_openproperty, NULL)
	ZEND_FE(mapi_deleteprops, NULL)
	ZEND_FE(mapi_getnamesfromids, NULL)
	ZEND_FE(mapi_getidsfromnames, NULL)

	ZEND_FE(mapi_decompressrtf, NULL)
	ZEND_FE(mapi_createconversationindex, nullptr)

	ZEND_FE(mapi_rules_gettable, NULL)
	ZEND_FE(mapi_rules_modifytable, NULL)

	ZEND_FE(mapi_zarafa_getuser_by_id, NULL)
	ZEND_FE(mapi_zarafa_getuser_by_name, NULL)
	ZEND_FE(mapi_zarafa_getuserlist, NULL)
	ZEND_FE(mapi_zarafa_getquota, NULL)
	ZEND_FE(mapi_zarafa_setquota, NULL)
	ZEND_FE(mapi_zarafa_getgrouplist, NULL)
	ZEND_FE(mapi_zarafa_getgrouplistofuser, NULL)
	ZEND_FE(mapi_zarafa_getuserlistofgroup, NULL)
	ZEND_FE(mapi_zarafa_getcompanylist, NULL)
	ZEND_FE(mapi_zarafa_getpermissionrules, NULL)
	ZEND_FE(mapi_zarafa_setpermissionrules, NULL)

	ZEND_FE(mapi_freebusy_openmsg, NULL)
	ZEND_FE(mapi_freebusysupport_open, NULL)
	ZEND_FE(mapi_freebusysupport_close, NULL)
	ZEND_FE(mapi_freebusysupport_loaddata, NULL)
	ZEND_FE(mapi_freebusysupport_loadupdate, NULL)

	ZEND_FE(mapi_freebusydata_enumblocks, NULL)
	ZEND_FE(mapi_freebusydata_getpublishrange, NULL)
	ZEND_FE(mapi_freebusydata_setrange, NULL)

	ZEND_FE(mapi_freebusyenumblock_reset, NULL)
	ZEND_FE(mapi_freebusyenumblock_next, NULL)
	ZEND_FE(mapi_freebusyenumblock_skip, NULL)
	ZEND_FE(mapi_freebusyenumblock_restrict, NULL)
	ZEND_FE(mapi_freebusyenumblock_ical, NULL)

	ZEND_FE(mapi_freebusyupdate_publish, NULL)
	ZEND_FE(mapi_freebusyupdate_reset, NULL)
	ZEND_FE(mapi_freebusyupdate_savechanges, NULL)

	ZEND_FE(mapi_exportchanges_config, NULL)
	ZEND_FE(mapi_exportchanges_synchronize, NULL)
	ZEND_FE(mapi_exportchanges_updatestate, NULL)
	ZEND_FE(mapi_exportchanges_getchangecount, NULL)

	ZEND_FE(mapi_importcontentschanges_config, NULL)
	ZEND_FE(mapi_importcontentschanges_updatestate, NULL)
	ZEND_FE(mapi_importcontentschanges_importmessagechange, fourth_arg_force_ref)
	ZEND_FE(mapi_importcontentschanges_importmessagedeletion, NULL)
	ZEND_FE(mapi_importcontentschanges_importperuserreadstatechange, NULL)
	ZEND_FE(mapi_importcontentschanges_importmessagemove, NULL)

	ZEND_FE(mapi_importhierarchychanges_config, NULL)
	ZEND_FE(mapi_importhierarchychanges_updatestate, NULL)
	ZEND_FE(mapi_importhierarchychanges_importfolderchange, NULL)
	ZEND_FE(mapi_importhierarchychanges_importfolderdeletion, NULL)

	ZEND_FE(mapi_wrap_importcontentschanges, first_arg_force_ref)
	ZEND_FE(mapi_wrap_importhierarchychanges, first_arg_force_ref)

	ZEND_FE(mapi_inetmapi_imtoinet, NULL)
	ZEND_FE(mapi_inetmapi_imtomapi, NULL)

	ZEND_FE(mapi_icaltomapi, nullptr)
	ZEND_FE(mapi_mapitoical, nullptr)

	ZEND_FE(mapi_vcftomapi, nullptr)
	ZEND_FE(mapi_vcfstomapi, nullptr)
	ZEND_FE(mapi_mapitovcf, nullptr)

	ZEND_FE(mapi_enable_exceptions, NULL)

    ZEND_FE(mapi_feature, NULL)

	ZEND_FALIAS(mapi_attach_openbin, mapi_openproperty, NULL)
	ZEND_FALIAS(mapi_msgstore_getprops, mapi_getprops, NULL)
	ZEND_FALIAS(mapi_folder_getprops, mapi_getprops, NULL)
	ZEND_FALIAS(mapi_message_getprops, mapi_getprops, NULL)
	ZEND_FALIAS(mapi_message_setprops, mapi_setprops, NULL)
	ZEND_FALIAS(mapi_message_openproperty, mapi_openproperty, NULL)
	ZEND_FALIAS(mapi_attach_getprops, mapi_getprops, NULL)
	ZEND_FALIAS(mapi_attach_openproperty, mapi_openproperty, NULL)
	ZEND_FALIAS(mapi_message_savechanges, mapi_savechanges, NULL)

	ZEND_FE(kc_session_save, second_arg_force_ref)
	ZEND_FE(kc_session_restore, second_arg_force_ref)
	{NULL, NULL, NULL}
};

ZEND_DECLARE_MODULE_GLOBALS(mapi)
static void php_mapi_init_globals(zend_mapi_globals *)
{
	// seems to be empty ..
}

/* module information */
zend_module_entry mapi_module_entry =
{
	STANDARD_MODULE_HEADER,
	"mapi",				/* name */
	mapi_functions,		/* functionlist */
	PHP_MINIT(mapi),	/* module startup function */
	PHP_MSHUTDOWN(mapi),/* module shutdown function */
	PHP_RINIT(mapi),	/* Request init function */
	PHP_RSHUTDOWN(mapi),/* Request shutdown function */
	PHP_MINFO(mapi),	/* Info function */
	PROJECT_VERSION,
	STANDARD_MODULE_PROPERTIES
};

#if COMPILE_DL_MAPI
BEGIN_EXTERN_C()
	ZEND_DLEXPORT zend_module_entry *get_module(void);
	ZEND_GET_MODULE(mapi)
END_EXTERN_C()
#endif

/***************************************************************
* PHP Module functions
***************************************************************/
PHP_MINFO_FUNCTION(mapi)
{
	php_info_print_table_start();
	php_info_print_table_row(2, "MAPI Support", "enabled");
	php_info_print_table_row(2, "Version", PROJECT_VERSION);
	php_info_print_table_end();
}

#define CE_PHP_MAPI_PERFORMANCE_TRACE_FILE "php_mapi_performance_trace_file"
#define CE_PHP_MAPI_DEBUG "php_mapi_debug"

static int LoadSettingsFile(void)
{
	const char *const cfg_file = ECConfig::GetDefaultPath("php-mapi.cfg");
	struct stat st;
	if (stat(cfg_file, &st) == 0) {
		static const configsetting_t settings[] = {
			{"log_method", "syslog", CONFIGSETTING_NONEMPTY},
			{"log_file", "/var/log/kopano/php-mapi.log", CONFIGSETTING_NONEMPTY},
			{"log_level", "3", CONFIGSETTING_NONEMPTY | CONFIGSETTING_RELOADABLE},
			{ "log_timestamp", "0" },
			{ "log_buffer_size", "0" },
			{ "log_buffer_size", "0" },
			{ CE_PHP_MAPI_PERFORMANCE_TRACE_FILE, "" },
			{ CE_PHP_MAPI_DEBUG, "0" },
			{ NULL, NULL }
		};

		auto cfg = ECConfig::Create(std::nothrow, settings);
                if (!cfg)
			return FAILURE;

                if (cfg->LoadSettings(cfg_file))
			lpLogger = CreateLogger(cfg, "php-mapi", "PHPMapi");

		const char *temp = cfg->GetSetting(CE_PHP_MAPI_PERFORMANCE_TRACE_FILE);
		if (temp != NULL) {
			perf_measure_file = strdup(temp);
			lpLogger->Log(EC_LOGLEVEL_INFO, "Performance measuring enabled");
		}

		temp = cfg->GetSetting(CE_PHP_MAPI_DEBUG);
		if (temp != NULL)
			mapi_debug = strtoul(temp, NULL, 0);

		delete cfg;
	}

	if (!lpLogger)
		lpLogger.reset(new(std::nothrow) ECLogger_Null);
	if (lpLogger == NULL)
		return FAILURE;
	lpLogger->Log(EC_LOGLEVEL_INFO, "php7-mapi " PROJECT_VERSION " instantiated");
	ec_log_set(lpLogger);
	if (mapi_debug)
		lpLogger->logf(EC_LOGLEVEL_INFO, "PHP-MAPI trace level set to %d", mapi_debug);
	return SUCCESS;
}

template<typename T> static void
php_free_mapi_object(zend_resource *rsrc TSRMLS_DC)
{
	if (rsrc->ptr != nullptr)
		static_cast<T *>(rsrc->ptr)->Release();
}

/**
* Initfunction for the module, will be called once at server startup
*/
PHP_MINIT_FUNCTION(mapi) {
	int ret = LoadSettingsFile();
	if (ret != SUCCESS)
		return ret;

	le_mapi_session = zend_register_list_destructors_ex(php_free_mapi_object<IMAPISession>, nullptr, const_cast<char *>(name_mapi_session), module_number);
	le_mapi_table = zend_register_list_destructors_ex(php_free_mapi_object<IMAPITable>, nullptr, const_cast<char *>(name_mapi_table), module_number);
	le_mapi_rowset = zend_register_list_destructors_ex(php_free_mapi_rowset, NULL, const_cast<char *>(name_mapi_rowset), module_number);
	le_mapi_msgstore = zend_register_list_destructors_ex(php_free_mapi_object<IMsgStore>, nullptr, const_cast<char *>(name_mapi_msgstore), module_number);
	le_mapi_addrbook = zend_register_list_destructors_ex(php_free_mapi_object<IAddrBook>, nullptr, const_cast<char *>(name_mapi_addrbook), module_number);
	le_mapi_mailuser = zend_register_list_destructors_ex(php_free_mapi_object<IMailUser>, nullptr, const_cast<char *>(name_mapi_mailuser), module_number);
	le_mapi_distlist = zend_register_list_destructors_ex(php_free_mapi_object<IDistList>, nullptr, const_cast<char *>(name_mapi_distlist), module_number);
	le_mapi_abcont = zend_register_list_destructors_ex(php_free_mapi_object<IABContainer>, nullptr, const_cast<char *>(name_mapi_abcont), module_number);
	le_mapi_folder = zend_register_list_destructors_ex(php_free_mapi_object<IMAPIFolder>, nullptr, const_cast<char *>(name_mapi_folder), module_number);
	le_mapi_message = zend_register_list_destructors_ex(php_free_mapi_object<IMessage>, nullptr, const_cast<char *>(name_mapi_message), module_number);
	le_mapi_attachment = zend_register_list_destructors_ex(php_free_mapi_object<IAttach>, nullptr, const_cast<char *>(name_mapi_attachment), module_number);
	le_mapi_property = zend_register_list_destructors_ex(php_free_mapi_object<IMAPIProp>, nullptr, const_cast<char *>(name_mapi_property), module_number);
	le_mapi_modifytable = zend_register_list_destructors_ex(php_free_mapi_object<IExchangeModifyTable>, nullptr, const_cast<char *>(name_mapi_modifytable), module_number);
	le_mapi_advisesink = zend_register_list_destructors_ex(php_free_mapi_object<IMAPIAdviseSink>, nullptr, const_cast<char *>(name_mapi_advisesink), module_number);
	le_istream = zend_register_list_destructors_ex(php_free_mapi_object<IStream>, nullptr, const_cast<char *>(name_istream), module_number);

	// Freebusy functions
	le_freebusy_support = zend_register_list_destructors_ex(php_free_mapi_object<IFreeBusySupport>, nullptr, const_cast<char *>(name_fb_support), module_number);
	le_freebusy_data = zend_register_list_destructors_ex(php_free_mapi_object<IFreeBusyData>, nullptr, const_cast<char *>(name_fb_data), module_number);
	le_freebusy_update = zend_register_list_destructors_ex(php_free_mapi_object<IFreeBusyUpdate>, nullptr, const_cast<char *>(name_fb_update), module_number);
	le_freebusy_enumblock = zend_register_list_destructors_ex(php_free_mapi_object<IEnumFBBlock>, nullptr, const_cast<char *>(name_fb_enumblock), module_number);

	// ICS interfaces
	le_mapi_exportchanges = zend_register_list_destructors_ex(php_free_mapi_object<IExchangeExportChanges>, nullptr, const_cast<char *>(name_mapi_exportchanges), module_number);
	le_mapi_importhierarchychanges = zend_register_list_destructors_ex(php_free_mapi_object<IExchangeImportHierarchyChanges>, nullptr, const_cast<char *>(name_mapi_importhierarchychanges), module_number);
	le_mapi_importcontentschanges = zend_register_list_destructors_ex(php_free_mapi_object<IExchangeImportContentsChanges>, nullptr, const_cast<char *>(name_mapi_importcontentschanges), module_number);
	MAPIINIT_0 mapiinit = {0, MAPI_MULTITHREAD_NOTIFICATIONS};

	// There is also a MAPI_NT_SERVICE flag, see help page for MAPIInitialize
	if (MAPIInitialize(&mapiinit) != hrSuccess)
		return FAILURE;

	ZEND_INIT_MODULE_GLOBALS(mapi, php_mapi_init_globals, NULL);

	// force this program to use UTF-8, that way, we don't have to use lpszW and do all kinds of conversions from UTF-8 to WCHAR and back
	forceUTF8Locale(false);
	return SUCCESS;
}

#define DEFERRED_EPILOGUE \
	auto epilogue_handler = make_scope_success([&, func=__func__]() { \
		LOG2_END(func); \
		if (FAILED(MAPI_G(hr))) { \
			if (lpLogger) \
				lpLogger->logf(EC_LOGLEVEL_ERROR, "MAPI error: %s (%x) (method: %s, line: %d)", GetMAPIErrorMessage(MAPI_G(hr)), MAPI_G(hr), func, __LINE__); \
				\
			if (MAPI_G(exceptions_enabled)) \
				zend_throw_exception(MAPI_G(exception_ce), "MAPI error ", MAPI_G(hr)  TSRMLS_CC); \
		} \
	});
// Used at the end of each MAPI call to throw exceptions if mapi_enable_exceptions() has been called

PHP_MSHUTDOWN_FUNCTION(mapi)
{
	UNREGISTER_INI_ENTRIES();

	free(perf_measure_file);
	perf_measure_file = NULL;

	if (lpLogger)
		lpLogger->Log(EC_LOGLEVEL_INFO, "PHP-MAPI shutdown");

	MAPIUninitialize();
	lpLogger.reset();
	return SUCCESS;
}

/***************************************************************
* PHP Request functions
***************************************************************/
/**
* Request init function, will be called before every request.
*
*/
PHP_RINIT_FUNCTION(mapi) {
	MAPI_G(hr) = hrSuccess;
	MAPI_G(exception_ce) = NULL;
	MAPI_G(exceptions_enabled) = false;
	return SUCCESS;
}

/**
* Request shutdown function, will be called after every request.
*
*/
PHP_RSHUTDOWN_FUNCTION(mapi) {
	return SUCCESS;
}

/***************************************************************
* Resource Destructor functions
***************************************************************/

// This is called when our proxy object goes out of scope
static void php_free_mapi_rowset(zend_resource *rsrc TSRMLS_DC)
{
	auto pRowSet = static_cast<SRowSet *>(rsrc->ptr);
	if (pRowSet) FreeProws(pRowSet);
}

/***************************************************************
* Custom Code
***************************************************************/
ZEND_FUNCTION(mapi_last_hresult)
{
	RETURN_LONG((LONG)MAPI_G(hr));
}

/*
* PHP casts a variable to a signed long before bitshifting. So a C++ function
* is used.
*/
ZEND_FUNCTION(mapi_prop_type)
{
	long ulPropTag;

	if (zend_parse_parameters(ZEND_NUM_ARGS() TSRMLS_CC, "l", &ulPropTag) == FAILURE)
		return;
	RETURN_LONG(PROP_TYPE(ulPropTag));
}

/*
* PHP casts a variable to a signed long before bitshifting. So a C++ function
* is used.
*/
ZEND_FUNCTION(mapi_prop_id)
{
	long ulPropTag;

	if (zend_parse_parameters(ZEND_NUM_ARGS() TSRMLS_CC, "l", &ulPropTag) == FAILURE)
		return;
	RETURN_LONG(PROP_ID(ulPropTag));
}

/**
 * Checks if the severity of an errorCode is set to Fail
 */
ZEND_FUNCTION(mapi_is_error)
{
	long errorcode;

	if (zend_parse_parameters(ZEND_NUM_ARGS() TSRMLS_CC, "l", &errorcode) == FAILURE)
		return;
	RETURN_BOOL(IS_ERROR(errorcode));
}

/*
* Makes a mapi SCODE
* input:
*  long severity
*  long code
*
*/
ZEND_FUNCTION(mapi_make_scode)
{
	long sev, code;

	if (zend_parse_parameters(ZEND_NUM_ARGS() TSRMLS_CC, "ll", &sev, &code) == FAILURE)
		return;
	/*
	 * sev has two possible values: 0 for a warning, 1 for an error
	 * err is the error code for the specific error.
	 */
	RETURN_LONG(MAKE_MAPI_SCODE(sev & 1, FACILITY_ITF, code));
}

/*
* PHP casts a variable to a signed long before bitshifting. So a C++ function
* is used.
*/
ZEND_FUNCTION(mapi_prop_tag)
{
	long ulPropID, ulPropType;

	if (zend_parse_parameters(ZEND_NUM_ARGS() TSRMLS_CC, "ll",
	    &ulPropType, &ulPropID) == FAILURE)
		return;

	// PHP uses variable type 'long' internally. If a number in a string as key is used in add_assoc_*(),
	// it is re-interpreted a a number when it's smaller than LONG_MAX.
	// however, LONG_MAX is 2147483647L on 32-bit systems, but 9223372036854775807L on 64-bit.
	// this make named props (0x80000000+) fit in the 'number' description, and so this breaks on 64-bit systems
	// .. well, it un-breaks on 64-bit .. so we cast the unsigned proptag to a signed number here, so
	// the compares within .php files can be correctly performed, so named props work.

	// maybe we need to rewrite this system a bit, so proptags are always a string, and never interpreted
	// e.g. by prepending the assoc keys with 'PROPTAG' or something...

	RETURN_LONG((LONG)PROP_TAG(ulPropType, ulPropID));
}

ZEND_FUNCTION(mapi_createoneoff)
{
	PMEASURE_FUNC;

	LOG_BEGIN();
	// params
	char *szDisplayName = nullptr, *szType = nullptr, *szEmailAddress = nullptr;
	php_stringsize_t ulDisplayNameLen = 0, ulTypeLen = 0, ulEmailAddressLen = 0;
	long ulFlags = MAPI_SEND_NO_RICH_INFO;
	// return value
	memory_ptr<ENTRYID> lpEntryID;
	ULONG cbEntryID = 0;
	// local
	std::wstring name, type, email;

	RETVAL_FALSE;
	MAPI_G(hr) = MAPI_E_INVALID_PARAMETER;

	if(zend_parse_parameters(ZEND_NUM_ARGS() TSRMLS_CC, "sss|l",
		&szDisplayName, &ulDisplayNameLen,
		&szType, &ulTypeLen,
		&szEmailAddress, &ulEmailAddressLen, &ulFlags) == FAILURE)
		return;

	DEFERRED_EPILOGUE;
	MAPI_G(hr) = TryConvert(szDisplayName, name);
	if(MAPI_G(hr) != hrSuccess) {
		kphperr("CreateOneOff name conversion failed", MAPI_G(hr));
		return;
	}

	MAPI_G(hr) = TryConvert(szType, type);
	if(MAPI_G(hr) != hrSuccess) {
		kphperr("CreateOneOff type conversion failed", MAPI_G(hr));
		return;
	}

	MAPI_G(hr) = TryConvert(szEmailAddress, email);
	if(MAPI_G(hr) != hrSuccess) {
		kphperr("CreateOneOff address conversion failed", MAPI_G(hr));
		return;
	}
	MAPI_G(hr) = ECCreateOneOff((LPTSTR)name.c_str(), (LPTSTR)type.c_str(), (LPTSTR)email.c_str(), MAPI_UNICODE | ulFlags, &cbEntryID, &~lpEntryID);
	if(MAPI_G(hr) != hrSuccess) {
		kphperr("CreateOneOff failed", MAPI_G(hr));
		return;
	}

	RETVAL_STRINGL(reinterpret_cast<const char *>(lpEntryID.get()), cbEntryID);
}

ZEND_FUNCTION(mapi_parseoneoff)
{
	PMEASURE_FUNC;

	LOG_BEGIN();
	// params
	LPENTRYID lpEntryID = NULL;
	php_stringsize_t cbEntryID = 0;
	// return value
	utf8string strDisplayName, strType, strAddress;
	std::wstring wstrDisplayName, wstrType, wstrAddress;

	RETVAL_FALSE;
	MAPI_G(hr) = MAPI_E_INVALID_PARAMETER;
	if (zend_parse_parameters(ZEND_NUM_ARGS() TSRMLS_CC, "s",
	    &lpEntryID, &cbEntryID) == FAILURE)
		return;

	DEFERRED_EPILOGUE;
	MAPI_G(hr) = ECParseOneOff(lpEntryID, cbEntryID, wstrDisplayName, wstrType, wstrAddress);

	if(MAPI_G(hr) != hrSuccess) {
		kphperr("ParseOneOff failed", MAPI_G(hr));
		return;
	}

	array_init(return_value);

	strDisplayName = convert_to<utf8string>(wstrDisplayName);
	strType = convert_to<utf8string>(wstrType);
	strAddress = convert_to<utf8string>(wstrAddress);

	add_assoc_string(return_value, "name", (char*)strDisplayName.c_str());
	add_assoc_string(return_value, "type", (char*)strType.c_str());
	add_assoc_string(return_value, "address", (char*)strAddress.c_str());
}

/*
 * How sessions and stores work:
 * - mapi_logon_zarafa() creates a session and returns this
 * - mapi_getmsgstorestable() to get the entryid of the default and public store
 * - mapi_openmsgstore() to open the default user store + public store
 * - mapi_msgstore_createentryid() retuns a store entryid of requested user
 * - store entryid can be used with mapi_openmsgstore() to open
 *
 * Removed, how it did work in the far past:
 * - mapi_openmsgstore_zarafa() creates a session, opens the user's store, and the public
 *   and returns these store pointers in an array.
 * - mapi_msgstore_createentryid() is used to call Store->CreateStoreEntryID()
 * - mapi_openmsgstore_zarafa_other() with the prev acquired entryid opens the store of another user,
 * - mapi_openmsgstore_zarafa_other() is therefor called with the current user id and password (and maybe the server) as well!
 * Only with this info we can find the session again, to get the IMAPISession, and open another store.
 */

ZEND_FUNCTION(mapi_logon_zarafa)
{
	PMEASURE_FUNC;

	LOG_BEGIN();
	// params
	char *username = nullptr, *password = nullptr;
	const char *server = nullptr, *sslcert = "", *sslpass = "";
	const char *wa_version = "", *misc_version = "";
	php_stringsize_t username_len = 0, password_len = 0, server_len = 0;
	php_stringsize_t sslcert_len = 0, sslpass_len = 0, wa_version_len = 0;
	php_stringsize_t misc_version_len = 0;
	long		ulFlags = EC_PROFILE_FLAGS_NO_NOTIFICATIONS;
	// return value
	object_ptr<IMAPISession> lpMAPISession;
	// local
	ULONG		ulProfNum = rand_mt();
	char		szProfName[MAX_PATH];
	SPropValue	sPropOur[8];

	RETVAL_FALSE;
	MAPI_G(hr) = MAPI_E_INVALID_PARAMETER;

	if(zend_parse_parameters(ZEND_NUM_ARGS() TSRMLS_CC, "ss|ssslss",
		&username, &username_len, &password, &password_len, &server, &server_len,
		&sslcert, &sslcert_len, &sslpass, &sslpass_len, &ulFlags,
		&wa_version, &wa_version_len, &misc_version, &misc_version_len) == FAILURE)
		return;

	DEFERRED_EPILOGUE;
	if (!server) {
		server = "http://localhost:236/";
		server_len = strlen(server);
	}

	snprintf(szProfName, MAX_PATH-1, "www-profile%010u", ulProfNum);

	sPropOur[0].ulPropTag = PR_EC_PATH;
	sPropOur[0].Value.lpszA = const_cast<char *>(server);
	sPropOur[1].ulPropTag = PR_EC_USERNAME_A;
	sPropOur[1].Value.lpszA = const_cast<char *>(username);
	sPropOur[2].ulPropTag = PR_EC_USERPASSWORD_A;
	sPropOur[2].Value.lpszA = const_cast<char *>(password);
	sPropOur[3].ulPropTag = PR_EC_FLAGS;
	sPropOur[3].Value.ul = ulFlags;

	// unused if PR_EC_PATH is not https
	sPropOur[4].ulPropTag = PR_EC_SSLKEY_FILE;
	sPropOur[4].Value.lpszA = const_cast<char *>(sslcert);
	sPropOur[5].ulPropTag = PR_EC_SSLKEY_PASS;
	sPropOur[5].Value.lpszA = const_cast<char *>(sslpass);

	sPropOur[6].ulPropTag = PR_EC_STATS_SESSION_CLIENT_APPLICATION_VERSION;
	sPropOur[6].Value.lpszA = const_cast<char *>(wa_version);
	sPropOur[7].ulPropTag = PR_EC_STATS_SESSION_CLIENT_APPLICATION_MISC;
	sPropOur[7].Value.lpszA = const_cast<char *>(misc_version);

	MAPI_G(hr) = mapi_util_createprof(szProfName, "ZARAFA6", 8, sPropOur);
	if (MAPI_G(hr) != hrSuccess) {
		php_error_docref(NULL TSRMLS_CC, E_WARNING, "%s", mapi_util_getlasterror().c_str());
		return;
	}

	// Logon to our new profile
	MAPI_G(hr) = MAPILogonEx(0, reinterpret_cast<LPTSTR>(const_cast<char *>(szProfName)),
	             reinterpret_cast<LPTSTR>(const_cast<char *>("")),
	             MAPI_EXTENDED | MAPI_TIMEOUT_SHORT | MAPI_NEW_SESSION,
	             &~lpMAPISession);
	if (MAPI_G(hr) != hrSuccess) {
		mapi_util_deleteprof(szProfName);
		kphperr("Unable to logon to profile", MAPI_G(hr));
		return;
	}

	// Delete the profile (it will be deleted when we close our session)
	MAPI_G(hr) = mapi_util_deleteprof(szProfName);
	if (MAPI_G(hr) != hrSuccess) {
		kphperr("Unable to delete profile", MAPI_G(hr));
		return;
	}

	ZEND_REGISTER_RESOURCE(return_value, lpMAPISession.release(), le_mapi_session);
}

/**
* mapi_openentry
* Opens the msgstore from the session
* @param Resource IMAPISession
* @param String EntryID
*/
ZEND_FUNCTION(mapi_openentry)
{
	PMEASURE_FUNC;
	LOG_BEGIN();
	// params
	zval		*res;
	IMAPISession *lpSession = NULL;
	php_stringsize_t cbEntryID = 0;
	LPENTRYID	lpEntryID	= NULL;
	long		ulFlags = MAPI_BEST_ACCESS;
	// return value
	object_ptr<IUnknown> lpUnknown; // either folder or message
	// local
	ULONG		ulObjType;

	RETVAL_FALSE;
	MAPI_G(hr) = MAPI_E_INVALID_PARAMETER;
	if (zend_parse_parameters(ZEND_NUM_ARGS() TSRMLS_CC, "r|sl", &res,
	    &lpEntryID, &cbEntryID, &ulFlags) == FAILURE)
		return;

	DEFERRED_EPILOGUE;
	ZEND_FETCH_RESOURCE_C(lpSession, IMAPISession *, &res, -1, name_mapi_session, le_mapi_session);
	MAPI_G(hr) = lpSession->OpenEntry(cbEntryID, lpEntryID,
	             &iid_of(lpUnknown), ulFlags, &ulObjType, &~lpUnknown);
	if (FAILED(MAPI_G(hr)))
		return;

	if (ulObjType == MAPI_FOLDER) {
		object_ptr<IMAPIFolder> fld;
		MAPI_G(hr) = lpUnknown->QueryInterface(iid_of(fld), &~fld);
		if (FAILED(MAPI_G(hr)))
			return;
		ZEND_REGISTER_RESOURCE(return_value, fld.release(), le_mapi_folder);
	}
	else if(ulObjType == MAPI_MESSAGE) {
		object_ptr<IMessage> msg;
		MAPI_G(hr) = lpUnknown->QueryInterface(iid_of(msg), &~msg);
		if (FAILED(MAPI_G(hr)))
			return;
		ZEND_REGISTER_RESOURCE(return_value, msg.release(), le_mapi_message);
	} else {
		php_error_docref(NULL TSRMLS_CC, E_WARNING, "EntryID is not a folder or a message.");
		MAPI_G(hr) = MAPI_E_INVALID_PARAMETER;
		return;
	}
}

// IMAPISession::OpenAddressBook()
// must have valid session
ZEND_FUNCTION(mapi_openaddressbook)
{
	PMEASURE_FUNC;
	LOG_BEGIN();
	// params
	zval *res;
	IMAPISession *lpSession = NULL;
	// return value
	LPADRBOOK lpAddrBook;

	RETVAL_FALSE;
	MAPI_G(hr) = MAPI_E_INVALID_PARAMETER;
	if (zend_parse_parameters(ZEND_NUM_ARGS() TSRMLS_CC, "r", &res) == FAILURE)
		return;

	DEFERRED_EPILOGUE;
	ZEND_FETCH_RESOURCE_C(lpSession, IMAPISession*, &res, -1, name_mapi_session, le_mapi_session);

	MAPI_G(hr) = lpSession->OpenAddressBook(0, NULL, AB_NO_DIALOG, &lpAddrBook);
	if (MAPI_G(hr) != hrSuccess)
		return;
	ZEND_REGISTER_RESOURCE(return_value, lpAddrBook, le_mapi_addrbook);
}

ZEND_FUNCTION(mapi_ab_openentry) {
	PMEASURE_FUNC;
	LOG_BEGIN();
	// params
	zval		*res;
	LPADRBOOK	lpAddrBook = NULL;
	php_stringsize_t cbEntryID = 0;
	LPENTRYID	lpEntryID = NULL;
	long		ulFlags = 0; //MAPI_BEST_ACCESS;
	// return value
	ULONG		ulObjType;
	object_ptr<IUnknown> lpUnknown;

	RETVAL_FALSE;
	MAPI_G(hr) = MAPI_E_INVALID_PARAMETER;
	if (zend_parse_parameters(ZEND_NUM_ARGS() TSRMLS_CC, "r|sl", &res,
	    &lpEntryID, &cbEntryID, &ulFlags) == FAILURE)
		return;

	DEFERRED_EPILOGUE;
	if(Z_RES_P(res)->type != le_mapi_addrbook) {
		php_error_docref(NULL TSRMLS_CC, E_WARNING, "Resource is not a valid address book");
		MAPI_G(hr) = MAPI_E_INVALID_PARAMETER;
		return;
	}

	ZEND_FETCH_RESOURCE_C(lpAddrBook, LPADRBOOK, &res, -1, name_mapi_addrbook, le_mapi_addrbook);

	MAPI_G(hr) = lpAddrBook->OpenEntry(cbEntryID, lpEntryID,
	             &iid_of(lpUnknown), ulFlags, &ulObjType, &~lpUnknown);
	if (MAPI_G(hr) != hrSuccess)
		return;

	if (ulObjType == MAPI_MAILUSER) {
		object_ptr<IMailUser> usr;
		MAPI_G(hr) = lpUnknown->QueryInterface(iid_of(usr), &~usr);
		if (FAILED(MAPI_G(hr)))
			return;
		ZEND_REGISTER_RESOURCE(return_value, usr.release(), le_mapi_mailuser);
	} else if (ulObjType == MAPI_DISTLIST) {
		object_ptr<IDistList> dl;
		MAPI_G(hr) = lpUnknown->QueryInterface(iid_of(dl), &~dl);
		if (FAILED(MAPI_G(hr)))
			return;
		ZEND_REGISTER_RESOURCE(return_value, dl.release(), le_mapi_distlist);
	} else if (ulObjType == MAPI_ABCONT) {
		object_ptr<IABContainer> ab;
		MAPI_G(hr) = lpUnknown->QueryInterface(iid_of(ab), &~ab);
		if (FAILED(MAPI_G(hr)))
			return;
		ZEND_REGISTER_RESOURCE(return_value, ab.release(), le_mapi_abcont);
	} else {
		php_error_docref(NULL TSRMLS_CC, E_WARNING, "EntryID is not an AddressBook item");
		MAPI_G(hr) = MAPI_E_INVALID_PARAMETER;
	}
}

ZEND_FUNCTION(mapi_ab_resolvename) {
	PMEASURE_FUNC;
	LOG_BEGIN();
	// params
	LPADRBOOK	lpAddrBook = NULL;
	zval rowset, *res, *array;
	long		ulFlags = 0;
	// local
	adrlist_ptr lpAList;

	RETVAL_FALSE;
	MAPI_G(hr) = MAPI_E_INVALID_PARAMETER;
	if (zend_parse_parameters(ZEND_NUM_ARGS() TSRMLS_CC, "ra|l", &res,
	    &array, &ulFlags) == FAILURE)
		return;

	DEFERRED_EPILOGUE;
	ZEND_FETCH_RESOURCE_C(lpAddrBook, LPADRBOOK, &res, -1, name_mapi_addrbook, le_mapi_addrbook);

	MAPI_G(hr) = PHPArraytoAdrList(array, nullptr, &~lpAList TSRMLS_CC);
	if (MAPI_G(hr) != hrSuccess)
		return;

	MAPI_G(hr) = lpAddrBook->ResolveName(0, ulFlags, NULL, lpAList);
	switch (MAPI_G(hr)) {
	case hrSuccess:
		// parse back lpAList and return as array
		RowSettoPHPArray(reinterpret_cast<SRowSet *>(lpAList.get()), &rowset TSRMLS_CC); // binary compatible
		RETVAL_ZVAL(&rowset, 0, 0);
		break;
	case MAPI_E_AMBIGUOUS_RECIP:
	case MAPI_E_NOT_FOUND:
	default:
		break;
	};
}

ZEND_FUNCTION(mapi_ab_getdefaultdir) {
	PMEASURE_FUNC;
	LOG_BEGIN();
	// params
	zval		*res;
	LPADRBOOK	lpAddrBook = NULL;
	// return value
	memory_ptr<ENTRYID> lpEntryID;
	ULONG cbEntryID = 0;

	RETVAL_FALSE;
	MAPI_G(hr) = MAPI_E_INVALID_PARAMETER;
	if (zend_parse_parameters(ZEND_NUM_ARGS() TSRMLS_CC, "r", &res) == FAILURE)
		return;

	DEFERRED_EPILOGUE;
	ZEND_FETCH_RESOURCE_C(lpAddrBook, LPADRBOOK, &res, -1, name_mapi_addrbook, le_mapi_addrbook);

	MAPI_G(hr) = lpAddrBook->GetDefaultDir(&cbEntryID, &~lpEntryID);
	if (MAPI_G(hr) != hrSuccess) {
		kphperr("Failed GetDefaultDir of addressbook", MAPI_G(hr));
		return;
	}

	RETVAL_STRINGL(reinterpret_cast<const char *>(lpEntryID.get()), cbEntryID);
}

/**
* mapi_getstores
* Gets the table with the messagestores available
*
*/
ZEND_FUNCTION(mapi_getmsgstorestable)
{
	PMEASURE_FUNC;
	LOG_BEGIN();
	// params
	zval *res = NULL;
	IMAPISession *lpSession = NULL;
	// return value
	LPMAPITABLE	lpTable = NULL;

	RETVAL_FALSE;
	MAPI_G(hr) = MAPI_E_INVALID_PARAMETER;
	if (zend_parse_parameters(ZEND_NUM_ARGS() TSRMLS_CC, "r", &res) == FAILURE)
		return;

	DEFERRED_EPILOGUE;
	ZEND_FETCH_RESOURCE_C(lpSession, IMAPISession *, &res, -1, name_mapi_session, le_mapi_session);

	MAPI_G(hr) = lpSession->GetMsgStoresTable(0, &lpTable);

	if (FAILED(MAPI_G(hr))) {
		kphperr("Unable to fetch the message store table", MAPI_G(hr));
		return;
	}
	ZEND_REGISTER_RESOURCE(return_value, lpTable, le_mapi_table);
}

/**
* mapi_openmsgstore
* Opens the messagestore for the entryid
* @param String with the entryid
* @return RowSet with messages
*/
ZEND_FUNCTION(mapi_openmsgstore)
{
	PMEASURE_FUNC;
	LOG_BEGIN();
	// params
	php_stringsize_t cbEntryID = 0;
	LPENTRYID	lpEntryID	= NULL;
	zval *res = NULL;
	IMAPISession * lpSession = NULL;
	// return value
	LPMDB	pMDB = NULL;

	RETVAL_FALSE;
	MAPI_G(hr) = MAPI_E_INVALID_PARAMETER;
	if (zend_parse_parameters(ZEND_NUM_ARGS() TSRMLS_CC, "rs", &res,
	    reinterpret_cast<char *>(&lpEntryID), &cbEntryID) == FAILURE)
		return;

	DEFERRED_EPILOGUE;
	ZEND_FETCH_RESOURCE_C(lpSession, IMAPISession *, &res, -1, name_mapi_session, le_mapi_session);

	MAPI_G(hr) = lpSession->OpenMsgStore(0, cbEntryID, lpEntryID, 0, MAPI_BEST_ACCESS | MDB_NO_DIALOG, &pMDB);

	if (FAILED(MAPI_G(hr))) {
		kphperr("Unable to open message store", MAPI_G(hr));
		return;
	}
	ZEND_REGISTER_RESOURCE(return_value, pMDB, le_mapi_msgstore);
}

/** 
 * Open the profile section of given guid, and returns the php-usable IMAPIProp object
 * 
 * @param[in] Resource mapi session
 * @param[in] String mapi uid of profile section
 * 
 * @return IMAPIProp interface of IProfSect object
 */
ZEND_FUNCTION(mapi_openprofilesection)
{
	PMEASURE_FUNC;
	LOG_BEGIN();
	// params
	zval *res;
	IMAPISession *lpSession = NULL;
	php_stringsize_t uidlen;
	LPMAPIUID lpUID = NULL;
	// return value
	IMAPIProp *lpProfSectProp = NULL;

	RETVAL_FALSE;
	MAPI_G(hr) = MAPI_E_INVALID_PARAMETER;
	if (zend_parse_parameters(ZEND_NUM_ARGS() TSRMLS_CC, "rs",
	    &res, &lpUID, &uidlen) == FAILURE)
		return;

	DEFERRED_EPILOGUE;
	if (uidlen != sizeof(MAPIUID))
		return;

	ZEND_FETCH_RESOURCE_C(lpSession, IMAPISession*, &res, -1, name_mapi_session, le_mapi_session);

	// yes, you can request any compatible interface, but the return pointer is LPPROFSECT .. ohwell.
	MAPI_G(hr) = lpSession->OpenProfileSection(lpUID, &IID_IMAPIProp, 0, reinterpret_cast<IProfSect **>(&lpProfSectProp));
	if (MAPI_G(hr) != hrSuccess)
		return;
	ZEND_REGISTER_RESOURCE(return_value, lpProfSectProp, le_mapi_property);
}

/**
* mapi_folder_gethierarchtable
* Opens the hierarchytable from a folder
* @param Resource mapifolder
*
*/
ZEND_FUNCTION(mapi_folder_gethierarchytable)
{
	PMEASURE_FUNC;
	LOG_BEGIN();
	// params
	zval	*res;
	long	ulFlags	= 0;
	// return value
	LPMAPITABLE	lpTable = NULL;
	int type = -1;

	RETVAL_FALSE;
	MAPI_G(hr) = MAPI_E_INVALID_PARAMETER;
	if (zend_parse_parameters(ZEND_NUM_ARGS() TSRMLS_CC, "r|l", &res, &ulFlags) == FAILURE)
		return;

	DEFERRED_EPILOGUE;
	type = Z_RES_P(res)->type;

	if(type == le_mapi_folder) {
		IMAPIFolder *fld = nullptr;
		ZEND_FETCH_RESOURCE_C(fld, decltype(fld), &res, -1, name_mapi_folder, le_mapi_folder);
		MAPI_G(hr) = fld->GetHierarchyTable(ulFlags, &lpTable);
	} else if (type == le_mapi_abcont) {
		IABContainer *ab = nullptr;
		ZEND_FETCH_RESOURCE_C(ab, decltype(ab), &res, -1, name_mapi_abcont, le_mapi_abcont);
		MAPI_G(hr) = ab->GetHierarchyTable(ulFlags, &lpTable);
	} else if (type == le_mapi_distlist) {
		IDistList *dl = nullptr;
		ZEND_FETCH_RESOURCE_C(dl, decltype(dl), &res, -1, name_mapi_distlist, le_mapi_distlist);
		MAPI_G(hr) = dl->GetHierarchyTable(ulFlags, &lpTable);
	} else {
		php_error_docref(NULL TSRMLS_CC, E_WARNING, "Resource is not a valid IMAPIFolder or derivative");
		MAPI_G(hr) = MAPI_E_INVALID_PARAMETER;
		return;
	}

	// return the returncode
	if (FAILED(MAPI_G(hr)))
		return;

	ZEND_REGISTER_RESOURCE(return_value, lpTable, le_mapi_table);
}

/**
* mapi_msgstore_getcontentstable
*
* @param Resource MAPIMSGStore
* @param long Flags
* @return MAPIFolder
*/
ZEND_FUNCTION(mapi_folder_getcontentstable)
{
	PMEASURE_FUNC;
	LOG_BEGIN();
	// params
	zval			*res	= NULL;
	long			ulFlags	= 0;
	// return value
	LPMAPITABLE		pTable	= NULL;
	// local
	int type = -1;

	RETVAL_FALSE;
	MAPI_G(hr) = MAPI_E_INVALID_PARAMETER;
	if (zend_parse_parameters(ZEND_NUM_ARGS() TSRMLS_CC, "r|l", &res, &ulFlags) == FAILURE)
		return;

	DEFERRED_EPILOGUE;
	type = Z_RES_P(res)->type;

	if(type == le_mapi_folder) {
		IMAPIFolder *fld = nullptr;
		ZEND_FETCH_RESOURCE_C(fld, decltype(fld), &res, -1, name_mapi_folder, le_mapi_folder);
		MAPI_G(hr) = fld->GetContentsTable(ulFlags, &pTable);
	} else if (type == le_mapi_abcont) {
		IABContainer *ab = nullptr;
		ZEND_FETCH_RESOURCE_C(ab, decltype(ab), &res, -1, name_mapi_abcont, le_mapi_abcont);
		MAPI_G(hr) = ab->GetContentsTable(ulFlags, &pTable);
	} else if( type == le_mapi_distlist) {
		IDistList *dl = nullptr;
		ZEND_FETCH_RESOURCE_C(dl, decltype(dl), &res, -1, name_mapi_distlist, le_mapi_distlist);
		MAPI_G(hr) = dl->GetContentsTable(ulFlags, &pTable);
	} else {
		php_error_docref(NULL TSRMLS_CC, E_WARNING, "Resource is not a valid IMAPIContainer or derivative");
		MAPI_G(hr) = MAPI_E_INVALID_PARAMETER;
		return;
	}

	if (FAILED(MAPI_G(hr)))
		return;

	ZEND_REGISTER_RESOURCE(return_value, pTable, le_mapi_table);
}

ZEND_FUNCTION(mapi_folder_createmessage)
{
	PMEASURE_FUNC;
	LOG_BEGIN();
	// params
	zval * res;
	LPMAPIFOLDER	pFolder	= NULL;
	long ulFlags = 0;
	// return value
	LPMESSAGE pMessage;

	RETVAL_FALSE;
	MAPI_G(hr) = MAPI_E_INVALID_PARAMETER;
	if (zend_parse_parameters(ZEND_NUM_ARGS() TSRMLS_CC, "r|l", &res, &ulFlags) == FAILURE)
		return;

	DEFERRED_EPILOGUE;
	ZEND_FETCH_RESOURCE_C(pFolder, LPMAPIFOLDER, &res, -1, name_mapi_folder, le_mapi_folder);

	MAPI_G(hr) = pFolder->CreateMessage(NULL, ulFlags, &pMessage);

	if (FAILED(MAPI_G(hr)))
		return;

	ZEND_REGISTER_RESOURCE(return_value, pMessage, le_mapi_message);
}

ZEND_FUNCTION(mapi_folder_deletemessages)
{
	PMEASURE_FUNC;
	LOG_BEGIN();
	// params
	LPMAPIFOLDER	pFolder = NULL;
	zval *res = nullptr, *entryid_array = nullptr;
	long			ulFlags = 0;
	// local
	memory_ptr<ENTRYLIST> lpEntryList;

	RETVAL_FALSE;
	MAPI_G(hr) = MAPI_E_INVALID_PARAMETER;
	if (zend_parse_parameters(ZEND_NUM_ARGS() TSRMLS_CC, "ra|l", &res,
	    &entryid_array, &ulFlags) == FAILURE)
		return;

	DEFERRED_EPILOGUE;
	ZEND_FETCH_RESOURCE_C(pFolder, LPMAPIFOLDER, &res, -1, name_mapi_folder, le_mapi_folder);

	MAPI_G(hr) = PHPArraytoSBinaryArray(entryid_array, NULL, &~lpEntryList TSRMLS_CC);
	if(MAPI_G(hr) != hrSuccess) {
		kphperr("Bad message list", MAPI_G(hr));
		return;
	}

	MAPI_G(hr) = pFolder->DeleteMessages(lpEntryList, 0, NULL, ulFlags);
	if(MAPI_G(hr) != hrSuccess)
		return;

	RETVAL_TRUE;
}

/**
* Function to copy message from the source folder to the destination folder. A folder must be opened with openentry.
*
* @param SourceFolder, Message List, DestinationFolder, flags (optional)
*/
ZEND_FUNCTION(mapi_folder_copymessages)
{
	PMEASURE_FUNC;
	LOG_BEGIN();
	// params
	LPMAPIFOLDER	lpSrcFolder = NULL, lpDestFolder = NULL;
	zval *srcFolder = nullptr, *destFolder = nullptr, *msgArray = nullptr;
	long			flags = 0;
	// local
	memory_ptr<ENTRYLIST> lpEntryList;

	RETVAL_FALSE;
	MAPI_G(hr) = MAPI_E_INVALID_PARAMETER;
	if (zend_parse_parameters(ZEND_NUM_ARGS() TSRMLS_CC, "rar|l",
	    &srcFolder, &msgArray, &destFolder, &flags) == FAILURE)
		return;

	DEFERRED_EPILOGUE;
	ZEND_FETCH_RESOURCE_C(lpSrcFolder, LPMAPIFOLDER, &srcFolder, -1, name_mapi_folder, le_mapi_folder);
	ZEND_FETCH_RESOURCE_C(lpDestFolder, LPMAPIFOLDER, &destFolder, -1, name_mapi_folder, le_mapi_folder);

	MAPI_G(hr) = PHPArraytoSBinaryArray(msgArray, NULL, &~lpEntryList TSRMLS_CC);
	if(MAPI_G(hr) != hrSuccess) {
		kphperr("Bad message list", MAPI_G(hr));
		return;
	}

	MAPI_G(hr) = lpSrcFolder->CopyMessages(lpEntryList, NULL, lpDestFolder, 0, NULL, flags);
	if(MAPI_G(hr) != hrSuccess)
		return;

	RETVAL_TRUE;
}

/*
* Function to set the read flags for a folder.
*
*
*/
ZEND_FUNCTION(mapi_folder_setreadflags)
{
	PMEASURE_FUNC;
	LOG_BEGIN();
	// params
	zval			*res = NULL, *entryArray = NULL;
	long			flags = 0;
	// local
	LPMAPIFOLDER	lpFolder = NULL;
	memory_ptr<ENTRYLIST> lpEntryList;

	RETVAL_FALSE;
	MAPI_G(hr) = MAPI_E_INVALID_PARAMETER;
	if (zend_parse_parameters(ZEND_NUM_ARGS() TSRMLS_CC, "ra|l", &res,
	    &entryArray, &flags) == FAILURE)
		return;

	DEFERRED_EPILOGUE;
	ZEND_FETCH_RESOURCE_C(lpFolder, LPMAPIFOLDER, &res, -1, name_mapi_folder, le_mapi_folder);

	MAPI_G(hr) = PHPArraytoSBinaryArray(entryArray, NULL, &~lpEntryList TSRMLS_CC);
	if(MAPI_G(hr) != hrSuccess) {
		kphperr("Bad message list", MAPI_G(hr));
		return;
	}

	// Special case: if an empty array was passed, treat it as NULL
	if(lpEntryList->cValues != 0)
       	MAPI_G(hr) = lpFolder->SetReadFlags(lpEntryList, 0, NULL, flags);
    else
        MAPI_G(hr) = lpFolder->SetReadFlags(NULL, 0, NULL, flags);

	if(MAPI_G(hr) != hrSuccess)
		return;

	RETVAL_TRUE;
}

ZEND_FUNCTION(mapi_folder_createfolder) {
	PMEASURE_FUNC;
	LOG_BEGIN();
	// params
	LPMAPIFOLDER lpSrcFolder = NULL;
	zval *srcFolder = NULL;
	long folderType = FOLDER_GENERIC, ulFlags = 0;
	const char *lpszFolderName = "", *lpszFolderComment = "";
	php_stringsize_t FolderNameLen = 0, FolderCommentLen = 0;
	// return value
	LPMAPIFOLDER lpNewFolder = NULL;

	RETVAL_FALSE;
	MAPI_G(hr) = MAPI_E_INVALID_PARAMETER;
	if (zend_parse_parameters(ZEND_NUM_ARGS() TSRMLS_CC, "rs|sll",
	    &srcFolder, &lpszFolderName, &FolderNameLen, &lpszFolderComment,
	    &FolderCommentLen, &ulFlags, &folderType) == FAILURE)
		return;

	DEFERRED_EPILOGUE;
	if (FolderNameLen == 0) {
		php_error_docref(NULL TSRMLS_CC, E_WARNING, "Foldername cannot be empty");
		MAPI_G(hr) = MAPI_E_INVALID_PARAMETER;
		return;
	}
	if (FolderCommentLen == 0)
		lpszFolderComment = NULL;

	ZEND_FETCH_RESOURCE_C(lpSrcFolder, LPMAPIFOLDER, &srcFolder, -1, name_mapi_folder, le_mapi_folder);

	MAPI_G(hr) = lpSrcFolder->CreateFolder(folderType, (LPTSTR)lpszFolderName, (LPTSTR)lpszFolderComment, NULL, ulFlags & ~MAPI_UNICODE, &lpNewFolder);
	if (FAILED(MAPI_G(hr)))
		return;
	ZEND_REGISTER_RESOURCE(return_value, lpNewFolder, le_mapi_folder);
}

ZEND_FUNCTION(mapi_folder_deletefolder)
{
	PMEASURE_FUNC;
	LOG_BEGIN();
	// params
	ENTRYID			*lpEntryID = NULL;
	php_stringsize_t cbEntryID = 0;
	long			ulFlags = 0;
	zval			*res = NULL;
	LPMAPIFOLDER	lpFolder = NULL;

	RETVAL_FALSE;
	MAPI_G(hr) = MAPI_E_INVALID_PARAMETER;
	if (zend_parse_parameters(ZEND_NUM_ARGS() TSRMLS_CC, "rs|l", &res,
	    &lpEntryID, &cbEntryID, &ulFlags) == FAILURE)
		return;

	DEFERRED_EPILOGUE;
	ZEND_FETCH_RESOURCE_C(lpFolder, LPMAPIFOLDER, &res, -1, name_mapi_folder, le_mapi_folder);

	MAPI_G(hr) = lpFolder->DeleteFolder(cbEntryID, lpEntryID, 0, NULL, ulFlags);
	if (FAILED(MAPI_G(hr)))
		return;

	RETVAL_TRUE;
}

ZEND_FUNCTION(mapi_folder_emptyfolder)
{
	PMEASURE_FUNC;
	LOG_BEGIN();
	// params
	zval			*res;
	LPMAPIFOLDER	lpFolder = NULL;
	long			ulFlags = 0;

	RETVAL_FALSE;
	MAPI_G(hr) = MAPI_E_INVALID_PARAMETER;
	if (zend_parse_parameters(ZEND_NUM_ARGS() TSRMLS_CC, "r|l", &res, &ulFlags) == FAILURE)
		return;

	DEFERRED_EPILOGUE;
	ZEND_FETCH_RESOURCE_C(lpFolder, LPMAPIFOLDER, &res, -1, name_mapi_folder, le_mapi_folder);

	MAPI_G(hr) = lpFolder->EmptyFolder(0, NULL, ulFlags);

	if (FAILED(MAPI_G(hr)))
		return;

	RETVAL_TRUE;
}

/**
* Function that copies (or moves) a folder to another folder.
*
*
*/
ZEND_FUNCTION(mapi_folder_copyfolder)
{
	PMEASURE_FUNC;
	LOG_BEGIN();
	// params
	zval			*zvalSrcFolder, *zvalDestFolder;
	LPMAPIFOLDER	lpSrcFolder = NULL, lpDestFolder = NULL;
	ENTRYID			*lpEntryID = NULL;
	php_stringsize_t cbEntryID = 0, cbNewFolderNameLen = 0;
	long			ulFlags = 0;
	LPTSTR			lpszNewFolderName = NULL;

	RETVAL_FALSE;
	MAPI_G(hr) = MAPI_E_INVALID_PARAMETER;

	// Params: (SrcFolder, entryid, DestFolder, (opt) New foldername, (opt) Flags)
	if (zend_parse_parameters(ZEND_NUM_ARGS() TSRMLS_CC, "rsr|sl",
	    &zvalSrcFolder, &lpEntryID, &cbEntryID, &zvalDestFolder,
	    &lpszNewFolderName, &cbNewFolderNameLen, &ulFlags) == FAILURE)
		return;

	DEFERRED_EPILOGUE;
	ZEND_FETCH_RESOURCE_C(lpSrcFolder, LPMAPIFOLDER, &zvalSrcFolder, -1, name_mapi_folder, le_mapi_folder);
	ZEND_FETCH_RESOURCE_C(lpDestFolder, LPMAPIFOLDER, &zvalDestFolder, -1, name_mapi_folder, le_mapi_folder);

	if (lpEntryID == NULL) {
		php_error_docref(NULL TSRMLS_CC, E_WARNING, "EntryID must not be empty.");
		MAPI_G(hr) = MAPI_E_INVALID_PARAMETER;
		return;
	}

	// If php input is NULL, lpszNewFolderName ="" but you expect a NULL string
	if(cbNewFolderNameLen == 0)
		lpszNewFolderName = NULL;

	MAPI_G(hr) = lpSrcFolder->CopyFolder(cbEntryID, lpEntryID, NULL, lpDestFolder, lpszNewFolderName, 0, NULL, ulFlags);
	if(MAPI_G(hr) != hrSuccess)
		return;

	RETVAL_TRUE;
}

/**
* mapi_msgstore_createentryid
* Creates an EntryID to open a store with mapi_openmsgstore.
* @param Resource IMsgStore
*        String   username
*
* return value: EntryID or FALSE when there's no permission...?
*/
ZEND_FUNCTION(mapi_msgstore_createentryid)
{
	PMEASURE_FUNC;
	LOG_BEGIN();
	// params
	zval		*res;
	LPMDB		pMDB		= NULL;
	LPSTR		sMailboxDN = NULL;
	php_stringsize_t lMailboxDN = 0;
	// return value
	ULONG		cbEntryID	= 0;
	memory_ptr<ENTRYID> lpEntryID;
	// local
	object_ptr<IExchangeManageStore> lpEMS;

	RETVAL_FALSE;
	MAPI_G(hr) = MAPI_E_INVALID_PARAMETER;
	if (zend_parse_parameters(ZEND_NUM_ARGS() TSRMLS_CC, "rs", &res,
	    &sMailboxDN, &lMailboxDN) == FAILURE)
		return;

	DEFERRED_EPILOGUE;
	ZEND_FETCH_RESOURCE_C(pMDB, LPMDB, &res, -1, name_mapi_msgstore, le_mapi_msgstore);

	MAPI_G(hr) = pMDB->QueryInterface(IID_IExchangeManageStore, &~lpEMS);
	if(MAPI_G(hr) != hrSuccess) {
		kphperr("IExchangeManageStore interface was not supported by given store", MAPI_G(hr));
		return;
	}
	MAPI_G(hr) = lpEMS->CreateStoreEntryID(reinterpret_cast<const TCHAR *>(""), reinterpret_cast<const TCHAR *>(sMailboxDN), 0, &cbEntryID, &~lpEntryID);
	if (MAPI_G(hr) != hrSuccess)
		return;

	RETVAL_STRINGL(reinterpret_cast<const char *>(lpEntryID.get()), cbEntryID);
}

/**
* mapi_msgstore_getearchiveentryid
* Creates an EntryID to open an archive store with mapi_openmsgstore.
* @param Resource IMsgStore
*        String   username
*        String   servername (server containing the archive)
*
* return value: EntryID or FALSE when there's no permission...?
*/
ZEND_FUNCTION(mapi_msgstore_getarchiveentryid)
{
	PMEASURE_FUNC;
	LOG_BEGIN();
	// params
	zval		*res;
	LPMDB		pMDB		= NULL;
	char *sUser = nullptr, *sServer = nullptr;
	php_stringsize_t lUser = 0, lServer = 0;
	// return value
	ULONG		cbEntryID	= 0;
	EntryIdPtr	ptrEntryID;
	// local
	ECServiceAdminPtr ptrSA;

	RETVAL_FALSE;
	MAPI_G(hr) = MAPI_E_INVALID_PARAMETER;
	if (zend_parse_parameters(ZEND_NUM_ARGS() TSRMLS_CC, "rss", &res,
	    &sUser, &lUser, &sServer, &lServer) == FAILURE)
		return;

	DEFERRED_EPILOGUE;
	ZEND_FETCH_RESOURCE_C(pMDB, LPMDB, &res, -1, name_mapi_msgstore, le_mapi_msgstore);

	MAPI_G(hr) = pMDB->QueryInterface(iid_of(ptrSA), &~ptrSA);
	if(MAPI_G(hr) != hrSuccess) {
		kphperr("IECServiceAdmin interface was not supported by given store", MAPI_G(hr));
		return;
	}
	MAPI_G(hr) = ptrSA->GetArchiveStoreEntryID((LPTSTR)sUser, (LPTSTR)sServer, 0, &cbEntryID, &~ptrEntryID);
	if (MAPI_G(hr) != hrSuccess)
		return;

	RETVAL_STRINGL((char *)ptrEntryID.get(), cbEntryID);
}

/**
* mapi_openentry
* Opens the msgstore to get the root folder.
* @param Resource IMsgStore
* @param String EntryID
*/
ZEND_FUNCTION(mapi_msgstore_openentry)
{
	PMEASURE_FUNC;
	LOG_BEGIN();
	// params
	zval		*res;
	LPMDB		pMDB		= NULL;
	php_stringsize_t cbEntryID = 0;
	LPENTRYID	lpEntryID	= NULL;
	long		ulFlags = MAPI_BEST_ACCESS;
	// return value
	object_ptr<IUnknown> lpUnknown; // either folder or message
	// local
	ULONG		ulObjType;

	RETVAL_FALSE;
	MAPI_G(hr) = MAPI_E_INVALID_PARAMETER;
	if (zend_parse_parameters(ZEND_NUM_ARGS() TSRMLS_CC, "r|sl", &res,
	    &lpEntryID, &cbEntryID, &ulFlags) == FAILURE)
		return;

	DEFERRED_EPILOGUE;
	ZEND_FETCH_RESOURCE_C(pMDB, LPMDB, &res, -1, name_mapi_msgstore, le_mapi_msgstore);

	// returns a folder
	MAPI_G(hr) = pMDB->OpenEntry(cbEntryID, lpEntryID, &iid_of(lpUnknown),
	             ulFlags, &ulObjType, &~lpUnknown);
	if (FAILED(MAPI_G(hr)))
		return;

	if (ulObjType == MAPI_FOLDER) {
		object_ptr<IMAPIFolder> fld;
		MAPI_G(hr) = lpUnknown->QueryInterface(iid_of(fld), &~fld);
		if (FAILED(MAPI_G(hr)))
			return;
		ZEND_REGISTER_RESOURCE(return_value, fld.release(), le_mapi_folder);
	}
	else if(ulObjType == MAPI_MESSAGE) {
		object_ptr<IMessage> msg;
		MAPI_G(hr) = lpUnknown->QueryInterface(iid_of(msg), &~msg);
		if (FAILED(MAPI_G(hr)))
			return;
		ZEND_REGISTER_RESOURCE(return_value, msg.release(), le_mapi_message);
	} else {
		php_error_docref(NULL TSRMLS_CC, E_WARNING, "EntryID is not a folder or a message.");
		MAPI_G(hr) = MAPI_E_INVALID_PARAMETER;
	}
}

ZEND_FUNCTION(mapi_msgstore_entryidfromsourcekey)
{
	PMEASURE_FUNC;
	LOG_BEGIN();
	zval	*resStore = NULL;
	BYTE *lpSourceKeyMessage = nullptr, *lpSourceKeyFolder = nullptr;
	php_stringsize_t cbSourceKeyMessage = 0, cbSourceKeyFolder = 0;
	LPMDB	lpMsgStore = NULL;
	memory_ptr<ENTRYID> lpEntryId;
	ULONG		cbEntryId = 0;
	object_ptr<IExchangeManageStore> lpIEMS;

	RETVAL_FALSE;
	MAPI_G(hr) = MAPI_E_INVALID_PARAMETER;
	if (zend_parse_parameters(ZEND_NUM_ARGS() TSRMLS_CC, "rs|s", &resStore,
	    &lpSourceKeyFolder, &cbSourceKeyFolder, &lpSourceKeyMessage,
	    &cbSourceKeyMessage) == FAILURE)
		return;

	DEFERRED_EPILOGUE;
	ZEND_FETCH_RESOURCE_C(lpMsgStore, LPMDB, &resStore, -1, name_mapi_msgstore, le_mapi_msgstore);

	MAPI_G(hr) = lpMsgStore->QueryInterface(IID_IExchangeManageStore, &~lpIEMS);
	if(MAPI_G(hr) != hrSuccess)
		return;
	MAPI_G(hr) = lpIEMS->EntryIDFromSourceKey(cbSourceKeyFolder, lpSourceKeyFolder, cbSourceKeyMessage, lpSourceKeyMessage, &cbEntryId, &~lpEntryId);
	if(MAPI_G(hr) != hrSuccess)
		return;

	RETVAL_STRINGL(reinterpret_cast<const char *>(lpEntryId.get()), cbEntryId);
}

ZEND_FUNCTION(mapi_msgstore_advise)
{
	PMEASURE_FUNC;
	LOG_BEGIN();
	zval *resStore = nullptr, *resSink = nullptr;
	LPMDB	lpMsgStore = NULL;
	IMAPIAdviseSink *lpSink = NULL;
	LPENTRYID lpEntryId = NULL;
	php_stringsize_t cbEntryId = 0;
	long	ulMask = 0;
	ULONG 	ulConnection = 0;

	RETVAL_FALSE;
	MAPI_G(hr) = MAPI_E_INVALID_PARAMETER;
	if (zend_parse_parameters(ZEND_NUM_ARGS() TSRMLS_CC, "rslr", &resStore,
	    &lpEntryId, &cbEntryId, &ulMask, &resSink) == FAILURE)
		return;

	DEFERRED_EPILOGUE;
	ZEND_FETCH_RESOURCE_C(lpMsgStore, LPMDB, &resStore, -1, name_mapi_msgstore, le_mapi_msgstore);
	ZEND_FETCH_RESOURCE_C(lpSink, MAPINotifSink *, &resSink, -1, name_mapi_advisesink, le_mapi_advisesink);

	// Sanitize NULL entryids
	if(cbEntryId == 0) lpEntryId = NULL;

	MAPI_G(hr) = lpMsgStore->Advise(cbEntryId, lpEntryId, ulMask, lpSink, &ulConnection);
	if(MAPI_G(hr) != hrSuccess)
		return;

	RETVAL_LONG(ulConnection);
}

ZEND_FUNCTION(mapi_msgstore_unadvise)
{
	PMEASURE_FUNC;
	LOG_BEGIN();
	zval	*resStore = NULL;
	LPMDB	lpMsgStore = NULL;
	long 	ulConnection = 0;

	RETVAL_FALSE;
	MAPI_G(hr) = MAPI_E_INVALID_PARAMETER;
	if (zend_parse_parameters(ZEND_NUM_ARGS() TSRMLS_CC, "rl",
	    &resStore, &ulConnection) == FAILURE)
		return;

	DEFERRED_EPILOGUE;
	ZEND_FETCH_RESOURCE_C(lpMsgStore, LPMDB, &resStore, -1, name_mapi_msgstore, le_mapi_msgstore);

	MAPI_G(hr) = lpMsgStore->Unadvise(ulConnection);
	if(MAPI_G(hr) != hrSuccess)
		return;

	RETVAL_TRUE;
}

ZEND_FUNCTION(mapi_sink_create)
{
	PMEASURE_FUNC;
	LOG_BEGIN();
	MAPINotifSink *lpSink = NULL;
	RETVAL_FALSE;
    
	MAPI_G(hr) = MAPINotifSink::Create(&lpSink);
	ZEND_REGISTER_RESOURCE(return_value, lpSink, le_mapi_advisesink);
	LOG_END();
}

ZEND_FUNCTION(mapi_sink_timedwait)
{
	PMEASURE_FUNC;
	LOG_BEGIN();
	zval notifications, *resSink = nullptr;
	long ulTime = 0;
	MAPINotifSink *lpSink = NULL;
	ULONG cNotifs = 0;
	memory_ptr<NOTIFICATION> lpNotifs;
    
	RETVAL_FALSE;
	MAPI_G(hr) = MAPI_E_INVALID_PARAMETER;
	if (zend_parse_parameters(ZEND_NUM_ARGS() TSRMLS_CC, "rl", &resSink, &ulTime) == FAILURE)
		return;

	DEFERRED_EPILOGUE;
	ZEND_FETCH_RESOURCE_C(lpSink, MAPINotifSink *, &resSink, -1, name_mapi_advisesink, le_mapi_advisesink);
	
	MAPI_G(hr) = lpSink->GetNotifications(&cNotifs, &~lpNotifs, false, ulTime);
	if(MAPI_G(hr) != hrSuccess)
		return;
	    
	MAPI_G(hr) = NotificationstoPHPArray(cNotifs, lpNotifs, &notifications TSRMLS_CC);
	if(MAPI_G(hr) != hrSuccess) {
		kphperr("The notifications could not be converted to a PHP array", MAPI_G(hr));
		return;
	}

	RETVAL_ZVAL(&notifications, 0, 0);
}

/**
* mapi_table_hrqueryallrows
* Execute htqueryallrows on a table
* @param Resource MAPITable
* @return Array
*/
ZEND_FUNCTION(mapi_table_queryallrows)
{
	PMEASURE_FUNC;
	LOG_BEGIN();
	// params
	zval *res = nullptr, *tagArray = nullptr, *restrictionArray = nullptr;
	zval			rowset;
	LPMAPITABLE		lpTable				= NULL;
	// locals
	memory_ptr<SPropTagArray> lpTagArray;
	memory_ptr<SRestriction> lpRestrict;
	rowset_ptr pRowSet;

	RETVAL_FALSE;
	MAPI_G(hr) = MAPI_E_INVALID_PARAMETER;
	if (zend_parse_parameters(ZEND_NUM_ARGS() TSRMLS_CC, "r|aa", &res,
	    &tagArray, &restrictionArray) == FAILURE)
		return;

	DEFERRED_EPILOGUE;
	ZEND_FETCH_RESOURCE_C(lpTable, LPMAPITABLE, &res, -1, name_mapi_table, le_mapi_table);

	if (restrictionArray != NULL) {
		// create restrict array
		MAPI_G(hr) = MAPIAllocateBuffer(sizeof(SRestriction), &~lpRestrict);
		if (MAPI_G(hr) != hrSuccess)
			return;

		MAPI_G(hr) = PHPArraytoSRestriction(restrictionArray, /* result */lpRestrict, /* Base */lpRestrict TSRMLS_CC);
		if (MAPI_G(hr) != hrSuccess) {
			kphperr("Failed to convert the PHP srestriction array", MAPI_G(hr));
			return;
		}
	}

	if (tagArray != NULL) {
		// create proptag array
		MAPI_G(hr) = PHPArraytoPropTagArray(tagArray, NULL, &~lpTagArray TSRMLS_CC);
		if (MAPI_G(hr) != hrSuccess) {
			kphperr("Failed to convert the PHP proptag array", MAPI_G(hr));
			return;
		}
	}

	// Execute
	MAPI_G(hr) = HrQueryAllRows(lpTable, lpTagArray, lpRestrict, nullptr, 0, &~pRowSet);

	// return the returncode
	if (FAILED(MAPI_G(hr)))
		return;
	MAPI_G(hr) = RowSettoPHPArray(pRowSet.get(), &rowset TSRMLS_CC);
	if(MAPI_G(hr) != hrSuccess) {
		kphperr("The resulting rowset could not be converted to a PHP array", MAPI_G(hr));
		return;
	}
	RETVAL_ZVAL(&rowset, 0, 0);
}

/**
* mapi_table_queryrows
* Execute queryrows on a table
* @param Resource MAPITable
* @param long
* @param array
* @return array
*/
ZEND_FUNCTION(mapi_table_queryrows)
{
	PMEASURE_FUNC;
	LOG_BEGIN();
	// params
	LPMAPITABLE	lpTable = NULL;
	zval rowset, *res = nullptr, *tagArray = nullptr;
	memory_ptr<SPropTagArray> lpTagArray;
	long		lRowCount = 0, start = 0;
	// local
	rowset_ptr pRowSet;

	RETVAL_FALSE;
	MAPI_G(hr) = MAPI_E_INVALID_PARAMETER;
	if (zend_parse_parameters(ZEND_NUM_ARGS() TSRMLS_CC, "r|a!ll", &res,
	    &tagArray, &start, &lRowCount) == FAILURE)
		return;

	DEFERRED_EPILOGUE;
	ZEND_FETCH_RESOURCE_C(lpTable, LPMAPITABLE, &res, -1, name_mapi_table, le_mapi_table);

	if (tagArray != NULL) {
		MAPI_G(hr) = PHPArraytoPropTagArray(tagArray, NULL, &~lpTagArray TSRMLS_CC);
		if (MAPI_G(hr) != hrSuccess) {
			kphperr("Failed to convert the PHP array", MAPI_G(hr));
			return;
		}

		MAPI_G(hr) = lpTable->SetColumns(lpTagArray, TBL_BATCH);

		if (FAILED(MAPI_G(hr))) {
			kphperr("SetColumns failed", MAPI_G(hr));
			return;
		}
	}

	// move to the starting row if there is one
	if (start != 0) {
		MAPI_G(hr) = lpTable->SeekRow(BOOKMARK_BEGINNING, start, NULL);

		if (FAILED(MAPI_G(hr))) {
			kphperr("SeekRow failed", MAPI_G(hr));
			return;
		}
	}

	MAPI_G(hr) = lpTable->QueryRows(lRowCount, 0, &~pRowSet);
	if (FAILED(MAPI_G(hr)))
		return;
	MAPI_G(hr) = RowSettoPHPArray(pRowSet.get(), &rowset TSRMLS_CC);
	if(MAPI_G(hr) != hrSuccess) {
		kphperr("The resulting rowset could not be converted to a PHP array", MAPI_G(hr));
		return;
	}

	RETVAL_ZVAL(&rowset, 0, 0);
}

/**
* mapi_table_setcolumns
* Execute setcolumns on a table
* @param Resource MAPITable
* @param array		column set
* @return true/false
*/
ZEND_FUNCTION(mapi_table_setcolumns)
{
	PMEASURE_FUNC;
	LOG_BEGIN();
	// params
	LPMAPITABLE	lpTable = NULL;
	zval *res = nullptr, *tagArray = nullptr;
	long		lFlags = 0;
	// local
	memory_ptr<SPropTagArray> lpTagArray;

	RETVAL_FALSE;
	MAPI_G(hr) = MAPI_E_INVALID_PARAMETER;
	if (zend_parse_parameters(ZEND_NUM_ARGS() TSRMLS_CC, "ra|l", &res,
	    &tagArray, &lFlags) == FAILURE)
		return;

	DEFERRED_EPILOGUE;
	ZEND_FETCH_RESOURCE_C(lpTable, LPMAPITABLE, &res, -1, name_mapi_table, le_mapi_table);

	MAPI_G(hr) = PHPArraytoPropTagArray(tagArray, NULL, &~lpTagArray TSRMLS_CC);
	if (MAPI_G(hr) != hrSuccess) {
		kphperr("Failed to convert the PHP array", MAPI_G(hr));
		return;
	}

	MAPI_G(hr) = lpTable->SetColumns(lpTagArray, lFlags);

	if (FAILED(MAPI_G(hr))) {
		kphperr("SetColumns failed", MAPI_G(hr));
		return;
	}

	RETVAL_TRUE;
}

/**
 * mapi_table_seekrow
 * Execute seekrow on a table
 * @param Resource MAPITable
 * @param long bookmark
 * @param long Flags
 * @return long RowsSought
 */
ZEND_FUNCTION(mapi_table_seekrow)
{
	PMEASURE_FUNC;
	LOG_BEGIN();
	// params
	zval		*res	= NULL;
	LPMAPITABLE	lpTable = NULL;
	long		lRowCount = 0, lbookmark = BOOKMARK_BEGINNING;
	// return
	long lRowsSought = 0;

	RETVAL_FALSE;
	MAPI_G(hr) = MAPI_E_INVALID_PARAMETER;
	if (zend_parse_parameters(ZEND_NUM_ARGS() TSRMLS_CC, "rll", &res,
	    &lbookmark, &lRowCount) == FAILURE)
		return;

	DEFERRED_EPILOGUE;
	ZEND_FETCH_RESOURCE_C(lpTable, LPMAPITABLE, &res, -1, name_mapi_table, le_mapi_table);

	MAPI_G(hr) = lpTable->SeekRow((BOOKMARK)lbookmark, lRowCount, (LONG*)&lRowsSought);

	if (FAILED(MAPI_G(hr))) {
		kphperr("SeekRow failed", MAPI_G(hr));
		return;
	}

	RETVAL_LONG(lRowsSought);
}

ZEND_FUNCTION(mapi_table_sort)
{
	PMEASURE_FUNC;
	LOG_BEGIN();
	// params
	zval *res, *sortArray;
	long ulFlags = 0;
	// local
	LPMAPITABLE	lpTable				= NULL;
	memory_ptr<SSortOrderSet> lpSortCriteria;

	RETVAL_FALSE;
	MAPI_G(hr) = MAPI_E_INVALID_PARAMETER;
	if (zend_parse_parameters(ZEND_NUM_ARGS() TSRMLS_CC, "ra|l", &res,
	    &sortArray, &ulFlags) == FAILURE)
		return;

	DEFERRED_EPILOGUE;
	ZEND_FETCH_RESOURCE_C(lpTable, LPMAPITABLE, &res, -1, name_mapi_table, le_mapi_table);

	MAPI_G(hr) = PHPArraytoSortOrderSet(sortArray, NULL, &~lpSortCriteria TSRMLS_CC);
	if(MAPI_G(hr) != hrSuccess)
		kphperr("Unable to convert sort order set from the PHP array", MAPI_G(hr));
	MAPI_G(hr) = lpTable->SortTable(lpSortCriteria, ulFlags);
	if (FAILED(MAPI_G(hr)))
		return;

	RETVAL_TRUE;
}

ZEND_FUNCTION(mapi_table_getrowcount)
{
	PMEASURE_FUNC;
	LOG_BEGIN();
	// params
	zval *res;
	LPMAPITABLE	lpTable = NULL;
	// return value
	ULONG count = 0;

	RETVAL_FALSE;
	MAPI_G(hr) = MAPI_E_INVALID_PARAMETER;
	if (zend_parse_parameters(ZEND_NUM_ARGS() TSRMLS_CC, "r", &res) == FAILURE)
		return;

	DEFERRED_EPILOGUE;
	ZEND_FETCH_RESOURCE_C(lpTable, LPMAPITABLE, &res, -1, name_mapi_table, le_mapi_table);

	MAPI_G(hr) = lpTable->GetRowCount(0, &count);
	if (FAILED(MAPI_G(hr)))
		return;

	RETVAL_LONG(count);
}

ZEND_FUNCTION(mapi_table_restrict)
{
	PMEASURE_FUNC;
	LOG_BEGIN();
	// params
	zval *res, *restrictionArray;
	ulong			ulFlags = 0;
	// local
	LPMAPITABLE		lpTable = NULL;
	memory_ptr<SRestriction> lpRestrict;

	RETVAL_FALSE;
	MAPI_G(hr) = MAPI_E_INVALID_PARAMETER;
	if (zend_parse_parameters(ZEND_NUM_ARGS() TSRMLS_CC, "ra|l", &res,
	    &restrictionArray, &ulFlags) == FAILURE)
		return;

	DEFERRED_EPILOGUE;
	ZEND_FETCH_RESOURCE_C(lpTable, LPMAPITABLE, &res, -1, name_mapi_table, le_mapi_table);

	if (!restrictionArray || zend_hash_num_elements(Z_ARRVAL_P(restrictionArray)) == 0) {
		// reset restriction
		lpRestrict.reset();
	} else {
		// create restrict array
		MAPI_G(hr) = PHPArraytoSRestriction(restrictionArray, NULL, &~lpRestrict TSRMLS_CC);
		if (MAPI_G(hr) != hrSuccess) {
			kphperr("Failed to convert the PHP srestriction array", MAPI_G(hr));
			return;
		}
	}

	MAPI_G(hr) = lpTable->Restrict(lpRestrict, ulFlags);
	if(MAPI_G(hr) != hrSuccess)
		return;

	RETVAL_TRUE;
}

/**
* mapi_msgstore_getreceivefolder
*
* @param Resource MAPIMSGStore
* @return MAPIFolder
*/
ZEND_FUNCTION(mapi_msgstore_getreceivefolder)
{
	PMEASURE_FUNC;
	LOG_BEGIN();
	// params
	zval			*res;
	LPMDB			pMDB		= NULL;
	// return value
	object_ptr<IMAPIFolder> lpFolder;
	// locals
	unsigned int cbEntryID = 0, ulObjType = 0;
	memory_ptr<ENTRYID> lpEntryID;

	RETVAL_FALSE;
	MAPI_G(hr) = MAPI_E_INVALID_PARAMETER;
	if (zend_parse_parameters(ZEND_NUM_ARGS() TSRMLS_CC, "r", &res) == FAILURE)
		return;

	DEFERRED_EPILOGUE;
	ZEND_FETCH_RESOURCE_C(pMDB, LPMDB, &res, -1, name_mapi_msgstore, le_mapi_msgstore);

	MAPI_G(hr) = pMDB->GetReceiveFolder(NULL, 0, &cbEntryID, &~lpEntryID, NULL);
	if(FAILED(MAPI_G(hr)))
		return;
	MAPI_G(hr) = pMDB->OpenEntry(cbEntryID, lpEntryID, &iid_of(lpFolder),
	             MAPI_BEST_ACCESS, &ulObjType, &~lpFolder);
	if(MAPI_G(hr) != hrSuccess)
		return;
	ZEND_REGISTER_RESOURCE(return_value, lpFolder.release(), le_mapi_folder);
}

/**
* mapi_message_modifyrecipients
* @param resource
* @param flags
* @param array
*/
ZEND_FUNCTION(mapi_message_modifyrecipients)
{
	PMEASURE_FUNC;
	LOG_BEGIN();
	// params
	zval			*res, *adrlist;
	LPMESSAGE		pMessage = NULL;
	long			flags = MODRECIP_ADD;		// flags to use, default to ADD
	// local
	adrlist_ptr lpListRecipients;

	RETVAL_FALSE;
	MAPI_G(hr) = MAPI_E_INVALID_PARAMETER;
	if (zend_parse_parameters(ZEND_NUM_ARGS() TSRMLS_CC, "rla", &res,
	    &flags, &adrlist) == FAILURE)
		return;

	DEFERRED_EPILOGUE;
	ZEND_FETCH_RESOURCE_C(pMessage, LPMESSAGE, &res, -1, name_mapi_message, le_mapi_message);

	MAPI_G(hr) = PHPArraytoAdrList(adrlist, nullptr, &~lpListRecipients TSRMLS_CC);
	if (MAPI_G(hr) != hrSuccess) {
		kphperr("Unable to parse recipient list", MAPI_G(hr));
		return;
	}

	MAPI_G(hr) = pMessage->ModifyRecipients(flags, lpListRecipients);

	if (FAILED(MAPI_G(hr)))
		return;

	RETVAL_TRUE;
}

ZEND_FUNCTION(mapi_message_submitmessage)
{
	PMEASURE_FUNC;
	LOG_BEGIN();
	// params
	zval * res;
	LPMESSAGE		pMessage	= NULL;

	RETVAL_FALSE;
	MAPI_G(hr) = MAPI_E_INVALID_PARAMETER;
	if (zend_parse_parameters(ZEND_NUM_ARGS() TSRMLS_CC, "r", &res) == FAILURE)
		return;

	DEFERRED_EPILOGUE;
	ZEND_FETCH_RESOURCE_C(pMessage, LPMESSAGE, &res, -1, name_mapi_message, le_mapi_message);

	MAPI_G(hr) = pMessage->SubmitMessage(0);
	if (FAILED(MAPI_G(hr)))
		return;

	RETVAL_TRUE;
}

/**
* mapi_message_getattachmenttable
* @return MAPITable
*
*/
ZEND_FUNCTION(mapi_message_getattachmenttable)
{
	PMEASURE_FUNC;
	LOG_BEGIN();
	// params
	zval * res = NULL;
	LPMESSAGE	pMessage	= NULL;
	// return value
	LPMAPITABLE	pTable		= NULL;

	RETVAL_FALSE;
	MAPI_G(hr) = MAPI_E_INVALID_PARAMETER;
	if (zend_parse_parameters(ZEND_NUM_ARGS() TSRMLS_CC, "r", &res) == FAILURE)
		return;

	DEFERRED_EPILOGUE;
	ZEND_FETCH_RESOURCE_C(pMessage, LPMESSAGE, &res, -1, name_mapi_message, le_mapi_message);

	MAPI_G(hr) = pMessage->GetAttachmentTable(0, &pTable);

	if (FAILED(MAPI_G(hr)))
		return;
	ZEND_REGISTER_RESOURCE(return_value, pTable, le_mapi_table);
}

/**
* Opens a attachment
* @param Message resource
* @param Attachment number
* @return Attachment resource
*/
ZEND_FUNCTION(mapi_message_openattach)
{
	PMEASURE_FUNC;
	LOG_BEGIN();
	// params
	zval		*res		= NULL;
	LPMESSAGE	pMessage	= NULL;
	long		attach_num	= 0;
	// return value
	LPATTACH	pAttach		= NULL;

	RETVAL_FALSE;
	MAPI_G(hr) = MAPI_E_INVALID_PARAMETER;
	if (zend_parse_parameters(ZEND_NUM_ARGS() TSRMLS_CC, "rl", &res, &attach_num) == FAILURE)
		return;

	DEFERRED_EPILOGUE;
	ZEND_FETCH_RESOURCE_C(pMessage, LPMESSAGE, &res, -1, name_mapi_message, le_mapi_message);

	MAPI_G(hr) = pMessage->OpenAttach(attach_num, NULL, MAPI_BEST_ACCESS, &pAttach);

	if (FAILED(MAPI_G(hr)))
		return;

	ZEND_REGISTER_RESOURCE(return_value, pAttach, le_mapi_attachment);
}

ZEND_FUNCTION(mapi_message_createattach)
{
	PMEASURE_FUNC;
	LOG_BEGIN();
	// params
	zval		*zvalMessage = NULL;
	LPMESSAGE	lpMessage = NULL;
	long		ulFlags = 0;
	// return value
	LPATTACH	lpAttach = NULL;
	// local
	ULONG		attachNum = 0;

	RETVAL_FALSE;
	MAPI_G(hr) = MAPI_E_INVALID_PARAMETER;
	if (zend_parse_parameters(ZEND_NUM_ARGS() TSRMLS_CC, "r|l",
	    &zvalMessage, &ulFlags) == FAILURE)
		return;

	DEFERRED_EPILOGUE;
	ZEND_FETCH_RESOURCE_C(lpMessage, LPMESSAGE, &zvalMessage, -1, name_mapi_message, le_mapi_message);

	MAPI_G(hr) = lpMessage->CreateAttach(NULL, ulFlags, &attachNum, &lpAttach);

	if (FAILED(MAPI_G(hr)))
		return;

	ZEND_REGISTER_RESOURCE(return_value, lpAttach, le_mapi_attachment);
}

ZEND_FUNCTION(mapi_message_deleteattach)
{
	PMEASURE_FUNC;
	LOG_BEGIN();
	// params
	zval		*zvalMessage = NULL;
	LPMESSAGE	lpMessage = NULL;
	long		ulFlags = 0, attachNum = 0;

	RETVAL_FALSE;
	MAPI_G(hr) = MAPI_E_INVALID_PARAMETER;
	if (zend_parse_parameters(ZEND_NUM_ARGS() TSRMLS_CC, "rl|l",
	    &zvalMessage, &attachNum, &ulFlags) == FAILURE)
		return;

	DEFERRED_EPILOGUE;
	ZEND_FETCH_RESOURCE_C(lpMessage, LPMESSAGE, &zvalMessage, -1, name_mapi_message, le_mapi_message);

	MAPI_G(hr) = lpMessage->DeleteAttach(attachNum, 0, NULL, ulFlags);

	if (FAILED(MAPI_G(hr)))
		return;

	RETVAL_TRUE;
}

ZEND_FUNCTION(mapi_stream_read)
{
	PMEASURE_FUNC;
	LOG_BEGIN();
	// params
	zval		*res	= NULL;
	LPSTREAM	pStream	= NULL;
	unsigned long		lgetBytes = 0;
	// return value
	std::unique_ptr<char[]> buf;
	ULONG		actualRead = 0;

	RETVAL_FALSE;
	MAPI_G(hr) = MAPI_E_INVALID_PARAMETER;
	if (zend_parse_parameters(ZEND_NUM_ARGS() TSRMLS_CC, "rl", &res, &lgetBytes) == FAILURE)
		return;

	DEFERRED_EPILOGUE;
	ZEND_FETCH_RESOURCE_C(pStream, LPSTREAM, &res, -1, name_istream, le_istream);

	buf.reset(new char[lgetBytes]);
	MAPI_G(hr) = pStream->Read(buf.get(), lgetBytes, &actualRead);
	if (MAPI_G(hr) != hrSuccess)
		return;

	RETVAL_STRINGL(buf.get(), actualRead);
}

ZEND_FUNCTION(mapi_stream_seek)
{
	PMEASURE_FUNC;
	LOG_BEGIN();
	// params
	zval		*res = NULL;
	LPSTREAM	pStream = NULL;
	long		moveBytes = 0, seekFlag = STREAM_SEEK_CUR;
	// local
	LARGE_INTEGER	move;
	ULARGE_INTEGER	newPos;

	RETVAL_FALSE;
	MAPI_G(hr) = MAPI_E_INVALID_PARAMETER;
	if (zend_parse_parameters(ZEND_NUM_ARGS() TSRMLS_CC, "rl|l", &res,
	    &moveBytes, &seekFlag) == FAILURE)
		return;

	DEFERRED_EPILOGUE;
	ZEND_FETCH_RESOURCE_C(pStream, LPSTREAM, &res, -1, name_istream, le_istream);

	move.QuadPart = moveBytes;
	MAPI_G(hr) = pStream->Seek(move, seekFlag, &newPos);

	if (FAILED(MAPI_G(hr)))
		return;

	RETVAL_TRUE;
}

ZEND_FUNCTION(mapi_stream_setsize)
{
	PMEASURE_FUNC;
	LOG_BEGIN();
	// params
	zval		*res = NULL;
	LPSTREAM	pStream = NULL;
	long		newSize = 0;
	// local
	ULARGE_INTEGER libNewSize = { { 0 } };

	RETVAL_FALSE;
	MAPI_G(hr) = MAPI_E_INVALID_PARAMETER;
	if (zend_parse_parameters(ZEND_NUM_ARGS() TSRMLS_CC, "rl", &res, &newSize) == FAILURE)
		return;

	DEFERRED_EPILOGUE;
	ZEND_FETCH_RESOURCE_C(pStream, LPSTREAM, &res, -1, name_istream, le_istream);

	libNewSize.QuadPart = newSize;

	MAPI_G(hr) = pStream->SetSize(libNewSize);

	if (FAILED(MAPI_G(hr)))
		return;

	RETVAL_TRUE;
}

ZEND_FUNCTION(mapi_stream_commit)
{
	PMEASURE_FUNC;
	LOG_BEGIN();
	// params
	zval		*res = NULL;
	LPSTREAM	pStream = NULL;

	RETVAL_FALSE;
	MAPI_G(hr) = MAPI_E_INVALID_PARAMETER;
	if (zend_parse_parameters(ZEND_NUM_ARGS() TSRMLS_CC, "r", &res) == FAILURE)
		return;

	DEFERRED_EPILOGUE;
	ZEND_FETCH_RESOURCE_C(pStream, LPSTREAM, &res, -1, name_istream, le_istream);

	MAPI_G(hr) = pStream->Commit(0);

	if (FAILED(MAPI_G(hr)))
		return;

	RETVAL_TRUE;
}

ZEND_FUNCTION(mapi_stream_write)
{
	PMEASURE_FUNC;
	LOG_BEGIN();
	// params
	zval		*res = NULL;
	LPSTREAM	pStream = NULL;
	char		*pv = NULL;
	php_stringsize_t cb = 0;
	// return value
	ULONG		pcbWritten = 0;

	RETVAL_FALSE;
	MAPI_G(hr) = MAPI_E_INVALID_PARAMETER;
	if (zend_parse_parameters(ZEND_NUM_ARGS() TSRMLS_CC, "rs", &res, &pv, &cb) == FAILURE)
		return;

	DEFERRED_EPILOGUE;
	ZEND_FETCH_RESOURCE_C(pStream, LPSTREAM, &res, -1, name_istream, le_istream);

	MAPI_G(hr) = pStream->Write(pv, cb, &pcbWritten);

	if (MAPI_G(hr) != hrSuccess)
		return;

	RETVAL_LONG(pcbWritten);
}

// FIXME: Add more output in the array
ZEND_FUNCTION(mapi_stream_stat)
{
	PMEASURE_FUNC;
	LOG_BEGIN();
	// params
	zval		*res = NULL;
	LPSTREAM	pStream = NULL;
	// return value
	ULONG		cb = 0;
	// local
	STATSTG		stg = { 0 };

	RETVAL_FALSE;
	MAPI_G(hr) = MAPI_E_INVALID_PARAMETER;
	if (zend_parse_parameters(ZEND_NUM_ARGS() TSRMLS_CC, "r", &res) == FAILURE)
		return;

	DEFERRED_EPILOGUE;
	ZEND_FETCH_RESOURCE_C(pStream, LPSTREAM, &res, -1, name_istream, le_istream);

	MAPI_G(hr) = pStream->Stat(&stg,STATFLAG_NONAME);
	if(MAPI_G(hr) != hrSuccess)
		return;

	cb = stg.cbSize.LowPart;

	array_init(return_value);
	add_assoc_long(return_value, "cb", cb);
}

/* Create a new in-memory IStream interface. Useful only to write stuff to and then
 * read it back again. Kind of defeats the purpose of the memory usage limits in PHP though ..
 */
ZEND_FUNCTION(mapi_stream_create)
{
	PMEASURE_FUNC;
	LOG_BEGIN();
	object_ptr<ECMemStream> lpStream;
	IStream *lpIStream =  NULL;

	RETVAL_FALSE;
	MAPI_G(hr) = MAPI_E_INVALID_PARAMETER;

	DEFERRED_EPILOGUE;
	MAPI_G(hr) = ECMemStream::Create(nullptr, 0, STGM_WRITE | STGM_SHARE_EXCLUSIVE, nullptr, nullptr, nullptr, &~lpStream);
	if(MAPI_G(hr) != hrSuccess) {
		kphperr("Unable to instantiate new stream object", MAPI_G(hr));
		return;
	}
	MAPI_G(hr) = lpStream->QueryInterface(IID_IStream, reinterpret_cast<void **>(&lpIStream));
	if(MAPI_G(hr) != hrSuccess)
		return;

	ZEND_REGISTER_RESOURCE(return_value, lpIStream, le_istream);
}

/**
* mapi_message_getreceipenttable
* @return MAPI Table
*
*/
ZEND_FUNCTION(mapi_message_getrecipienttable)
{
	PMEASURE_FUNC;
	LOG_BEGIN();
	// params
	zval *res;
	LPMESSAGE		pMessage = NULL;
	// return value
	LPMAPITABLE		pTable = 0;

	RETVAL_FALSE;
	MAPI_G(hr) = MAPI_E_INVALID_PARAMETER;
	if (zend_parse_parameters(ZEND_NUM_ARGS() TSRMLS_CC, "r", &res) == FAILURE)
		return;

	DEFERRED_EPILOGUE;
	ZEND_FETCH_RESOURCE_C(pMessage, LPMESSAGE, &res, -1, name_mapi_message, le_mapi_message);

	MAPI_G(hr) = pMessage->GetRecipientTable(0, &pTable);

	if (FAILED(MAPI_G(hr)))
		return;

	ZEND_REGISTER_RESOURCE(return_value, pTable, le_mapi_table);
}

ZEND_FUNCTION(mapi_message_setreadflag)
{
	PMEASURE_FUNC;
	LOG_BEGIN();
	// params
	zval *res = NULL;
	LPMESSAGE	pMessage	= NULL;
	long		flag		= 0;

	RETVAL_FALSE;
	MAPI_G(hr) = MAPI_E_INVALID_PARAMETER;
	if (zend_parse_parameters(ZEND_NUM_ARGS() TSRMLS_CC, "rl", &res, &flag) == FAILURE)
		return;

	DEFERRED_EPILOGUE;
	ZEND_FETCH_RESOURCE_C(pMessage, LPMESSAGE, &res, -1, name_mapi_message, le_mapi_message);

	MAPI_G(hr) = pMessage->SetReadFlag(flag);

	if (FAILED(MAPI_G(hr)))
		return;

	RETVAL_TRUE;
}

/**
* Read the data from an attachment.
* @param Attachment resource
* @return Message
*/
ZEND_FUNCTION(mapi_attach_openobj)
{
	PMEASURE_FUNC;
	LOG_BEGIN();
	// params
	zval		*res	= NULL;
	LPATTACH	pAttach	= NULL;
	long		ulFlags = 0;
	// return value
	LPMESSAGE	lpMessage = NULL;

	RETVAL_FALSE;
	MAPI_G(hr) = MAPI_E_INVALID_PARAMETER;
	if (zend_parse_parameters(ZEND_NUM_ARGS() TSRMLS_CC, "r|l", &res, &ulFlags) == FAILURE)
		return;

	ZEND_FETCH_RESOURCE_C(pAttach, LPATTACH, &res, -1, name_mapi_attachment, le_mapi_attachment);

	MAPI_G(hr) = pAttach->OpenProperty(PR_ATTACH_DATA_OBJ, &IID_IMessage, 0, ulFlags, (LPUNKNOWN *) &lpMessage);

	if (FAILED(MAPI_G(hr)))
		kphperr("Fetching attachmentdata as object failed", MAPI_G(hr));
	else
		ZEND_REGISTER_RESOURCE(return_value, lpMessage, le_mapi_message);
	DEFERRED_EPILOGUE;
}

/**
* Function to get a Property ID from the name. The function expects an array
* with the property names or IDs.
*
*
*/
ZEND_FUNCTION(mapi_getidsfromnames)
{
	PMEASURE_FUNC;
	LOG_BEGIN();
	// params
	LPMDB	lpMessageStore	= NULL;
	zval *messageStore = nullptr, *propNameArray = nullptr, *guidArray = nullptr;
	// return value
	memory_ptr<SPropTagArray> lpPropTagArray;
	memory_ptr<MAPINAMEID *> lppNamePropId;
	zval *guidEntry = nullptr;
	HashTable *guidHash = nullptr;
	GUID guidOutlook = { 0x00062002, 0x0000, 0x0000, { 0xC0, 0x00, 0x00, 0x00, 0x00, 0x00, 0x00, 0x46}};
	int multibytebufferlen = 0;

	RETVAL_FALSE;
	MAPI_G(hr) = MAPI_E_INVALID_PARAMETER;
	if (zend_parse_parameters(ZEND_NUM_ARGS() TSRMLS_CC, "ra|a",
	    &messageStore, &propNameArray, &guidArray) == FAILURE)
		return;

	DEFERRED_EPILOGUE;
	ZEND_FETCH_RESOURCE_C(lpMessageStore, LPMDB, &messageStore, -1, name_mapi_msgstore, le_mapi_msgstore);

	auto targetHash = Z_ARRVAL_P(propNameArray);
	if(guidArray)
		guidHash = Z_ARRVAL_P(guidArray);
	auto hashTotal = zend_hash_num_elements(targetHash);
	if (guidHash && hashTotal != zend_hash_num_elements(guidHash))
		php_error_docref(NULL TSRMLS_CC, E_WARNING, "The array with the guids is not of the same size as the array with the ids");

	// allocate memory to use
	MAPI_G(hr) = MAPIAllocateBuffer(sizeof(LPMAPINAMEID) * hashTotal, &~lppNamePropId);
	if (MAPI_G(hr) != hrSuccess)
		return;

	HashPosition thpos, ghpos;
	zend_hash_internal_pointer_reset_ex(targetHash, &thpos);
	if(guidHash)
		zend_hash_internal_pointer_reset_ex(guidHash, &ghpos);
	for (unsigned int i = 0; i < hashTotal; ++i, zend_hash_move_forward_ex(targetHash, &thpos),
	     (guidHash ? zend_hash_move_forward_ex(guidHash, &ghpos) : 0)) {
		auto entry = zend_hash_get_current_data_ex(targetHash, &thpos);
		if(guidHash)
			guidEntry = zend_hash_get_current_data_ex(guidHash, &ghpos);
		MAPI_G(hr) = MAPIAllocateMore(sizeof(MAPINAMEID), lppNamePropId, reinterpret_cast<void **>(&lppNamePropId[i]));
		if (MAPI_G(hr) != hrSuccess)
			return;

		// fall back to a default GUID if the passed one is not good ..
		lppNamePropId[i]->lpguid = &guidOutlook;

		if(guidHash) {
			if (Z_TYPE_P(guidEntry) != IS_STRING || Z_STRLEN_P(guidEntry) != sizeof(GUID)) {
				php_error_docref(nullptr TSRMLS_CC, E_WARNING, "The GUID with index number %u that is passed is not of the right length, cannot convert to GUID", i);
			} else {
				MAPI_G(hr) = KAllocCopy(Z_STRVAL_P(guidEntry), sizeof(GUID), reinterpret_cast<void **>(&lppNamePropId[i]->lpguid), lppNamePropId);
				if (MAPI_G(hr) != hrSuccess)
					return;
			}
		}

		switch(Z_TYPE_P(entry))
		{
		case IS_LONG:
			lppNamePropId[i]->ulKind = MNID_ID;
			lppNamePropId[i]->Kind.lID = zval_get_long(entry);
			break;
		case IS_STRING:
			multibytebufferlen = mbstowcs(nullptr, Z_STRVAL_P(entry), 0);
			MAPI_G(hr) = MAPIAllocateMore((multibytebufferlen + 1) * sizeof(wchar_t), lppNamePropId,
			             reinterpret_cast<void **>(&lppNamePropId[i]->Kind.lpwstrName));
			if (MAPI_G(hr) != hrSuccess)
				return;
			mbstowcs(lppNamePropId[i]->Kind.lpwstrName, Z_STRVAL_P(entry), multibytebufferlen + 1);
			lppNamePropId[i]->ulKind = MNID_STRING;
			break;
		case IS_DOUBLE:
			lppNamePropId[i]->ulKind = MNID_ID;
			lppNamePropId[i]->Kind.lID = zval_get_double(entry);
			break;
		default:
			php_error_docref(NULL TSRMLS_CC, E_WARNING, "Entry is of an unknown type: %08X", Z_TYPE_P(entry));
			break;
		}
	}

	MAPI_G(hr) = lpMessageStore->GetIDsFromNames(hashTotal, lppNamePropId, MAPI_CREATE, &~lpPropTagArray);
	if (FAILED(MAPI_G(hr))) {
		kphperr("GetIDsFromNames failed", MAPI_G(hr));
		return;
	} else {
		array_init(return_value);
		for (unsigned int i = 0; i < lpPropTagArray->cValues; ++i)
			add_next_index_long(return_value, (LONG)lpPropTagArray->aulPropTag[i]);
	}
}

ZEND_FUNCTION(mapi_setprops)
{
	PMEASURE_FUNC;
	LOG_BEGIN();
	// params
	zval *res = NULL, *propValueArray = NULL;
	LPMAPIPROP lpMapiProp	= NULL;
	// local
	int type = -1;
	ULONG	cValues = 0;
	memory_ptr<SPropValue> pPropValueArray;

	RETVAL_FALSE;
	MAPI_G(hr) = MAPI_E_INVALID_PARAMETER;
	if (zend_parse_parameters(ZEND_NUM_ARGS() TSRMLS_CC, "ra",
	    &res, &propValueArray) == FAILURE)
		return;

	DEFERRED_EPILOGUE;
	type = Z_RES_P(res)->type;

	if(type == le_mapi_message) {
		ZEND_FETCH_RESOURCE_C(lpMapiProp, LPMESSAGE, &res, -1, name_mapi_message, le_mapi_message);
	} else if (type == le_mapi_folder) {
		ZEND_FETCH_RESOURCE_C(lpMapiProp, LPMAPIFOLDER, &res, -1, name_mapi_folder, le_mapi_folder);
	} else if (type == le_mapi_attachment) {
		ZEND_FETCH_RESOURCE_C(lpMapiProp, LPATTACH, &res, -1, name_mapi_attachment, le_mapi_attachment);
	} else if (type == le_mapi_msgstore) {
		ZEND_FETCH_RESOURCE_C(lpMapiProp, LPMDB, &res, -1, name_mapi_msgstore, le_mapi_msgstore);
	} else if (type == le_mapi_property) {
		ZEND_FETCH_RESOURCE_C(lpMapiProp, LPMAPIPROP, &res, -1, name_mapi_property, le_mapi_property);
	} else {
		php_error_docref(NULL TSRMLS_CC, E_WARNING, "Unknown resource type");
		return;
	}

	MAPI_G(hr) = PHPArraytoPropValueArray(propValueArray, NULL, &cValues, &~pPropValueArray TSRMLS_CC);
	if (MAPI_G(hr) != hrSuccess) {
		kphperr("Unable to convert PHP property to MAPI", MAPI_G(hr));
		return;
	}

	MAPI_G(hr) = lpMapiProp->SetProps(cValues, pPropValueArray, NULL);

	if (FAILED(MAPI_G(hr)))
		return;

	RETVAL_TRUE;
}

ZEND_FUNCTION(mapi_copyto)
{
	PMEASURE_FUNC;
	LOG_BEGIN();
	memory_ptr<SPropTagArray> lpExcludeProps;
	LPMAPIPROP lpSrcObj = NULL;
	LPVOID lpDstObj = NULL;
	LPCIID lpInterface = NULL;
	memory_ptr<IID> lpExcludeIIDs;
	ULONG cExcludeIIDs = 0;

	// params
	zval *srcres = nullptr, *dstres = nullptr;
	zval *excludeprops = nullptr, *excludeiid = nullptr;
	long flags = 0;

	// local
	int type = -1;

	RETVAL_FALSE;
	MAPI_G(hr) = MAPI_E_INVALID_PARAMETER;
	if (zend_parse_parameters(ZEND_NUM_ARGS() TSRMLS_CC, "raar|l", &srcres,
	    &excludeiid, &excludeprops, &dstres, &flags) == FAILURE)
		return;

	DEFERRED_EPILOGUE;
	type = Z_RES_P(srcres)->type;

	if(type == le_mapi_message) {
		ZEND_FETCH_RESOURCE_C(lpSrcObj, LPMESSAGE, &srcres, -1, name_mapi_message, le_mapi_message);
	} else if (type == le_mapi_folder) {
		ZEND_FETCH_RESOURCE_C(lpSrcObj, LPMAPIFOLDER, &srcres, -1, name_mapi_folder, le_mapi_folder);
	} else if (type == le_mapi_attachment) {
		ZEND_FETCH_RESOURCE_C(lpSrcObj, LPATTACH, &srcres, -1, name_mapi_attachment, le_mapi_attachment);
	} else if (type == le_mapi_msgstore) {
		ZEND_FETCH_RESOURCE_C(lpSrcObj, LPMDB, &srcres, -1, name_mapi_msgstore, le_mapi_msgstore);
	} else {
		php_error_docref(NULL TSRMLS_CC, E_WARNING, "Unknown resource type");
		return;
	}

	MAPI_G(hr) = PHPArraytoGUIDArray(excludeiid, nullptr, &cExcludeIIDs, &~lpExcludeIIDs TSRMLS_CC);
	if (MAPI_G(hr) != hrSuccess) {
		kphperr("Unable to parse IIDs", MAPI_G(hr));
		return;
	}

	MAPI_G(hr) = PHPArraytoPropTagArray(excludeprops, NULL, &~lpExcludeProps TSRMLS_CC);
	if (MAPI_G(hr) != hrSuccess) {
		kphperr("Unable to parse property tag array", MAPI_G(hr));
		return;
	}

	type = Z_RES_P(dstres)->type;

	if(type == le_mapi_message) {
		ZEND_FETCH_RESOURCE_C(lpDstObj, LPMESSAGE, &dstres, -1, name_mapi_message, le_mapi_message);
		lpInterface = &IID_IMessage;
	} else if (type == le_mapi_folder) {
		ZEND_FETCH_RESOURCE_C(lpDstObj, LPMAPIFOLDER, &dstres, -1, name_mapi_folder, le_mapi_folder);
		lpInterface = &IID_IMAPIFolder;
	} else if (type == le_mapi_attachment) {
		ZEND_FETCH_RESOURCE_C(lpDstObj, LPATTACH, &dstres, -1, name_mapi_attachment, le_mapi_attachment);
		lpInterface = &IID_IAttachment;
	} else if (type == le_mapi_msgstore) {
		ZEND_FETCH_RESOURCE_C(lpDstObj, LPMDB, &dstres, -1, name_mapi_msgstore, le_mapi_msgstore);
		lpInterface = &IID_IMsgStore;
	} else {
		php_error_docref(NULL TSRMLS_CC, E_WARNING, "Unknown resource type");
		return;
	}

	MAPI_G(hr) = lpSrcObj->CopyTo(cExcludeIIDs, lpExcludeIIDs, lpExcludeProps, 0, NULL, lpInterface, lpDstObj, flags, NULL);

	if (FAILED(MAPI_G(hr)))
		return;

	RETVAL_TRUE;
}

ZEND_FUNCTION(mapi_savechanges)
{
	PMEASURE_FUNC;
	LOG_BEGIN();
	// params
	zval		*res = NULL;
	LPMAPIPROP	lpMapiProp = NULL;
	long		flags = KEEP_OPEN_READWRITE;
	// local
	int type = -1;

	RETVAL_FALSE;
	MAPI_G(hr) = MAPI_E_INVALID_PARAMETER;
	if (zend_parse_parameters(ZEND_NUM_ARGS() TSRMLS_CC, "r|l", &res, &flags) == FAILURE)
		return;

	DEFERRED_EPILOGUE;
	if (Z_TYPE_P(res) != IS_RESOURCE) {
		php_error_docref(NULL TSRMLS_CC, E_WARNING, "Unsupported case !IS_RESOURCE.");
		return;
	}
	type = Z_RES_P(res)->type;
	if (type == le_mapi_message) {
		ZEND_FETCH_RESOURCE_C(lpMapiProp, LPMESSAGE, &res, -1, name_mapi_message, le_mapi_message);
	} else if (type == le_mapi_folder) {
		ZEND_FETCH_RESOURCE_C(lpMapiProp, LPMAPIFOLDER, &res, -1, name_mapi_folder, le_mapi_folder);
	} else if (type == le_mapi_attachment) {
		ZEND_FETCH_RESOURCE_C(lpMapiProp, LPATTACH, &res, -1, name_mapi_attachment, le_mapi_attachment);
	} else if (type == le_mapi_msgstore) {
		ZEND_FETCH_RESOURCE_C(lpMapiProp, LPMDB, &res, -1, name_mapi_msgstore, le_mapi_msgstore);
	} else if (type == le_mapi_property) {
		ZEND_FETCH_RESOURCE_C(lpMapiProp, LPMAPIPROP, &res, -1, name_mapi_property, le_mapi_property);
	} else {
		php_error_docref(NULL TSRMLS_CC, E_WARNING, "Resource does not exist...");
		return;
	}

	MAPI_G(hr) = lpMapiProp->SaveChanges(flags);

	if (FAILED(MAPI_G(hr)))
		kphperr("Failed to save object", MAPI_G(hr));
	else
		RETVAL_TRUE;
}

ZEND_FUNCTION(mapi_deleteprops)
{
	PMEASURE_FUNC;
	LOG_BEGIN();
	// params
	zval		*res = NULL, *propTagArray = NULL;
	LPMAPIPROP	lpMapiProp = NULL;
	memory_ptr<SPropTagArray> lpTagArray;
	// local
	int type = -1;

	RETVAL_FALSE;
	MAPI_G(hr) = MAPI_E_INVALID_PARAMETER;
	if (zend_parse_parameters(ZEND_NUM_ARGS() TSRMLS_CC, "ra",
	    &res, &propTagArray) == FAILURE)
		return;

	DEFERRED_EPILOGUE;
	type = Z_RES_P(res)->type;

	if(type == le_mapi_message) {
		ZEND_FETCH_RESOURCE_C(lpMapiProp, LPMESSAGE, &res, -1, name_mapi_message, le_mapi_message);
	} else if (type == le_mapi_folder) {
		ZEND_FETCH_RESOURCE_C(lpMapiProp, LPMAPIFOLDER, &res, -1, name_mapi_folder, le_mapi_folder);
	} else if (type == le_mapi_attachment) {
		ZEND_FETCH_RESOURCE_C(lpMapiProp, LPATTACH, &res, -1, name_mapi_attachment, le_mapi_attachment);
	} else if (type == le_mapi_msgstore) {
		ZEND_FETCH_RESOURCE_C(lpMapiProp, LPMDB, &res, -1, name_mapi_msgstore, le_mapi_msgstore);
	} else {
		php_error_docref(NULL TSRMLS_CC, E_WARNING, "Resource does not exist...");
		return;
	}

	MAPI_G(hr) = PHPArraytoPropTagArray(propTagArray, NULL, &~lpTagArray TSRMLS_CC);
	if (MAPI_G(hr) != hrSuccess) {
		kphperr("Failed to convert the PHP array", MAPI_G(hr));
		return;
	}

	MAPI_G(hr) = lpMapiProp->DeleteProps(lpTagArray, NULL);
	if(MAPI_G(hr) != hrSuccess)
		return;

	RETVAL_TRUE;
}

ZEND_FUNCTION(mapi_openproperty)
{
	PMEASURE_FUNC;
	LOG_BEGIN();
	// params
	zval		*res		= NULL;
	LPMAPIPROP	lpMapiProp	= NULL;
	long		proptag		= 0, flags = 0, interfaceflags = 0; // open default readable
	char		*guidStr	= NULL; // guid is given as a char array
	php_stringsize_t guidLen = 0;
	// return value
	IUnknown*	lpUnk		= NULL;
	// local
	LPGUID		lpGUID		= NULL;			// pointer to string param or static guid
	int			type 		= -1;
	bool		bBackwardCompatible = false;
	object_ptr<IStream> lpStream;

	RETVAL_FALSE;
	MAPI_G(hr) = MAPI_E_INVALID_PARAMETER;

	if(ZEND_NUM_ARGS() == 2) {
		// BACKWARD COMPATIBILITY MODE.. this means that we just read the entire stream and return it as a string
		if (zend_parse_parameters(ZEND_NUM_ARGS() TSRMLS_CC, "rl", &res, &proptag) == FAILURE)
			return;
		bBackwardCompatible = true;

		guidStr = (char *)&IID_IStream;
		guidLen = sizeof(GUID);
		interfaceflags = 0;
		flags = 0;
	} else if (zend_parse_parameters(ZEND_NUM_ARGS() TSRMLS_CC, "rlsll", &res, &proptag, &guidStr, &guidLen, &interfaceflags, &flags) == FAILURE) {
		return;
	}

	DEFERRED_EPILOGUE;
	type = Z_RES_P(res)->type;

	if(type == le_mapi_message) {
		ZEND_FETCH_RESOURCE_C(lpMapiProp, LPMESSAGE, &res, -1, name_mapi_message, le_mapi_message);
	} else if (type == le_mapi_folder) {
		ZEND_FETCH_RESOURCE_C(lpMapiProp, LPMAPIFOLDER, &res, -1, name_mapi_folder, le_mapi_folder);
	} else if (type == le_mapi_attachment) {
		ZEND_FETCH_RESOURCE_C(lpMapiProp, LPATTACH, &res, -1, name_mapi_attachment, le_mapi_attachment);
	} else if (type == le_mapi_msgstore) {
		ZEND_FETCH_RESOURCE_C(lpMapiProp, LPMDB, &res, -1, name_mapi_msgstore, le_mapi_msgstore);
	} else {
		MAPI_G(hr) = MAPI_E_INVALID_PARAMETER;
		php_error_docref(NULL TSRMLS_CC, E_WARNING, "Resource is not a valid MAPI resource");
		return;
	}

	if (guidLen != sizeof(GUID)) {
		MAPI_G(hr) = MAPI_E_INVALID_PARAMETER;
		php_error_docref(NULL TSRMLS_CC, E_WARNING, "Specified interface is not a valid interface identifier (wrong size)");
		return;
	}

	lpGUID = (LPGUID) guidStr;

	MAPI_G(hr) = lpMapiProp->OpenProperty(proptag, lpGUID, interfaceflags, flags, (LPUNKNOWN *) &lpUnk);

	if (MAPI_G(hr) != hrSuccess)
		return;

	if (*lpGUID == IID_IStream) {
		if(bBackwardCompatible) {
			STATSTG stat;
			ULONG cRead;

			// do not use queryinterface, since we don't return the stream, but the contents
			lpStream.reset(reinterpret_cast<IStream *>(static_cast<void *>(lpUnk)), false);
			MAPI_G(hr) = lpStream->Stat(&stat, STATFLAG_NONAME);
			if(MAPI_G(hr) != hrSuccess)
				return;

			// Use emalloc so that it can be returned directly to PHP without copying
			auto data = static_cast<char *>(emalloc(stat.cbSize.LowPart));
			if (data == NULL) {
				kphperr("Unable to allocate memory", MAPI_G(hr));
				MAPI_G(hr) = MAPI_E_NOT_ENOUGH_MEMORY;
				return;
			}

			MAPI_G(hr) = lpStream->Read(data, (ULONG)stat.cbSize.LowPart, &cRead);
			if(MAPI_G(hr)) {
				kphperr("Unable to read the data", MAPI_G(hr));
				return;
			}

			RETVAL_STRINGL(data, cRead);
                        efree(data);
		} else {
			ZEND_REGISTER_RESOURCE(return_value, lpUnk, le_istream);
		}
	} else if(*lpGUID == IID_IMAPITable) {
		ZEND_REGISTER_RESOURCE(return_value, lpUnk, le_mapi_table);
	} else if(*lpGUID == IID_IMessage) {
		ZEND_REGISTER_RESOURCE(return_value, lpUnk, le_mapi_message);
	} else if(*lpGUID == IID_IMAPIFolder) {
		ZEND_REGISTER_RESOURCE(return_value, lpUnk, le_mapi_folder);
	} else if(*lpGUID == IID_IMsgStore) {
		ZEND_REGISTER_RESOURCE(return_value, lpUnk, le_mapi_msgstore);
	} else if(*lpGUID == IID_IExchangeModifyTable) {
		ZEND_REGISTER_RESOURCE(return_value, lpUnk, le_mapi_modifytable);
	} else if(*lpGUID == IID_IExchangeExportChanges) {
		ZEND_REGISTER_RESOURCE(return_value, lpUnk, le_mapi_exportchanges);
	} else if(*lpGUID == IID_IExchangeImportHierarchyChanges) {
		ZEND_REGISTER_RESOURCE(return_value, lpUnk, le_mapi_importhierarchychanges);
	} else if(*lpGUID == IID_IExchangeImportContentsChanges) {
		ZEND_REGISTER_RESOURCE(return_value, lpUnk, le_mapi_importcontentschanges);
	} else {
		php_error_docref(NULL TSRMLS_CC, E_WARNING, "The openproperty call succeeded, but the PHP extension is unable to handle the requested interface");
		lpUnk->Release();
		MAPI_G(hr) = MAPI_E_NO_SUPPORT;
		return;
	}
}

/*
Function that get a resource and check what type it is, when the type is a subclass from IMAPIProp
it will use it to do a getProps.
*/
ZEND_FUNCTION(mapi_getprops)
{
	PMEASURE_FUNC;
	LOG_BEGIN();
	// params
	LPMAPIPROP lpMapiProp = NULL;
	zval *res = NULL, *tagArray = NULL;
	ULONG cValues = 0;
	memory_ptr<SPropValue> lpPropValues;
	memory_ptr<SPropTagArray> lpTagArray;
	// return value
	zval zval_prop_value;
	// local
	int type = -1; // list entry number of the resource.

	RETVAL_FALSE;
	MAPI_G(hr) = MAPI_E_INVALID_PARAMETER;
	if (zend_parse_parameters(ZEND_NUM_ARGS() TSRMLS_CC, "r|a", &res, &tagArray) == FAILURE)
		return;

	DEFERRED_EPILOGUE;
	type = Z_RES_P(res)->type;

	if(type == le_mapi_message) {
		ZEND_FETCH_RESOURCE_C(lpMapiProp, LPMESSAGE, &res, -1, name_mapi_message, le_mapi_message);
	} else if (type == le_mapi_folder) {
		ZEND_FETCH_RESOURCE_C(lpMapiProp, LPMAPIFOLDER, &res, -1, name_mapi_folder, le_mapi_folder);
	} else if (type == le_mapi_attachment) {
		ZEND_FETCH_RESOURCE_C(lpMapiProp, LPATTACH, &res, -1, name_mapi_attachment, le_mapi_attachment);
	} else if (type == le_mapi_msgstore) {
		ZEND_FETCH_RESOURCE_C(lpMapiProp, LPMDB, &res, -1, name_mapi_msgstore, le_mapi_msgstore);
	} else if( type == le_mapi_mailuser) {
		ZEND_FETCH_RESOURCE_C(lpMapiProp, LPMAILUSER, &res, -1, name_mapi_mailuser, le_mapi_mailuser);
	} else if( type == le_mapi_distlist) {
		ZEND_FETCH_RESOURCE_C(lpMapiProp, LPDISTLIST, &res, -1, name_mapi_distlist, le_mapi_distlist);
	} else if( type == le_mapi_abcont) {
		ZEND_FETCH_RESOURCE_C(lpMapiProp, LPABCONT, &res, -1, name_mapi_abcont, le_mapi_abcont);
	} else if( type == le_mapi_property) {
		ZEND_FETCH_RESOURCE_C(lpMapiProp, LPMAPIPROP, &res, -1, name_mapi_property, le_mapi_property);
	} else {
		php_error_docref(NULL TSRMLS_CC, E_WARNING, "Resource is not a valid MAPI resource");
		MAPI_G(hr) = MAPI_E_INVALID_PARAMETER;
		return;
	}

	if(tagArray) {
		MAPI_G(hr) = PHPArraytoPropTagArray(tagArray, NULL, &~lpTagArray TSRMLS_CC);
		if (MAPI_G(hr) != hrSuccess) {
			kphperr("Unable to parse property tag array", MAPI_G(hr));
			MAPI_G(hr) = MAPI_E_INVALID_PARAMETER;
			return;
		}
	} else {
		lpTagArray = NULL;
	}

	MAPI_G(hr) = lpMapiProp->GetProps(lpTagArray, 0, &cValues, &~lpPropValues);
	if (FAILED(MAPI_G(hr)))
		return;
	MAPI_G(hr) = spv_postload_large_props(lpMapiProp, lpTagArray, cValues, lpPropValues);
	if (FAILED(MAPI_G(hr)))
		return;

	MAPI_G(hr) = PropValueArraytoPHPArray(cValues, lpPropValues, &zval_prop_value TSRMLS_CC);

	if (MAPI_G(hr) != hrSuccess) {
		kphperr("Unable to convert properties to PHP values", MAPI_G(hr));
		return;
	}

	RETVAL_ZVAL(&zval_prop_value, 0, 0);
}

ZEND_FUNCTION(mapi_getnamesfromids)
{
	PMEASURE_FUNC;
	LOG_BEGIN();
	// params
	zval	*res, *array;
	LPMDB	pMDB = NULL;
	memory_ptr<SPropTagArray> lpPropTags;
	// local
	ULONG				cPropNames = 0;
	memory_ptr<MAPINAMEID *> pPropNames;
	zval prop;

	RETVAL_FALSE;
	MAPI_G(hr) = MAPI_E_INVALID_PARAMETER;
	if (zend_parse_parameters(ZEND_NUM_ARGS() TSRMLS_CC, "ra", &res, &array) == FAILURE)
		return;

	DEFERRED_EPILOGUE;
	ZEND_FETCH_RESOURCE_C(pMDB, LPMDB, &res, -1, name_mapi_msgstore, le_mapi_msgstore);

	MAPI_G(hr) = PHPArraytoPropTagArray(array, NULL, &~lpPropTags TSRMLS_CC);
	if (MAPI_G(hr) != hrSuccess) {
		kphperr("Unable to convert proptag array from PHP array", MAPI_G(hr));
		return;
	}
	MAPI_G(hr) = pMDB->GetNamesFromIDs(&+lpPropTags, NULL, 0, &cPropNames, &~pPropNames);
	if(FAILED(MAPI_G(hr)))
		return;

	// This code should be moved to typeconversions.cpp
	array_init(return_value);
	for (unsigned int count = 0; count < lpPropTags->cValues; ++count) {
		if (pPropNames[count] == NULL)
			continue;			// FIXME: the returned array is smaller than the passed array!

		char buffer[20];
		snprintf(buffer, 20, "%i", lpPropTags->aulPropTag[count]);

		array_init(&prop);

		add_assoc_stringl(&prop, "guid", (char*)pPropNames[count]->lpguid, sizeof(GUID));

		if (pPropNames[count]->ulKind == MNID_ID) {
			add_assoc_long(&prop, "id", pPropNames[count]->Kind.lID);
		} else {
			int slen;
			slen = wcstombs(NULL, pPropNames[count]->Kind.lpwstrName, 0);	// find string size
			++slen;															// add terminator
			char *b2 = new char[slen];										// alloc
			wcstombs(b2, pPropNames[count]->Kind.lpwstrName, slen); /* convert & terminate */
			add_assoc_string(&prop, "name", b2);
			delete[] b2;
		}

		add_assoc_zval(return_value, buffer, &prop);
	}
}

/**
* Receives a string of compressed RTF. First turn this string into a Stream and than
* decompres.
*
*/
ZEND_FUNCTION(mapi_decompressrtf)
{
	PMEASURE_FUNC;
	LOG_BEGIN();
	// params
	char * rtfBuffer = NULL;
	php_stringsize_t rtfBufferLen = 0, bufsize = 10240;
	// return value
	std::unique_ptr<char[]> htmlbuf;
	// local
	unsigned int actualWritten = 0, cbRead = 0;
	object_ptr<IStream> pStream, deCompressedStream;
	LARGE_INTEGER begin = { { 0, 0 } };
	std::string strUncompressed;

	RETVAL_FALSE;
	MAPI_G(hr) = MAPI_E_INVALID_PARAMETER;
	if (zend_parse_parameters(ZEND_NUM_ARGS() TSRMLS_CC, "s",
	    &rtfBuffer, &rtfBufferLen) == FAILURE)
		return;

	DEFERRED_EPILOGUE;
	// make and fill the stream
	MAPI_G(hr) = CreateStreamOnHGlobal(nullptr, true, &~pStream);
	if (MAPI_G(hr) != hrSuccess || pStream == NULL) {
		kphperr("Unable to CreateStreamOnHGlobal", MAPI_G(hr));
		return;
	}

	pStream->Write(rtfBuffer, rtfBufferLen, &actualWritten);
	pStream->Commit(0);
	pStream->Seek(begin, SEEK_SET, NULL);
	MAPI_G(hr) = WrapCompressedRTFStream(pStream, 0, &~deCompressedStream);
	if (MAPI_G(hr) != hrSuccess) {
		kphperr("Unable to wrap uncompressed stream", MAPI_G(hr));
		return;
	}

	// bufsize is the size of the buffer we've allocated, and htmlsize is the
	// amount of text we've read in so far. If our buffer wasn't big enough,
	// we enlarge it and continue. We have to do this, instead of allocating
	// it up front, because Stream::Stat() doesn't work for the unc.stream
	bufsize = std::max(rtfBufferLen * 2, bufsize);
	htmlbuf.reset(new char[bufsize]);

	while(1) {
		MAPI_G(hr) = deCompressedStream->Read(htmlbuf.get(), bufsize, &cbRead);
		if (MAPI_G(hr) != hrSuccess) {
			kphperr("Read from uncompressed stream failed", MAPI_G(hr));
			return;
		}

		if (cbRead == 0)
		    break;
		strUncompressed.append(htmlbuf.get(), cbRead);
	}

	RETVAL_STRINGL((char *)strUncompressed.c_str(), strUncompressed.size());
}

/**
 * $new_convindex = mapi_createconversationindex($old_convindex)
 * old_convindex:	PR_CONVERSATION_INDEX of the message to which a reply
 * 			is to be made
 * new_convindex:	PR_CONVERSATION_INDEX for the reply message
 */
ZEND_FUNCTION(mapi_createconversationindex)
{
	PMEASURE_FUNC;
	LOG_BEGIN();
	RETVAL_FALSE;
	php_stringsize_t parent_size = 0;
	unsigned int conv_size = 0;
	char *parent_blob = nullptr;
	memory_ptr<BYTE> conv_blob = nullptr;

	RETVAL_FALSE;
	if (zend_parse_parameters(ZEND_NUM_ARGS() TSRMLS_CC, "s",
	    &parent_blob, &parent_size) == FAILURE)
		return;
	DEFERRED_EPILOGUE;
	MAPI_G(hr) = ScCreateConversationIndex(parent_size, reinterpret_cast<BYTE *>(parent_blob), &conv_size, &~conv_blob);
	if (MAPI_G(hr) != hrSuccess)
		return;
	RETVAL_STRINGL(reinterpret_cast<char *>(conv_blob.get()), conv_size);
}

/**
*
* Opens the rules table from the default INBOX of the given store
*
*/
ZEND_FUNCTION(mapi_folder_openmodifytable) {
	PMEASURE_FUNC;
	LOG_BEGIN();
	// params
	zval *res;
	LPMAPIFOLDER lpInbox = NULL;
	// return value
	LPEXCHANGEMODIFYTABLE lpRulesTable = NULL;

	RETVAL_FALSE;
	MAPI_G(hr) = MAPI_E_INVALID_PARAMETER;
	if (zend_parse_parameters(ZEND_NUM_ARGS() TSRMLS_CC, "r", &res) == FAILURE)
		return;

	DEFERRED_EPILOGUE;
	ZEND_FETCH_RESOURCE_C(lpInbox, LPMAPIFOLDER, &res, -1, name_mapi_folder, le_mapi_folder);

	MAPI_G(hr) = lpInbox->OpenProperty(PR_RULES_TABLE, &IID_IExchangeModifyTable, 0, 0, (LPUNKNOWN *)&lpRulesTable);
	if (MAPI_G(hr) != hrSuccess)
		return;

	ZEND_REGISTER_RESOURCE(return_value, lpRulesTable, le_mapi_modifytable);
}

ZEND_FUNCTION(mapi_folder_getsearchcriteria) {
	PMEASURE_FUNC;
	LOG_BEGIN();
	// params
	zval restriction, folderlist, *res = nullptr;
	LPMAPIFOLDER lpFolder = NULL;
	long ulFlags = 0;
	// local
	memory_ptr<SRestriction> lpRestriction;
	memory_ptr<ENTRYLIST> lpFolderList;
	ULONG ulSearchState = 0;

	RETVAL_FALSE;
	MAPI_G(hr) = MAPI_E_INVALID_PARAMETER;
	if (zend_parse_parameters(ZEND_NUM_ARGS() TSRMLS_CC, "r|l", &res, &ulFlags) == FAILURE)
		return;

	DEFERRED_EPILOGUE;
	ZEND_FETCH_RESOURCE_C(lpFolder, LPMAPIFOLDER, &res, -1, name_mapi_folder, le_mapi_folder);

	MAPI_G(hr) = lpFolder->GetSearchCriteria(ulFlags, &~lpRestriction, &~lpFolderList, &ulSearchState);
	if (MAPI_G(hr) != hrSuccess)
		return;

	MAPI_G(hr) = SRestrictiontoPHPArray(lpRestriction, 0, &restriction TSRMLS_CC);
	if (MAPI_G(hr) != hrSuccess)
		return;

	MAPI_G(hr) = SBinaryArraytoPHPArray(lpFolderList, &folderlist TSRMLS_CC);
	if (MAPI_G(hr) != hrSuccess)
		return;

	array_init(return_value);

	add_assoc_zval(return_value, "restriction", &restriction);
	add_assoc_zval(return_value, "folderlist", &folderlist);
	add_assoc_long(return_value, "searchstate", ulSearchState);
}

ZEND_FUNCTION(mapi_folder_setsearchcriteria) {
	PMEASURE_FUNC;
	LOG_BEGIN();
	// param
	zval *res = nullptr, *restriction = nullptr, *folderlist = nullptr;
	long ulFlags = 0;
	// local
	LPMAPIFOLDER lpFolder = NULL;
	memory_ptr<ENTRYLIST> lpFolderList;
	memory_ptr<SRestriction> lpRestriction;

	RETVAL_FALSE;
	MAPI_G(hr) = MAPI_E_INVALID_PARAMETER;
	if (zend_parse_parameters(ZEND_NUM_ARGS() TSRMLS_CC, "raal", &res,
	    &restriction, &folderlist, &ulFlags) == FAILURE)
		return;

	DEFERRED_EPILOGUE;
	ZEND_FETCH_RESOURCE_C(lpFolder, LPMAPIFOLDER, &res, -1, name_mapi_folder, le_mapi_folder);

	MAPI_G(hr) = PHPArraytoSRestriction(restriction, NULL, &~lpRestriction TSRMLS_CC);
	if (MAPI_G(hr) != hrSuccess)
		return;

	MAPI_G(hr) = PHPArraytoSBinaryArray(folderlist, NULL, &~lpFolderList TSRMLS_CC);
	if (MAPI_G(hr) != hrSuccess)
		return;

	MAPI_G(hr) = lpFolder->SetSearchCriteria(lpRestriction, lpFolderList, ulFlags);
	if (MAPI_G(hr) != hrSuccess)
		return;

	RETVAL_TRUE;
}

/**
*
* returns a read-only view on the rules table
*
*/
ZEND_FUNCTION(mapi_rules_gettable) {
	PMEASURE_FUNC;
	LOG_BEGIN();
	// params
	zval *res;
	LPEXCHANGEMODIFYTABLE lpRulesTable = NULL;
	// return value
	object_ptr<IMAPITable> lpRulesView;
	// locals
	static constexpr const SizedSPropTagArray(11, sptaRules) =
		{11, {PR_RULE_ID, PR_RULE_IDS, PR_RULE_SEQUENCE, PR_RULE_STATE,
		PR_RULE_USER_FLAGS, PR_RULE_CONDITION, PR_RULE_ACTIONS,
		PR_RULE_PROVIDER, PR_RULE_NAME, PR_RULE_LEVEL,
		PR_RULE_PROVIDER_DATA}};
	static constexpr const SizedSSortOrderSet(1, sosRules) =
		{1, 0, 0, {{PR_RULE_SEQUENCE, TABLE_SORT_ASCEND}}};
	ECRulesTableProxy *lpRulesTableProxy = NULL;

	RETVAL_FALSE;
	MAPI_G(hr) = MAPI_E_INVALID_PARAMETER;
	if (zend_parse_parameters(ZEND_NUM_ARGS() TSRMLS_CC, "r", &res) == FAILURE)
		return;

	DEFERRED_EPILOGUE;
	ZEND_FETCH_RESOURCE_C(lpRulesTable, LPEXCHANGEMODIFYTABLE, &res, -1, name_mapi_modifytable, le_mapi_modifytable);

	MAPI_G(hr) = lpRulesTable->GetTable(0, &~lpRulesView);
	if (MAPI_G(hr) != hrSuccess)
		return;

	MAPI_G(hr) = lpRulesView->SetColumns(sptaRules, 0);
	if (MAPI_G(hr) != hrSuccess)
		return;

	MAPI_G(hr) = lpRulesView->SortTable(sosRules, 0);
	if (MAPI_G(hr) != hrSuccess)
		return;
	
	MAPI_G(hr) = ECRulesTableProxy::Create(lpRulesView, &lpRulesTableProxy);
	if (MAPI_G(hr) != hrSuccess)
		return;

	MAPI_G(hr) = lpRulesTableProxy->QueryInterface(IID_IMAPITable, &~lpRulesView);
	if (MAPI_G(hr) != hrSuccess)
		return;

	ZEND_REGISTER_RESOURCE(return_value, lpRulesView.release(), le_mapi_table);
}

/**
 * Adds, modifies or deletes rows from the rules table
*/
ZEND_FUNCTION(mapi_rules_modifytable) {
	PMEASURE_FUNC;
	LOG_BEGIN();
	// params
	zval *res, *rows;
	LPEXCHANGEMODIFYTABLE lpRulesTable = NULL;
	LPROWLIST lpRowList = NULL;
	long ulFlags = 0;

	RETVAL_FALSE;
	MAPI_G(hr) = MAPI_E_INVALID_PARAMETER;
	if (zend_parse_parameters(ZEND_NUM_ARGS() TSRMLS_CC, "ra|l",
	    &res, &rows, &ulFlags) == FAILURE)
		return;

	DEFERRED_EPILOGUE;
	auto laters = make_scope_success([&]() {
		if (lpRowList)
			FreeProws((LPSRowSet)lpRowList);
	});

	ZEND_FETCH_RESOURCE_C(lpRulesTable, LPEXCHANGEMODIFYTABLE, &res, -1, name_mapi_modifytable, le_mapi_modifytable);

	MAPI_G(hr) = PHPArraytoRowList(rows, NULL, &lpRowList TSRMLS_CC);
	if (MAPI_G(hr) != hrSuccess) {
		kphperr("Unable to parse rowlist", MAPI_G(hr));
		return;
	}

	MAPI_G(hr) = lpRulesTable->ModifyTable(ulFlags, lpRowList);
	if (MAPI_G(hr) != hrSuccess)
		return;

	RETVAL_TRUE;
}

/**
* Retrieve a list of users
* @param  logged on msgstore
* @param  company entryid
* @return array(username => array(fullname, emaladdress, userid, admin));
*/
ZEND_FUNCTION(mapi_zarafa_getuserlist)
{
	PMEASURE_FUNC;
	LOG_BEGIN();
	// params
	zval zval_data_value, *res = nullptr;
	LPMDB			lpMsgStore = NULL;
	LPENTRYID		lpCompanyId = NULL;
	php_stringsize_t cbCompanyId = 0;
	// local
	unsigned int nUsers;
	memory_ptr<ECUSER> lpUsers;
	object_ptr<IECSecurity> lpSecurity;

	RETVAL_FALSE;
	MAPI_G(hr) = MAPI_E_INVALID_PARAMETER;
	if (zend_parse_parameters(ZEND_NUM_ARGS() TSRMLS_CC, "r|s", &res,
	    &lpCompanyId, &cbCompanyId) == FAILURE)
		return;

	DEFERRED_EPILOGUE;
	ZEND_FETCH_RESOURCE_C(lpMsgStore, LPMDB, &res, -1, name_mapi_msgstore, le_mapi_msgstore);
	MAPI_G(hr) = GetECObject(lpMsgStore, iid_of(lpSecurity), &~lpSecurity);
	if(MAPI_G(hr) != hrSuccess) {
		kphperr("Specified object is not a Kopano store", MAPI_G(hr));
		return;
	}
	MAPI_G(hr) = lpSecurity->GetUserList(cbCompanyId, lpCompanyId, 0, &nUsers, &~lpUsers);
	if (MAPI_G(hr) != hrSuccess)
		return;

	array_init(return_value);
	for (unsigned int i = 0; i < nUsers; ++i) {
		array_init(&zval_data_value);

		add_assoc_stringl(&zval_data_value, "userid", (char*)lpUsers[i].sUserId.lpb, lpUsers[i].sUserId.cb);
		add_assoc_string(&zval_data_value, "username", (char*)lpUsers[i].lpszUsername);
		add_assoc_string(&zval_data_value, "fullname", (char*)lpUsers[i].lpszFullName);
		add_assoc_string(&zval_data_value, "emailaddress", (char*)lpUsers[i].lpszMailAddress);
		add_assoc_long(&zval_data_value, "admin", lpUsers[i].ulIsAdmin);
		add_assoc_long(&zval_data_value, "nonactive", (lpUsers[i].ulObjClass == ACTIVE_USER ? 0 : 1));

		add_assoc_zval(return_value, (char*)lpUsers[i].lpszUsername, &zval_data_value);
	}
}

/**
 * Retrieve quota values of a users
 * @param  logged on msgstore
 * @param  user entryid to get quota information from
 * @return array(usedefault, isuserdefault, warnsize, softsize, hardsize);
 */
ZEND_FUNCTION(mapi_zarafa_getquota)
{
	PMEASURE_FUNC;
	LOG_BEGIN();
	// params
	zval            *res = NULL;
	LPMDB           lpMsgStore = NULL;
	LPENTRYID		lpUserId = NULL;
	php_stringsize_t cbUserId = 0;
	// local
	object_ptr<IECServiceAdmin> lpServiceAdmin;
	memory_ptr<ECQUOTA> lpQuota;

	RETVAL_FALSE;
	MAPI_G(hr) = MAPI_E_INVALID_PARAMETER;
	if (zend_parse_parameters(ZEND_NUM_ARGS() TSRMLS_CC, "rs", &res,
	    &lpUserId, &cbUserId) == FAILURE)
		return;

	DEFERRED_EPILOGUE;
	ZEND_FETCH_RESOURCE_C(lpMsgStore, LPMDB, &res, -1, name_mapi_msgstore, le_mapi_msgstore);
	MAPI_G(hr) = GetECObject(lpMsgStore, iid_of(lpServiceAdmin), &~lpServiceAdmin);
	if(MAPI_G(hr) != hrSuccess) {
		kphperr("Specified object is not a Kopano store", MAPI_G(hr));
		return;
	}
	MAPI_G(hr) = lpServiceAdmin->GetQuota(cbUserId, lpUserId, false, &~lpQuota);
	if (MAPI_G(hr) != hrSuccess)
		return;

	array_init(return_value);
	add_assoc_bool(return_value, "usedefault", lpQuota->bUseDefaultQuota);
	add_assoc_bool(return_value, "isuserdefault", lpQuota->bIsUserDefaultQuota);
	add_assoc_long(return_value, "warnsize", lpQuota->llWarnSize);
	add_assoc_long(return_value, "softsize", lpQuota->llSoftSize);
	add_assoc_long(return_value, "hardsize", lpQuota->llHardSize);
}

/**
 * Update quota values for a users
 * @param  logged on msgstore
 * @param  userid to get quota information from
 * @param  array(usedefault, isuserdefault, warnsize, softsize, hardsize)
 * @return true/false
 */
ZEND_FUNCTION(mapi_zarafa_setquota)
{
	PMEASURE_FUNC;
	LOG_BEGIN();
	// params
	zval *res = nullptr, *array = nullptr;
	LPMDB           lpMsgStore = NULL;
	LPENTRYID		lpUserId = NULL;
	php_stringsize_t cbUserId = 0;
	// local
	object_ptr<IECServiceAdmin> lpServiceAdmin;
	memory_ptr<ECQUOTA> lpQuota;
	zstrplus str_usedefault(zend_string_init("usedefault", sizeof("usedefault") - 1, 0));
	zstrplus str_isuserdefault(zend_string_init("isuserdefault", sizeof("isuserdefault") - 1, 0));
	zstrplus str_warnsize(zend_string_init("warnsize", sizeof("warnsize") - 1, 0));
	zstrplus str_softsize(zend_string_init("softsize", sizeof("softsize") - 1, 0));
	zstrplus str_hardsize(zend_string_init("hardsize", sizeof("hardsize") - 1, 0));

	RETVAL_FALSE;
	MAPI_G(hr) = MAPI_E_INVALID_PARAMETER;
	if (zend_parse_parameters(ZEND_NUM_ARGS() TSRMLS_CC, "rsa", &res,
	    &lpUserId, &cbUserId, &array) == FAILURE)
		return;

	DEFERRED_EPILOGUE;
	ZEND_FETCH_RESOURCE_C(lpMsgStore, LPMDB, &res, -1, name_mapi_msgstore, le_mapi_msgstore);
	MAPI_G(hr) = GetECObject(lpMsgStore, iid_of(lpServiceAdmin), &~lpServiceAdmin);
	if(MAPI_G(hr) != hrSuccess) {
		kphperr("Specified object is not a Kopano store", MAPI_G(hr));
		return;
	}
	MAPI_G(hr) = lpServiceAdmin->GetQuota(cbUserId, lpUserId, false, &~lpQuota);
	if (MAPI_G(hr) != hrSuccess)
		return;

	ZVAL_DEREF(array);
	auto data = HASH_OF(array);
	auto value = zend_hash_find(data, str_usedefault.get());
	if (value != nullptr)
		lpQuota->bUseDefaultQuota = zval_is_true(value);
	value = zend_hash_find(data, str_isuserdefault.get());
	if (value != nullptr)
		lpQuota->bIsUserDefaultQuota = zval_is_true(value);
	value = zend_hash_find(data, str_warnsize.get());
	if (value != nullptr)
		lpQuota->llWarnSize = zval_get_long(value);
	value = zend_hash_find(data, str_softsize.get());
	if (value != nullptr)
		lpQuota->llSoftSize = zval_get_long(value);
	value = zend_hash_find(data, str_hardsize.get());
	if (value != nullptr)
		lpQuota->llHardSize = zval_get_long(value);
	MAPI_G(hr) = lpServiceAdmin->SetQuota(cbUserId, lpUserId, lpQuota);
	if (MAPI_G(hr) != hrSuccess)
		return;
	RETVAL_TRUE;
}

/**
* Retrieve user information
* @param  logged on msgstore
* @param  username
* @return array(fullname, emailaddress, userid, admin);
*/
ZEND_FUNCTION(mapi_zarafa_getuser_by_name)
{
	PMEASURE_FUNC;
	LOG_BEGIN();
	// params
	zval		*res = NULL;
	LPMDB		lpMsgStore = NULL;
	char			*lpszUsername;
	php_stringsize_t ulUsername;
	// local
	memory_ptr<ECUSER> lpUsers;
	object_ptr<IECServiceAdmin> lpServiceAdmin;
	memory_ptr<ENTRYID> lpUserId;
	unsigned int	cbUserId = 0;

	RETVAL_FALSE;
	MAPI_G(hr) = MAPI_E_INVALID_PARAMETER;
	if (zend_parse_parameters(ZEND_NUM_ARGS() TSRMLS_CC, "rs", &res,
	    &lpszUsername, &ulUsername) == FAILURE)
		return;

	DEFERRED_EPILOGUE;
	ZEND_FETCH_RESOURCE_C(lpMsgStore, LPMDB, &res, -1, name_mapi_msgstore, le_mapi_msgstore);
	MAPI_G(hr) = GetECObject(lpMsgStore, iid_of(lpServiceAdmin), &~lpServiceAdmin);
	if(MAPI_G(hr) != hrSuccess) {
		kphperr("Specified object is not a Kopano store", MAPI_G(hr));
		return;
	}
	MAPI_G(hr) = lpServiceAdmin->ResolveUserName((TCHAR*)lpszUsername, 0, (ULONG*)&cbUserId, &~lpUserId);
	if(MAPI_G(hr) != hrSuccess) {
		kphperr("Unable to resolve user", MAPI_G(hr));
		return;
	}
	MAPI_G(hr) = lpServiceAdmin->GetUser(cbUserId, lpUserId, 0, &~lpUsers);
	if (MAPI_G(hr) != hrSuccess) {
		kphperr("Unable to get user", MAPI_G(hr));
		return;
	}

	array_init(return_value);

	add_assoc_stringl(return_value, "userid", (char*)lpUsers->sUserId.lpb, lpUsers->sUserId.cb);
	add_assoc_string(return_value, "username", (char*)lpUsers->lpszUsername);
	add_assoc_string(return_value, "fullname", (char*)lpUsers->lpszFullName);
	add_assoc_string(return_value, "emailaddress", (char*)lpUsers->lpszMailAddress);
	add_assoc_long(return_value, "admin", lpUsers->ulIsAdmin);
}

/**
* Retrieve user information
* @param  logged on msgstore
* @param  userid
* @return array(fullname, emailaddress, userid, admin);
*/
ZEND_FUNCTION(mapi_zarafa_getuser_by_id)
{
	PMEASURE_FUNC;
	LOG_BEGIN();
	// params
	zval			*res = NULL;
	LPMDB			lpMsgStore = NULL;
	LPENTRYID		lpUserId = NULL;
	php_stringsize_t cbUserId = 0;
	// local
	memory_ptr<ECUSER> lpUsers;
	object_ptr<IECServiceAdmin> lpServiceAdmin;

	RETVAL_FALSE;
	MAPI_G(hr) = MAPI_E_INVALID_PARAMETER;
	if (zend_parse_parameters(ZEND_NUM_ARGS() TSRMLS_CC, "rs", &res,
	    &lpUserId, &cbUserId) == FAILURE)
		return;

	DEFERRED_EPILOGUE;
	ZEND_FETCH_RESOURCE_C(lpMsgStore, LPMDB, &res, -1, name_mapi_msgstore, le_mapi_msgstore);
	MAPI_G(hr) = GetECObject(lpMsgStore, iid_of(lpServiceAdmin), &~lpServiceAdmin);
	if(MAPI_G(hr) != hrSuccess) {
		kphperr("Specified object is not a Kopano store", MAPI_G(hr));
		return;
	}
	MAPI_G(hr) = lpServiceAdmin->GetUser(cbUserId, lpUserId, 0, &~lpUsers);
	if (MAPI_G(hr) != hrSuccess) {
		kphperr("Unable to get user", MAPI_G(hr));
		return;
	}

	array_init(return_value);

	add_assoc_stringl(return_value, "userid", (char*)lpUsers->sUserId.lpb, lpUsers->sUserId.cb);
	add_assoc_string(return_value, "username", (char*)lpUsers->lpszUsername);
	add_assoc_string(return_value, "fullname", (char*)lpUsers->lpszFullName);
	add_assoc_string(return_value, "emailaddress", (char*)lpUsers->lpszMailAddress);
	add_assoc_long(return_value, "admin", lpUsers->ulIsAdmin);
}

ZEND_FUNCTION(mapi_zarafa_getgrouplist)
{
	PMEASURE_FUNC;
	LOG_BEGIN();
	// params
	zval			*res = NULL;
	LPENTRYID		lpCompanyId = NULL;
	php_stringsize_t cbCompanyId = 0;
	// locals
	zval			zval_data_value;
	LPMDB			lpMsgStore = NULL;
	object_ptr<IECServiceAdmin> lpServiceAdmin;
	ULONG			ulGroups;
	memory_ptr<ECGROUP> lpsGroups;

	RETVAL_FALSE;
	MAPI_G(hr) = MAPI_E_INVALID_PARAMETER;
	if (zend_parse_parameters(ZEND_NUM_ARGS() TSRMLS_CC, "r|s", &res,
	    &lpCompanyId, &cbCompanyId) == FAILURE)
		return;

	DEFERRED_EPILOGUE;
	ZEND_FETCH_RESOURCE_C(lpMsgStore, LPMDB, &res, -1, name_mapi_msgstore, le_mapi_msgstore);
	MAPI_G(hr) = GetECObject(lpMsgStore, iid_of(lpServiceAdmin), &~lpServiceAdmin);
	if(MAPI_G(hr) != hrSuccess) {
		kphperr("Specified object is not a Kopano store", MAPI_G(hr));
		return;
	}
	MAPI_G(hr) = lpServiceAdmin->GetGroupList(cbCompanyId, lpCompanyId, 0, &ulGroups, &~lpsGroups);
	if(MAPI_G(hr) != hrSuccess)
		return;

	array_init(return_value);
	for (unsigned int i = 0; i < ulGroups; ++i) {
		array_init(&zval_data_value);

		add_assoc_stringl(&zval_data_value, "groupid", (char*)lpsGroups[i].sGroupId.lpb, lpsGroups[i].sGroupId.cb);
		add_assoc_string(&zval_data_value, "groupname", (char*)lpsGroups[i].lpszGroupname);

		add_assoc_zval(return_value, (char*)lpsGroups[i].lpszGroupname, &zval_data_value);
	}
}

ZEND_FUNCTION(mapi_zarafa_getgrouplistofuser)
{
	PMEASURE_FUNC;
	LOG_BEGIN();
	// params
	zval			*res = NULL;
	LPENTRYID		lpUserId = NULL;
	php_stringsize_t cbUserId = 0;
	// locals
	zval			zval_data_value;
	LPMDB			lpMsgStore = NULL;
	object_ptr<IECServiceAdmin> lpServiceAdmin;
	ULONG			ulGroups;
	memory_ptr<ECGROUP> lpsGroups;

	RETVAL_FALSE;
	MAPI_G(hr) = MAPI_E_INVALID_PARAMETER;
	if (zend_parse_parameters(ZEND_NUM_ARGS() TSRMLS_CC, "rs", &res,
	    &lpUserId, &cbUserId) == FAILURE)
		return;

	DEFERRED_EPILOGUE;
	ZEND_FETCH_RESOURCE_C(lpMsgStore, LPMDB, &res, -1, name_mapi_msgstore, le_mapi_msgstore);
	MAPI_G(hr) = GetECObject(lpMsgStore, iid_of(lpServiceAdmin), &~lpServiceAdmin);
	if(MAPI_G(hr) != hrSuccess) {
		kphperr("Specified object is not a Kopano store", MAPI_G(hr));
		return;
	}
	MAPI_G(hr) = lpServiceAdmin->GetGroupListOfUser(cbUserId, lpUserId, 0, &ulGroups, &~lpsGroups);
	if(MAPI_G(hr) != hrSuccess)
		return;

	array_init(return_value);
	for (unsigned int i = 0; i < ulGroups; ++i) {
		array_init(&zval_data_value);

		add_assoc_stringl(&zval_data_value, "groupid", (char*)lpsGroups[i].sGroupId.lpb, lpsGroups[i].sGroupId.cb);
		add_assoc_string(&zval_data_value, "groupname", (char*)lpsGroups[i].lpszGroupname);

		add_assoc_zval(return_value, (char*)lpsGroups[i].lpszGroupname, &zval_data_value);
	}
}

ZEND_FUNCTION(mapi_zarafa_getuserlistofgroup)
{
	PMEASURE_FUNC;
	LOG_BEGIN();
	// params
	zval			*res = NULL;
	LPENTRYID		lpGroupId = NULL;
	php_stringsize_t cbGroupId = 0;
	// locals
	zval			zval_data_value;
	LPMDB			lpMsgStore = NULL;
	object_ptr<IECServiceAdmin> lpServiceAdmin;
	ULONG			ulUsers;
	memory_ptr<ECUSER> lpsUsers;

	RETVAL_FALSE;
	MAPI_G(hr) = MAPI_E_INVALID_PARAMETER;
	if (zend_parse_parameters(ZEND_NUM_ARGS() TSRMLS_CC, "rs", &res,
	    &lpGroupId, &cbGroupId) == FAILURE)
		return;

	DEFERRED_EPILOGUE;
	ZEND_FETCH_RESOURCE_C(lpMsgStore, LPMDB, &res, -1, name_mapi_msgstore, le_mapi_msgstore);
	MAPI_G(hr) = GetECObject(lpMsgStore, iid_of(lpServiceAdmin), &~lpServiceAdmin);
	if(MAPI_G(hr) != hrSuccess) {
		kphperr("Specified object is not a Kopano store", MAPI_G(hr));
		return;
	}
	MAPI_G(hr) = lpServiceAdmin->GetUserListOfGroup(cbGroupId, lpGroupId, 0, &ulUsers, &~lpsUsers);
	if(MAPI_G(hr) != hrSuccess)
		return;

	array_init(return_value);
	for (unsigned int i = 0; i < ulUsers; ++i) {
		array_init(&zval_data_value);

		add_assoc_stringl(&zval_data_value, "userid", (char*)lpsUsers[i].sUserId.lpb, lpsUsers[i].sUserId.cb);
		add_assoc_string(&zval_data_value, "username", (char*)lpsUsers[i].lpszUsername);
		add_assoc_string(&zval_data_value, "fullname", (char*)lpsUsers[i].lpszFullName);
		add_assoc_string(&zval_data_value, "emailaddress", (char*)lpsUsers[i].lpszMailAddress);
		add_assoc_long(&zval_data_value, "admin", lpsUsers[i].ulIsAdmin);

		add_assoc_zval(return_value, (char*)lpsUsers[i].lpszUsername, &zval_data_value);
	}
}

ZEND_FUNCTION(mapi_zarafa_getcompanylist)
{
	PMEASURE_FUNC;
	LOG_BEGIN();
	// params
	zval zval_data_value, *res = NULL;
	LPMDB lpMsgStore = NULL;
	// local
	unsigned int nCompanies;
	memory_ptr<ECCOMPANY> lpCompanies;
	object_ptr<IECSecurity> lpSecurity;

	RETVAL_FALSE;
	MAPI_G(hr) = MAPI_E_INVALID_PARAMETER;

	if (zend_parse_parameters(ZEND_NUM_ARGS() TSRMLS_CC, "r", &res) == FAILURE)
	return;

	DEFERRED_EPILOGUE;
	ZEND_FETCH_RESOURCE_C(lpMsgStore, LPMDB, &res, -1, name_mapi_msgstore, le_mapi_msgstore);
	MAPI_G(hr) = GetECObject(lpMsgStore, iid_of(lpSecurity), &~lpSecurity);
	if(MAPI_G(hr) != hrSuccess) {
		kphperr("Specified object is not a Kopano store", MAPI_G(hr));
		return;
	}
	MAPI_G(hr) = lpSecurity->GetCompanyList(0, &nCompanies, &~lpCompanies);
	if (MAPI_G(hr) != hrSuccess)
		return;

	array_init(return_value);
	for (unsigned int i = 0; i < nCompanies; ++i) {
		array_init(&zval_data_value);

		add_assoc_stringl(&zval_data_value, "companyid", (char*)lpCompanies[i].sCompanyId.lpb, lpCompanies[i].sCompanyId.cb);
		add_assoc_string(&zval_data_value, "companyname", (char*)lpCompanies[i].lpszCompanyname);
		add_assoc_zval(return_value, (char*)lpCompanies[i].lpszCompanyname, &zval_data_value);
	}
}

ZEND_FUNCTION(mapi_zarafa_getpermissionrules)
{
	PMEASURE_FUNC;
	LOG_BEGIN();
	// params
	zval *res = NULL;
	LPMAPIPROP lpMapiProp = NULL;
	long ulType;

	// return value
	zval zval_data_value;
	ULONG cPerms = 0;
	memory_ptr<ECPERMISSION> lpECPerms;

	// local
	int type = -1;
	object_ptr<IECSecurity> lpSecurity;

	RETVAL_FALSE;
	MAPI_G(hr) = MAPI_E_INVALID_PARAMETER;
	if (zend_parse_parameters(ZEND_NUM_ARGS() TSRMLS_CC, "rl", &res, &ulType) == FAILURE)
		return;

	DEFERRED_EPILOGUE;
	type = Z_RES_P(res)->type;

	if(type == le_mapi_message) {
		ZEND_FETCH_RESOURCE_C(lpMapiProp, LPMESSAGE, &res, -1, name_mapi_message, le_mapi_message);
	} else if (type == le_mapi_folder) {
		ZEND_FETCH_RESOURCE_C(lpMapiProp, LPMAPIFOLDER, &res, -1, name_mapi_folder, le_mapi_folder);
	} else if (type == le_mapi_attachment) {
		ZEND_FETCH_RESOURCE_C(lpMapiProp, LPATTACH, &res, -1, name_mapi_attachment, le_mapi_attachment);
	} else if (type == le_mapi_msgstore) {
		ZEND_FETCH_RESOURCE_C(lpMapiProp, LPMDB, &res, -1, name_mapi_msgstore, le_mapi_msgstore);
	} else {
		php_error_docref(NULL TSRMLS_CC, E_WARNING, "Resource is not a valid MAPI resource");
		MAPI_G(hr) = MAPI_E_INVALID_PARAMETER;
		return;
	}

	MAPI_G(hr) = GetECObject(lpMapiProp, iid_of(lpSecurity), &~lpSecurity);
	if(MAPI_G(hr) != hrSuccess) {
		kphperr("Specified object is not a Kopano object", MAPI_G(hr));
		return;
	}
	MAPI_G(hr) = lpSecurity->GetPermissionRules(ulType, &cPerms, &~lpECPerms);
	if (MAPI_G(hr) != hrSuccess)
		return;

	array_init(return_value);
	for (unsigned int i = 0; i < cPerms; ++i) {
		array_init(&zval_data_value);

		add_assoc_stringl(&zval_data_value, "userid", (char*)lpECPerms[i].sUserId.lpb, lpECPerms[i].sUserId.cb);
		add_assoc_long(&zval_data_value, "type", lpECPerms[i].ulType);
		add_assoc_long(&zval_data_value, "rights", lpECPerms[i].ulRights);
		add_assoc_long(&zval_data_value, "state", lpECPerms[i].ulState);

		add_index_zval(return_value, i, &zval_data_value);
	}
}

ZEND_FUNCTION(mapi_zarafa_setpermissionrules)
{
	PMEASURE_FUNC;
	LOG_BEGIN();
	// params
	zval *res = nullptr, *perms = nullptr;
	LPMAPIPROP lpMapiProp = NULL;

	// local
	object_ptr<IECSecurity> lpSecurity;
	memory_ptr<ECPERMISSION> lpECPerms;
	ULONG j;
	zval *entry = nullptr;
	zstrplus str_userid(zend_string_init("userid", sizeof("userid") - 1, 0));
	zstrplus str_type(zend_string_init("type", sizeof("type") - 1, 0));
	zstrplus str_rights(zend_string_init("rights", sizeof("rights") - 1, 0));
	zstrplus str_state(zend_string_init("state", sizeof("state") - 1, 0));

	RETVAL_FALSE;
	MAPI_G(hr) = MAPI_E_INVALID_PARAMETER;
	if (zend_parse_parameters(ZEND_NUM_ARGS() TSRMLS_CC, "ra", &res, &perms) == FAILURE)
		return;

	DEFERRED_EPILOGUE;
	auto type = Z_RES_P(res)->type;
	if(type == le_mapi_message) {
		ZEND_FETCH_RESOURCE_C(lpMapiProp, LPMESSAGE, &res, -1, name_mapi_message, le_mapi_message);
	} else if (type == le_mapi_folder) {
		ZEND_FETCH_RESOURCE_C(lpMapiProp, LPMAPIFOLDER, &res, -1, name_mapi_folder, le_mapi_folder);
	} else if (type == le_mapi_attachment) {
		ZEND_FETCH_RESOURCE_C(lpMapiProp, LPATTACH, &res, -1, name_mapi_attachment, le_mapi_attachment);
	} else if (type == le_mapi_msgstore) {
		ZEND_FETCH_RESOURCE_C(lpMapiProp, LPMDB, &res, -1, name_mapi_msgstore, le_mapi_msgstore);
	} else {
		php_error_docref(NULL TSRMLS_CC, E_WARNING, "Resource is not a valid MAPI resource");
		MAPI_G(hr) = MAPI_E_INVALID_PARAMETER;
		return;
	}

	MAPI_G(hr) = GetECObject(lpMapiProp, iid_of(lpSecurity), &~lpSecurity);
	if(MAPI_G(hr) != hrSuccess) {
		kphperr("Specified object is not a Kopano object", MAPI_G(hr));
		return;
	}
	ZVAL_DEREF(perms);
	auto target_hash = HASH_OF(perms);
	if (!target_hash) {
		MAPI_G(hr) = MAPI_E_INVALID_PARAMETER;
		return;
	}

	// The following code should be in typeconversion.cpp
	auto cPerms = zend_hash_num_elements(target_hash);
	MAPI_G(hr) = MAPIAllocateBuffer(sizeof(ECPERMISSION)*cPerms, &~lpECPerms);
	if (MAPI_G(hr) != hrSuccess)
		return;
	memset(lpECPerms, 0, sizeof(ECPERMISSION)*cPerms);
	
	j = 0;
	ZEND_HASH_FOREACH_VAL(target_hash, entry) {
		// null pointer returned if perms was not array(array()).
		ZVAL_DEREF(entry);
		auto data = HASH_OF(entry);
		auto value = zend_hash_find(data, str_userid.get());
		if (value == nullptr)
			continue;
		zstrplus str(zval_get_string(value));
		lpECPerms[j].sUserId.cb = str->len;
		MAPI_G(hr) = KAllocCopy(str->val, str->len, reinterpret_cast<void **>(&lpECPerms[j].sUserId.lpb), lpECPerms);
		if (MAPI_G(hr) != hrSuccess)
			return;

		value = zend_hash_find(data, str_type.get());
		if (value == nullptr)
			continue;
		lpECPerms[j].ulType = zval_get_long(value);

		value = zend_hash_find(data, str_rights.get());
		if (value == nullptr)
			continue;
		lpECPerms[j].ulRights = zval_get_long(value);

		value = zend_hash_find(data, str_state.get());
		if (value != nullptr)
			lpECPerms[j].ulState = zval_get_long(value);
		else
			lpECPerms[j].ulState = RIGHT_NEW|RIGHT_AUTOUPDATE_DENIED;
		++j;
	} ZEND_HASH_FOREACH_END();

	MAPI_G(hr) = lpSecurity->SetPermissionRules(j, lpECPerms);
	if (MAPI_G(hr) != hrSuccess)
		return;

	RETVAL_TRUE;
}

ZEND_FUNCTION(mapi_freebusy_openmsg)
{
	object_ptr<IMessage> retval;
	zval *res_store = nullptr;
	IMsgStore *store = nullptr;

	DEFERRED_EPILOGUE;
	RETVAL_FALSE;
	MAPI_G(hr) = MAPI_E_INVALID_PARAMETER;

	if (zend_parse_parameters(ZEND_NUM_ARGS() TSRMLS_CC, "r", &res_store) == FAILURE)
		return;
	ZEND_FETCH_RESOURCE_C(store, LPMDB, &res_store, -1, name_mapi_msgstore, le_mapi_msgstore);

	MAPI_G(hr) = OpenLocalFBMessage(dgFreebusydata, store, true, &~retval);
	if (MAPI_G(hr) != hrSuccess)
		return;

	ZEND_REGISTER_RESOURCE(return_value, retval.release(), le_mapi_message);
}

ZEND_FUNCTION(mapi_freebusysupport_open)
{
	PMEASURE_FUNC;
	LOG_BEGIN();
	// local
	object_ptr<ECFreeBusySupport> lpecFBSupport;

	// extern
	zval *resSession = nullptr, *resStore = nullptr;
	IMAPISession*		lpSession = NULL;
	IMsgStore*			lpUserStore = NULL;

	// return
	object_ptr<IFreeBusySupport> lpFBSupport;

	RETVAL_FALSE;
	MAPI_G(hr) = MAPI_E_INVALID_PARAMETER;
	if (zend_parse_parameters(ZEND_NUM_ARGS() TSRMLS_CC, "r|r",
	    &resSession, &resStore) == FAILURE)
		return;

	DEFERRED_EPILOGUE;
	ZEND_FETCH_RESOURCE_C(lpSession, IMAPISession*, &resSession, -1, name_mapi_session, le_mapi_session);
	if (resStore != nullptr)
		ZEND_FETCH_RESOURCE_C(lpUserStore, LPMDB, &resStore, -1, name_mapi_msgstore, le_mapi_msgstore);

	// Create the freebusy support object
	MAPI_G(hr) = ECFreeBusySupport::Create(&~lpecFBSupport);
	if( MAPI_G(hr) != hrSuccess)
		return;

	MAPI_G(hr) = lpecFBSupport->QueryInterface(IID_IFreeBusySupport, &~lpFBSupport);
	if( MAPI_G(hr) != hrSuccess)
		return;

	MAPI_G(hr) = lpFBSupport->Open(lpSession, lpUserStore, (lpUserStore)?TRUE:FALSE);
	if( MAPI_G(hr) != hrSuccess)
		return;

	ZEND_REGISTER_RESOURCE(return_value, lpFBSupport.release(), le_freebusy_support);
}

ZEND_FUNCTION(mapi_freebusysupport_close)
{
	PMEASURE_FUNC;
	LOG_BEGIN();
	// Extern
	IFreeBusySupport*	lpFBSupport = NULL;
	zval*				resFBSupport = NULL;

	RETVAL_FALSE;
	MAPI_G(hr) = MAPI_E_INVALID_PARAMETER;
	if (zend_parse_parameters(ZEND_NUM_ARGS() TSRMLS_CC, "r", &resFBSupport) == FAILURE)
		return;

	DEFERRED_EPILOGUE;
	ZEND_FETCH_RESOURCE_C(lpFBSupport, IFreeBusySupport*, &resFBSupport, -1, name_fb_support, le_freebusy_support);

	MAPI_G(hr) = lpFBSupport->Close();
	if(MAPI_G(hr) != hrSuccess)
		return;

	RETVAL_TRUE;
}

ZEND_FUNCTION(mapi_freebusysupport_loaddata)
{
	PMEASURE_FUNC;
	LOG_BEGIN();
	unsigned int j;
	zval *entry = nullptr, *resFBSupport = nullptr, *resUsers = nullptr;
	memory_ptr<FBUser> lpUsers;
	IFreeBusySupport*	lpFBSupport = NULL;
	ULONG			cFBData = 0;

	RETVAL_FALSE;
	MAPI_G(hr) = MAPI_E_INVALID_PARAMETER;
	if (zend_parse_parameters(ZEND_NUM_ARGS() TSRMLS_CC, "ra",
	    &resFBSupport, &resUsers) == FAILURE)
		return;

	// do not release fbdata, it's registered in the return_value array, but not addref'd
	DEFERRED_EPILOGUE;
	ZEND_FETCH_RESOURCE_C(lpFBSupport, IFreeBusySupport*, &resFBSupport, -1, name_fb_support, le_freebusy_support);

	ZVAL_DEREF(resUsers);
	auto target_hash = HASH_OF(resUsers);
	if (!target_hash) {
		MAPI_G(hr) = MAPI_E_INVALID_PARAMETER;
		return;
	}

	auto cUsers = zend_hash_num_elements(target_hash);
	MAPI_G(hr) = MAPIAllocateBuffer(sizeof(FBUser)*cUsers, &~lpUsers);
	if(MAPI_G(hr) != hrSuccess)
		return;

	// Get the user entryids
	j = 0;
	ZEND_HASH_FOREACH_VAL(target_hash, entry) {
		if(!entry) {
			MAPI_G(hr) = MAPI_E_INVALID_ENTRYID;
			return;
		}

		lpUsers[j].m_cbEid = Z_STRLEN_P(entry);
		lpUsers[j].m_lpEid = (LPENTRYID)Z_STRVAL_P(entry);
		++j;
	} ZEND_HASH_FOREACH_END();

	std::vector<object_ptr<IFreeBusyData>> fbdata(cUsers);
	memory_ptr<IFreeBusyData *> lppFBData;
	MAPI_G(hr) = MAPIAllocateBuffer(sizeof(IFreeBusyData *) * cUsers, &~lppFBData);
	if(MAPI_G(hr) != hrSuccess)
		return;

	MAPI_G(hr) = lpFBSupport->LoadFreeBusyData(cUsers, lpUsers, lppFBData, NULL, &cFBData);
	for (size_t i = 0; i < cUsers; ++i) {
		fbdata[i].reset(lppFBData[i]);
		lppFBData[i] = nullptr;
	}
	if(MAPI_G(hr) != hrSuccess)
		return;

	//Return an array of IFreeBusyData interfaces
	array_init(return_value);
	for (unsigned int i = 0; i < cUsers; ++i) {
		if (fbdata[i] != nullptr) {
			// Set resource relation
			auto rid = zend_register_resource(fbdata[i], le_freebusy_data);
			fbdata[i].release();
			// Add item to return list
			add_next_index_resource(return_value, rid);
		} else {
			// Add empty item to return list
			add_next_index_null(return_value);
		}
	}
}

ZEND_FUNCTION(mapi_freebusysupport_loadupdate)
{
	PMEASURE_FUNC;
	LOG_BEGIN();
	unsigned int j;
	zval *entry = nullptr, *resFBSupport = nullptr, *resUsers = nullptr;
	memory_ptr<FBUser> lpUsers;
	IFreeBusySupport*	lpFBSupport = NULL;
	ULONG				cFBUpdate = 0;

	RETVAL_FALSE;
	MAPI_G(hr) = MAPI_E_INVALID_PARAMETER;
	if (zend_parse_parameters(ZEND_NUM_ARGS() TSRMLS_CC, "ra",
	    &resFBSupport, &resUsers) == FAILURE)
		return;

	DEFERRED_EPILOGUE;
	ZEND_FETCH_RESOURCE_C(lpFBSupport, IFreeBusySupport*, &resFBSupport, -1, name_fb_support, le_freebusy_support);

	ZVAL_DEREF(resUsers);
	auto target_hash = HASH_OF(resUsers);
	if (!target_hash) {
		MAPI_G(hr) = MAPI_E_INVALID_PARAMETER;
		return;
	}

	auto cUsers = zend_hash_num_elements(target_hash);
	MAPI_G(hr) = MAPIAllocateBuffer(sizeof(FBUser)*cUsers, &~lpUsers);
	if(MAPI_G(hr) != hrSuccess)
		return;

	// Get the user entryids
	j = 0;
	ZEND_HASH_FOREACH_VAL(target_hash, entry) {
		if(!entry) {
			MAPI_G(hr) = MAPI_E_INVALID_ENTRYID;
			return;
		}

		lpUsers[j].m_cbEid = Z_STRLEN_P(entry);
		lpUsers[j].m_lpEid = (LPENTRYID)Z_STRVAL_P(entry);
		++j;
	} ZEND_HASH_FOREACH_END();

	std::vector<object_ptr<IFreeBusyUpdate>> fbupdate(cUsers);
	memory_ptr<IFreeBusyUpdate *> lppFBUpdate;
	MAPI_G(hr) = MAPIAllocateBuffer(sizeof(IFreeBusyUpdate*)*cUsers, &~lppFBUpdate);
	if(MAPI_G(hr) != hrSuccess)
		return;

	MAPI_G(hr) = lpFBSupport->LoadFreeBusyUpdate(cUsers, lpUsers, lppFBUpdate, &cFBUpdate, NULL);
	for (size_t i = 0; i < cUsers; ++i) {
		fbupdate[i].reset(lppFBUpdate[i]);
		lppFBUpdate[i] = nullptr;
	}
	if(MAPI_G(hr) != hrSuccess)
		return;

	//Return an array of IFreeBusyUpdate interfaces
	array_init(return_value);
	for (unsigned int i = 0; i < cUsers; ++i) {
		if (fbupdate[i] != nullptr) {
			// Set resource relation
			auto rid = zend_register_resource(fbupdate[i], le_freebusy_update);
			fbupdate[i].release();
			// Add item to return list
			add_next_index_resource(return_value, rid);
		} else {
			// Add empty item to return list
			add_next_index_null(return_value);
		}
	}
}

ZEND_FUNCTION(mapi_freebusydata_enumblocks)
{
	PMEASURE_FUNC;
	LOG_BEGIN();
	IFreeBusyData*		lpFBData = NULL;
	zval*				resFBData = NULL;
	FILETIME ftmStart, ftmEnd;
	time_t ulUnixStart = 0, ulUnixEnd = 0;
	IEnumFBBlock*		lpEnumBlock = NULL;

	RETVAL_FALSE;
	MAPI_G(hr) = MAPI_E_INVALID_PARAMETER;
	if (zend_parse_parameters(ZEND_NUM_ARGS() TSRMLS_CC, "rll", &resFBData,
	    &ulUnixStart, &ulUnixEnd) == FAILURE)
		return;

	DEFERRED_EPILOGUE;
	ZEND_FETCH_RESOURCE_C(lpFBData, IFreeBusyData*, &resFBData, -1, name_fb_data, le_freebusy_data);

	ftmStart = UnixTimeToFileTime(ulUnixStart);
	ftmEnd   = UnixTimeToFileTime(ulUnixEnd);

	MAPI_G(hr) = lpFBData->EnumBlocks(&lpEnumBlock, ftmStart, ftmEnd);
	if(MAPI_G(hr) != hrSuccess)
		return;

	ZEND_REGISTER_RESOURCE(return_value, lpEnumBlock, le_freebusy_enumblock);
}

ZEND_FUNCTION(mapi_freebusydata_getpublishrange)
{
	PMEASURE_FUNC;
	LOG_BEGIN();
	IFreeBusyData*		lpFBData = NULL;
	zval*				resFBData = NULL;
	int rtmStart, rtmEnd;

	RETVAL_FALSE;
	MAPI_G(hr) = MAPI_E_INVALID_PARAMETER;
	if (zend_parse_parameters(ZEND_NUM_ARGS() TSRMLS_CC, "r", &resFBData) == FAILURE)
		return;

	DEFERRED_EPILOGUE;
	ZEND_FETCH_RESOURCE_C(lpFBData, IFreeBusyData*, &resFBData, -1, name_fb_data, le_freebusy_data);

	MAPI_G(hr) = lpFBData->GetFBPublishRange(&rtmStart, &rtmEnd);
	if(MAPI_G(hr) != hrSuccess)
		return;

	array_init(return_value);
	add_assoc_long(return_value, "start", RTimeToUnixTime(rtmStart));
	add_assoc_long(return_value, "end", RTimeToUnixTime(rtmEnd));
}

ZEND_FUNCTION(mapi_freebusydata_setrange)
{
	PMEASURE_FUNC;
	LOG_BEGIN();
	IFreeBusyData*		lpFBData = NULL;
	zval*				resFBData = NULL;
	time_t ulUnixStart = 0, ulUnixEnd = 0;

	RETVAL_FALSE;
	MAPI_G(hr) = MAPI_E_INVALID_PARAMETER;
	if (zend_parse_parameters(ZEND_NUM_ARGS() TSRMLS_CC, "rll", &resFBData,
	    &ulUnixStart, &ulUnixEnd) == FAILURE)
		return;

	DEFERRED_EPILOGUE;
	ZEND_FETCH_RESOURCE_C(lpFBData, IFreeBusyData*, &resFBData, -1, name_fb_data, le_freebusy_data);
	MAPI_G(hr) = lpFBData->SetFBRange(UnixTimeToRTime(ulUnixStart), UnixTimeToRTime(ulUnixEnd));
	if(MAPI_G(hr) != hrSuccess)
		return;

	RETVAL_TRUE;
}

ZEND_FUNCTION(mapi_freebusyenumblock_reset)
{
	PMEASURE_FUNC;
	LOG_BEGIN();
	IEnumFBBlock*		lpEnumBlock = NULL;
	zval*				resEnumBlock = NULL;

	RETVAL_FALSE;
	MAPI_G(hr) = MAPI_E_INVALID_PARAMETER;
	if (zend_parse_parameters(ZEND_NUM_ARGS() TSRMLS_CC, "r", &resEnumBlock) == FAILURE)
		return;

	DEFERRED_EPILOGUE;
	ZEND_FETCH_RESOURCE_C(lpEnumBlock, IEnumFBBlock*, &resEnumBlock, -1, name_fb_enumblock, le_freebusy_enumblock);

	MAPI_G(hr) = lpEnumBlock->Reset();
	if(MAPI_G(hr) != hrSuccess)
		return;

	RETVAL_TRUE;
}

ZEND_FUNCTION(mapi_freebusyenumblock_next)
{
	PMEASURE_FUNC;
	LOG_BEGIN();
	IEnumFBBlock*		lpEnumBlock = NULL;
	zval*				resEnumBlock = NULL;
	long				cElt = 0;
	LONG				cFetch = 0;
	memory_ptr<FBBlock_1> lpBlk;
	zval				zval_data_value;

	RETVAL_FALSE;
	MAPI_G(hr) = MAPI_E_INVALID_PARAMETER;
	if (zend_parse_parameters(ZEND_NUM_ARGS() TSRMLS_CC, "rl",
	    &resEnumBlock, &cElt) == FAILURE)
		return;

	DEFERRED_EPILOGUE;
	ZEND_FETCH_RESOURCE_C(lpEnumBlock, IEnumFBBlock*, &resEnumBlock, -1, name_fb_enumblock, le_freebusy_enumblock);

	MAPI_G(hr) = MAPIAllocateBuffer(sizeof(FBBlock_1)*cElt, &~lpBlk);
	if(MAPI_G(hr) != hrSuccess)
		return;

	MAPI_G(hr) = lpEnumBlock->Next(cElt, lpBlk, &cFetch);
	if(MAPI_G(hr) != hrSuccess)
		return;

	array_init(return_value);
	for (unsigned int i = 0; i < cFetch; ++i) {
		array_init(&zval_data_value);
		add_assoc_long(&zval_data_value, "start", RTimeToUnixTime(lpBlk[i].m_tmStart));
		add_assoc_long(&zval_data_value, "end", RTimeToUnixTime(lpBlk[i].m_tmEnd));
		add_assoc_long(&zval_data_value, "status", (LONG)lpBlk[i].m_fbstatus);

		add_next_index_zval(return_value, &zval_data_value);
	}
}

ZEND_FUNCTION(mapi_freebusyenumblock_skip)
{
	PMEASURE_FUNC;
	LOG_BEGIN();
	IEnumFBBlock*		lpEnumBlock = NULL;
	zval*				resEnumBlock = NULL;
	long				ulSkip = 0;

	RETVAL_FALSE;
	MAPI_G(hr) = MAPI_E_INVALID_PARAMETER;
	if (zend_parse_parameters(ZEND_NUM_ARGS() TSRMLS_CC, "rl",
	    &resEnumBlock, &ulSkip) == FAILURE)
		return;

	DEFERRED_EPILOGUE;
	ZEND_FETCH_RESOURCE_C(lpEnumBlock, IEnumFBBlock*, &resEnumBlock, -1, name_fb_enumblock, le_freebusy_enumblock);

	MAPI_G(hr) = lpEnumBlock->Skip(ulSkip);
	if(MAPI_G(hr) != hrSuccess)
		return;

	RETVAL_TRUE;
}

ZEND_FUNCTION(mapi_freebusyenumblock_restrict)
{
	PMEASURE_FUNC;
	LOG_BEGIN();
	IEnumFBBlock*		lpEnumBlock = NULL;
	zval*				resEnumBlock = NULL;
	FILETIME ftmStart, ftmEnd;
	time_t ulUnixStart = 0, ulUnixEnd = 0;

	RETVAL_FALSE;
	MAPI_G(hr) = MAPI_E_INVALID_PARAMETER;
	if (zend_parse_parameters(ZEND_NUM_ARGS() TSRMLS_CC, "rll",
	    &resEnumBlock, &ulUnixStart, &ulUnixEnd) == FAILURE)
		return;

	DEFERRED_EPILOGUE;
	ZEND_FETCH_RESOURCE_C(lpEnumBlock, IEnumFBBlock*, &resEnumBlock, -1, name_fb_enumblock, le_freebusy_enumblock);

	ftmStart = UnixTimeToFileTime(ulUnixStart);
	ftmEnd   = UnixTimeToFileTime(ulUnixEnd);

	MAPI_G(hr) = lpEnumBlock->Restrict(ftmStart, ftmEnd);
	if(MAPI_G(hr) != hrSuccess)
		return;

	RETVAL_TRUE;
}

ZEND_FUNCTION(mapi_freebusyenumblock_ical)
{
	PMEASURE_FUNC;
	LOG_BEGIN();
	RETVAL_FALSE;
	MAPI_G(hr) = MAPI_E_INVALID_PARAMETER;

	DEFERRED_EPILOGUE;
	long req_count = 0;
	php_stringsize_t organizer_len, user_len, uid_len;
	char *organizer_cstr = nullptr, *user_cstr = nullptr;
	char *uid_cstr = nullptr;
	zval *res_addrbook = nullptr, *res_enumblock = nullptr;
	time_t start = 0, end = 0;
	if (zend_parse_parameters(ZEND_NUM_ARGS() TSRMLS_CC, "rrlllsss", &res_addrbook, &res_enumblock, &req_count, &start, &end, &organizer_cstr, &organizer_len, &user_cstr, &user_len, &uid_cstr, &uid_len) == FAILURE)
		return;

	IAddrBook *addrbook = nullptr;
	ZEND_FETCH_RESOURCE_C(addrbook, IAddrBook *, &res_addrbook, -1, name_mapi_addrbook, le_mapi_addrbook);

	IEnumFBBlock *enumblock = nullptr;
	ZEND_FETCH_RESOURCE_C(enumblock, IEnumFBBlock*, &res_enumblock, -1, name_fb_enumblock, le_freebusy_enumblock);

	memory_ptr<FBBlock_1> blk;
	MAPI_G(hr) = MAPIAllocateBuffer(sizeof(FBBlock_1)*req_count, &~blk);
	if (MAPI_G(hr) != hrSuccess)
		return;

	LONG count = 0;
	MAPI_G(hr) = enumblock->Next(req_count, blk, &count);
	if (MAPI_G(hr) != hrSuccess)
		return;

	std::unique_ptr<MapiToICal> mapiical;
	MAPI_G(hr) = CreateMapiToICal(addrbook, "utf-8", &unique_tie(mapiical));
	if (MAPI_G(hr) != hrSuccess)
		return;

	std::string organizer(organizer_cstr, organizer_len);
	std::string user(user_cstr, user_len);
	std::string uid(uid_cstr, uid_len);
	MAPI_G(hr) = mapiical->AddBlocks(blk, count, start, end, organizer, user, uid);
	if (MAPI_G(hr) != hrSuccess)
		return;

	std::string strical, method;
	MAPI_G(hr) = mapiical->Finalize(0, &method, &strical);
	RETVAL_STRING(strical.c_str());
}

ZEND_FUNCTION(mapi_freebusyupdate_publish)
{
	PMEASURE_FUNC;
	LOG_BEGIN();
	// params
	zval *resFBUpdate = nullptr, *aBlocks = nullptr;
	IFreeBusyUpdate*	lpFBUpdate = NULL;
	// local
	memory_ptr<FBBlock_1> lpBlocks;
	ULONG				i;
	zval*				entry = NULL;
	zstrplus str_start(zend_string_init("start", sizeof("start") - 1, 0));
	zstrplus str_end(zend_string_init("end", sizeof("end") - 1, 0));
	zstrplus str_status(zend_string_init("status", sizeof("status") - 1, 0));

	RETVAL_FALSE;
	MAPI_G(hr) = MAPI_E_INVALID_PARAMETER;
	if (zend_parse_parameters(ZEND_NUM_ARGS() TSRMLS_CC, "ra",
	    &resFBUpdate, &aBlocks) == FAILURE)
		return;

	DEFERRED_EPILOGUE;
	ZEND_FETCH_RESOURCE_C(lpFBUpdate, IFreeBusyUpdate*, &resFBUpdate, -1, name_fb_update, le_freebusy_update);

	ZVAL_DEREF(aBlocks);
	auto target_hash = HASH_OF(aBlocks);
	if (!target_hash) {
		MAPI_G(hr) = MAPI_E_INVALID_PARAMETER;
		return;
	}

	auto cBlocks = zend_hash_num_elements(target_hash);
	MAPI_G(hr) = MAPIAllocateBuffer(sizeof(FBBlock_1)*cBlocks, &~lpBlocks);
	if(MAPI_G(hr) != hrSuccess)
		return;

	i = 0;
	ZEND_HASH_FOREACH_VAL(target_hash, entry) {
		ZVAL_DEREF(entry);
		auto data = HASH_OF(entry);
		auto value = zend_hash_find(data, str_start.get());
		if (value == nullptr) {
			MAPI_G(hr) = MAPI_E_INVALID_PARAMETER;
			return;
		}
		lpBlocks[i].m_tmStart = UnixTimeToRTime(zval_get_long(value));
		value = zend_hash_find(data, str_end.get());
		if (value == nullptr) {
			MAPI_G(hr) = MAPI_E_INVALID_PARAMETER;
			return;
		}
		lpBlocks[i].m_tmEnd = UnixTimeToRTime(zval_get_long(value));
		value = zend_hash_find(data, str_status.get());
		if (value == nullptr) {
			MAPI_G(hr) = MAPI_E_INVALID_PARAMETER;
			return;
		}
		lpBlocks[i++].m_fbstatus = static_cast<enum FBStatus>(zval_get_long(value));
	} ZEND_HASH_FOREACH_END();

	MAPI_G(hr) = lpFBUpdate->PublishFreeBusy(lpBlocks, cBlocks);
	if(MAPI_G(hr) != hrSuccess)
		return;
	RETVAL_TRUE;
}

ZEND_FUNCTION(mapi_freebusyupdate_reset)
{
	PMEASURE_FUNC;
	LOG_BEGIN();
	IFreeBusyUpdate*	lpFBUpdate = NULL;
	zval*				resFBUpdate = NULL;

	RETVAL_FALSE;
	MAPI_G(hr) = MAPI_E_INVALID_PARAMETER;
	if (zend_parse_parameters(ZEND_NUM_ARGS() TSRMLS_CC, "r", &resFBUpdate) == FAILURE)
		return;

	DEFERRED_EPILOGUE;
	ZEND_FETCH_RESOURCE_C(lpFBUpdate, IFreeBusyUpdate*, &resFBUpdate, -1, name_fb_update, le_freebusy_update);

	MAPI_G(hr) = lpFBUpdate->ResetPublishedFreeBusy();
	if(MAPI_G(hr) != hrSuccess)
		return;

	RETVAL_TRUE;
}

ZEND_FUNCTION(mapi_freebusyupdate_savechanges)
{
	PMEASURE_FUNC;
	LOG_BEGIN();
	// params
	zval*				resFBUpdate = NULL;
	time_t ulUnixStart = 0, ulUnixEnd = 0;
	IFreeBusyUpdate*	lpFBUpdate = NULL;
	// local
	FILETIME ftmStart, ftmEnd;

	RETVAL_FALSE;
	MAPI_G(hr) = MAPI_E_INVALID_PARAMETER;
	if (zend_parse_parameters(ZEND_NUM_ARGS() TSRMLS_CC, "rll",
	    &resFBUpdate, &ulUnixStart, &ulUnixEnd) == FAILURE)
		return;

	DEFERRED_EPILOGUE;
	ZEND_FETCH_RESOURCE_C(lpFBUpdate, IFreeBusyUpdate*, &resFBUpdate, -1, name_fb_update, le_freebusy_update);

	ftmStart = UnixTimeToFileTime(ulUnixStart);
	ftmEnd   = UnixTimeToFileTime(ulUnixEnd);

	MAPI_G(hr) = lpFBUpdate->SaveChanges(ftmStart, ftmEnd);
	if(MAPI_G(hr) != hrSuccess)
		return;

	RETVAL_TRUE;
}

/*
 ***********************************************************************************
 * ICS interfaces
 ***********************************************************************************eight
 */

ZEND_FUNCTION(mapi_exportchanges_config)
{
	PMEASURE_FUNC;
	LOG_BEGIN();
	IUnknown *			lpImportChanges = NULL; // may be contents or hierarchy
	IExchangeExportChanges *lpExportChanges = NULL;
	IStream *			lpStream = NULL;
	long ulFlags = 0, ulBuffersize = 0;
	zval *resStream = nullptr, *aRestrict = nullptr;
	zval *resImportChanges = nullptr, *resExportChanges = nullptr;
	zval *aIncludeProps = nullptr, *aExcludeProps = nullptr;
	int					type = -1;
	memory_ptr<SRestriction> lpRestrict;
	memory_ptr<SPropTagArray> lpIncludeProps, lpExcludeProps;

	RETVAL_FALSE;
	MAPI_G(hr) = MAPI_E_INVALID_PARAMETER;
	if (zend_parse_parameters(ZEND_NUM_ARGS() TSRMLS_CC, "rrlzzzzl",
	    &resExportChanges, &resStream, &ulFlags, &resImportChanges,
	    &aRestrict, &aIncludeProps, &aExcludeProps, &ulBuffersize) == FAILURE)
		return;

	DEFERRED_EPILOGUE;
	ZEND_FETCH_RESOURCE_C(lpExportChanges, IExchangeExportChanges *, &resExportChanges, -1, name_mapi_exportchanges, le_mapi_exportchanges);

	if(Z_TYPE_P(resImportChanges) == IS_RESOURCE) {
		type = Z_RES_P(resImportChanges)->type;

		if(type == le_mapi_importcontentschanges) {
			ZEND_FETCH_RESOURCE_C(lpImportChanges, IUnknown *, &resImportChanges, -1, name_mapi_importcontentschanges, le_mapi_importcontentschanges);
		} else if(type == le_mapi_importhierarchychanges) {
			ZEND_FETCH_RESOURCE_C(lpImportChanges, IUnknown *, &resImportChanges, -1, name_mapi_importhierarchychanges, le_mapi_importhierarchychanges);
		} else {
			php_error_docref(NULL TSRMLS_CC, E_WARNING, "The importer must be either a contents importer or a hierarchy importer object");
			MAPI_G(hr) = MAPI_E_INVALID_PARAMETER;
			return;
		}
	} else if(Z_TYPE_P(resImportChanges) == IS_FALSE) {
		lpImportChanges = NULL;
	} else {
		php_error_docref(NULL TSRMLS_CC, E_WARNING, "The importer must be an actual importer resource, or FALSE");
		MAPI_G(hr) = MAPI_E_INVALID_PARAMETER;
		return;
	}

	ZEND_FETCH_RESOURCE_C(lpStream, IStream *, &resStream, -1, name_istream, le_istream);

	if(Z_TYPE_P(aRestrict) == IS_ARRAY) {
		MAPI_G(hr) = MAPIAllocateBuffer(sizeof(SRestriction), &~lpRestrict);
		if (MAPI_G(hr) != hrSuccess)
			return;

		MAPI_G(hr) = PHPArraytoSRestriction(aRestrict, lpRestrict, lpRestrict TSRMLS_CC);
		if (MAPI_G(hr) != hrSuccess)
			return;
	}

	if(Z_TYPE_P(aIncludeProps) == IS_ARRAY) {
		MAPI_G(hr) = PHPArraytoPropTagArray(aIncludeProps, NULL, &~lpIncludeProps TSRMLS_CC);
		if(MAPI_G(hr) != hrSuccess) {
			kphperr("Unable to parse includeprops array", MAPI_G(hr));
			return;
		}
	}

	if(Z_TYPE_P(aExcludeProps) == IS_ARRAY) {
		MAPI_G(hr) = PHPArraytoPropTagArray(aExcludeProps, NULL, &~lpExcludeProps TSRMLS_CC);
		if(MAPI_G(hr) != hrSuccess) {
			kphperr("Unable to parse excludeprops array", MAPI_G(hr));
			return;
		}
	}

	MAPI_G(hr) = lpExportChanges->Config(lpStream, ulFlags, lpImportChanges, lpRestrict, lpIncludeProps, lpExcludeProps, ulBuffersize);
	if(MAPI_G(hr) != hrSuccess)
		return;

	RETVAL_TRUE;
}

ZEND_FUNCTION(mapi_exportchanges_synchronize)
{
	PMEASURE_FUNC;
	LOG_BEGIN();
	zval *					resExportChanges = NULL;
	IExchangeExportChanges *lpExportChanges = NULL;
	unsigned int ulSteps = 0, ulProgress = 0;

	RETVAL_FALSE;
	MAPI_G(hr) = MAPI_E_INVALID_PARAMETER;
	if (zend_parse_parameters(ZEND_NUM_ARGS() TSRMLS_CC, "r", &resExportChanges) == FAILURE)
		return;

	DEFERRED_EPILOGUE;
	ZEND_FETCH_RESOURCE_C(lpExportChanges, IExchangeExportChanges *, &resExportChanges, -1, name_mapi_exportchanges, le_mapi_exportchanges);

	MAPI_G(hr) = lpExportChanges->Synchronize(&ulSteps, &ulProgress);
	if(MAPI_G(hr) == SYNC_W_PROGRESS) {
		array_init(return_value);

		add_next_index_long(return_value, ulSteps);
		add_next_index_long(return_value, ulProgress);
	} else if(MAPI_G(hr) != hrSuccess) {
		return;
	} else {
		// hr == hrSuccess
		RETVAL_TRUE;
	}
}

ZEND_FUNCTION(mapi_exportchanges_updatestate)
{
	PMEASURE_FUNC;
	LOG_BEGIN();
	zval *resExportChanges = nullptr, *resStream = nullptr;
	IExchangeExportChanges *lpExportChanges = NULL;
	IStream *				lpStream = NULL;

	RETVAL_FALSE;
	MAPI_G(hr) = MAPI_E_INVALID_PARAMETER;
	if (zend_parse_parameters(ZEND_NUM_ARGS() TSRMLS_CC, "rr",
	    &resExportChanges, &resStream) == FAILURE)
		return;

	DEFERRED_EPILOGUE;
    ZEND_FETCH_RESOURCE_C(lpExportChanges, IExchangeExportChanges *, &resExportChanges, -1, name_mapi_exportchanges, le_mapi_exportchanges);
    ZEND_FETCH_RESOURCE_C(lpStream, IStream *, &resStream, -1, name_istream, le_istream);

	MAPI_G(hr) = lpExportChanges->UpdateState(lpStream);

	if(MAPI_G(hr) != hrSuccess)
		return;

	RETVAL_TRUE;
}

ZEND_FUNCTION(mapi_exportchanges_getchangecount)
{
	PMEASURE_FUNC;
	LOG_BEGIN();
	zval *					resExportChanges = NULL;
	IExchangeExportChanges *lpExportChanges = NULL;
	object_ptr<IECExportChanges> lpECExportChanges;
	ULONG					ulChanges;

	RETVAL_FALSE;
	MAPI_G(hr) = MAPI_E_INVALID_PARAMETER;
	if (zend_parse_parameters(ZEND_NUM_ARGS() TSRMLS_CC, "r", &resExportChanges) == FAILURE)
		return;

	DEFERRED_EPILOGUE;
    ZEND_FETCH_RESOURCE_C(lpExportChanges, IExchangeExportChanges *, &resExportChanges, -1, name_mapi_exportchanges, le_mapi_exportchanges);

	MAPI_G(hr) = lpExportChanges->QueryInterface(IID_IECExportChanges, &~lpECExportChanges);
	if(MAPI_G(hr) != hrSuccess) {
		kphperr("ExportChanges does not support IECExportChanges interface which is required for the getchangecount call", MAPI_G(hr));
		return;
	}

	MAPI_G(hr) = lpECExportChanges->GetChangeCount(&ulChanges);
	if(MAPI_G(hr) != hrSuccess)
		return;

	RETVAL_LONG(ulChanges);
}

ZEND_FUNCTION(mapi_importcontentschanges_config)
{
	PMEASURE_FUNC;
	LOG_BEGIN();
	zval *resImportContentsChanges = nullptr, *resStream = nullptr;
	IExchangeImportContentsChanges *lpImportContentsChanges = NULL;
	IStream	*				lpStream = NULL;
	long					ulFlags = 0;

	RETVAL_FALSE;
	MAPI_G(hr) = MAPI_E_INVALID_PARAMETER;
	if (zend_parse_parameters(ZEND_NUM_ARGS() TSRMLS_CC, "rrl",
	    &resImportContentsChanges, &resStream, &ulFlags) == FAILURE)
		return;

	DEFERRED_EPILOGUE;
	ZEND_FETCH_RESOURCE_C(lpImportContentsChanges, IExchangeImportContentsChanges *, &resImportContentsChanges, -1, name_mapi_importcontentschanges, le_mapi_importcontentschanges);
	ZEND_FETCH_RESOURCE_C(lpStream, IStream *, &resStream, -1, name_istream, le_istream);

	MAPI_G(hr) = lpImportContentsChanges->Config(lpStream, ulFlags);

	if(MAPI_G(hr) != hrSuccess)
		return;

	RETVAL_TRUE;
}

ZEND_FUNCTION(mapi_importcontentschanges_updatestate)
{
	PMEASURE_FUNC;
	LOG_BEGIN();
	zval *resImportContentsChanges = nullptr, *resStream = nullptr;
	IExchangeImportContentsChanges	*lpImportContentsChanges = NULL;
	IStream *						lpStream = NULL;

	RETVAL_FALSE;
	MAPI_G(hr) = MAPI_E_INVALID_PARAMETER;
	if (zend_parse_parameters(ZEND_NUM_ARGS() TSRMLS_CC, "r|r",
	    &resImportContentsChanges, &resStream) == FAILURE)
		return;

	DEFERRED_EPILOGUE;
    ZEND_FETCH_RESOURCE_C(lpImportContentsChanges, IExchangeImportContentsChanges *, &resImportContentsChanges, -1, name_mapi_importcontentschanges, le_mapi_importcontentschanges);
	if (resStream != NULL) {
		ZEND_FETCH_RESOURCE_C(lpStream, IStream *, &resStream, -1, name_istream, le_istream);
	}

	MAPI_G(hr) = lpImportContentsChanges->UpdateState(lpStream);

	if(MAPI_G(hr) != hrSuccess)
		return;

	RETVAL_TRUE;
}

ZEND_FUNCTION(mapi_importcontentschanges_importmessagechange)
{
	PMEASURE_FUNC;
	LOG_BEGIN();
	zval *resImportContentsChanges = nullptr, *resProps = nullptr;
	long					ulFlags = 0;
	zval *					resMessage = NULL;
	memory_ptr<SPropValue> lpProps;
	ULONG					cValues = 0;
	IMessage *				lpMessage = NULL;
	IExchangeImportContentsChanges * lpImportContentsChanges = NULL;

	RETVAL_FALSE;
	MAPI_G(hr) = MAPI_E_INVALID_PARAMETER;
	if (zend_parse_parameters(ZEND_NUM_ARGS() TSRMLS_CC, "ralz",
	    &resImportContentsChanges, &resProps, &ulFlags, &resMessage) == FAILURE)
		return;

	DEFERRED_EPILOGUE;
    ZEND_FETCH_RESOURCE_C(lpImportContentsChanges, IExchangeImportContentsChanges *, &resImportContentsChanges, -1, name_mapi_importcontentschanges, le_mapi_importcontentschanges);

	MAPI_G(hr) = PHPArraytoPropValueArray(resProps, NULL, &cValues, &~lpProps TSRMLS_CC);
    if(MAPI_G(hr) != hrSuccess) {
		kphperr("Unable to parse property array", MAPI_G(hr));
		return;
	}

	MAPI_G(hr) = lpImportContentsChanges->ImportMessageChange(cValues, lpProps, ulFlags, &lpMessage);
	if (MAPI_G(hr) != hrSuccess)
		return;
	ZVAL_DEREF(resMessage);
	ZEND_REGISTER_RESOURCE(resMessage, lpMessage, le_mapi_message);
	RETVAL_TRUE;
}

ZEND_FUNCTION(mapi_importcontentschanges_importmessagedeletion)
{
	PMEASURE_FUNC;
	LOG_BEGIN();
	zval *resMessages, *resImportContentsChanges;
	IExchangeImportContentsChanges *lpImportContentsChanges = NULL;
	memory_ptr<SBinaryArray> lpMessages;
	long			ulFlags = 0;

	RETVAL_FALSE;
	MAPI_G(hr) = MAPI_E_INVALID_PARAMETER;
	if (zend_parse_parameters(ZEND_NUM_ARGS() TSRMLS_CC, "rla",
	    &resImportContentsChanges, &ulFlags, &resMessages) == FAILURE)
		return;

	DEFERRED_EPILOGUE;
	ZEND_FETCH_RESOURCE_C(lpImportContentsChanges, IExchangeImportContentsChanges *, &resImportContentsChanges, -1, name_mapi_importcontentschanges, le_mapi_importcontentschanges);

	MAPI_G(hr) = PHPArraytoSBinaryArray(resMessages, NULL, &~lpMessages TSRMLS_CC);
	if(MAPI_G(hr) != hrSuccess) {
		kphperr("Unable to parse message list", MAPI_G(hr));
		return;
	}

	MAPI_G(hr) = lpImportContentsChanges->ImportMessageDeletion(ulFlags, lpMessages);
	if(MAPI_G(hr) != hrSuccess)
		return;
}

ZEND_FUNCTION(mapi_importcontentschanges_importperuserreadstatechange)
{
	PMEASURE_FUNC;
	LOG_BEGIN();
	zval *resReadStates, *resImportContentsChanges;
	IExchangeImportContentsChanges *lpImportContentsChanges = NULL;
	memory_ptr<READSTATE> lpReadStates;
	ULONG			cValues = 0;

	RETVAL_FALSE;
	MAPI_G(hr) = MAPI_E_INVALID_PARAMETER;
	if (zend_parse_parameters(ZEND_NUM_ARGS() TSRMLS_CC, "ra",
	    &resImportContentsChanges, &resReadStates) == FAILURE)
		return;

	DEFERRED_EPILOGUE;
	ZEND_FETCH_RESOURCE_C(lpImportContentsChanges, IExchangeImportContentsChanges *, &resImportContentsChanges, -1, name_mapi_importcontentschanges, le_mapi_importcontentschanges);

	MAPI_G(hr) = PHPArraytoReadStateArray(resReadStates, NULL, &cValues, &~lpReadStates TSRMLS_CC);
	if(MAPI_G(hr) != hrSuccess) {
		kphperr("Unable to parse readstates", MAPI_G(hr));
		return;
	}

	MAPI_G(hr) = lpImportContentsChanges->ImportPerUserReadStateChange(cValues, lpReadStates);
	if(MAPI_G(hr) != hrSuccess)
		return;

	RETVAL_TRUE;
}

ZEND_FUNCTION(mapi_importcontentschanges_importmessagemove)
{
	PMEASURE_FUNC;
	LOG_BEGIN();
	php_stringsize_t cbSourceKeySrcFolder = 0, cbSourceKeySrcMessage = 0;
	php_stringsize_t cbPCLMessage = 0;
	php_stringsize_t cbSourceKeyDestMessage = 0, cbChangeNumDestMessage = 0;
	BYTE *pbSourceKeySrcFolder = nullptr, *pbSourceKeySrcMessage = nullptr;
	BYTE *pbPCLMessage = NULL;
	BYTE *pbSourceKeyDestMessage = nullptr, *pbChangeNumDestMessage = nullptr;
	zval *			resImportContentsChanges;
	IExchangeImportContentsChanges *lpImportContentsChanges = NULL;

	RETVAL_FALSE;
	MAPI_G(hr) = MAPI_E_INVALID_PARAMETER;

	if(zend_parse_parameters(ZEND_NUM_ARGS() TSRMLS_CC, "rsssss", 	&resImportContentsChanges,
																	&pbSourceKeySrcFolder, &cbSourceKeySrcFolder,
																	&pbSourceKeySrcMessage, &cbSourceKeySrcMessage,
																	&pbPCLMessage, &cbPCLMessage,
																	&pbSourceKeyDestMessage, &cbSourceKeyDestMessage,
																	&pbChangeNumDestMessage, &cbChangeNumDestMessage) == FAILURE)
		return;

	DEFERRED_EPILOGUE;
	ZEND_FETCH_RESOURCE_C(lpImportContentsChanges, IExchangeImportContentsChanges *, &resImportContentsChanges, -1, name_mapi_importcontentschanges, le_mapi_importcontentschanges);

	MAPI_G(hr) = lpImportContentsChanges->ImportMessageMove(cbSourceKeySrcFolder, pbSourceKeySrcFolder, cbSourceKeySrcMessage, pbSourceKeySrcMessage, cbPCLMessage, pbPCLMessage, cbSourceKeyDestMessage, pbSourceKeyDestMessage, cbChangeNumDestMessage, pbChangeNumDestMessage);
	if(MAPI_G(hr) != hrSuccess)
		return;
}

ZEND_FUNCTION(mapi_importhierarchychanges_config)
{
	PMEASURE_FUNC;
	LOG_BEGIN();
	zval *resImportHierarchyChanges = nullptr, *resStream = nullptr;
	IExchangeImportHierarchyChanges *lpImportHierarchyChanges = NULL;
	IStream	*				lpStream = NULL;
	long					ulFlags = 0;

	RETVAL_FALSE;
	MAPI_G(hr) = MAPI_E_INVALID_PARAMETER;
	if (zend_parse_parameters(ZEND_NUM_ARGS() TSRMLS_CC, "rrl",
	    &resImportHierarchyChanges, &resStream, &ulFlags) == FAILURE)
		return;

	DEFERRED_EPILOGUE;
	ZEND_FETCH_RESOURCE_C(lpImportHierarchyChanges, IExchangeImportHierarchyChanges *, &resImportHierarchyChanges, -1, name_mapi_importhierarchychanges, le_mapi_importhierarchychanges);
	ZEND_FETCH_RESOURCE_C(lpStream, IStream *, &resStream, -1, name_istream, le_istream);

	MAPI_G(hr) = lpImportHierarchyChanges->Config(lpStream, ulFlags);
	if(MAPI_G(hr) != hrSuccess)
		return;

	RETVAL_TRUE;
}

ZEND_FUNCTION(mapi_importhierarchychanges_updatestate)
{
	PMEASURE_FUNC;
	LOG_BEGIN();
	zval *resImportHierarchyChanges = nullptr, *resStream = nullptr;
	IExchangeImportHierarchyChanges	*lpImportHierarchyChanges = NULL;
	IStream *						lpStream = NULL;

	RETVAL_FALSE;
	MAPI_G(hr) = MAPI_E_INVALID_PARAMETER;
	if (zend_parse_parameters(ZEND_NUM_ARGS() TSRMLS_CC, "r|r",
	    &resImportHierarchyChanges, &resStream) == FAILURE)
		return;

	DEFERRED_EPILOGUE;
    ZEND_FETCH_RESOURCE_C(lpImportHierarchyChanges, IExchangeImportHierarchyChanges *, &resImportHierarchyChanges, -1, name_mapi_importhierarchychanges, le_mapi_importhierarchychanges);
	if (resStream != NULL) {
		ZEND_FETCH_RESOURCE_C(lpStream, IStream *, &resStream, -1, name_istream, le_istream);
	}

	MAPI_G(hr) = lpImportHierarchyChanges->UpdateState(lpStream);

	if(MAPI_G(hr) != hrSuccess)
		return;

	RETVAL_TRUE;
}

ZEND_FUNCTION(mapi_importhierarchychanges_importfolderchange)
{
	PMEASURE_FUNC;
	LOG_BEGIN();
	zval *resImportHierarchyChanges = nullptr, *resProps = nullptr;
	IExchangeImportHierarchyChanges *lpImportHierarchyChanges = NULL;
	memory_ptr<SPropValue> lpProps;
	ULONG 					cValues = 0;

	RETVAL_FALSE;
	MAPI_G(hr) = MAPI_E_INVALID_PARAMETER;
	if (zend_parse_parameters(ZEND_NUM_ARGS() TSRMLS_CC, "ra",
	    &resImportHierarchyChanges, &resProps) == FAILURE)
		return;

	DEFERRED_EPILOGUE;
	ZEND_FETCH_RESOURCE_C(lpImportHierarchyChanges, IExchangeImportHierarchyChanges *, &resImportHierarchyChanges, -1, name_mapi_importhierarchychanges, le_mapi_importhierarchychanges);

	MAPI_G(hr) = PHPArraytoPropValueArray(resProps, NULL, &cValues, &~lpProps TSRMLS_CC);
	if(MAPI_G(hr) != hrSuccess) {
		kphperr("Unable to convert properties in properties array", MAPI_G(hr));
		MAPI_G(hr) = MAPI_E_INVALID_PARAMETER;
		return;
	}
	MAPI_G(hr) = lpImportHierarchyChanges->ImportFolderChange(cValues, lpProps);
	if(MAPI_G(hr) != hrSuccess)
		return;

	RETVAL_TRUE;
}

ZEND_FUNCTION(mapi_importhierarchychanges_importfolderdeletion)
{
	PMEASURE_FUNC;
	LOG_BEGIN();
	zval *resImportHierarchyChanges = nullptr, *resFolders = nullptr;
	IExchangeImportHierarchyChanges *lpImportHierarchyChanges = NULL;
	memory_ptr<SBinaryArray> lpFolders;
	long					ulFlags = 0;

	RETVAL_FALSE;
	MAPI_G(hr) = MAPI_E_INVALID_PARAMETER;
	if (zend_parse_parameters(ZEND_NUM_ARGS() TSRMLS_CC, "rla",
	    &resImportHierarchyChanges, &ulFlags, &resFolders) == FAILURE)
		return;

	DEFERRED_EPILOGUE;
	ZEND_FETCH_RESOURCE_C(lpImportHierarchyChanges, IExchangeImportHierarchyChanges *, &resImportHierarchyChanges, -1, name_mapi_importhierarchychanges, le_mapi_importhierarchychanges);

	MAPI_G(hr) = PHPArraytoSBinaryArray(resFolders, NULL, &~lpFolders TSRMLS_CC);
	if(MAPI_G(hr) != hrSuccess) {
		kphperr("Unable to parse folder list", MAPI_G(hr));
		MAPI_G(hr) = MAPI_E_INVALID_PARAMETER;
		return;
	}

	MAPI_G(hr) = lpImportHierarchyChanges->ImportFolderDeletion(ulFlags, lpFolders);
	if(MAPI_G(hr) != hrSuccess)
		return;

	RETVAL_TRUE;
}

/*
 * This function needs some explanation as it is not just a one-to-one MAPI function. This function
 * accepts an object from PHP, and returns a resource. The resource is the MAPI equivalent of the passed
 * object, which can then be passed to mapi_exportchanges_config(). This basically can be seen as a callback
 * system whereby mapi_exportchanges_synchronize() calls back to PHP-space to give it data.
 *
 * The way we do this is to create a real IExchangeImportChanges class that calls back to its PHP equivalent
 * in each method implementation. If the function cannot be found, we simply return an appropriate error.
 *
 * We also have to make sure that we do good refcounting here, as the user may wrap a PHP object, and then
 * delete references to that object. We still hold an internal reference though, so we have to tell Zend
 * that we still have a pointer to the object. We do this with the standard internal Zend refcounting system.
 */

ZEND_FUNCTION(mapi_wrap_importcontentschanges)
{
	PMEASURE_FUNC;
	LOG_BEGIN();
    zval *							objImportContentsChanges = NULL;
    ECImportContentsChangesProxy *	lpImportContentsChanges = NULL;

    RETVAL_FALSE;
    MAPI_G(hr) = MAPI_E_INVALID_PARAMETER;
	if (zend_parse_parameters(ZEND_NUM_ARGS() TSRMLS_CC, "o",
	    &objImportContentsChanges) == FAILURE)
		return;

    lpImportContentsChanges = new ECImportContentsChangesProxy(objImportContentsChanges TSRMLS_CC);

    // Simply return the wrapped object
	ZEND_REGISTER_RESOURCE(return_value, lpImportContentsChanges, le_mapi_importcontentschanges);
	MAPI_G(hr) = hrSuccess;
	DEFERRED_EPILOGUE;
}

// Same for IExchangeImportHierarchyChanges
ZEND_FUNCTION(mapi_wrap_importhierarchychanges)
{
	PMEASURE_FUNC;
	LOG_BEGIN();
    zval *							objImportHierarchyChanges = NULL;
    ECImportHierarchyChangesProxy *	lpImportHierarchyChanges = NULL;

    RETVAL_FALSE;
    MAPI_G(hr) = MAPI_E_INVALID_PARAMETER;
	if (zend_parse_parameters(ZEND_NUM_ARGS() TSRMLS_CC, "o",
	    &objImportHierarchyChanges) == FAILURE)
		return;

    lpImportHierarchyChanges = new ECImportHierarchyChangesProxy(objImportHierarchyChanges TSRMLS_CC);

    // Simply return the wrapped object
	ZEND_REGISTER_RESOURCE(return_value, lpImportHierarchyChanges, le_mapi_importhierarchychanges);
	MAPI_G(hr) = hrSuccess;
	DEFERRED_EPILOGUE;
}

ZEND_FUNCTION(mapi_inetmapi_imtoinet)
{
	PMEASURE_FUNC;
	LOG_BEGIN();
	zval *resSession, *resAddrBook, *resMessage, *resOptions;
    sending_options sopt;
	object_ptr<ECMemStream> lpMemStream = NULL;
    IStream *lpStream = NULL;
	std::unique_ptr<char[]> lpBuffer;
    
    imopt_default_sending_options(&sopt);
    sopt.no_recipients_workaround = true;
    
    IMAPISession *lpMAPISession = NULL;
    IAddrBook *lpAddrBook = NULL;
    IMessage *lpMessage = NULL;
    
    RETVAL_FALSE;
    MAPI_G(hr) = MAPI_E_INVALID_PARAMETER;
	if (zend_parse_parameters(ZEND_NUM_ARGS() TSRMLS_CC, "rrra",
	    &resSession, &resAddrBook, &resMessage, &resOptions) == FAILURE)
		return;

	DEFERRED_EPILOGUE;
    ZEND_FETCH_RESOURCE_C(lpMAPISession, IMAPISession *, &resSession, -1, name_mapi_session, le_mapi_session);
    ZEND_FETCH_RESOURCE_C(lpAddrBook, IAddrBook *, &resAddrBook, -1, name_mapi_addrbook, le_mapi_addrbook);
    ZEND_FETCH_RESOURCE_C(lpMessage, IMessage *, &resMessage, -1, name_mapi_message, le_mapi_message);

    MAPI_G(hr) = PHPArraytoSendingOptions(resOptions, &sopt);
    if(MAPI_G(hr) != hrSuccess)
		return;
    
    MAPI_G(hr) = IMToINet(lpMAPISession, lpAddrBook, lpMessage, &unique_tie(lpBuffer), sopt);
    if(MAPI_G(hr) != hrSuccess)
		return;
    MAPI_G(hr) = ECMemStream::Create(lpBuffer.get(), strlen(lpBuffer.get()), 0, nullptr, nullptr, nullptr, &~lpMemStream);
    if(MAPI_G(hr) != hrSuccess)
		return;
	MAPI_G(hr) = lpMemStream->QueryInterface(IID_IStream, reinterpret_cast<void **>(&lpStream));
    if(MAPI_G(hr) != hrSuccess)
		return;
        
    ZEND_REGISTER_RESOURCE(return_value, lpStream, le_istream);
}

ZEND_FUNCTION(mapi_inetmapi_imtomapi)
{
	PMEASURE_FUNC;
	LOG_BEGIN();
	zval *resSession, *resStore, *resAddrBook, *resMessage, *resOptions;
    delivery_options dopt;
	php_stringsize_t cbString = 0;
    char *szString = NULL;
    
    imopt_default_delivery_options(&dopt);
    
    IMAPISession *lpMAPISession = NULL;
    IAddrBook *lpAddrBook = NULL;
    IMessage *lpMessage = NULL;
    IMsgStore *lpMsgStore = NULL;
    
    RETVAL_FALSE;
    MAPI_G(hr) = MAPI_E_INVALID_PARAMETER;
	if (zend_parse_parameters(ZEND_NUM_ARGS() TSRMLS_CC, "rrrrsa",
	    &resSession, &resStore, &resAddrBook, &resMessage, &szString,
	    &cbString, &resOptions) == FAILURE)
		return;

	DEFERRED_EPILOGUE;
    ZEND_FETCH_RESOURCE_C(lpMAPISession, IMAPISession *, &resSession, -1, name_mapi_session, le_mapi_session);
    ZEND_FETCH_RESOURCE_C(lpMsgStore, IMsgStore *, &resStore, -1, name_mapi_msgstore, le_mapi_msgstore);
    ZEND_FETCH_RESOURCE_C(lpAddrBook, IAddrBook *, &resAddrBook, -1, name_mapi_addrbook, le_mapi_addrbook);
    ZEND_FETCH_RESOURCE_C(lpMessage, IMessage *, &resMessage, -1, name_mapi_message, le_mapi_message);

    std::string strInput(szString, cbString);

	MAPI_G(hr) = PHPArraytoDeliveryOptions(resOptions, &dopt);
    if(MAPI_G(hr) != hrSuccess)
		return;
   
    MAPI_G(hr) = IMToMAPI(lpMAPISession, lpMsgStore, lpAddrBook, lpMessage, strInput, dopt);

    if(MAPI_G(hr) != hrSuccess)
		return;
        
    RETVAL_TRUE;
}    

ZEND_FUNCTION(mapi_icaltomapi)
{
	PMEASURE_FUNC;
	LOG_BEGIN();
	zval *resSession, *resStore, *resAddrBook, *resMessage;
	zend_bool noRecipients = false;
	php_stringsize_t cbString = 0;
	char *szString = nullptr;
	IMAPISession *lpMAPISession = nullptr;
	IAddrBook *lpAddrBook = nullptr;
	IMessage *lpMessage = nullptr;
	IMsgStore *lpMsgStore = nullptr;
	std::unique_ptr<ICalToMapi> lpIcalToMapi;

	RETVAL_FALSE;
	MAPI_G(hr) = MAPI_E_INVALID_PARAMETER;
	if (zend_parse_parameters(ZEND_NUM_ARGS() TSRMLS_CC, "rrrrsb",
	    &resSession, &resStore, &resAddrBook, &resMessage, &szString,
	    &cbString, &noRecipients) == FAILURE)
		return;

	DEFERRED_EPILOGUE;
	ZEND_FETCH_RESOURCE_C(lpMAPISession, IMAPISession *, &resSession, -1, name_mapi_session, le_mapi_session);
	ZEND_FETCH_RESOURCE_C(lpMsgStore, IMsgStore *, &resStore, -1, name_mapi_msgstore, le_mapi_msgstore);
	ZEND_FETCH_RESOURCE_C(lpAddrBook, IAddrBook *, &resAddrBook, -1, name_mapi_addrbook, le_mapi_addrbook);
	ZEND_FETCH_RESOURCE_C(lpMessage, IMessage *, &resMessage, -1, name_mapi_message, le_mapi_message);

	std::string icalMsg(szString, cbString);
	memory_ptr<SPropValue> prop;
	object_ptr<IMailUser> mailuser;
	ULONG objtype;
	MAPI_G(hr) = HrGetOneProp(lpMsgStore, PR_MAILBOX_OWNER_ENTRYID, &~prop);
	if (MAPI_G(hr) == hrSuccess) {
		MAPI_G(hr) = lpMAPISession->OpenEntry(prop->Value.bin.cb, reinterpret_cast<ENTRYID *>(prop->Value.bin.lpb), &iid_of(mailuser), MAPI_BEST_ACCESS, &objtype, &~mailuser);
		if (MAPI_G(hr) != hrSuccess)
			return;
	} else if (MAPI_G(hr) != MAPI_E_NOT_FOUND) {
		return;
	}

	// noRecpients, skip recipients from ical.
	// Used for DAgent, which uses the mail recipients
<<<<<<< HEAD
	CreateICalToMapi(lpMsgStore, lpAddrBook, noRecipients, &unique_tie(lpIcalToMapi));
	if (lpIcalToMapi == nullptr) {
		MAPI_G(hr) = MAPI_E_NOT_ENOUGH_MEMORY;
		return;
	}
=======
	MAPI_G(hr) = CreateICalToMapi(lpMessage, lpAddrBook, noRecipients, &unique_tie(lpIcalToMapi));
	if (MAPI_G(hr) != hrSuccess)
		goto exit;
>>>>>>> 76e599ee
	// Set the default timezone to UTC if none is set, replicating the
	// behaviour of VMIMEToMAPI.
	MAPI_G(hr) = lpIcalToMapi->ParseICal(icalMsg, "utf-8", "UTC", mailuser, 0);
	if (MAPI_G(hr) != hrSuccess)
		return;
	if (lpIcalToMapi->GetItemCount() == 0) {
		/*
		 * Since there are 0 appointments in the message, GetItem(0)
		 * would fail with MAPI_E_INVALID_PARAMETER. Try giving
		 * something more appropriate.
		 */
		MAPI_G(hr) = MAPI_E_TABLE_EMPTY;
		return;
	}
	MAPI_G(hr) = lpIcalToMapi->GetItem(0, 0, lpMessage);
	if (MAPI_G(hr) != hrSuccess)
		return;

	RETVAL_TRUE;
}

ZEND_FUNCTION(mapi_mapitoical)
{
	PMEASURE_FUNC;
	LOG_BEGIN();
<<<<<<< HEAD
	zval *resSession, *resAddrBook, *resMessage, *resOptions;
	IMAPISession *lpMAPISession = nullptr;
=======
	zval *zvignore, *resAddrBook;
	zval *resMessage;
	zval *resOptions;
>>>>>>> 76e599ee
	IAddrBook *lpAddrBook = nullptr;
	IMessage *lpMessage = nullptr;
	std::unique_ptr<MapiToICal> lpMtIcal;
	std::string strical, method;

	RETVAL_FALSE;
	MAPI_G(hr) = MAPI_E_INVALID_PARAMETER;
	if (zend_parse_parameters(ZEND_NUM_ARGS() TSRMLS_CC, "zrra",
	    &zvignore, &resAddrBook, &resMessage, &resOptions) == FAILURE)
		return;
<<<<<<< HEAD

	DEFERRED_EPILOGUE;
	ZEND_FETCH_RESOURCE_C(lpMAPISession, IMAPISession *, &resSession, -1, name_mapi_session, le_mapi_session);
	ZEND_FETCH_RESOURCE_C(lpAddrBook, IAddrBook *, &resAddrBook, -1, name_mapi_addrbook, le_mapi_addrbook);
	ZEND_FETCH_RESOURCE_C(lpMessage, IMessage *, &resMessage, -1, name_mapi_message, le_mapi_message);

	MAPI_G(hr) = CreateMapiToICal(lpAddrBook, "utf-8", &unique_tie(lpMtIcal));
	if (MAPI_G(hr) != hrSuccess)
		return;
=======
	ZEND_FETCH_RESOURCE_C(lpAddrBook, IAddrBook *, &resAddrBook, -1, name_mapi_addrbook, le_mapi_addrbook);
	ZEND_FETCH_RESOURCE_C(lpMessage, IMessage *, &resMessage, -1, name_mapi_message, le_mapi_message);

	// set HR
	MAPI_G(hr) = CreateMapiToICal(lpAddrBook, "utf-8", &unique_tie(lpMtIcal));
	if (MAPI_G(hr) != hrSuccess)
		goto exit;
>>>>>>> 76e599ee
	MAPI_G(hr) = lpMtIcal->AddMessage(lpMessage, "", 0);
	if (MAPI_G(hr) != hrSuccess)
		return;

	MAPI_G(hr) = lpMtIcal->Finalize(0, &method, &strical);
	RETVAL_STRING(strical.c_str());
}

ZEND_FUNCTION(mapi_vcftomapi)
{
<<<<<<< HEAD
	zval *resSession, *resStore, *resMessage;
	php_stringsize_t cbString = 0;
=======
	zval *zvignore, *resMessage;
	ULONG cbString = 0;
>>>>>>> 76e599ee
	char *szString = nullptr;
	IMessage *lpMessage = nullptr;
	std::unique_ptr<vcftomapi> conv;

	RETVAL_FALSE;
	MAPI_G(hr) = MAPI_E_INVALID_PARAMETER;
	if (zend_parse_parameters(ZEND_NUM_ARGS() TSRMLS_CC, "zzrs",
	    &zvignore, &zvignore, &resMessage, &szString,
	    &cbString) == FAILURE)
		return;
<<<<<<< HEAD

	DEFERRED_EPILOGUE;
	ZEND_FETCH_RESOURCE_C(lpMAPISession, IMAPISession *, &resSession, -1, name_mapi_session, le_mapi_session);
	ZEND_FETCH_RESOURCE_C(lpMsgStore, IMsgStore *, &resStore, -1, name_mapi_msgstore, le_mapi_msgstore);
=======
>>>>>>> 76e599ee
	ZEND_FETCH_RESOURCE_C(lpMessage, IMessage *, &resMessage, -1, name_mapi_message, le_mapi_message);

	std::string vcfMsg(szString, cbString);
	MAPI_G(hr) = create_vcftomapi(lpMessage, &unique_tie(conv));
	if (MAPI_G(hr) != hrSuccess)
		return;
	MAPI_G(hr) = conv->parse_vcf(vcfMsg);
	if (MAPI_G(hr) != hrSuccess)
		return;

	MAPI_G(hr) = conv->get_item(lpMessage);
	if (MAPI_G(hr) != hrSuccess)
		return;

	RETVAL_TRUE;
}

ZEND_FUNCTION(mapi_vcfstomapi)
{
	zval *resSession, *resStore, *resFolder;
	php_stringsize_t cbString = 0;
	char *szString = nullptr;
	IMAPISession *lpMAPISession = nullptr;
	IMAPIFolder *lpFolder = nullptr;
	IMsgStore *lpMsgStore = nullptr;
	std::unique_ptr<vcftomapi> conv;
	long ulFlags = 0;

	RETVAL_FALSE;
	MAPI_G(hr) = MAPI_E_INVALID_PARAMETER;
	if (zend_parse_parameters(ZEND_NUM_ARGS() TSRMLS_CC, "rrrs",
	    &resSession, &resStore, &resFolder, &szString,
	    &cbString) == FAILURE)
		return;

	DEFERRED_EPILOGUE;
	ZEND_FETCH_RESOURCE_C(lpMAPISession, IMAPISession *, &resSession, -1, name_mapi_session, le_mapi_session);
	ZEND_FETCH_RESOURCE_C(lpMsgStore, IMsgStore *, &resStore, -1, name_mapi_msgstore, le_mapi_msgstore);
	ZEND_FETCH_RESOURCE_C(lpFolder, IMAPIFolder *, &resFolder, -1, name_mapi_folder, le_mapi_folder);

	std::string vcfMsg(szString, cbString);

	create_vcftomapi(lpMsgStore, &unique_tie(conv));
	if (conv == nullptr) {
		MAPI_G(hr) = MAPI_E_NOT_ENOUGH_MEMORY;
		return;
	}

	MAPI_G(hr) = conv->parse_vcf(vcfMsg);
	if (MAPI_G(hr) != hrSuccess)
		return;

	array_init(return_value);
	size_t index = 0;

	while (true) {
		object_ptr<IMessage> message;
		MAPI_G(hr) = lpFolder->CreateMessage(NULL, ulFlags, &~message);
		if (FAILED(MAPI_G(hr)))
			return;

		MAPI_G(hr) = conv->get_item(message.get());
		if (MAPI_G(hr) == MAPI_E_NOT_FOUND) {
			break; // No more vcards
		} else if (MAPI_G(hr) != hrSuccess) {
			break; // some issue
		}

		zval messageResource;
		ZEND_REGISTER_RESOURCE(&messageResource, message.release(), le_mapi_message);
		add_index_zval(return_value, index++, &messageResource);
	}
}

ZEND_FUNCTION(mapi_mapitovcf)
{
	PMEASURE_FUNC;
	LOG_BEGIN();
<<<<<<< HEAD
	zval *resSession, *resAddrBook, *resMessage, *resOptions;
	IMAPISession *lpMAPISession = nullptr;
=======
	zval *zvignore, *resAddrBook;
	zval *resMessage;
	zval *resOptions;
>>>>>>> 76e599ee
	IMessage *lpMessage = nullptr;
	std::unique_ptr<mapitovcf> conv;
	std::string vcf;

	RETVAL_FALSE;
	MAPI_G(hr) = MAPI_E_INVALID_PARAMETER;
	if (zend_parse_parameters(ZEND_NUM_ARGS() TSRMLS_CC, "zrra",
	    &zvignore, &resAddrBook, &resMessage, &resOptions) == FAILURE)
		return;
<<<<<<< HEAD

	DEFERRED_EPILOGUE;
	ZEND_FETCH_RESOURCE_C(lpMAPISession, IMAPISession *, &resSession, -1, name_mapi_session, le_mapi_session);
	ZEND_FETCH_RESOURCE_C(lpMessage, IMessage *, &resMessage, -1, name_mapi_message, le_mapi_message);

	create_mapitovcf(&unique_tie(conv));
	if (conv == nullptr) {
		MAPI_G(hr) = MAPI_E_NOT_ENOUGH_MEMORY;
		return;
	}

=======
	ZEND_FETCH_RESOURCE_C(lpMessage, IMessage *, &resMessage, -1, name_mapi_message, le_mapi_message);

	MAPI_G(hr) = create_mapitovcf(&unique_tie(conv));
	if (MAPI_G(hr) != hrSuccess)
		goto exit;
>>>>>>> 76e599ee
	MAPI_G(hr) = conv->add_message(lpMessage);
	if (MAPI_G(hr) != hrSuccess)
		return;

	MAPI_G(hr) = conv->finalize(&vcf);
	RETVAL_STRING(vcf.c_str());
}

ZEND_FUNCTION(mapi_enable_exceptions)
{
	PMEASURE_FUNC;
	LOG_BEGIN();
	zend_class_entry *ce = NULL;
	zend_string *str_class;

	RETVAL_FALSE;
	if (zend_parse_parameters(ZEND_NUM_ARGS() TSRMLS_CC, "S", &str_class) == FAILURE)
		return;
	ce = *(zend_class_entry **)zend_hash_find(CG(class_table), str_class);
	if (ce != nullptr) {
        MAPI_G(exceptions_enabled) = true;
        MAPI_G(exception_ce) = ce;
        RETVAL_TRUE;
    }
    
	LOG_END();
}

// Can be queried by client applications to check whether certain API features are supported or not.
ZEND_FUNCTION(mapi_feature)
{
	PMEASURE_FUNC;
	LOG_BEGIN();
	static const char *const features[] =
		{"LOGONFLAGS", "NOTIFICATIONS", "INETMAPI_IMTOMAPI", "ST_ONLY_WHEN_OOF"};
	const char *szFeature = NULL;
	php_stringsize_t cbFeature = 0;
    
    RETVAL_FALSE;
	if (zend_parse_parameters(ZEND_NUM_ARGS() TSRMLS_CC, "s",
	    &szFeature, &cbFeature) == FAILURE)
		return;
	for (size_t i = 0; i < ARRAY_SIZE(features); ++i)
        if(strcasecmp(features[i], szFeature) == 0) {
            RETVAL_TRUE;
            break;
	}
    LOG_END();
}

ZEND_FUNCTION(kc_session_save)
{
	PMEASURE_FUNC;
	zval *res = nullptr, *outstr = nullptr;

	if (zend_parse_parameters(ZEND_NUM_ARGS() TSRMLS_CC, "rz", &res, &outstr) == FAILURE)
		return;
	IMAPISession *ses;
	ZEND_FETCH_RESOURCE_C(ses, IMAPISession *, &res, -1, name_mapi_session, le_mapi_session);
	std::string data;
	MAPI_G(hr) = kc_session_save(ses, data);
	if (MAPI_G(hr) == hrSuccess) {
		ZVAL_DEREF(outstr);
		ZVAL_STRINGL(outstr, data.c_str(), data.size());
	}
	RETVAL_LONG(MAPI_G(hr));
	LOG_END();
}

ZEND_FUNCTION(kc_session_restore)
{
	PMEASURE_FUNC;
	zval *data, *res;

	if (zend_parse_parameters(ZEND_NUM_ARGS() TSRMLS_CC, "zz", &data, &res) == FAILURE)
		return;
	if (Z_TYPE_P(data) != IS_STRING) {
		php_error_docref(NULL TSRMLS_CC, E_ERROR, "kc_session_restore() expects parameter 1 to be string, but something else was given");
		RETVAL_LONG(MAPI_G(hr) = MAPI_E_INVALID_PARAMETER);
		LOG_END();
		return;
	}
	object_ptr<IMAPISession> ses = nullptr;
	MAPI_G(hr) = kc_session_restore(std::string(Z_STRVAL_P(data), Z_STRLEN_P(data)), &~ses);
	if (MAPI_G(hr) == hrSuccess) {
		ZVAL_DEREF(res);
		ZEND_REGISTER_RESOURCE(res, ses.release(), le_mapi_session);
	}
	RETVAL_LONG(MAPI_G(hr));
	LOG_END();
}

ZEND_FUNCTION(mapi_msgstore_abortsubmit)
{
	PMEASURE_FUNC;
	LOG_BEGIN();
	zval *res;
	IMsgStore *store = nullptr;
	ENTRYID *eid = nullptr;
	size_t eid_size = 0;

	RETVAL_FALSE;
	MAPI_G(hr) = MAPI_E_INVALID_PARAMETER;
	if (zend_parse_parameters(ZEND_NUM_ARGS() TSRMLS_CC, "r|s", &res, &eid, &eid_size) == FAILURE)
		return;
	ZEND_FETCH_RESOURCE_C(store, IMsgStore *, &res, -1, name_mapi_msgstore, le_mapi_msgstore);
	MAPI_G(hr) = store->AbortSubmit(eid_size, eid, 0);
	if (FAILED(MAPI_G(hr)))
		kphperr("Unable to abort submit", MAPI_G(hr));
	else
		RETVAL_TRUE;
	DEFERRED_EPILOGUE;
}<|MERGE_RESOLUTION|>--- conflicted
+++ resolved
@@ -5319,6 +5319,13 @@
     RETVAL_TRUE;
 }    
 
+/**
+ * mapi_icaltomapi(mixed $ignored, mixed $ignored, resource $addrbook,
+ *                 resource $message, string $data, bool $no_recip) : bool
+ *
+ * Extracts the first iCalendar object from $ical_data and stores properties in
+ * $message.
+ */
 ZEND_FUNCTION(mapi_icaltomapi)
 {
 	PMEASURE_FUNC;
@@ -5361,17 +5368,9 @@
 
 	// noRecpients, skip recipients from ical.
 	// Used for DAgent, which uses the mail recipients
-<<<<<<< HEAD
-	CreateICalToMapi(lpMsgStore, lpAddrBook, noRecipients, &unique_tie(lpIcalToMapi));
-	if (lpIcalToMapi == nullptr) {
-		MAPI_G(hr) = MAPI_E_NOT_ENOUGH_MEMORY;
-		return;
-	}
-=======
-	MAPI_G(hr) = CreateICalToMapi(lpMessage, lpAddrBook, noRecipients, &unique_tie(lpIcalToMapi));
+	MAPI_G(hr) = CreateICalToMapi(lpMsgStore, lpAddrBook, noRecipients, &unique_tie(lpIcalToMapi));
 	if (MAPI_G(hr) != hrSuccess)
-		goto exit;
->>>>>>> 76e599ee
+		return;
 	// Set the default timezone to UTC if none is set, replicating the
 	// behaviour of VMIMEToMAPI.
 	MAPI_G(hr) = lpIcalToMapi->ParseICal(icalMsg, "utf-8", "UTC", mailuser, 0);
@@ -5393,18 +5392,18 @@
 	RETVAL_TRUE;
 }
 
+/**
+ * mapi_mapitoical(mixed $ignored, resource $addrbook, resource $message,
+ *                 array $options) : string
+ *
+ * Turns the calendar event in $message into iCalendar text representation and
+ * returns that.
+ */
 ZEND_FUNCTION(mapi_mapitoical)
 {
 	PMEASURE_FUNC;
 	LOG_BEGIN();
-<<<<<<< HEAD
-	zval *resSession, *resAddrBook, *resMessage, *resOptions;
-	IMAPISession *lpMAPISession = nullptr;
-=======
-	zval *zvignore, *resAddrBook;
-	zval *resMessage;
-	zval *resOptions;
->>>>>>> 76e599ee
+	zval *zvignore, *resAddrBook, *resMessage, *resOptions;
 	IAddrBook *lpAddrBook = nullptr;
 	IMessage *lpMessage = nullptr;
 	std::unique_ptr<MapiToICal> lpMtIcal;
@@ -5415,25 +5414,14 @@
 	if (zend_parse_parameters(ZEND_NUM_ARGS() TSRMLS_CC, "zrra",
 	    &zvignore, &resAddrBook, &resMessage, &resOptions) == FAILURE)
 		return;
-<<<<<<< HEAD
-
-	DEFERRED_EPILOGUE;
-	ZEND_FETCH_RESOURCE_C(lpMAPISession, IMAPISession *, &resSession, -1, name_mapi_session, le_mapi_session);
+
+	DEFERRED_EPILOGUE;
 	ZEND_FETCH_RESOURCE_C(lpAddrBook, IAddrBook *, &resAddrBook, -1, name_mapi_addrbook, le_mapi_addrbook);
 	ZEND_FETCH_RESOURCE_C(lpMessage, IMessage *, &resMessage, -1, name_mapi_message, le_mapi_message);
 
 	MAPI_G(hr) = CreateMapiToICal(lpAddrBook, "utf-8", &unique_tie(lpMtIcal));
 	if (MAPI_G(hr) != hrSuccess)
 		return;
-=======
-	ZEND_FETCH_RESOURCE_C(lpAddrBook, IAddrBook *, &resAddrBook, -1, name_mapi_addrbook, le_mapi_addrbook);
-	ZEND_FETCH_RESOURCE_C(lpMessage, IMessage *, &resMessage, -1, name_mapi_message, le_mapi_message);
-
-	// set HR
-	MAPI_G(hr) = CreateMapiToICal(lpAddrBook, "utf-8", &unique_tie(lpMtIcal));
-	if (MAPI_G(hr) != hrSuccess)
-		goto exit;
->>>>>>> 76e599ee
 	MAPI_G(hr) = lpMtIcal->AddMessage(lpMessage, "", 0);
 	if (MAPI_G(hr) != hrSuccess)
 		return;
@@ -5442,15 +5430,17 @@
 	RETVAL_STRING(strical.c_str());
 }
 
+/**
+ * mapi_vcftomapi(mixed $ignored, mixed $ignored, resource $message,
+ *                string $data) : bool
+ *
+ * Extracts the first vCard object from $data and stores properties in
+ * $message.
+ */
 ZEND_FUNCTION(mapi_vcftomapi)
 {
-<<<<<<< HEAD
-	zval *resSession, *resStore, *resMessage;
+	zval *zvignore, *resMessage;
 	php_stringsize_t cbString = 0;
-=======
-	zval *zvignore, *resMessage;
-	ULONG cbString = 0;
->>>>>>> 76e599ee
 	char *szString = nullptr;
 	IMessage *lpMessage = nullptr;
 	std::unique_ptr<vcftomapi> conv;
@@ -5461,13 +5451,8 @@
 	    &zvignore, &zvignore, &resMessage, &szString,
 	    &cbString) == FAILURE)
 		return;
-<<<<<<< HEAD
-
-	DEFERRED_EPILOGUE;
-	ZEND_FETCH_RESOURCE_C(lpMAPISession, IMAPISession *, &resSession, -1, name_mapi_session, le_mapi_session);
-	ZEND_FETCH_RESOURCE_C(lpMsgStore, IMsgStore *, &resStore, -1, name_mapi_msgstore, le_mapi_msgstore);
-=======
->>>>>>> 76e599ee
+
+	DEFERRED_EPILOGUE;
 	ZEND_FETCH_RESOURCE_C(lpMessage, IMessage *, &resMessage, -1, name_mapi_message, le_mapi_message);
 
 	std::string vcfMsg(szString, cbString);
@@ -5542,18 +5527,18 @@
 	}
 }
 
+/**
+ * mapi_mapitovcf(mixed $ignored, resource $addrbook, resource $message,
+ *                array $options) : string
+ *
+ * Turns the contact in $message into vCard text representation and returns
+ * that.
+ */
 ZEND_FUNCTION(mapi_mapitovcf)
 {
 	PMEASURE_FUNC;
 	LOG_BEGIN();
-<<<<<<< HEAD
-	zval *resSession, *resAddrBook, *resMessage, *resOptions;
-	IMAPISession *lpMAPISession = nullptr;
-=======
-	zval *zvignore, *resAddrBook;
-	zval *resMessage;
-	zval *resOptions;
->>>>>>> 76e599ee
+	zval *zvignore, *resAddrBook, *resMessage, *resOptions;
 	IMessage *lpMessage = nullptr;
 	std::unique_ptr<mapitovcf> conv;
 	std::string vcf;
@@ -5563,25 +5548,13 @@
 	if (zend_parse_parameters(ZEND_NUM_ARGS() TSRMLS_CC, "zrra",
 	    &zvignore, &resAddrBook, &resMessage, &resOptions) == FAILURE)
 		return;
-<<<<<<< HEAD
-
-	DEFERRED_EPILOGUE;
-	ZEND_FETCH_RESOURCE_C(lpMAPISession, IMAPISession *, &resSession, -1, name_mapi_session, le_mapi_session);
-	ZEND_FETCH_RESOURCE_C(lpMessage, IMessage *, &resMessage, -1, name_mapi_message, le_mapi_message);
-
-	create_mapitovcf(&unique_tie(conv));
-	if (conv == nullptr) {
-		MAPI_G(hr) = MAPI_E_NOT_ENOUGH_MEMORY;
-		return;
-	}
-
-=======
+
+	DEFERRED_EPILOGUE;
 	ZEND_FETCH_RESOURCE_C(lpMessage, IMessage *, &resMessage, -1, name_mapi_message, le_mapi_message);
 
 	MAPI_G(hr) = create_mapitovcf(&unique_tie(conv));
 	if (MAPI_G(hr) != hrSuccess)
-		goto exit;
->>>>>>> 76e599ee
+		return;
 	MAPI_G(hr) = conv->add_message(lpMessage);
 	if (MAPI_G(hr) != hrSuccess)
 		return;
