/*
 * SPDX-License-Identifier: AGPL-3.0-only
 * Copyright 2005 - 2016 Zarafa and its licensors
 */
#ifdef HAVE_CONFIG_H
#	include "config.h"
#endif
#include <mutex>
#include <string>
#include <pthread.h>
#include <unistd.h>
#include <sys/utsname.h>
#ifdef HAVE_CURL_CURL_H
#	include <condition_variable>
#	include <thread>
#	include <curl/curl.h>
#	include <json/writer.h>
#endif
#include <libHX/map.h>
#include <libHX/option.h>
#include <kopano/platform.h>
#include <kopano/ECConfig.h>
#include <kopano/ECLogger.h>
#include <kopano/ecversion.h>
#include <kopano/stringutil.h>
#include <kopano/timeutil.hpp>
#include "StatsClient.h"
#include <kopano/fileutil.hpp>

using namespace std::string_literals;

namespace KC {

static void *submitThread(void *p)
{
	kcsrv_blocksigs();
	static_cast<StatsClient *>(p)->mainloop();
	return NULL;
}

void ECStatsCollector::stop()
{
	if (!m_thread_running)
		return;
	terminate = true;
	m_exitsig.notify_one();
	void *dummy = nullptr;
	pthread_join(countsSubmitThread, &dummy);
	m_thread_running = false;
	terminate = false;
}

ECStatsCollector::~ECStatsCollector()
{
	stop();
}

#ifdef HAVE_CURL_CURL_H
static size_t curl_dummy_write(char *, size_t z, size_t n, void *)
{
	return z * n;
}
#endif

static bool sc_proxy_from_env(CURL *ch, const char *url)
{
	auto ssl = url != nullptr && strncmp(url, "https:", 6) == 0;
	const char *v = getenv(ssl ? "https_proxy" : "http_proxy");
	if (v == nullptr)
		return false;
	curl_easy_setopt(ch, CURLOPT_PROXY, v);
	v = getenv("no_proxy");
	if (v != nullptr)
		curl_easy_setopt(ch, CURLOPT_NOPROXY, v);
	return true;
}

#ifdef HAVE_CURL_CURL_H
static void sc_proxy_from_sysconfig(CURL *ch, const char *url)
{
	struct mapfree { void operator()(struct HXmap *m) { HXmap_free(m); } };
	std::unique_ptr<HXmap, mapfree> map(HX_shconfig_map("/etc/sysconfig/proxy"));
	if (map == nullptr)
		return;
	auto v = HXmap_get<const char *>(map.get(), "PROXY_ENABLED");
	if (v == nullptr || strcasecmp(v, "yes") != 0)
		return;
	auto ssl = url != nullptr && strncmp(url, "https:", 6) == 0;
	v = HXmap_get<const char *>(map.get(), ssl ? "HTTPS_PROXY" : "HTTP_PROXY");
	if (v != nullptr)
		curl_easy_setopt(ch, CURLOPT_PROXY, v);
	v = HXmap_get<const char *>(map.get(), "NO_PROXY");
	if (v != nullptr)
		curl_easy_setopt(ch, CURLOPT_NOPROXY, v);
}

template<typename T> static void setleaf(Json::Value &leaf, const T &elem)
{
	switch (elem.type) {
	case SCT_REAL:
		leaf["value"] = elem.data.f;
		leaf["type"] = "real";
		leaf["mode"] = "counter";
		break;
	case SCT_REALGAUGE:
		leaf["value"] = elem.data.f;
		leaf["type"] = "real";
		leaf["mode"] = "gauge";
		break;
	case SCT_INTEGER:
		leaf["value"] = static_cast<Json::Value::Int64>(elem.data.ll);
		leaf["type"] = "int";
		leaf["mode"] = "counter";
		break;
	case SCT_INTGAUGE:
		leaf["value"] = static_cast<Json::Value::Int64>(elem.data.ll);
		leaf["type"] = "int";
		leaf["mode"] = "gauge";
		break;
	case SCT_TIME:
		leaf["value"] = static_cast<Json::Value::Int64>(elem.data.ts);
		leaf["type"] = "unixtime";
		leaf["mode"] = "counter";
		break;
	case SCT_STRING:
		leaf["value"] = elem.strdata;
		leaf["type"] = "string";
		break;
	default:
		break;
	}
}
#endif

std::string ECStatsCollector::stats_as_text()
{
	Json::Value root;
	root["version"] = 2;

	for (auto &i : m_StatData) {
		scoped_lock lk(i.second.lock);
		Json::Value leaf;
		leaf["desc"] = i.second.description;
		setleaf(leaf, i.second);
		root["stats"][i.second.name] = leaf;
	}
	std::unique_lock<std::mutex> lk(m_odm_lock);
	for (const auto &i : m_ondemand) {
		Json::Value leaf;
		leaf["desc"] = i.second.desc;
		setleaf(leaf, i.second);
		root["stats"][i.first] = leaf;
	}
	lk.unlock();
	return Json::writeString(Json::StreamWriterBuilder(), std::move(root));
}

std::string ECStatsCollector::survey_as_text()
{
	Json::Value root, leaf;
	root["version"] = 2;

	for (const auto &key : {SCN_MACHINE_ID, SCN_PROGRAM_NAME, SCN_PROGRAM_VERSION,
	    SCN_SERVER_GUID, SCN_UTSNAME, SCN_OSRELEASE, SCN_SERVER_USERDB_BACKEND,
	    SCN_SERVER_ATTACH_BACKEND, SCN_DATABASE_MAX_OBJECTID}) {
		auto i = m_StatData.find(key);
		if (i == m_StatData.cend())
			continue;
		scoped_lock lk(i->second.lock);
		Json::Value leaf;
		leaf["desc"] = i->second.description;
		setleaf(leaf, i->second);
		root["stats"][i->second.name] = leaf;
	}
	std::unique_lock<std::mutex> lk(m_odm_lock);
	for (const auto &key : {"usercnt_active", "usercnt_contact",
	    "usercnt_equipment", "usercnt_na_user", "usercnt_nonactive",
	    "usercnt_room"}) {
		auto i = m_ondemand.find(key);
		if (i == m_ondemand.cend())
			continue;
		Json::Value leaf;
		leaf["desc"] = i->second.desc;
		setleaf(leaf, i->second);
		root["stats"][i->first] = leaf;
	}
	lk.unlock();
	return Json::writeString(Json::StreamWriterBuilder(), std::move(root));
}

void ECStatsCollector::submit(std::string &&url, std::string &&text, bool sslverify)
{
#ifdef HAVE_CURL_CURL_H
	struct slfree {
		void operator()(CURL *s) { curl_easy_cleanup(s); }
		void operator()(curl_slist *s) { curl_slist_free_all(s); }
	};
	std::unique_ptr<CURL, slfree> chp(curl_easy_init());
	std::unique_ptr<curl_slist, slfree> hl(curl_slist_append(nullptr, "Content-Type: application/json"));
	curl_slist_append(hl.get(), "X-Kopano-Stats-Request: 1");
	CURL *ch = chp.get();
	if (!sc_proxy_from_env(ch, url.c_str()))
		sc_proxy_from_sysconfig(ch, url.c_str());
	curl_easy_setopt(ch, CURLOPT_NOPROGRESS, 1L);
	curl_easy_setopt(ch, CURLOPT_NOSIGNAL, 1L);
	curl_easy_setopt(ch, CURLOPT_TCP_NODELAY, 0L);
	curl_easy_setopt(ch, CURLOPT_SSL_VERIFYHOST, sslverify);
	curl_easy_setopt(ch, CURLOPT_SSL_VERIFYPEER, sslverify);
	if (strncmp(url.c_str(), "unix:", 5) == 0) {
#if LIBCURL_VERSION_MAJOR > 7 || (LIBCURL_VERSION_MAJOR == 7 && LIBCURL_VERSION_MINOR >= 40)
		curl_easy_setopt(ch, CURLOPT_UNIX_SOCKET_PATH, url.c_str() + 5);
		curl_easy_setopt(ch, CURLOPT_URL, "http://localhost/");
#else
		return;
#endif
	} else {
		curl_easy_setopt(ch, CURLOPT_URL, url.c_str());
	}
	curl_easy_setopt(ch, CURLOPT_FOLLOWLOCATION, 1L);
	curl_easy_setopt(ch, CURLOPT_HTTPHEADER, hl.get());
	curl_easy_setopt(ch, CURLOPT_POSTFIELDSIZE_LARGE, static_cast<curl_off_t>(text.size()));
	curl_easy_setopt(ch, CURLOPT_POSTFIELDS, text.c_str());
	curl_easy_setopt(ch, CURLOPT_WRITEFUNCTION, curl_dummy_write);
	CURLcode res = curl_easy_perform(ch);
	if (res != CURLE_OK) {
		ec_log_warn("Statsclient curl_easy_perform() failed: %s", curl_easy_strerror(res));
	}

#endif
}

void ECStatsCollector::mainloop()
{
#ifdef HAVE_CURL_CURL_H
	KC::time_point next_sc, next_sv;
	std::mutex mtx;
	do {
		auto zsc_url = m_config->GetSetting("statsclient_url");
		auto zsc_int = m_config->GetSetting("statsclient_interval");
		auto zsv_url = m_config->GetSetting("surveyclient_url");
		auto zsv_int = m_config->GetSetting("surveyclient_interval");
		auto sc_int = zsc_int != nullptr ? atoui(zsc_int) : 0;
		auto sv_int = zsv_int != nullptr ? atoui(zsv_int) : 0;
		auto now = decltype(next_sc)::clock::now();
		auto do_sc = zsc_url != nullptr && sc_int > 0 && now > next_sc;
		auto do_sv = zsv_url != nullptr && sv_int > 0 && now > next_sv;
		auto next_wk = now + std::chrono::seconds(60); /* basic config reeval interval */

		if (do_sc || do_sv)
			fill_odm();
		if (do_sc) {
			ec_log_debug("Submtting statistics data to %s", zsc_url);
			submit(zsc_url, stats_as_text(), parseBool(m_config->GetSetting("statsclient_ssl_verify")));
			next_sc = now + std::chrono::seconds(sc_int);
			next_wk = std::min(next_wk, next_sc);
		}
		if (do_sv) {
			submit(zsv_url, survey_as_text(), parseBool(m_config->GetSetting("surveyclient_ssl_verify")));
			next_sv = now + std::chrono::seconds(sv_int);
			next_wk = std::min(next_wk, next_sv);
		}

		ulock_normal blah(mtx);
		if (m_exitsig.wait_until(blah, next_wk) != std::cv_status::timeout)
			break;
	} while (!terminate);
#endif
}

ECStatsCollector::ECStatsCollector(std::shared_ptr<ECConfig> config) :
	m_config(std::move(config))
{
	AddStat(SCN_MACHINE_ID, SCT_STRING, "machine_id");
	AddStat(SCN_UTSNAME, SCT_STRING, "utsname", "Pretty platform name"); /* not for parsing */
	AddStat(SCN_OSRELEASE, SCT_STRING, "osrelease", "Pretty operating system name"); /* not for parsing either */
	AddStat(SCN_PROGRAM_NAME, SCT_STRING, "program_name", "Program name");
	AddStat(SCN_PROGRAM_VERSION, SCT_STRING, "program_version", "Program version");
	set(SCN_PROGRAM_VERSION, PROJECT_VERSION);
	std::unique_ptr<FILE, file_deleter> fp(fopen("/etc/machine-id", "r"));
	if (fp != nullptr) {
		std::string mid;
		HrMapFileToString(fp.get(), &mid);
		auto pos = mid.find('\n');
		if (pos != std::string::npos)
			mid.erase(pos);
		set(SCN_MACHINE_ID, mid);
	}
	struct utsname uts;
	if (uname(&uts) == 0)
		set(SCN_UTSNAME, uts.sysname + " "s + uts.machine + " " + uts.release);
	set(SCN_OSRELEASE, ec_os_pretty_name());
	if (m_config == nullptr)
		return;
}

void ECStatsCollector::start()
{
<<<<<<< HEAD
	ec_log_info("Starting statscollector");
	if (thread_running)
=======
	if (m_thread_running)
>>>>>>> 2c8987c5
		return;
	auto ret = pthread_create(&countsSubmitThread, nullptr, submitThread, this);
	if (ret != 0)
		return;
	m_thread_running = true;
	set_thread_name(countsSubmitThread, "statscl");
}

void ECStatsCollector::AddStat(SCName index, SCType type, const char *name,
    const char *description)
{
	ECStat &newStat = m_StatData[index];

	newStat.data.ll = 0;		// reset largest data var in union
	newStat.avginc = 1;
	newStat.type = type;
	newStat.name = name;
	newStat.description = description;
}

void ECStatsCollector::inc(SCName name, double inc)
{
	auto iSD = m_StatData.find(name);
	if (iSD == m_StatData.cend())
		return;
	assert(iSD->second.type == SCT_REAL || iSD->second.type == SCT_REALGAUGE);
	scoped_lock lk(iSD->second.lock);
	iSD->second.data.f += inc;
}

void ECStatsCollector::inc(SCName name, int v)
{
	inc(name, static_cast<LONGLONG>(v));
}

void ECStatsCollector::inc(SCName name, LONGLONG inc)
{
	auto iSD = m_StatData.find(name);
	if (iSD == m_StatData.cend())
		return;
	assert(iSD->second.type == SCT_INTEGER || iSD->second.type == SCT_INTGAUGE);
	scoped_lock lk(iSD->second.lock);
	iSD->second.data.ll += inc;
}

void ECStatsCollector::set_dbl(enum SCName name, double set)
{
	auto iSD = m_StatData.find(name);
	if (iSD == m_StatData.cend())
		return;
	assert(iSD->second.type == SCT_REAL || iSD->second.type == SCT_REALGAUGE);
	scoped_lock lk(iSD->second.lock);
	iSD->second.data.f = set;
}

void ECStatsCollector::set(enum SCName name, LONGLONG set)
{
	auto iSD = m_StatData.find(name);
	if (iSD == m_StatData.cend())
		return;
	assert(iSD->second.type == SCT_INTEGER || iSD->second.type == SCT_INTGAUGE);
	scoped_lock lk(iSD->second.lock);
	iSD->second.data.ll = set;
}

void ECStatsCollector::SetTime(enum SCName name, time_t set)
{
	auto iSD = m_StatData.find(name);
	if (iSD == m_StatData.cend())
		return;
	assert(iSD->second.type == SCT_TIME);
	scoped_lock lk(iSD->second.lock);
	iSD->second.data.ts = set;
}

void ECStatsCollector::set(SCName name, const std::string &s)
{
	auto i = m_StatData.find(name);
	if (i == m_StatData.cend())
		return;
	assert(i->second.type == SCT_STRING);
	scoped_lock lk(i->second.lock);
	i->second.strdata = s;
}

void ECStatsCollector::Max(SCName name, LONGLONG max)
{
	auto iSD = m_StatData.find(name);
	if (iSD == m_StatData.cend())
		return;
	assert(iSD->second.type == SCT_INTEGER || iSD->second.type == SCT_INTGAUGE);
	scoped_lock lk(iSD->second.lock);
	if (iSD->second.data.ll < max)
		iSD->second.data.ll = max;
}

void ECStatsCollector::avg_dbl(SCName name, double add)
{
	auto iSD = m_StatData.find(name);
	if (iSD == m_StatData.cend())
		return;
	assert(iSD->second.type == SCT_REALGAUGE);
	scoped_lock lk(iSD->second.lock);
	iSD->second.data.f = ((add - iSD->second.data.f) / iSD->second.avginc) + iSD->second.data.f;
	++iSD->second.avginc;
	if (iSD->second.avginc == 0)
		iSD->second.avginc = 1;
}

void ECStatsCollector::avg(SCName name, LONGLONG add)
{
	auto iSD = m_StatData.find(name);
	if (iSD == m_StatData.cend())
		return;
	assert(iSD->second.type == SCT_INTGAUGE);
	scoped_lock lk(iSD->second.lock);
	iSD->second.data.ll = ((add - iSD->second.data.ll) / iSD->second.avginc) + iSD->second.data.ll;
	++iSD->second.avginc;
	if (iSD->second.avginc == 0)
		iSD->second.avginc = 1;
}

std::string ECStatsCollector::GetValue(const SCMap::const_iterator::value_type &iSD)
{
	switch (iSD.second.type) {
	case SCT_REAL:
	case SCT_REALGAUGE:
		return stringify_double(iSD.second.data.f);
	case SCT_INTEGER:
	case SCT_INTGAUGE:
		return stringify_int64(iSD.second.data.ll);
	case SCT_TIME: {
		if (iSD.second.data.ts <= 0)
			break;
		char timestamp[128]{};
		struct tm *tm = localtime(&iSD.second.data.ts);
		strftime(timestamp, sizeof timestamp, "%a %b %e %T %Y", tm);
		return timestamp;
	}
	case SCT_STRING:
		return iSD.second.strdata;
	}
	return "";
}

std::string ECStatsCollector::GetValue(const ECStat2 &i)
{
	switch (i.type) {
	case SCT_REAL:
	case SCT_REALGAUGE:
		return stringify_double(i.data.f);
	case SCT_INTEGER:
	case SCT_INTGAUGE:
		return stringify_int64(i.data.ll);
	case SCT_TIME: {
		if (i.data.ts <= 0)
			break;
		char timestamp[128]{};
		struct tm *tm = localtime(&i.data.ts);
		strftime(timestamp, sizeof(timestamp), "%a %b %e %T %Y", tm);
		return timestamp;
	}
	case SCT_STRING:
		return i.strdata;
	}
	return "";
}

std::string ECStatsCollector::GetValue(const SCName &name)
{
	auto iSD = m_StatData.find(name);
	if (iSD != m_StatData.cend())
		return GetValue(*iSD);
	return {};
}

void ECStatsCollector::ForEachStat(void(callback)(const std::string &, const std::string &, const std::string &, void *), void *obj)
{
	for (auto &i : m_StatData) {
		scoped_lock lk(i.second.lock);
		callback(i.second.name, i.second.description, GetValue(i), obj);
	}
	std::lock_guard<std::mutex> lk(m_odm_lock);
	for (const auto &i : m_ondemand)
		callback(i.first, i.second.desc, GetValue(i.second), obj);
}

void ECStatsCollector::set(const std::string &name, const std::string &desc, int64_t v)
{
	scoped_lock lk(m_odm_lock);
	auto i = m_ondemand.find(name);
	if (i != m_ondemand.cend()) {
		assert(i->second.type == SCT_INTEGER);
		i->second.data.ll = v;
		return;
	}
	ECStat2 st{desc, {}, SCT_INTEGER};
	st.data.ll = v;
	m_ondemand.emplace(name, std::move(st));
}

void ECStatsCollector::setg(const std::string &name, const std::string &desc, int64_t v)
{
	scoped_lock lk(m_odm_lock);
	auto i = m_ondemand.find(name);
	if (i != m_ondemand.cend()) {
		assert(i->second.type == SCT_INTGAUGE);
		i->second.data.ll = v;
		return;
	}
	ECStat2 st{desc, {}, SCT_INTGAUGE};
	st.data.ll = v;
	m_ondemand.emplace(name, std::move(st));
}

void ECStatsCollector::setg_dbl(const std::string &name, const std::string &desc, double v)
{
	scoped_lock lk(m_odm_lock);
	auto i = m_ondemand.find(name);
	if (i != m_ondemand.cend()) {
		assert(i->second.type == SCT_REALGAUGE);
		i->second.data.f = v;
		return;
	}
	ECStat2 st{desc, {}, SCT_REALGAUGE};
	st.data.f = v;
	m_ondemand.emplace(name, std::move(st));
}

void ECStatsCollector::set(const std::string &name, const std::string &desc,
    const std::string &v)
{
	scoped_lock lk(m_odm_lock);
	auto i = m_ondemand.find(name);
	if (i == m_ondemand.cend()) {
		m_ondemand.emplace(name, ECStat2{desc, v, SCT_STRING});
		return;
	}
	assert(i->second.type == SCT_STRING);
	i->second.strdata = v;
}

} /* namespace */<|MERGE_RESOLUTION|>--- conflicted
+++ resolved
@@ -295,12 +295,8 @@
 
 void ECStatsCollector::start()
 {
-<<<<<<< HEAD
 	ec_log_info("Starting statscollector");
-	if (thread_running)
-=======
 	if (m_thread_running)
->>>>>>> 2c8987c5
 		return;
 	auto ret = pthread_create(&countsSubmitThread, nullptr, submitThread, this);
 	if (ret != 0)
