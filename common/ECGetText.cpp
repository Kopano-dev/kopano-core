/*
 * Copyright 2005 - 2016 Zarafa and its licensors
 *
 * This program is free software: you can redistribute it and/or modify
 * it under the terms of the GNU Affero General Public License, version 3,
 * as published by the Free Software Foundation.
 *
 * This program is distributed in the hope that it will be useful,
 * but WITHOUT ANY WARRANTY; without even the implied warranty of
 * MERCHANTABILITY or FITNESS FOR A PARTICULAR PURPOSE. See the
 * GNU Affero General Public License for more details.
 *
 * You should have received a copy of the GNU Affero General Public License
 * along with this program.  If not, see <http://www.gnu.org/licenses/>.
 *
 */

#include <kopano/zcdefs.h>
#include <kopano/platform.h>
#include <kopano/ECGetText.h>
#include <kopano/charset/convert.h>

#include <map>
#include <memory>
#include <mutex>
#include <string>
#include <cassert>

namespace KC {

/**
 * This class performs the actual conversion and caching of the translated messages.
 * Results are cached based on the pointer value, not the string content. This implies
 * two assumptions:
 * 1. Gettext always returns the same pointer for a particular translation.
 * 2. If there's no translation, the original pointer is returned. So we assume that the
 *    compiler optimized string literals to have the same address if they're equal. If
 *    this assumption is false, this will lead to more conversions, and more memory usage
 *    by the cache.
 */
class converter _kc_final {
	public:
	static std::unique_ptr<converter> &getInstance()
	{
		scoped_lock locker(s_hInstanceLock);
		if (s_lpInstance == nullptr)
			s_lpInstance.reset(new converter);
		return s_lpInstance;
	}

	/**
	 * Perform the actual cache lookup or conversion.
	 *
	 * @param[in]	lpsz	The string to convert.
	 * @return	The converted string.
	 */
<<<<<<< HEAD
	const wchar_t *convert(const char *lpsz) {
		scoped_lock l_cache(m_hCacheLock);
		auto insResult = m_cache.emplace(lpsz, L"");
		if (insResult.second) /* successful insert, so not found in cache */
			insResult.first->second.assign(m_converter.convert_to<std::wstring>(lpsz));
		
		const wchar_t *lpszW = insResult.first->second.c_str();
		return lpszW;
	}
=======
	class converter _kc_final {
	public:
		/**
		 * Get the global converter instance.
		 * @return	The global converter instance.
		 */
		static converter *getInstance() {
			scoped_lock locker(s_hInstanceLock);
			if (!s_lpInstance) {
				s_lpInstance = new converter;
				atexit(&destroy);
			}
			return s_lpInstance;
		}

		/**
		 * Perform the actual cache lookup or conversion.
		 *
		 * @param[in]	lpsz	The string to convert.
		 * @return	The converted string.
		 */
		const wchar_t *convert(const char *lpsz) {
			scoped_lock l_cache(m_hCacheLock);
			auto insResult = m_cache.emplace(lpsz, L"");
			if (insResult.second == true)	// successful insert, so not found in cache
				insResult.first->second.assign(m_converter.convert_to<std::wstring>(lpsz, strlen(lpsz), "UTF-8"));
			const wchar_t *lpszW = insResult.first->second.c_str();
			return lpszW;
		}

	private:
		/**
		 * Destroys the instance in application exit.
		 */
		static void destroy() {
			assert(s_lpInstance);
			delete s_lpInstance;
			s_lpInstance = NULL;
		}
>>>>>>> 5514dc1c

	private:
	static std::unique_ptr<converter> s_lpInstance;
	static std::mutex s_hInstanceLock;

	typedef std::map<const char *, std::wstring>	cache_type;
	convert_context	m_converter;
	cache_type		m_cache;
	std::mutex m_hCacheLock;
};

std::mutex converter::s_hInstanceLock;
std::unique_ptr<converter> converter::s_lpInstance;

/**
 * Performs a 'regular' gettext and converts the result to a wide character string.
 *
 * @param[in]	domainname	The domain to use for the translation
 * @param[in]	msgid		The msgid of the message to be translated.
 *
 * @return	The converted, translated string.
 */
LPWSTR kopano_dcgettext_wide(const char *domainname, const char *msgid)
{
	static bool init;
	if (!init) {
		/*
		 * Avoid gettext doing the downconversion to LC_CTYPE and
		 * killing all the Unicode characters before we had a chance of
		 * seeing them.
		 */
		bind_textdomain_codeset("kopano", "utf-8");
		init = true;
	}
	const char *lpsz = msgid;

	lpsz = dcgettext(domainname, msgid, LC_MESSAGES);
	return const_cast<wchar_t *>(converter::getInstance()->convert(lpsz));
}

} /* namespace */<|MERGE_RESOLUTION|>--- conflicted
+++ resolved
@@ -54,57 +54,15 @@
 	 * @param[in]	lpsz	The string to convert.
 	 * @return	The converted string.
 	 */
-<<<<<<< HEAD
 	const wchar_t *convert(const char *lpsz) {
 		scoped_lock l_cache(m_hCacheLock);
 		auto insResult = m_cache.emplace(lpsz, L"");
 		if (insResult.second) /* successful insert, so not found in cache */
-			insResult.first->second.assign(m_converter.convert_to<std::wstring>(lpsz));
+			insResult.first->second.assign(m_converter.convert_to<std::wstring>(lpsz, strlen(lpsz), "UTF-8"));
 		
 		const wchar_t *lpszW = insResult.first->second.c_str();
 		return lpszW;
 	}
-=======
-	class converter _kc_final {
-	public:
-		/**
-		 * Get the global converter instance.
-		 * @return	The global converter instance.
-		 */
-		static converter *getInstance() {
-			scoped_lock locker(s_hInstanceLock);
-			if (!s_lpInstance) {
-				s_lpInstance = new converter;
-				atexit(&destroy);
-			}
-			return s_lpInstance;
-		}
-
-		/**
-		 * Perform the actual cache lookup or conversion.
-		 *
-		 * @param[in]	lpsz	The string to convert.
-		 * @return	The converted string.
-		 */
-		const wchar_t *convert(const char *lpsz) {
-			scoped_lock l_cache(m_hCacheLock);
-			auto insResult = m_cache.emplace(lpsz, L"");
-			if (insResult.second == true)	// successful insert, so not found in cache
-				insResult.first->second.assign(m_converter.convert_to<std::wstring>(lpsz, strlen(lpsz), "UTF-8"));
-			const wchar_t *lpszW = insResult.first->second.c_str();
-			return lpszW;
-		}
-
-	private:
-		/**
-		 * Destroys the instance in application exit.
-		 */
-		static void destroy() {
-			assert(s_lpInstance);
-			delete s_lpInstance;
-			s_lpInstance = NULL;
-		}
->>>>>>> 5514dc1c
 
 	private:
 	static std::unique_ptr<converter> s_lpInstance;
