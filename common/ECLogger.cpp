/*
 * SPDX-License-Identifier: AGPL-3.0-only
 * Copyright 2005 - 2016 Zarafa and its licensors
 */
#ifdef HAVE_CONFIG_H
#	include "config.h"
#endif
#include <kopano/platform.h>
#include <kopano/ECLogger.h>
#include <algorithm>
#include <mutex>
#include <shared_mutex>
#include <string>
#include <cassert>
#include <climits>
#include <clocale>
#include <pthread.h>
#include <cstdarg>
#include <cstdlib>
#include <csignal>
#include <zlib.h>
#include <sys/socket.h>
#include <sys/stat.h>
#include <sys/un.h>
<<<<<<< HEAD
#include <kopano/memory.hpp>
=======
#include <libHX/map.h>
#include <libHX/option.h>
#include <libHX/string.h>
#include <kopano/fileutil.hpp>
>>>>>>> 44d60728
#include <kopano/scope.hpp>
#include <kopano/stringutil.h>
#include <kopano/tie.hpp>
#include "charset/localeutil.h"
#include <poll.h>
#if HAVE_SYSLOG_H
#include <syslog.h>
#endif
#include <grp.h>
#include <libgen.h>
#include <pwd.h>
#include <sys/resource.h>
#include <sys/time.h>
#include <sys/types.h>
#include <sys/utsname.h>
#include <kopano/ECConfig.h>
#include <kopano/MAPIErrors.h>

namespace KC {

<<<<<<< HEAD
/**
 * Linux syslog logger. Output is whatever syslog does, probably LC_CTYPE.
 */
class ECLogger_Syslog KC_FINAL : public ECLogger {
	private:
	std::unique_ptr<char[], cstdlib_deleter> m_ident;
	static const int levelmap[16]; /* converts to syslog levels */

	public:
	ECLogger_Syslog(unsigned int max_ll, const char *ident, int facility);
	~ECLogger_Syslog(void);
	_kc_hidden virtual void Reset(void) _kc_override;
	_kc_hidden virtual void log(unsigned int level, const char *msg) _kc_override;
	_kc_hidden virtual void logf(unsigned int level, const char *fmt, ...) _kc_override KC_LIKE_PRINTF(3, 4);
	_kc_hidden virtual void logv(unsigned int level, const char *fmt, va_list &) _kc_override;
=======
class ECAlternateStack final {
	public:
	ECAlternateStack();
	~ECAlternateStack();
	private:
	stack_t st;
};

struct hxdt {
	void operator()(struct HXmap *m) { HXmap_free(m); }
	void operator()(hxmc_t *z) { HXmc_free(z); }
>>>>>>> 44d60728
};

static void ec_log_bt(unsigned int, const char *, ...);

static constexpr const size_t _LOG_TSSIZE = 64;
static constexpr const size_t LOG_PFXSIZE = _LOG_TSSIZE + 32 + 16; /* +threadname+pid */
static constexpr const size_t LOG_LVLSIZE = 12;

static const char *const ll_names[] = {
	"=======",
	"crit   ",
	"error  ",
	"warning",
	"notice ",
	"info   ",
	"debug  "
};

static ECLogger_File ec_log_fallback_target(EC_LOGLEVEL_WARNING, false, "-", false);
static ECLogger *ec_log_target = &ec_log_fallback_target;
static std::string ec_sysinfo = "(indet-OS)", ec_program_name = "(noname-program)", ec_program_ver;
static std::atomic<bool> ec_sysinfo_checked{false};

ECLogger::ECLogger(int max_ll) :
	max_loglevel(max_ll), prefix(LP_NONE)
{
	// get system locale for time, NULL is returned if locale was not found.
	timelocale = newlocale(LC_TIME_MASK, "C", nullptr);
	datalocale = createUTF8Locale();
}

ECLogger::~ECLogger() {
	if (ec_log_target == this)
		ec_log_set(NULL);
	if (timelocale)
		freelocale(timelocale);
	if (datalocale)
		freelocale(datalocale);
}

void ECLogger::SetLoglevel(unsigned int max_ll) {
	max_loglevel = max_ll;
}

size_t ECLogger::MakeTimestamp(char *buffer, size_t z)
{
	time_t now = time(NULL);
	tm local;

	localtime_r(&now, &local);
	if (timelocale)
		return strftime_l(buffer, z, "%c", &local, timelocale);
	return strftime(buffer, z, "%c", &local);
}

bool ECLogger::Log(unsigned int loglevel) {
	unsigned int ext_bits = loglevel & EC_LOGLEVEL_EXTENDED_MASK;
	unsigned int level = loglevel & EC_LOGLEVEL_MASK;
	unsigned int max_loglevel_only = max_loglevel & EC_LOGLEVEL_MASK;
	unsigned int allowed_extended_bits_only = max_loglevel & EC_LOGLEVEL_EXTENDED_MASK;

	// any extended bits used? then only match those
	if (ext_bits) {
		// are any of the extended bits that were selected in the max_loglevel
		// set in the loglevel?
		if (ext_bits & allowed_extended_bits_only)
			return true;
		return false;
	}

	// continue if the maximum level of logging (so not the bits)
	// is not 0
	if (max_loglevel_only == EC_LOGLEVEL_NONE)
		return false;
	if (level == EC_LOGLEVEL_ALWAYS)
		return true;
	// is the parameter log-level <= max_loglevel?
	return level <= max_loglevel_only;
}

void ECLogger::SetLogprefix(logprefix lp) {
	prefix = lp;
}

HRESULT ECLogger::perr(const char *text, HRESULT code)
{
	logf(EC_LOGLEVEL_ERROR, "%s: %s (%x)", text, GetMAPIErrorMessage(code), code);
	return code;
}

HRESULT ECLogger::pwarn(const char *text, HRESULT code)
{
	logf(EC_LOGLEVEL_WARNING, "%s: %s (%x)", text, GetMAPIErrorMessage(code), code);
	return code;
}

ECLogger_Null::ECLogger_Null() : ECLogger(EC_LOGLEVEL_NONE) {}
void ECLogger_Null::Reset() {}
void ECLogger_Null::log(unsigned int level, const char *message) {}
void ECLogger_Null::logf(unsigned int level, const char *format, ...) {}
void ECLogger_Null::logv(unsigned int level, const char *format, va_list &va) {}

/**
 * @param[in]	max_ll			max loglevel passed to ECLogger
 * @param[in]	add_timestamp	true if a timestamp before the logmessage is wanted
 * @param[in]	filename		filename of log in current locale
 */
ECLogger_File::ECLogger_File(unsigned int max_ll, bool add_timestamp,
    const char *filename, bool compress) :
	ECLogger(max_ll), logname(filename), timestamp(add_timestamp)
{
	if (logname == "-") {
		init_for_stderr();
	} else {
		if (compress)
			init_for_gzfile();
		else
			init_for_file();
		fh = fnOpen(logname.c_str(), szMode);
		if (fh == nullptr) {
			init_for_stderr();
			fnPrintf(fh, "Unable to open logfile %s: %s. Logging to stderr.\n",
				logname.c_str(), strerror(errno));
		}
	}
	reinit_buffer(0);

	// read/write is for the handle, not the f*-calls
	// so read is because we're only reading the handle ('log')
	// so only Reset() will do a write-lock
	prevcount = 0;
	*prevmsg = '\0';
	prevloglevel = 0;
}

ECLogger_File::~ECLogger_File() {
	// not required at this stage but only added here for consistency
	std::shared_lock<KC::shared_mutex> lh(handle_lock);
	char pb[LOG_PFXSIZE];

	if (prevcount > 1)
		fnPrintf(fh, "%sLast message repeated %d times\n", DoPrefix(pb, sizeof(pb)), prevcount);
	else if (prevcount == 1)
		fnPrintf(fh, "%sLast message repeated 1 time\n", DoPrefix(pb, sizeof(pb)));
	if (fh != nullptr && fnClose != nullptr)
		fnClose(fh);
}

void ECLogger_File::init_for_stderr(void)
{
	fh = stderr;
	fnOpen = nullptr;
	fnClose = nullptr;
	fnPrintf = reinterpret_cast<printf_func>(&fprintf);
	fnFileno = reinterpret_cast<fileno_func>(&fileno);
	szMode = nullptr;
}

void ECLogger_File::init_for_file(void)
{
	fnOpen = reinterpret_cast<open_func>(&fopen);
	fnClose = reinterpret_cast<close_func>(&fclose);
	fnPrintf = reinterpret_cast<printf_func>(&fprintf);
	fnFileno = reinterpret_cast<fileno_func>(&fileno);
	szMode = "a";
}

void ECLogger_File::init_for_gzfile(void)
{
	fnOpen = reinterpret_cast<open_func>(&gzopen);
	fnClose = reinterpret_cast<close_func>(&gzclose);
	fnPrintf = reinterpret_cast<printf_func>(&gzprintf);
	fnFileno = nullptr;
	szMode = "wb";
}

void ECLogger_File::reinit_buffer(size_t size)
{
	if (size == 0)
		setvbuf(static_cast<FILE *>(fh), nullptr, _IOLBF, size);
	else
		setvbuf(static_cast<FILE *>(fh), nullptr, _IOFBF, size);
	/* Store value for Reset() to re-invoke this function after reload */
	buffer_size = size;
}

static char *EmitLevel(unsigned int loglevel, char *b, size_t z)
{
	if (loglevel == EC_LOGLEVEL_ALWAYS)
		snprintf(b, z, "[%s] ", ll_names[0]);
	else if (loglevel <= EC_LOGLEVEL_DEBUG)
		snprintf(b, z, "[%s] ", ll_names[loglevel]);
	else
		snprintf(b, z, "[%7x] ", loglevel);
	return b;
}

void ECLogger_File::Reset() {
	std::lock_guard<KC::shared_mutex> lh(handle_lock);

	if (fh == stderr || fnClose == nullptr || fnOpen == nullptr)
		return;
	if (fh != nullptr)
		fnClose(fh);
	/*
	 * The fnOpen call cannot be reordered before fnClose in all cases —
	 * like compressed files, as the data stream may not be
	 * finalized.
	 */
	fh = fnOpen(logname.c_str(), szMode);
	if (fh == nullptr) {
		init_for_stderr();
		char pb[LOG_PFXSIZE], el[LOG_LVLSIZE];
		fnPrintf(fh, "%s%sECLogger reset issued, but cannot (re-)open %s: %s. Logging to stderr.\n",
		         DoPrefix(pb, sizeof(pb)), EmitLevel(EC_LOGLEVEL_ERROR, el, sizeof(el)),
		         logname.c_str(), strerror(errno));
		return;
	}
	reinit_buffer(buffer_size);
}

int ECLogger_File::GetFileDescriptor() {
	std::shared_lock<KC::shared_mutex> lh(handle_lock);
	if (fh != nullptr && fnFileno != nullptr)
		return fnFileno(fh);
	return -1;
}

/**
 * Prints the optional timestamp and prefix to the log.
 */
char *ECLogger_File::DoPrefix(char *buffer, size_t z)
{
	char *orig = buffer;
	if (z > 0)
		/* clear it in case no prefix is wanted */
		*buffer = '\0';
	if (timestamp) {
		auto adv = MakeTimestamp(buffer, z);
		buffer += adv;
		z -= adv;
		if (z > 1) {
			*buffer++ = ':';
			buffer[1] = '\0';
			--z;
		}
		if (z > 1) {
			*buffer++ = ' ';
			buffer[1] = '\0';
			--z;
		}
	}
	if (prefix == LP_TID) {
#ifdef HAVE_PTHREAD_GETNAME_NP
		pthread_t th = pthread_self();
		char name[32] = { 0 };

		if (pthread_getname_np(th, name, sizeof name))
			snprintf(buffer, z, "[T%lu] ", kc_threadid());
		else
			snprintf(buffer, z, "[%s|T%lu] ", name, kc_threadid());
#else
		snprintf(buffer, z, "[T%lu] ", kc_threadid());
#endif
	}
	else if (prefix == LP_PID) {
		snprintf(buffer, z, "[%5d] ", getpid());
	}

	return orig;
}

bool ECLogger_File::DupFilter(unsigned int loglevel, const char *message)
{
	bool exit_with_true = false;
	std::shared_lock<KC::shared_mutex> lr_dup(dupfilter_lock);
	if (strncmp(prevmsg, message, sizeof(prevmsg)) == 0) {
		++prevcount;

		if (prevcount < 100)
			exit_with_true = true;
	}
	lr_dup.unlock();
	if (exit_with_true)
		return true;

	if (prevcount > 1) {
		std::shared_lock<KC::shared_mutex> lr_handle(handle_lock);
		char pb[LOG_PFXSIZE], el[LOG_LVLSIZE];
		fnPrintf(fh, "%s%sPrevious message logged %d times\n", DoPrefix(pb, sizeof(pb)), EmitLevel(prevloglevel, el, sizeof(el)), prevcount);
	}

	std::lock_guard<KC::shared_mutex> lw_dup(dupfilter_lock);
	prevloglevel = loglevel;
	kc_strlcpy(prevmsg, message, sizeof(prevmsg));
	prevcount = 0;
	return false;
}

void ECLogger_File::log(unsigned int loglevel, const char *message)
{
	if (!ECLogger::Log(loglevel))
		return;
	if (DupFilter(loglevel, message))
		return;

	std::shared_lock<KC::shared_mutex> lh(handle_lock);
	if (fh == nullptr)
		return;
	char pb[LOG_PFXSIZE], el[LOG_LVLSIZE];
	fnPrintf(fh, "%s%s%s\n", DoPrefix(pb, sizeof(pb)), EmitLevel(loglevel, el, sizeof(el)), message);
	/*
	 * If IOLBF was set (buffer_size==0), the previous
	 * print call already flushed it. Do not flush again
	 * in that case.
	 */
	if (buffer_size > 0 && (loglevel <= EC_LOGLEVEL_WARNING || loglevel == EC_LOGLEVEL_ALWAYS))
		fflush(static_cast<FILE *>(fh));
}

void ECLogger_File::logf(unsigned int loglevel, const char *format, ...)
{
	if (!ECLogger::Log(loglevel))
		return;
	va_list va;
	va_start(va, format);
	logv(loglevel, format, va);
	va_end(va);
}

static const char msgtrunc[] = "(message truncated due to size)";

void ECLogger_File::logv(unsigned int level, const char *format, va_list &va)
{
	char msgbuffer[_LOG_BUFSIZE];
	auto len = _vsnprintf_l(msgbuffer, sizeof msgbuffer, format, datalocale, va);
	static_assert(_LOG_BUFSIZE >= sizeof(msgtrunc), "pick a better basic _LOG_BUFSIZE");
	if (len >= sizeof(msgbuffer))
		strcpy(msgbuffer + sizeof(msgbuffer) - sizeof(msgtrunc), msgtrunc);
	log(level, msgbuffer);
}

const int ECLogger_Syslog::levelmap[16] = {
	/* EC_LOGLEVEL_NONE */    LOG_DEBUG,
	/* EC_LOGLEVEL_CRIT */    LOG_CRIT,
	/* EC_LOGLEVEL_ERROR */   LOG_WARNING,
	/* EC_LOGLEVEL_WARNING */ LOG_WARNING,
	/* EC_LOGLEVEL_NOTICE */  LOG_NOTICE,
	/* EC_LOGLEVEL_INFO */    LOG_INFO,
	/* EC_LOGLEVEL_DEBUG */   LOG_DEBUG,
	/* 7-14 */ 0,0,0,0,0,0,0,0,
	/* EC_LOGLEVEL_ALWAYS */  LOG_ALERT,
};

ECLogger_Syslog::ECLogger_Syslog(unsigned int max_ll, const char *ident, int facility) : ECLogger(max_ll) {
	/*
	 * Because @ident can go away, and openlog(3) does not make a copy for
	 * itself >:-((, we have to do it.
	 */
	if (ident == NULL) {
		openlog(ident, LOG_PID, facility);
	} else {
		m_ident.reset(strdup(ident));
		openlog(m_ident.get(), LOG_PID, facility);
	}
}

ECLogger_Syslog::~ECLogger_Syslog() {
	closelog();
}

void ECLogger_Syslog::Reset() {
	// not needed.
}

void ECLogger_Syslog::log(unsigned int loglevel, const char *message)
{
	if (!ECLogger::Log(loglevel))
		return;
	syslog(levelmap[loglevel & EC_LOGLEVEL_MASK], "%s", message);
}

void ECLogger_Syslog::logf(unsigned int loglevel, const char *format, ...)
{
	va_list va;

	if (!ECLogger::Log(loglevel))
		return;
	va_start(va, format);
	logv(loglevel, format, va);
	va_end(va);
}

void ECLogger_Syslog::logv(unsigned int loglevel, const char *format, va_list &va)
{
#if HAVE_VSYSLOG
	vsyslog(levelmap[loglevel & EC_LOGLEVEL_MASK], format, va);
#else
	char msgbuffer[_LOG_BUFSIZE];
	if (_vsnprintf_l(msgbuffer, sizeof(msgbuffer), format, datalocale, va) >= sizeof(msgbuffer))
		strcpy(msgbuffer + sizeof(msgbuffer) - sizeof(msgtrunc), msgtrunc);
	syslog(levelmap[loglevel & EC_LOGLEVEL_MASK], "%s", msgbuffer);
#endif
}

ECLogger_Tee::ECLogger_Tee(): ECLogger(EC_LOGLEVEL_DEBUG) {
}

/**
 * Reset all loggers attached to this logger.
 */
void ECLogger_Tee::Reset(void)
{
	for (auto log : m_loggers)
		log->Reset();
}

/**
 * Check if anything would be logged with the requested loglevel.
 * Effectively this call is delegated to all attached loggers until
 * one logger is found that returns true.
 *
 * @param[in]	loglevel	The loglevel to test.
 *
 * @retval	true when at least one of the attached loggers would produce output
 */
bool ECLogger_Tee::Log(unsigned int loglevel)
{
	bool bResult = false;

	for (auto log : m_loggers)
		bResult |= log->Log(loglevel);
	return bResult;
}

/**
 * Log a message at the reuiqred loglevel to all attached loggers.
 *
 * @param[in]	loglevel	The requierd loglevel
 * @param[in]	message		The message to log
 */
void ECLogger_Tee::log(unsigned int level, const char *msg)
{
	for (auto log : m_loggers)
		log->log(level, msg);
}

/**
 * Log a formatted message (printf style) to all attached loggers.
 *
 * @param[in]	loglevel	The required loglevel
 * @param[in]	format		The format string.
 */
void ECLogger_Tee::logf(unsigned int level, const char *format, ...)
{
	va_list va;

	va_start(va, format);
	logv(level, format, va);
	va_end(va);
}

void ECLogger_Tee::logv(unsigned int level, const char *format, va_list &va)
{
	char msgbuffer[_LOG_BUFSIZE];
	if (_vsnprintf_l(msgbuffer, sizeof msgbuffer, format, datalocale, va) >= sizeof(msgbuffer))
		strcpy(msgbuffer + sizeof(msgbuffer) - sizeof(msgtrunc), msgtrunc);
	for (auto log : m_loggers)
		log->log(level, msgbuffer);
}

/**
 * Add a logger to the list of loggers to log to.
 * @note The passed loggers reference will be increased, so
 *       make sure to release the logger in the caller function
 *       if it's going to be 'forgotten' there.
 *
 * @param[in]	lpLogger	The logger to attach.
 */
void ECLogger_Tee::AddLogger(std::shared_ptr<ECLogger> lpLogger)
{
	if (lpLogger == nullptr)
		return;
	m_loggers.emplace_back(std::move(lpLogger));
}

ECLogger_Pipe::ECLogger_Pipe(int fd, pid_t childpid, int loglevel) :
	ECLogger(loglevel), m_fd(fd), m_childpid(childpid)
{
}

ECLogger_Pipe::~ECLogger_Pipe() {
	/*
	 * Closing the fd will make the log child exit, which triggers
	 * SIGCHLD and an ec_log from the handler right away, which
	 * then gets a EBADF because the fd is already closed.
	 * Reset the target first to avoid this.
	 */
	if (ec_log_target == this)
		ec_log_set(nullptr);
	close(m_fd);
	if (m_childpid)
		waitpid(m_childpid, NULL, 0);	// wait for the child if we're the one that forked it
}

void ECLogger_Pipe::Reset() {
	// send the log process HUP signal again
	kill(m_childpid, SIGHUP);
}

void ECLogger_Pipe::log(unsigned int loglevel, const char *message)
{
	char msgbuffer[_LOG_BUFSIZE];
	msgbuffer[0] = loglevel;
	msgbuffer[1] = '\0';
	size_t off = 1, rem = sizeof(msgbuffer) - 1;
	if (prefix == LP_TID)
		snprintf(msgbuffer + off, rem, "[T%lu] ", kc_threadid());
	else if (prefix == LP_PID)
		snprintf(msgbuffer + off, rem, "[%5d] ", getpid());
	off = strlen(msgbuffer);
	rem = sizeof(msgbuffer) - off;
	strncpy(msgbuffer + off, message, rem);
	if (rem <= strlen(message))
		strcpy(msgbuffer + sizeof(msgbuffer) - sizeof(msgtrunc), msgtrunc);
	msgbuffer[sizeof(msgbuffer)-1] = '\0';
	xwrite(msgbuffer, strlen(msgbuffer) + 1);
}

void ECLogger_Pipe::logf(unsigned int level, const char *format, ...)
{
	va_list va;

	va_start(va, format);
	logv(level, format, va);
	va_end(va);
}

void ECLogger_Pipe::logv(unsigned int loglevel, const char *format, va_list &va)
{
	char msgbuffer[_LOG_BUFSIZE];
	msgbuffer[0] = loglevel;
	msgbuffer[1] = '\0';
	size_t off = 1, rem = sizeof(msgbuffer) - 1;
	if (prefix == LP_TID)
		snprintf(msgbuffer + off, rem, "[T%lu] ", kc_threadid());
	else if (prefix == LP_PID)
		snprintf(msgbuffer + off, rem, "[%5d] ", getpid());
	off = strlen(msgbuffer);
	rem = sizeof(msgbuffer) - off;
	// return value is what WOULD have been written if enough space were available in the buffer
	if (_vsnprintf_l(msgbuffer + off, rem, format, datalocale, va) >= rem)
		strcpy(msgbuffer + sizeof(msgbuffer) - sizeof(msgtrunc), msgtrunc);
	msgbuffer[sizeof(msgbuffer)-1] = '\0';
	xwrite(msgbuffer, strlen(msgbuffer) + 1);
}

void ECLogger_Pipe::xwrite(const char *msgbuffer, size_t len)
{
	/*
	 * Write as one block to get it to the real logger.
	 * (Atomicity actually only guaranteed up to PIPE_BUF number of bytes.)
	 */
	if (write(m_fd, msgbuffer, len) >= 0)
		return;
	if (errno != EPIPE) {
		fprintf(stderr, "%s: write: %s\n", __func__, strerror(errno));
		return;
	}
	static bool pipe_broke;
	if (!pipe_broke)
		fprintf(stderr, "%s: write: %s. Switching to stderr.\n", __func__, strerror(errno));
	pipe_broke = true;
	fprintf(stderr, "%s\n", msgbuffer);
}

/**
 * Make sure we do not close the log process when this object is cleaned.
 */
void ECLogger_Pipe::Disown()
{
	m_childpid = 0;
}

namespace PrivatePipe {
	std::shared_ptr<ECLogger> m_lpFileLogger;
	ECConfig *m_lpConfig;
	pthread_t signal_thread;
	sigset_t signal_mask;
	static void sighup(int)
	{
		if (m_lpConfig) {
			const char *ll;
			if (!m_lpConfig->ReloadSettings())
				/* ignore error */;
			ll = m_lpConfig->GetSetting("log_level");
			if (ll)
				m_lpFileLogger->SetLoglevel(atoi(ll));
		}

		m_lpFileLogger->Reset();
		m_lpFileLogger->logf(EC_LOGLEVEL_INFO, "[%5d] Log process received sighup", getpid());
	}
	static int PipePassLoop(int readfd, std::shared_ptr<ECLogger> &&logger,
	    ECConfig *lpConfig)
	{
		ssize_t ret;
		char buffer[_LOG_BUFSIZE] = {0};
		std::string complete;
		const char *p = NULL;
		int s;
		int l;

		m_lpConfig = lpConfig;
		m_lpFileLogger = std::move(logger);

		struct sigaction act;
		memset(&act, 0, sizeof(act));
		act.sa_handler = sighup;
		act.sa_flags = SA_RESTART | SA_ONSTACK;
		sigemptyset(&act.sa_mask);
		sigaction(SIGHUP, &act, nullptr);
		signal(SIGPIPE, SIG_IGN);
		// ignore stop signals to keep logging until the very end
		signal(SIGTERM, SIG_IGN);
		signal(SIGINT, SIG_IGN);
		// close signals we don't want to see from the main program anymore
		signal(SIGCHLD, SIG_IGN);
		signal(SIGUSR1, SIG_IGN);
		signal(SIGUSR2, SIG_IGN);

		// We want the prefix of each individual thread/fork, so don't add that of the Pipe version.
		m_lpFileLogger->SetLogprefix(LP_NONE);

		struct pollfd fds = {readfd, POLLIN, 0};

		while(true) {
			// blocking wait, returns on error or data waiting to log
			fds.revents = 0;
			ret = poll(&fds, 1, -1);
			if (ret == -1) {
				if (errno == EINTR)
					continue;	// logger received SIGHUP, which wakes the select

				break;
			}
			if (ret == 0)
				continue;

			complete.clear();
			do {
				// if we don't read anything from the fd, it was the end
				ret = read(readfd, buffer, sizeof buffer);
				if (ret <= 0)
					break;
				complete.append(buffer,ret);
			} while (ret == sizeof buffer);
			if (ret <= 0)
				break;

			p = complete.data();
			ret = complete.size();
			while (ret && p) {
				// first char in buffer is loglevel
				l = *p++;
				--ret;
				s = strlen(p);	// find string in read buffer
				if (s == 0) {
					p = NULL;
					continue;
				}
				m_lpFileLogger->log(l, p);
				++s;		// add \0
				p += s;		// skip string
				ret -= s;
			}
		}
		// we need to stop fetching signals
		kill(getpid(), SIGPIPE);
		m_lpFileLogger->logf(EC_LOGLEVEL_INFO, "[%5d] Log process is done", getpid());
		m_lpFileLogger.reset();
		return ret;
	}
}

/**
 * Starts a new process when needed for forked model programs. If logging to a
 * file, a new ECLogger is returned, otherwise, the one sunk into this function
 * is given back.
 *
 * @param[in]	lpConfig	Pointer to your ECConfig object. Cannot be NULL.
 * @param[in]	lpLogger	Pointer to your current ECLogger object.
 * @return		ECLogger	Returns the same or new ECLogger object to use in your program.
 */
std::shared_ptr<ECLogger> StartLoggerProcess(ECConfig *lpConfig,
    std::shared_ptr<ECLogger> &&lpLogger)
{
	auto lpFileLogger = dynamic_cast<ECLogger_File *>(lpLogger.get());
	int pipefds[2];

	if (lpFileLogger == NULL)
		return lpLogger;
	auto filefd = lpFileLogger->GetFileDescriptor();
	auto child = pipe(pipefds);
	if (child < 0)
		return NULL;
	child = fork();
	if (child < 0)
		return NULL;

	if (child == 0) {
		// close all files except the read pipe and the logfile
		int t = getdtablesize();
		for (int i = 3; i < t; ++i)
			if (i != pipefds[0] && i != filefd)
				close(i);
		PrivatePipe::PipePassLoop(pipefds[0], std::move(lpLogger), lpConfig);
		close(pipefds[0]);
		delete lpConfig;
		_exit(0);
	}

	auto prefix = lpLogger->prefix;
	close(pipefds[0]);
	std::shared_ptr<ECLogger> lpPipeLogger(new(std::nothrow) ECLogger_Pipe(pipefds[1], child, atoi(lpConfig->GetSetting("log_level")))); // let destructor wait on child
	if (lpPipeLogger == nullptr)
		return nullptr;
	lpPipeLogger->SetLogprefix(prefix);
	lpPipeLogger->logf(EC_LOGLEVEL_INFO, "Logger process started on pid %d", child);
	return lpPipeLogger;
}

static bool eclog_sockable(const char *path)
{
#if defined(LINUX) && defined(__GLIBC__)
	struct stat sb;
	auto ret = stat(path, &sb);
	if (ret < 0 || !S_ISSOCK(sb.st_mode))
		return false;
	auto fd = socket(PF_LOCAL, SOCK_DGRAM, 0);
	if (fd < 0)
		return false;
	auto fdx = make_scope_success([&]() { if (fd >= 0) close(fd); });
	struct sockaddr_un sk;
	sk.sun_family = AF_LOCAL;
	kc_strlcpy(sk.sun_path, path, sizeof(sk.sun_path));
	return connect(fd, reinterpret_cast<const sockaddr *>(&sk), sizeof(sk)) == 0;
#else
	return true;
#endif
}

static void resolve_auto_logger(ECConfig *cfg)
{
	auto meth = cfg->GetSetting("log_method");
	auto file = cfg->GetSetting("log_file");
	if (meth == nullptr || strcasecmp(meth, "auto") != 0 || file == nullptr)
		return;
	if (*file != '\0') {
		cfg->AddSetting("log_method", "file");
	} else {
		cfg->AddSetting("log_method", eclog_sockable("/dev/log") ? "syslog" : "file");
		cfg->AddSetting("log_file", "-");
	}
}

/**
 * Create ECLogger object from configuration.
 *
 * @param[in] lpConfig ECConfig object with config settings from config file. Must have all log_* options.
 * @param argv0 name of the logger
 * @param lpszServiceName service name for windows event logger
 * @param bAudit prepend "audit_" before log settings to create an audit logger (kopano-server)
 *
 * @return Log object, or NULL on error
 */
ECLogger* CreateLogger(ECConfig *lpConfig, const char *argv0,
    const char *lpszServiceName, bool bAudit)
{
	ECLogger *lpLogger = NULL;
	std::string prepend;
	int loglevel = 0;
	int syslog_facility = LOG_MAIL;
	resolve_auto_logger(lpConfig);
	auto log_method = lpConfig->GetSetting("log_method");
	auto log_file   = lpConfig->GetSetting("log_file");

	if (bAudit) {
#if 1 /* change to ifdef HAVE_LOG_AUTHPRIV */
		if (!parseBool(lpConfig->GetSetting("audit_log_enabled")))
			return NULL;
		prepend = "audit_";
		log_method = lpConfig->GetSetting("audit_log_method");
		log_file   = lpConfig->GetSetting("audit_log_file");
		syslog_facility = LOG_AUTHPRIV;
#else
		return NULL;    // No auditing in Windows, apparently.
#endif
	}

	loglevel = strtol(lpConfig->GetSetting((prepend+"log_level").c_str()), NULL, 0);
	if (strcasecmp(log_method, "syslog") == 0) {
		char *argzero = strdup(argv0);
		lpLogger = new ECLogger_Syslog(loglevel, basename(argzero), syslog_facility);
		free(argzero);
	} else if (strcasecmp(log_method, "eventlog") == 0) {
		fprintf(stderr, "eventlog logging is only available on windows.\n");
	} else if (strcasecmp(log_method, "file") == 0) {
		int ret = 0;
		const struct passwd *pw = NULL;
		const struct group *gr = NULL;
		if (strcmp(log_file, "-") != 0) {
			auto s = lpConfig->GetSetting("run_as_user");
			pw = s != nullptr && *s != '\0' ? getpwnam(s) : getpwuid(getuid());
			s = lpConfig->GetSetting("run_as_group");
			gr = s != nullptr && *s != '\0' ? getgrnam(s) : getgrgid(getgid());

			// see if we can open the file as the user we're supposed to run as
			if (pw || gr) {
				ret = fork();
				if (ret == 0) {
					// client test program
					setgroups(0, NULL);
					if (gr)
						setgid(gr->gr_gid);
					if (pw)
						setuid(pw->pw_uid);
					auto test = fopen(log_file, "a");
					if (!test) {
						fprintf(stderr, "Unable to open logfile '%s' as user '%s'\n",
						        log_file, pw != nullptr ? pw->pw_name : "???");
						_exit(1);
					}
					else {
						fclose(test);
					}
					// free known alloced memory in parent before exiting, keep valgrind from complaining
					delete lpConfig;
					_exit(0);
				}
				if (ret > 0) {	// correct parent, (fork != -1)
					wait(&ret);
					ret = WEXITSTATUS(ret);
				}
			}
		}
		if (ret == 0) {
			bool logtimestamp = parseBool(lpConfig->GetSetting((prepend + "log_timestamp").c_str()));

			size_t log_buffer_size = 0;
			const char *log_buffer_size_str = lpConfig->GetSetting("log_buffer_size");
			if (log_buffer_size_str)
				log_buffer_size = strtoul(log_buffer_size_str, NULL, 0);
			auto log = new ECLogger_File(loglevel, logtimestamp, log_file, false);
			log->reinit_buffer(log_buffer_size);
			lpLogger = log;
			// chown file
			if (pw || gr) {
				uid_t uid = -1;
				gid_t gid = -1;
				if (pw)
					uid = pw->pw_uid;
				if (gr)
					gid = gr->gr_gid;
				chown(log_file, uid, gid);
			}
		} else {
			fprintf(stderr, "Not enough permissions to append logfile '%s'. Reverting to stderr.\n", log_file);
			bool logtimestamp = parseBool(lpConfig->GetSetting((prepend + "log_timestamp").c_str()));
			lpLogger = new ECLogger_File(loglevel, logtimestamp, "-", false);
		}
	}

	if (!lpLogger) {
		fprintf(stderr, "Incorrect logging method selected. Reverting to stderr.\n");
		bool logtimestamp = parseBool(lpConfig->GetSetting((prepend + "log_timestamp").c_str()));
		lpLogger = new ECLogger_File(loglevel, logtimestamp, "-", false);
	}
	return lpLogger;
}

void LogConfigErrors(ECConfig *lpConfig)
{
	if (lpConfig == NULL)
		return;
	for (const auto &i : *lpConfig->GetWarnings())
		ec_log_warn("Config warning: " + i);
	for (const auto &i : *lpConfig->GetErrors())
		ec_log_crit("Config error: " + i);
}

static void ec_segv_handler(int signr, siginfo_t *si, void *uctx)
{
	ec_log_fatal("----------------------------------------------------------------------");
	ec_log_fatal("Fatal error detected. Please report all following information.");
	ec_log_fatal("%s %s", ec_program_name.c_str(), ec_program_ver.c_str());
	struct utsname buf;
	if (uname(&buf) == -1)
		ec_log_fatal("OS: %s", ec_os_pretty_name().c_str());
	else
		ec_log_fatal("OS: %s (%s %s %s)", ec_os_pretty_name().c_str(), buf.sysname, buf.release, buf.machine);

#ifdef HAVE_PTHREAD_GETNAME_NP
        char name[32] = { 0 };
        int rc = pthread_getname_np(pthread_self(), name, sizeof name);
	if (rc)
		ec_log_fatal("pthread_getname_np failed: %s", strerror(rc));
	else
		ec_log_fatal("Thread name: %s", name);
#endif

	struct rusage rusage;
	if (getrusage(RUSAGE_SELF, &rusage) == -1)
		ec_log_fatal("getrusage() failed: %s", strerror(errno));
	else
		ec_log_fatal("Peak RSS: %ld", rusage.ru_maxrss);

	switch (signr) {
	case SIGSEGV:
		ec_log_fatal("Pid %d caught SIGSEGV (%d), traceback:", getpid(), signr);
		break;
	case SIGBUS:
		ec_log_fatal("Pid %d caught SIGBUS (%d), possible invalid mapped memory access, traceback:", getpid(), signr);
		break;
	case SIGABRT:
		ec_log_fatal("Pid %d caught SIGABRT (%d), out of memory or unhandled exception, traceback:", getpid(), signr);
		break;
	}

	ec_log_bt(EC_LOGLEVEL_CRIT, "Backtrace:");
	ec_log_crit("Signal errno: %s, signal code: %d", strerror(si->si_errno), si->si_code);
	ec_log_crit("Sender pid: %d, sender uid: %d, si_status: %d", si->si_pid, si->si_uid, si->si_status);
#ifdef HAVE_SIGINFO_T_SI_UTIME
	ec_log_crit("User time: %ld, system time: %ld",
		static_cast<long>(si->si_utime), static_cast<long>(si->si_stime));
#endif
	ec_log_crit("Signal value: %d, faulting address: %p", si->si_value.sival_int, si->si_addr);
#ifdef HAVE_SIGINFO_T_SI_FD
	ec_log_crit("Affected fd: %d", si->si_fd);
#endif
	ec_log_fatal("When reporting this traceback, please include Linux distribution name (and version), system architecture and Kopano version.");
	/* Reset to DFL to avoid recursion */
	if (signal(signr, SIG_DFL) == SIG_ERR)
		ec_log_warn("signal(%d, SIG_DFL): %s", signr, strerror(errno));
	sigset_t mask;
	sigemptyset(&mask);
	sigaddset(&mask, signr);
	if (pthread_sigmask(SIG_UNBLOCK, &mask, nullptr) < 0)
		ec_log_warn("pthread_sigmask: %s", strerror(errno));
	if (raise(signr) < 0)
		ec_log_warn("raise(%d): %s", signr, strerror(errno));
	ec_log_warn("Raising signal %d had no effect. Normal exit.", signr);
	_exit(1);
}

/**
 * The expectation here is that ec_log_set is only called when the program is
 * single-threaded, i.e. during startup or at shutdown. As a consequence, all
 * of this is written without locks and without shared_ptr.
 *
 * This function gets called from destructors, so you must not invoke
 * ec_log_target->anyfunction at this point any more.
 */
void ec_log_set(std::shared_ptr<ECLogger> logger)
{
	ec_log_target = (logger == nullptr) ? &ec_log_fallback_target : logger.get();
}

ECLogger *ec_log_get(void)
{
	return ec_log_target;
}

void ec_log(unsigned int level, const char *fmt, ...)
{
	if (!ec_log_target->Log(level))
		return;
	va_list argp;
	va_start(argp, fmt);
	ec_log_target->logv(level, fmt, argp);
	va_end(argp);
}

void ec_log(unsigned int level, const std::string &msg)
{
	ec_log_target->log(level, msg.c_str());
}

static void ec_log_bt(unsigned int level, const char *fmt, ...)
{
	if (!ec_log_target->Log(level))
		return;
	va_list argp;
	va_start(argp, fmt);
	ec_log_target->logv(level, fmt, argp);
	va_end(argp);

	static bool notified = false;
	std::vector<std::string> bt = get_backtrace();
	if (!bt.empty()) {
		for (size_t i = 0; i < bt.size(); ++i)
			ec_log(level, "f%zu. %s", i, bt[i].c_str());
	} else if (!notified) {
		ec_log_info("Backtrace not available");
		notified = true;
	}
}

HRESULT ec_log_hrcode(HRESULT code, unsigned int level,
    const char *fmt, const char *func)
{
	if (func == nullptr)
		ec_log(level, fmt, GetMAPIErrorMessage(code), code);
	else
		ec_log(level, fmt, func, GetMAPIErrorMessage(code), code);
	return code;
}

ECAlternateStack::ECAlternateStack()
{
	memset(&st, 0, sizeof(st));
	st.ss_flags = 0;
	st.ss_size = 65536;
	st.ss_sp = malloc(st.ss_size);
	if (st.ss_sp != nullptr && sigaltstack(&st, nullptr) < 0)
		ec_log_err("sigaltstack: %s", strerror(errno));
}

ECAlternateStack::~ECAlternateStack()
{
	if (st.ss_sp == nullptr)
		return;
	sigaltstack(nullptr, nullptr);
	free(st.ss_sp);
}

void ec_setup_segv_handler(const char *app, const char *app_ver)
{
	static ECAlternateStack stk;

	if (app != nullptr)
		ec_program_name = app;
	if (app_ver != nullptr)
		ec_program_ver  = app_ver;
	/* Ensure os info is filled before handler is running */
	ec_os_pretty_name();

	struct sigaction act{};
	act.sa_sigaction = ec_segv_handler;
	act.sa_flags     = SA_ONSTACK | SA_RESETHAND | SA_SIGINFO;
	sigemptyset(&act.sa_mask);
	sigaction(SIGSEGV, &act, nullptr);
	sigaction(SIGBUS,  &act, nullptr);
	sigaction(SIGABRT, &act, nullptr);
}

const std::string &ec_os_pretty_name()
{
	if (ec_sysinfo_checked.exchange(true))
		return ec_sysinfo;

	std::unique_ptr<HXmap, hxdt> os_rel(HX_shconfig_map("/etc/os-release"));
	if (os_rel != nullptr) {
		auto pn = HXmap_get<char *>(os_rel.get(), "PRETTY_NAME");
		if (pn != nullptr)
			return ec_sysinfo = pn;
	}

	std::unique_ptr<FILE, file_deleter> fp(fopen("/etc/redhat-release", "r"));
	if (fp != nullptr) {
		std::unique_ptr<hxmc_t, hxdt> ln;
		if (HX_getl(&unique_tie(ln), fp.get()) != nullptr)
			return ec_sysinfo = ln.get();
	}
	return ec_sysinfo;
}

} /* namespace */<|MERGE_RESOLUTION|>--- conflicted
+++ resolved
@@ -22,14 +22,11 @@
 #include <sys/socket.h>
 #include <sys/stat.h>
 #include <sys/un.h>
-<<<<<<< HEAD
-#include <kopano/memory.hpp>
-=======
 #include <libHX/map.h>
 #include <libHX/option.h>
 #include <libHX/string.h>
 #include <kopano/fileutil.hpp>
->>>>>>> 44d60728
+#include <kopano/memory.hpp>
 #include <kopano/scope.hpp>
 #include <kopano/stringutil.h>
 #include <kopano/tie.hpp>
@@ -50,7 +47,19 @@
 
 namespace KC {
 
-<<<<<<< HEAD
+class ECAlternateStack final {
+	public:
+	ECAlternateStack();
+	~ECAlternateStack();
+	private:
+	stack_t st;
+};
+
+struct hxdt {
+	void operator()(struct HXmap *m) { HXmap_free(m); }
+	void operator()(hxmc_t *z) { HXmc_free(z); }
+};
+
 /**
  * Linux syslog logger. Output is whatever syslog does, probably LC_CTYPE.
  */
@@ -66,19 +75,6 @@
 	_kc_hidden virtual void log(unsigned int level, const char *msg) _kc_override;
 	_kc_hidden virtual void logf(unsigned int level, const char *fmt, ...) _kc_override KC_LIKE_PRINTF(3, 4);
 	_kc_hidden virtual void logv(unsigned int level, const char *fmt, va_list &) _kc_override;
-=======
-class ECAlternateStack final {
-	public:
-	ECAlternateStack();
-	~ECAlternateStack();
-	private:
-	stack_t st;
-};
-
-struct hxdt {
-	void operator()(struct HXmap *m) { HXmap_free(m); }
-	void operator()(hxmc_t *z) { HXmc_free(z); }
->>>>>>> 44d60728
 };
 
 static void ec_log_bt(unsigned int, const char *, ...);
