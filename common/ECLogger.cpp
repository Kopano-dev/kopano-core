--- conflicted
+++ resolved
@@ -62,7 +62,6 @@
 	void operator()(hxmc_t *z) { HXmc_free(z); }
 };
 
-<<<<<<< HEAD
 /**
  * Linux syslog logger. Output is whatever syslog does, probably LC_CTYPE.
  */
@@ -79,9 +78,8 @@
 	KC_HIDDEN virtual void logf(unsigned int level, const char *fmt, ...) override KC_LIKE_PRINTF(3, 4);
 	KC_HIDDEN virtual void logv(unsigned int level, const char *fmt, va_list &) override;
 };
-=======
+
 using namespace std::string_literals;
->>>>>>> d58ad8a5
 
 static void ec_log_bt(unsigned int, const char *, ...);
 
