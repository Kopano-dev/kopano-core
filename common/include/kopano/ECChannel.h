/*
 * SPDX-License-Identifier: AGPL-3.0-only
 * Copyright 2005 - 2016 Zarafa and its licensors
 */

#ifndef ECCHANNEL_H
#define ECCHANNEL_H

<<<<<<< HEAD
#include <list>
=======
#include <atomic>
#include <set>
>>>>>>> 9f9a199a
#include <string>
#include <utility>
#include <vector>
#include <kopano/zcdefs.h>
#include <cstdint>
#include <string>
#include <sys/socket.h>
#include <openssl/ssl.h>
#include <kopano/zcdefs.h>
#include <kopano/platform.h>

struct addrinfo;
struct sockaddr;

namespace KC {

class ECConfig;

// ECChannel is the communication channel with the other side. Initially, it is
// a simple way to read/write full lines of data. The reason why we specify
// a special 'HrWriteLine' instead of 'HrWrite' is that SSL encryption prefers
// writing all the data at once, instead of via multiple write() calls. Also,
// this ensures that the ECChannel class is responsible for reading, writing
// and culling newline characters.

class KC_EXPORT ECChannel KC_FINAL {
public:
	KC_HIDDEN ECChannel(int sockfd);
	~ECChannel();
	HRESULT HrEnableTLS(void);
	KC_HIDDEN HRESULT HrGets(char *buf, size_t bufsize, size_t *have_read);
	HRESULT HrReadLine(std::string &buf, size_t maxbuf = 65536);
	HRESULT HrWriteString(const std::string & strBuffer);
	HRESULT HrWriteLine(const char *buf, size_t len = 0);
	HRESULT HrWriteLine(const std::string & strBuffer);
	KC_HIDDEN HRESULT HrReadBytes(char *buf, size_t len);
	HRESULT HrReadBytes(std::string *buf, size_t len);
	HRESULT HrReadAndDiscardBytes(size_t);
	HRESULT HrSelect(int seconds);
	KC_HIDDEN void SetIPAddress(const struct sockaddr *, size_t);
	KC_HIDDEN const char *peer_addr() const { return peer_atxt; }
	int peer_is_local(void) const;
	KC_HIDDEN bool UsingSsl() const { return lpSSL != nullptr; }
	KC_HIDDEN bool sslctx() const { return lpCTX != nullptr; }
	static HRESULT HrSetCtx(ECConfig *);
	static HRESULT HrFreeCtx();

private:
	int fd;
	SSL *lpSSL = nullptr;
<<<<<<< HEAD
	static SSL_CTX *lpCTX;
	char peer_atxt[280];
=======
	static std::atomic<SSL_CTX *> lpCTX;
	char peer_atxt[256+16];
>>>>>>> 9f9a199a
	struct sockaddr_storage peer_sockaddr;
	socklen_t peer_salen = 0;

	KC_HIDDEN char *fd_gets(char *buf, int *len);
	KC_HIDDEN char *SSL_gets(char *buf, int *len);
};

/**
 * @spec:	textual representation of the socket for reporting
 * @port:	m_port-parsed port number
 * @ai:		addrinfo (exactly one) for m_spec
 * @fd:		socket fd for this addrinfo
 * @err:	errno obtained during socket creation
 */
struct KC_EXPORT ec_socket {
	public:
	ec_socket() = default;
	ec_socket(ec_socket &&);
	~ec_socket();
	bool operator==(const struct ec_socket &) const;
	bool operator<(const struct ec_socket &) const;

	std::string m_spec, m_intf;
	struct addrinfo *m_ai = nullptr;
	int m_fd = -1, m_err = 0, m_port = 0;
};

/* accept data on connection */
extern KC_EXPORT HRESULT HrAccept(int fd, ECChannel **ch);
extern KC_EXPORT int zcp_peerfd_is_local(int);
extern KC_EXPORT ec_socket ec_parse_bindaddr(const char *);
extern KC_EXPORT void ec_reexec_prepare_sockets();
extern KC_EXPORT std::pair<int, std::list<ec_socket>> ec_bindspec_to_sockets(std::vector<std::string> &&, unsigned int mode, const char *user, const char *group);

} /* namespace KC */

#endif<|MERGE_RESOLUTION|>--- conflicted
+++ resolved
@@ -6,12 +6,9 @@
 #ifndef ECCHANNEL_H
 #define ECCHANNEL_H
 
-<<<<<<< HEAD
+#include <atomic>
 #include <list>
-=======
-#include <atomic>
 #include <set>
->>>>>>> 9f9a199a
 #include <string>
 #include <utility>
 #include <vector>
@@ -62,13 +59,8 @@
 private:
 	int fd;
 	SSL *lpSSL = nullptr;
-<<<<<<< HEAD
-	static SSL_CTX *lpCTX;
+	static std::atomic<SSL_CTX *> lpCTX;
 	char peer_atxt[280];
-=======
-	static std::atomic<SSL_CTX *> lpCTX;
-	char peer_atxt[256+16];
->>>>>>> 9f9a199a
 	struct sockaddr_storage peer_sockaddr;
 	socklen_t peer_salen = 0;
 
