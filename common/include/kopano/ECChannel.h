/*
 * SPDX-License-Identifier: AGPL-3.0-only
 * Copyright 2005 - 2016 Zarafa and its licensors
 */

#ifndef ECCHANNEL_H
#define ECCHANNEL_H

<<<<<<< HEAD
#include <atomic>
#include <list>
=======
>>>>>>> 48b7d40b
#include <set>
#include <string>
#include <utility>
#include <vector>
#include <kopano/zcdefs.h>
#include <cstdint>
#include <string>
#include <sys/socket.h>
#include <openssl/ossl_typ.h>
#include <kopano/zcdefs.h>
#include <kopano/platform.h>

struct addrinfo;
struct sockaddr;

namespace KC {

class ECConfig;

// ECChannel is the communication channel with the other side. Initially, it is
// a simple way to read/write full lines of data. The reason why we specify
// a special 'HrWriteLine' instead of 'HrWrite' is that SSL encryption prefers
// writing all the data at once, instead of via multiple write() calls. Also,
// this ensures that the ECChannel class is responsible for reading, writing
// and culling newline characters.

class KC_EXPORT ECChannel KC_FINAL {
public:
	KC_HIDDEN ECChannel(int sockfd);
	~ECChannel();
	HRESULT HrEnableTLS(void);
	KC_HIDDEN HRESULT HrGets(char *buf, size_t bufsize, size_t *have_read);
	HRESULT HrReadLine(std::string &buf, size_t maxbuf = 65536);
	HRESULT HrWriteString(const std::string & strBuffer);
	HRESULT HrWriteLine(const char *buf, size_t len = 0);
	HRESULT HrWriteLine(const std::string & strBuffer);
	KC_HIDDEN HRESULT HrReadBytes(char *buf, size_t len);
	HRESULT HrReadBytes(std::string *buf, size_t len);
	HRESULT HrReadAndDiscardBytes(size_t);
	HRESULT HrSelect(int seconds);
	KC_HIDDEN void SetIPAddress(const struct sockaddr *, size_t);
	KC_HIDDEN const char *peer_addr() const { return peer_atxt; }
	int peer_is_local(void) const;
	KC_HIDDEN bool UsingSsl() const { return lpSSL != nullptr; }
	KC_HIDDEN bool sslctx() const { return lpCTX != nullptr; }
	static HRESULT HrSetCtx(ECConfig *);
	static HRESULT HrFreeCtx();

private:
	int fd;
	SSL *lpSSL = nullptr;
<<<<<<< HEAD
	static std::atomic<SSL_CTX *> lpCTX;
	char peer_atxt[280];
=======
	static shared_mutex ctx_lock;
	static SSL_CTX *lpCTX;
	char peer_atxt[256+16];
>>>>>>> 48b7d40b
	struct sockaddr_storage peer_sockaddr;
	socklen_t peer_salen = 0;

	KC_HIDDEN char *fd_gets(char *buf, int *len);
	KC_HIDDEN char *SSL_gets(char *buf, int *len);
};

/**
 * @spec:	textual representation of the socket for reporting
 * @port:	m_port-parsed port number
 * @ai:		addrinfo (exactly one) for m_spec
 * @fd:		socket fd for this addrinfo
 * @err:	errno obtained during socket creation
 */
struct KC_EXPORT ec_socket {
	public:
	ec_socket() = default;
	ec_socket(ec_socket &&);
	~ec_socket();
	bool operator==(const struct ec_socket &) const;
	bool operator<(const struct ec_socket &) const;

	std::string m_spec, m_intf;
	struct addrinfo *m_ai = nullptr;
	int m_fd = -1, m_err = 0, m_port = 0;
};

/* accept data on connection */
extern KC_EXPORT HRESULT HrAccept(int fd, ECChannel **ch);
extern KC_EXPORT int zcp_peerfd_is_local(int);
extern KC_EXPORT ec_socket ec_parse_bindaddr(const char *);
extern KC_EXPORT void ec_reexec_prepare_sockets();
extern KC_EXPORT std::pair<int, std::list<ec_socket>> ec_bindspec_to_sockets(std::vector<std::string> &&, unsigned int mode, const char *user, const char *group);

} /* namespace KC */

#endif<|MERGE_RESOLUTION|>--- conflicted
+++ resolved
@@ -6,11 +6,7 @@
 #ifndef ECCHANNEL_H
 #define ECCHANNEL_H
 
-<<<<<<< HEAD
-#include <atomic>
 #include <list>
-=======
->>>>>>> 48b7d40b
 #include <set>
 #include <string>
 #include <utility>
@@ -62,14 +58,9 @@
 private:
 	int fd;
 	SSL *lpSSL = nullptr;
-<<<<<<< HEAD
-	static std::atomic<SSL_CTX *> lpCTX;
-	char peer_atxt[280];
-=======
 	static shared_mutex ctx_lock;
 	static SSL_CTX *lpCTX;
-	char peer_atxt[256+16];
->>>>>>> 48b7d40b
+	char peer_atxt[280];
 	struct sockaddr_storage peer_sockaddr;
 	socklen_t peer_salen = 0;
 
