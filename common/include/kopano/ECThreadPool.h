/*
 * SPDX-License-Identifier: AGPL-3.0-only
 * Copyright 2005 - 2016 Zarafa and its licensors
 */
#ifndef ECThreadPool_INCLUDED
#define ECThreadPool_INCLUDED

#include <atomic>
#include <condition_variable>
#include <mutex>
#include <pthread.h>
#include <set>
#include <list>
#include <kopano/zcdefs.h>
#include <kopano/timeutil.hpp>

namespace KC {

class ECTask;

/**
 * This class represents a thread pool with a fixed amount of worker threads.
 * The amount of workers can be modified at run time, but is not automatically
 * adjusted based on the task queue length or age.
 */
<<<<<<< HEAD
class _kc_export ECThreadPool KC_FINAL {
private:	// types
=======
class _kc_export ECThreadPool {
	protected:
>>>>>>> 913826a9
	struct STaskInfo {
		ECTask			*lpTask;
		KC::time_point enq_stamp;
		bool			bDelete;
	};

	typedef std::set<pthread_t> ThreadSet;
	typedef std::list<STaskInfo> TaskList;

public:
	ECThreadPool(unsigned ulThreadCount);
	~ECThreadPool();
	bool enqueue(ECTask *lpTask, bool bTakeOwnership = false);
	void setThreadCount(unsigned int cuont, bool wait = false);
	time_duration front_item_age() const;
	size_t queue_length() const;
	void thread_counts(size_t *active, size_t *idle) const;

	protected:
	_kc_hidden size_t threadCount() const; /* unlocked variant */
	_kc_hidden bool getNextTask(STaskInfo *, std::unique_lock<std::mutex> &);
	_kc_hidden void joinTerminated(std::unique_lock<std::mutex> &);
	_kc_hidden static void *threadFunc(void *);

	ThreadSet m_setThreads, m_setTerminated;
	TaskList	m_listTasks;

	mutable std::mutex m_hMutex;
	std::condition_variable m_hCondition, m_hCondTerminated;
	mutable std::condition_variable m_hCondTaskDone;
	std::atomic<size_t> m_active{0}, m_ulTermReq{0};

	ECThreadPool(const ECThreadPool &) = delete;
	ECThreadPool &operator=(const ECThreadPool &) = delete;
};

/**
 * This class represents a task that can be queued on an ECThreadPool or
 * derived object.
 * Once the threadpool has a free worker and all previously queued tasks have
 * been processed, the task will be dispatched and its "run" method
 * executed.
 * There is no way of knowing when the task is done.
 */
class _kc_export ECTask {
public:
	virtual ~ECTask(void) = default;
	virtual void execute(void);
	bool queue_on(ECThreadPool *, bool transfer_ownership = false);

protected:
	virtual void run(void) = 0;
	ECTask(void) {};

private:
	// Make the object non-copyable
	ECTask(const ECTask &) = delete;
	ECTask &operator=(const ECTask &) = delete;
};

/**
 * Queue a task object on a particular threadpool.
 *
 * @param[in]	p	The threadpool on which to queue the task.
 * @param[in]	own	Boolean parameter specifying whether the threadpool
 *                                  should take ownership of the task object, and thus
 *                                  is responsible for deleting the object when done.
 * @retval true if the task was successfully queued, false otherwise.
 */
inline bool ECTask::queue_on(ECThreadPool *p, bool own)
{
	return p != nullptr ? p->enqueue(this, own) : false;
}

/**
 * This class represents a task that can be executed on an ECThreadPool or
 * derived object. It's similar to an ECTask, but one can wait for the task
 * to be finished.
 */
class _kc_export ECWaitableTask : public ECTask {
public:
	static const unsigned WAIT_INFINITE = (unsigned)-1;

	enum State {
		Idle = 1,
		Running = 2,
		Done = 4
	};

	virtual ~ECWaitableTask();
	virtual void execute(void) _kc_override;
	bool done() const { return m_state == Done; }
	bool wait(unsigned timeout = WAIT_INFINITE, unsigned waitMask = Done) const;

protected:
	ECWaitableTask();

private:
	mutable std::mutex m_hMutex;
	mutable std::condition_variable m_hCondition;
	State					m_state;
};

/**
 * This class can be used to run a function with one argument asynchronously on
 * an ECThreadPool or derived class.
 * To call a function with more than one argument boost::bind can be used.
 */
template<typename Rt, typename Fn, typename At>
class ECDeferredFunc KC_FINAL : public ECWaitableTask {
public:
	/**
	 * Construct an ECDeferredFunc instance.
	 * @param[in]	fn		The function to execute
	 * @param[in]	arg		The argument to pass to fn.
	 */
	ECDeferredFunc(Fn fn, const At &arg) : m_fn(fn), m_arg(arg)
	{ }

	virtual void run(void) _kc_override
	{
		m_result = m_fn(m_arg);
	}

	/**
	 * Get the result of the asynchronous function. This method will
	 * block until the method has been executed.
	 */
	Rt result() const
	{
		wait();
		return m_result;
	}

private:
	Rt m_result = 0;
	Fn m_fn;
	At m_arg;
};

} /* namespace */

#endif // ndef ECThreadPool_INCLUDED<|MERGE_RESOLUTION|>--- conflicted
+++ resolved
@@ -23,13 +23,8 @@
  * The amount of workers can be modified at run time, but is not automatically
  * adjusted based on the task queue length or age.
  */
-<<<<<<< HEAD
-class _kc_export ECThreadPool KC_FINAL {
-private:	// types
-=======
 class _kc_export ECThreadPool {
 	protected:
->>>>>>> 913826a9
 	struct STaskInfo {
 		ECTask			*lpTask;
 		KC::time_point enq_stamp;
