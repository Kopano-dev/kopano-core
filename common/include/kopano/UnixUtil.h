--- conflicted
+++ resolved
@@ -23,27 +23,15 @@
 	}
 };
 
-<<<<<<< HEAD
 extern KC_EXPORT int unix_runas(ECConfig *);
 extern KC_EXPORT int unix_chown(const char *filename, const char *user, const char *group);
 extern KC_EXPORT void unix_coredump_enable(const char *);
 extern KC_EXPORT int unix_create_pidfile(const char *argv0, ECConfig *, bool force = true);
 extern KC_EXPORT int unix_fork_function(void *(*)(void *), void *param, int nfds, int *closefds);
+extern KC_EXPORT pid_t unix_popen_rw(const char *const *argv, int *in, int *out, int *err, const char **env);
 extern KC_EXPORT bool unix_system(const char *logname, const std::vector<std::string> &cmd, const char **env);
 extern KC_EXPORT int ec_reexec(const char *const *);
 extern KC_EXPORT void ec_reexec_finalize();
-=======
-extern _kc_export int unix_runas(ECConfig *);
-extern _kc_export int unix_chown(const char *filename, const char *user, const char *group);
-extern _kc_export void unix_coredump_enable(const char *);
-extern _kc_export int unix_create_pidfile(const char *argv0, ECConfig *, bool force = true);
-extern _kc_export int unix_daemonize(ECConfig *);
-extern _kc_export int unix_fork_function(void *(*)(void *), void *param, int nfds, int *closefds);
-extern _kc_export pid_t unix_popen_rw(const char *const *argv, int *in, int *out, int *err, const char **env);
-extern _kc_export bool unix_system(const char *logname, const std::vector<std::string> &cmd, const char **env);
-extern _kc_export int ec_reexec(const char *const *);
-extern _kc_export void ec_reexec_finalize();
->>>>>>> 79106b73
 
 } /* namespace */
 
