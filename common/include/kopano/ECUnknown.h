--- conflicted
+++ resolved
@@ -65,16 +65,7 @@
 	virtual HRESULT			Suicide();
 
 	std::atomic<unsigned int> m_cRef{0};
-<<<<<<< HEAD
-	/*
-	 * In general, parents should not hold references to (grand)children
-	 * because children hold references to parents. A manual loop breaker
-	 * is needed otherwise.
-	 */
-=======
-	const char *szClassName;
 	/* This is another reference count that goes on top of m_cRef */
->>>>>>> ac9f8034
 	std::list<ECUnknown *>	lstChildren;
 	std::mutex mutex;
 };
