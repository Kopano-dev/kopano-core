/*
 * Copyright 2005-2016 Zarafa and its licensors
 *
 * This program is free software: you can redistribute it and/or modify it
 * under the terms of the GNU Affero General Public License, version 3, as
 * published by the Free Software Foundation.
 *
 * This program is distributed in the hope that it will be useful, but WITHOUT
 * ANY WARRANTY; without even the implied warranty of MERCHANTABILITY or
 * FITNESS FOR A PARTICULAR PURPOSE. See the GNU Affero General Public License
 * for more details.
 *
 * You should have received a copy of the GNU Affero General Public License
 * along with this program. If not, see <http://www.gnu.org/licenses/>.
 */
#include "config.h"
#include <memory>
#include <stdexcept>
#include <string>
#include <utility>
#include <cassert>
#include <cstring>
#include <mysql.h>
#include <mysqld_error.h>
#include <kopano/ECConfig.h>
#include <kopano/ECLogger.h>
#include <kopano/MAPIErrors.h>
#include <kopano/database.hpp>
#include <kopano/stringutil.h>
#define LOG_SQL_DEBUG(_msg, ...) \
	ec_log(EC_LOGLEVEL_DEBUG | EC_LOGLEVEL_SQL, _msg, ##__VA_ARGS__)

namespace KC {

DB_RESULT::~DB_RESULT(void)
{
	if (m_res == nullptr)
		return;
	assert(m_db != nullptr);
	if (m_db == nullptr)
		return;
	m_db->FreeResult_internal(m_res);
	m_res = nullptr;
}

DB_RESULT &DB_RESULT::operator=(DB_RESULT &&o)
{
	if (m_res != nullptr) {
		assert(m_db != nullptr);
		m_db->FreeResult_internal(m_res);
	}
	m_res = o.m_res;
	m_db = o.m_db;
	o.m_res = nullptr;
	o.m_db = nullptr;
	return *this;
}

size_t DB_RESULT::get_num_rows(void) const
{
	return mysql_num_rows(static_cast<MYSQL_RES *>(m_res));
}

DB_ROW DB_RESULT::fetch_row(void)
{
	return mysql_fetch_row(static_cast<MYSQL_RES *>(m_res));
}

DB_LENGTHS DB_RESULT::fetch_row_lengths(void)
{
	return mysql_fetch_lengths(static_cast<MYSQL_RES *>(m_res));
}

KDatabase::KDatabase(void)
{
	memset(&m_lpMySQL, 0, sizeof(m_lpMySQL));
}

ECRESULT KDatabase::Connect(ECConfig *cfg, bool reconnect,
    unsigned int mysql_flags, unsigned int gcm)
{
	auto port = cfg->GetSetting("mysql_port");
	auto socket = cfg->GetSetting("mysql_socket");
	DB_RESULT result;
	DB_ROW row = nullptr;
	std::string query;

	if (*socket == '\0')
		socket = nullptr;
	auto er = InitEngine(reconnect);
	if (er != erSuccess) {
		ec_log_crit("KDatabase::Connect(): InitEngine failed %d", er);
		goto exit;
	}
	if (mysql_real_connect(&m_lpMySQL, cfg->GetSetting("mysql_host"),
	    cfg->GetSetting("mysql_user"), cfg->GetSetting("mysql_password"),
	    cfg->GetSetting("mysql_database"), port != nullptr ? atoi(port) : 0,
	    socket, mysql_flags) == nullptr) {
		if (mysql_errno(&m_lpMySQL) == ER_BAD_DB_ERROR)
			/* Database does not exist */
			er = KCERR_DATABASE_NOT_FOUND;
		else
			er = KCERR_DATABASE_ERROR;
		ec_log_err("KDatabase::Connect(): database access error %s (0x%x), mysql error: %s",
			GetMAPIErrorMessage(er), er, GetError());
		goto exit;
	}

	// Check if the database is available, but empty
	er = DoSelect("SHOW tables", &result);
	if (er != erSuccess) {
		ec_log_err("KDatabase::Connect(): \"SHOW tables\" failed %d", er);
		goto exit;
	}
	if (result.get_num_rows() == 0) {
		er = KCERR_DATABASE_NOT_FOUND;
		ec_log_err("KDatabase::Connect(): database missing %d", er);
		goto exit;
	}

	query = "SHOW variables LIKE 'max_allowed_packet'";
	er = DoSelect(query, &result);
	if (er != erSuccess) {
		ec_log_err("KDatabase::Connect(): max_allowed_packet retrieval failed %d", er);
		goto exit;
	}

	row = result.fetch_row();
	/* row[0] has the variable name, [1] the value */
	if (row == nullptr || row[0] == nullptr || row[1] == nullptr) {
		ec_log_warn("Unable to retrieve max_allowed_packet value. Assuming %d.", KC_DFL_MAX_PACKET_SIZE);
		m_ulMaxAllowedPacket = KC_DFL_MAX_PACKET_SIZE;
	} else {
		m_ulMaxAllowedPacket = atoui(row[1]);
	}
	/*
	 * Changing the per-session "max_allowed_packet" is not permitted since
	 * MySQL 5.1, and the global one is for superusers only. Give a warning
	 * instead, then.
	 */
	if (m_ulMaxAllowedPacket < KC_DFL_MAX_PACKET_SIZE)
		ec_log_warn("max_allowed_packet is smaller than 16M (%d). You are advised to increase this value by adding max_allowed_packet=16M in the [mysqld] section of my.cnf.", m_ulMaxAllowedPacket);

	m_bConnected = true;
	if (mysql_set_character_set(&m_lpMySQL, "utf8")) {
		ec_log_err("Unable to set character set to \"utf8\"");
		er = KCERR_DATABASE_ERROR;
		goto exit;
	}

	query = "SET SESSION group_concat_max_len = " + stringify(gcm);
	if (Query(query) != 0) {
		ec_log_crit("KDatabase::Connect(): group_concat_max_len set fail: %s", GetError());
		er = KCERR_DATABASE_ERROR;
		goto exit;
	}
	if (reconnect)
		mysql_options(&m_lpMySQL, MYSQL_INIT_COMMAND, query.c_str());
 exit:
	if (er != erSuccess)
		Close();
	return er;
}

ECRESULT KDatabase::CreateDatabase(ECConfig *cfg, bool reconnect)
{
	const char *dbname = cfg->GetSetting("mysql_database");
	auto port = cfg->GetSetting("mysql_port");
	auto socket = cfg->GetSetting("mysql_socket");

	if (*socket == '\0')
		socket = nullptr;

	// Kopano archiver database tables
	auto er = InitEngine(reconnect);
	if (er != erSuccess)
		return er;

	// Connect
	// m_lpMySQL: address of an existing MYSQL, Before calling
	// mysql_real_connect(), call mysql_init() to initialize the
	// MYSQL structure.
	if (mysql_real_connect(&m_lpMySQL, cfg->GetSetting("mysql_host"),
	    cfg->GetSetting("mysql_user"), cfg->GetSetting("mysql_password"),
	    nullptr, port != nullptr ? atoi(port) : 0, socket, 0) == nullptr) {
		ec_log_err("Failed to connect to database: %s", GetError());
		return KCERR_DATABASE_ERROR;
	}
	if (dbname == nullptr) {
		ec_log_crit("Unable to create database: Unknown database");
		return KCERR_DATABASE_ERROR;
	}
	ec_log_notice("Create database %s", dbname);
	er = IsEngineSupported(cfg->GetSetting("mysql_engine"));
	if (er != erSuccess)
		return er;

	std::string query;
	query = "CREATE DATABASE IF NOT EXISTS `" +
	        std::string(cfg->GetSetting("mysql_database")) + "`";
	if (Query(query) != erSuccess) {
		ec_log_err("Unable to create database: %s", GetError());
		return KCERR_DATABASE_ERROR;
	}
	query = "USE `" + std::string(cfg->GetSetting("mysql_database")) + "`";
	er = DoInsert(query);
	if (er != erSuccess)
		return er;

	ec_log_info("Database structure has been created");
	return erSuccess;
}

ECRESULT KDatabase::CreateTables(ECConfig *cfg)
{
	auto tables = GetDatabaseDefs();
<<<<<<< HEAD
	auto engine = cfg->GetSetting("mysql_engine");
	if (engine == nullptr)
		engine = "InnoDB";
=======
	if (tables == nullptr)
		return erSuccess;
>>>>>>> 89d5ac40

	for (size_t i = 0; tables[i].lpSQL != nullptr; ++i) {
		DB_RESULT result;
		auto query = format("SHOW tables LIKE '%s'", tables[i].lpComment);
		auto er = DoSelect(query, &result);
		if (er != erSuccess) {
			ec_log_err("Error running query %s", query.c_str());
			return er;
		}

		if (result.get_num_rows() > 0) {
			ec_log_debug("Table \"%s\" exists", tables[i].lpComment);
			continue;
		}

		ec_log_info("Create table: %s", tables[i].lpComment);
		er = DoInsert(format(tables[i].lpSQL, engine));
		if (er != erSuccess)
			return er;
	}

	return erSuccess;
}

ECRESULT KDatabase::Close(void)
{
	/* No locking here */
	m_bConnected = false;
	if (m_bMysqlInitialize)
		mysql_close(&m_lpMySQL);
	m_bMysqlInitialize = false;
	return erSuccess;
}

/**
 * Perform a DELETE operation on the database
 * @q: (in) INSERT query string
 * @aff: (out) (optional) Receives the number of deleted rows
 *
 * Sends the passed DELETE query to the MySQL server, and optionally the number
 * of deleted rows. Returns erSuccess or %KCERR_DATABASE_ERROR.
 */
ECRESULT KDatabase::DoDelete(const std::string &q, unsigned int *aff)
{
	autolock alk(*this);
	return I_Update(q, aff);
}

/**
 * Perform an INSERT operation on the database
 * @q: (in) INSERT query string
 * @idp: (out) (optional) Receives the last insert id
 * @aff: (out) (optional) Receives the number of inserted rows
 *
 * Sends the passed INSERT query to the MySQL server, and optionally returns
 * the new insert ID and the number of inserted rows.
 *
 * Returns erSuccess or %KCERR_DATABASE_ERROR.
 */
ECRESULT KDatabase::DoInsert(const std::string &q, unsigned int *idp,
    unsigned int *aff)
{
	autolock alk(*this);
	auto er = I_Update(q, aff);
	if (er == erSuccess && idp != nullptr)
		*idp = GetInsertId();
	return er;
}

/**
 * Perform a SELECT operation on the database
 * @q: (in) SELECT query string
 * @res_p: (out) Result output
 * @stream: (in) Whether data should be streamed instead of stored
 *
 * Sends the passed SELECT-like (any operation that outputs a result set) query
 * to the MySQL server and retrieves the result.
 *
 * Setting @stream will delay retrieving data from the network until FetchRow()
 * is called. The only drawback is that GetRowCount() can therefore not be used
 * unless all rows are fetched first. The main reason to use this is to
 * conserve memory and increase pipelining (the client can start processing
 * data before the server has completed the query)
 *
 * Returns erSuccess or %KCERR_DATABASE_ERROR.
 */
ECRESULT KDatabase::DoSelect(const std::string &q, DB_RESULT *res_p,
    bool stream)
{
	assert(q.length() != 0);
	autolock alk(*this);

	if (Query(q) != erSuccess) {
		ec_log_err("KDatabase::DoSelect(): query failed: \"%s\", query: %s", GetError(), q.c_str());
		return KCERR_DATABASE_ERROR;
	}

	ECRESULT er = erSuccess;
	DB_RESULT res;
	if (stream)
		res = DB_RESULT(this, mysql_use_result(&m_lpMySQL));
	else
		res = DB_RESULT(this, mysql_store_result(&m_lpMySQL));
	if (res == nullptr) {
		if (!m_bSuppressLockErrorLogging ||
		    GetLastError() == DB_E_UNKNOWN)
			ec_log_err("SQL [%08lu] result failed: %s, Query: \"%s\"",
				m_lpMySQL.thread_id, mysql_error(&m_lpMySQL), q.c_str());
		er = KCERR_DATABASE_ERROR;
	}
	if (res_p != nullptr)
		*res_p = std::move(res);
	return er;
}

/**
 * This function updates a sequence in an atomic fashion - if called correctly;
 *
 * To make it work correctly, the state of the database connection should *NOT*
 * be in a transaction; this would delay committing of the data until a later
 * time, causing other concurrent threads to possibly generate the same ID or
 * lock while waiting for this transaction to end. So, do not call Begin()
 * before calling this function unless you really know what you are doing.
 *
 * TODO: Measure sequence update calls, currently it is an update.
 */
ECRESULT KDatabase::DoSequence(const std::string &seq, unsigned int count,
    unsigned long long *firstidp)
{
	unsigned int aff = 0;
	autolock alk(*this);

	/* Attempt to update the sequence in an atomic fashion */
	auto er = DoUpdate("UPDATE settings SET value=LAST_INSERT_ID(value+1)+" +
	          stringify(count - 1) + " WHERE name = '" + seq + "'", &aff);
	if (er != erSuccess) {
		ec_log_err("KDatabase::DoSequence() UPDATE failed %d", er);
		return er;
	}
	/*
	 * If the setting was missing, insert it now, starting at sequence 1
	 * (not 0 for safety - maybe there is some if(ulSequenceId) code
	 * somewhere).
	 */
	if (aff == 0) {
		er = Query("INSERT INTO settings (name, value) VALUES('" +
		     seq + "',LAST_INSERT_ID(1)+" + stringify(count - 1) + ")");
		if (er != erSuccess) {
			ec_log_crit("KDatabase::DoSequence() INSERT INTO failed %d", er);
			return er;
		}
	}
	*firstidp = mysql_insert_id(&m_lpMySQL);
	return er;
}

/**
 * Perform an UPDATE operation on the database
 * @q: (in) UPDATE query string
 * @aff: (out) (optional) Receives the number of affected rows
 *
 * Sends the passed UPDATE query to the MySQL server, and optionally returns
 * the number of affected rows. The affected rows is the number of rows that
 * have been MODIFIED, which is not necessarily the number of rows that MATCHED
 * the WHERE clause.
 *
 * Returns erSuccess or %KCERR_DATABASE_ERROR.
 */
ECRESULT KDatabase::DoUpdate(const std::string &q, unsigned int *aff)
{
	autolock alk(*this);
	return I_Update(q, aff);
}

std::string KDatabase::Escape(const std::string &s)
{
	auto size = s.length() * 2 + 1;
	std::unique_ptr<char[]> esc(new char[size]);

	memset(esc.get(), 0, size);
	mysql_real_escape_string(&m_lpMySQL, esc.get(), s.c_str(), s.length());
	return esc.get();
}

std::string KDatabase::EscapeBinary(const void *data, size_t len)
{
	auto size = len * 2 + 1;
	std::unique_ptr<char[]> esc(new char[size]);

	memset(esc.get(), 0, size);
	mysql_real_escape_string(&m_lpMySQL, esc.get(), reinterpret_cast<const char *>(data), len);
	return "'" + std::string(esc.get()) + "'";
}

void KDatabase::FreeResult_internal(void *r)
{
	assert(r != nullptr);
	if (r != nullptr)
		mysql_free_result(static_cast<MYSQL_RES *>(r));
}

unsigned int KDatabase::GetAffectedRows(void)
{
	return mysql_affected_rows(&m_lpMySQL);
}

const char *KDatabase::GetError(void)
{
	if (!m_bMysqlInitialize)
		return "MYSQL not initialized";
	return mysql_error(&m_lpMySQL);
}

unsigned int KDatabase::GetInsertId(void)
{
	return mysql_insert_id(&m_lpMySQL);
}

DB_ERROR KDatabase::GetLastError(void)
{
	switch (mysql_errno(&m_lpMySQL)) {
	case ER_LOCK_WAIT_TIMEOUT:
		return DB_E_LOCK_WAIT_TIMEOUT;
	case ER_LOCK_DEADLOCK:
		return DB_E_LOCK_DEADLOCK;
	default:
		return DB_E_UNKNOWN;
	}
}

ECRESULT KDatabase::InitEngine(bool reconnect)
{
	assert(!m_bMysqlInitialize);
	if (!m_bMysqlInitialize && mysql_init(&m_lpMySQL) == nullptr) {
		ec_log_crit("KDatabase::InitEngine() mysql_init failed");
		return KCERR_DATABASE_ERROR;
	}
	m_bMysqlInitialize = true;
	my_bool value = reconnect;
	mysql_options(&m_lpMySQL, MYSQL_OPT_RECONNECT, &value);
	return erSuccess;
}

ECRESULT KDatabase::IsEngineSupported(const char *engine)
{
	DB_RESULT res;
	DB_ROW row = nullptr;
	if (engine == nullptr)
		engine = "InnoDB";

	auto er = DoSelect("SHOW ENGINES", &res);
	if (er != erSuccess) {
		ec_log_crit("Unable to query supported database engines. Error: %s", GetError());
		return er;
	}

	while ((row = res.fetch_row()) != nullptr) {
		if (strcasecmp(row[0], engine) != 0)
			continue;
		if (strcasecmp(row[1], "DISABLED") == 0) {
			// mysql has run with innodb enabled once, but disabled this.. so check your log.
			ec_log_crit("The \"%s\" engine is disabled in MySQL and needs to be reactivated. "
				"Check your MySQL log for more information, and, if applicable, "
				"drop \"skip-innodb\" from the MySQL configuration file.", engine);
			return KCERR_DATABASE_ERROR;
		} else if (strcasecmp(row[1], "YES") != 0 && strcasecmp(row[1], "DEFAULT") != 0) {
			// mysql is incorrectly configured or compiled.
			ec_log_crit("The \"%s\" engine is not supported and needs to be enabled in the MySQL configuration file.", engine);
			return KCERR_DATABASE_ERROR;
		}
		break;
	}
	if (row == nullptr) {
		ec_log_crit("Unable to find the \"%s\" engine in the MySQL server. It probably is not supported at all.", engine);
		return KCERR_DATABASE_ERROR;
	}
	return erSuccess;
}

ECRESULT KDatabase::Query(const std::string &q)
{
	LOG_SQL_DEBUG("SQL [%08lu]: \"%s;\"", m_lpMySQL.thread_id, q.c_str());
	/* Be binary safe (http://dev.mysql.com/doc/mysql/en/mysql-real-query.html) */
	auto err = mysql_real_query(&m_lpMySQL, q.c_str(), q.length());
	if (err == 0)
		return erSuccess;
	/* Callers without reconnect will emit different messages. */
	auto ers = mysql_error(&m_lpMySQL);
#ifdef HAVE_MYSQL_GET_OPTION
	my_bool reconn = false;
	if (mysql_get_option(&m_lpMySQL, MYSQL_OPT_RECONNECT, &reconn) == 0 && reconn)
#else
	if (m_lpMySQL.reconnect)
#endif
		ec_log_err("%p: SQL Failed: %s, Query: \"%s\"",
			static_cast<void *>(&m_lpMySQL), ers, q.c_str());
	return KCERR_DATABASE_ERROR;
}

ECRESULT KDatabase::I_Update(const std::string &q, unsigned int *aff)
{
	if (Query(q) != 0) {
		ec_log_err("KDatabase::I_Update() query failed: \"%s\", query: %s",
			GetError(), q.c_str());
		return KCERR_DATABASE_ERROR;
	}
	if (aff != nullptr)
		*aff = GetAffectedRows();
	return erSuccess;
}

class kd_noop_trans final : public kt_completion {
	public:
	ECRESULT Commit() override { return 0; }
	ECRESULT Rollback() override { return 0; }
	ECRESULT tmp;
};

static kd_noop_trans kd_noop_trans;

kd_trans::kd_trans() :
	m_db(&kd_noop_trans), m_result(&kd_noop_trans.tmp), m_done(true)
{}

kd_trans::kd_trans(kd_trans &&o) :
	m_db(o.m_db), m_result(o.m_result), m_done(o.m_done)
{
	o.m_done = true;
}

kd_trans::~kd_trans()
{
	if (m_done || std::uncaught_exception())
		/* was not handled earlier either */
		return;
	if (*m_result != 0)
		m_db->Rollback();
	else
		*m_result = m_db->Commit();
}

kd_trans &kd_trans::operator=(kd_trans &&o)
{
	kd_trans x(std::move(*this));
	m_result = o.m_result;
	m_db     = o.m_db;
	m_done   = o.m_done;
	o.m_done = true;
	return *this;
}

ECRESULT kd_trans::commit()
{
	if (m_done)
		return 0;
	auto ret = m_db->Commit();
	m_done = true;
	return ret;
}

ECRESULT kd_trans::rollback()
{
	if (m_done)
		return 0;
	auto ret = m_db->Rollback();
	m_done = true;
	return ret;
}

} /* namespace */<|MERGE_RESOLUTION|>--- conflicted
+++ resolved
@@ -214,14 +214,11 @@
 ECRESULT KDatabase::CreateTables(ECConfig *cfg)
 {
 	auto tables = GetDatabaseDefs();
-<<<<<<< HEAD
+	if (tables == nullptr)
+		return erSuccess;
 	auto engine = cfg->GetSetting("mysql_engine");
 	if (engine == nullptr)
 		engine = "InnoDB";
-=======
-	if (tables == nullptr)
-		return erSuccess;
->>>>>>> 89d5ac40
 
 	for (size_t i = 0; tables[i].lpSQL != nullptr; ++i) {
 		DB_RESULT result;
