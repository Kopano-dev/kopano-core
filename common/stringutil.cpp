/*
 * SPDX-License-Identifier: AGPL-3.0-only
 * Copyright 2005 - 2016 Zarafa and its licensors
 */
#ifdef HAVE_CONFIG_H
#	include "config.h"
#endif
#include <kopano/platform.h>
#include <algorithm>
#include <map>
#include <memory>
#include <mutex>
#include <sstream>
#include <stdexcept>
#include <string>
#include <utility>
#include <cassert>
#include <cctype>
#include <cmath>
#include <cstring>
#include <getopt.h>
#ifdef HAVE_IDN2_H
#	include <idn2.h>
#endif
#include <libHX/ctype_helper.h>
#include <kopano/stringutil.h>
#include <kopano/charset/convert.h>
#include <kopano/ECGetText.h>
#include <kopano/ECLogger.h>
#include <kopano/codepage.h>
#include <kopano/memory.hpp>
#include <kopano/tie.hpp>
#include <openssl/md5.h>
#include <mapicode.h>
#include <mapidefs.h>
#include "ECACL.h"

namespace KC {

struct acl_right_name {
	/* The data in this array must be sorted on the n_right field. */
	unsigned int n_right;
	const char *tx_right;

	bool operator<(const acl_right_name &r) const { return n_right < r.n_right; }
};

struct acl_role_name {
	/* The data in this array must be sorted on the n_rights field. */
	unsigned int n_rights;
	const char *tx_role;

	bool operator<(const acl_role_name &r) const { return n_rights < r.n_rights; }
};

/**
 * This class performs the actual conversion and caching of the translated
 * messages. Results are cached based on the pointer value, not the string
 * content. This implies two assumptions:
 * 1. Gettext always returns the same pointer for a particular translation.
 * 2. If there is no translation, the original pointer is returned. So we
 *    assume that the compiler optimized string literals to have the same
 *    address if they are equal. If this assumption is false, this will lead to
 *    more conversions, and more memory usage by the cache.
 */
class gtconv final {
	public:
	static std::unique_ptr<gtconv> &get_instance()
	{
		scoped_lock locker(m_lock);
		if (m_instance == nullptr)
			m_instance.reset(new gtconv);
		return m_instance;
	}

	/**
	 * Perform the actual cache lookup or conversion.
	 *
	 * @param[in]	lpsz	The string to convert.
	 * @return	The converted string.
	 */
	const wchar_t *convert(const char *lpsz) {
		scoped_lock l_cache(m_hCacheLock);
		auto insResult = m_cache.emplace(lpsz, L"");
		if (insResult.second) /* successful insert, so not found in cache */
			insResult.first->second = m_converter.convert_to<std::wstring>(lpsz, strlen(lpsz), "UTF-8");
		return insResult.first->second.c_str();
	}

	private:
	static std::unique_ptr<gtconv> m_instance;
	static std::mutex m_lock;

	convert_context	m_converter;
	std::map<const char *, std::wstring> m_cache;
	std::mutex m_hCacheLock;
};

std::mutex gtconv::m_lock;
std::unique_ptr<gtconv> gtconv::m_instance;

/**
 * Performs a "regular" gettext and converts the result to a wide character string.
 * @domain:	The domain to use for the translation
 * @msg:	The msgid of the message to be translated.
 * Returns the converted, translated string.
 */
const wchar_t *kopano_dcgettext_wide(const char *domain, const char *msg)
{
	static bool init;
	if (!init) {
		/*
		 * Avoid gettext doing the downconversion to LC_CTYPE and
		 * killing all the Unicode characters before we had a chance of
		 * seeing them.
		 */
		bind_textdomain_codeset("kopano", "utf-8");
		init = true;
	}
	return gtconv::get_instance()->convert(dcgettext(domain, msg, LC_MESSAGES));
}

std::string stringify_hex(unsigned int x)
{
	char b[33];
	snprintf(b, sizeof(b), "0x%08X", x);
	return b;
}

std::string stringify_signed(int x)
{
	char b[33];
	snprintf(b, sizeof(b), "%d", x);
	return b;
}

std::string stringify_int64(int64_t x, bool usehex) {
	std::ostringstream s;

	if (usehex) {
		s.flags(std::ios::showbase);
		s.setf(std::ios::hex, std::ios::basefield);	// showbase && basefield: add 0x prefix
		s.setf(std::ios::uppercase);
	}
	s << x;
	return s.str();
}

std::string stringify_float(double x)
{
	std::ostringstream s;
	s << x;
	return s.str();
}

std::string stringify_double(double x, int prec, bool bLocale) {
	std::ostringstream s;

	s.precision(prec);
	s.setf(std::ios::fixed,std::ios::floatfield);
	if (bLocale) {
		try {
			std::locale l("");
			s.imbue(l);
		} catch (const std::runtime_error &) {
			// locale not available, print in C
		}
		s << x;
	} else
		s << x;

	return s.str();
}

std::wstring wstringify_hex(unsigned int x)
{
	wchar_t b[33];
	swprintf(b, ARRAY_SIZE(b), L"0x%08X", x);
	return b;
}

int memsubstr(const void* haystack, size_t haystackSize, const void* needle, size_t needleSize)
{
	size_t pos = 0;
	size_t match = 0;
	auto searchbuf = static_cast<const BYTE *>(needle);
	auto databuf = static_cast<const BYTE *>(haystack);

	if(haystackSize < needleSize)
		return (haystackSize-needleSize);

	while(pos < haystackSize)
	{
		if(*databuf == *searchbuf){
			++searchbuf;
			++match;
			if(match == needleSize)
				return 0;
		}else{
			databuf -= match;
			pos -= match;
			searchbuf = (BYTE*)needle;
			match = 0;
		}
		++databuf;
		++pos;
	}
	return 1;
}

std::string str_storage(uint64_t ulBytes, bool bUnlimited) {
	if (ulBytes == 0 && bUnlimited)
		return "unlimited";
	return number_to_humansize(ulBytes);
}

std::string GetServerNameFromPath(const char *szPath) {
	std::string path = szPath;
	size_t pos = 0;

	pos = path.find("://");
	if (pos != std::string::npos) {
		/* Remove prefixed type information */
		path.erase(0, pos + 3);
	}
	pos = path.find(':');
	if (pos != std::string::npos)
		path.erase(pos, std::string::npos);
	return path;
}

std::string GetServerPortFromPath(const char *szPath) {
	std::string path = szPath;
	size_t pos = 0;

	if (strncmp(path.c_str(), "http", 4) != 0)
		return std::string();
	pos = path.rfind(':');
	if (pos == std::string::npos)
		return std::string();
	pos += 1; /* Skip ':' */
	/* Remove all leading characters */
	path.erase(0, pos);
	/* Strip additional path */
	pos = path.rfind('/');
	if (pos != std::string::npos)
		path.erase(pos, std::string::npos);
	return path;
}

std::vector<std::wstring> tokenize(const std::wstring &strInput, const wchar_t sep, bool bFilterEmpty)
{
	const wchar_t *begin, *end = nullptr;
	std::vector<std::wstring> vct;

	begin = strInput.c_str();
	while (*begin != '\0') {
		end = wcschr(begin, sep);
		if (!end) {
			vct.emplace_back(begin);
			break;
		}
		if (!bFilterEmpty || std::distance(begin,end) > 0)
			vct.emplace_back(begin, end);
		begin = end+1;
	}
	return vct;
}

std::vector<std::string> tokenize(const std::string &strInput, const char sep, bool bFilterEmpty) {
	const char *begin, *last, *end = NULL;
	std::vector<std::string> vct;

	begin = strInput.c_str();
	last = begin + strInput.length();
	while (begin < last) {
		end = strchr(begin, sep);
		if (!end) {
			vct.emplace_back(begin);
			break;
		}
		if (!bFilterEmpty || std::distance(begin,end) > 0)
			vct.emplace_back(begin, end);
		begin = end+1;
	}
	return vct;
}

std::string trim(const std::string &strInput, const std::string &strTrim)
{
	std::string s = strInput;
	size_t pos;

	if (s.empty())
		return s;
	pos = s.find_first_not_of(strTrim);
	s.erase(0, pos);
	pos = s.find_last_not_of(strTrim);
	if (pos != std::string::npos)
		s.erase(pos + 1, std::string::npos);
	return s;
}

unsigned char x2b(char c)
{
	if (c >= '0' && c <= '9')
	// expects sensible input
		return c - '0';
	else if (c >= 'a')
		return c - 'a' + 10;
	return c - 'A' + 10;
}

std::string hex2bin(const std::string &input)
{
	std::string buffer;

	if (input.length() % 2 != 0)
		return buffer;
	buffer.reserve(input.length() / 2);
	for (unsigned int i = 0; i < input.length(); ) {
		unsigned char c;
		c = x2b(input[i++]) << 4;
		c |= x2b(input[i++]);
		buffer += c;
	}
	return buffer;
}

std::string hex2bin(const std::wstring &input)
{
	std::string buffer;

	if (input.length() % 2 != 0)
		return buffer;
	buffer.reserve(input.length() / 2);
	for (unsigned int i = 0; i < input.length(); ) {
		unsigned char c;
		c = x2b((char)input[i++]) << 4;
		c |= x2b((char)input[i++]);
		buffer += c;
	}
	return buffer;
}

std::string bin2hex(size_t inLength, const void *vinput)
{
	if (vinput == nullptr)
		return "";
	static constexpr const char digits[] = "0123456789ABCDEF";
	auto input = static_cast<const char *>(vinput);
	std::string buffer;
	buffer.resize(inLength * 2);
	for (size_t j = 0; inLength-- > 0; j += 2) {
		buffer[j]   = digits[(*input >> 4) & 0x0F];
		buffer[j+1] = digits[*input & 0x0F];
		++input;
	}
	return buffer;
}

std::string bin2hex(const std::string &input)
{
	return bin2hex(input.size(), input.c_str());
}

std::string bin2hex(const SBinary &b)
{
	return bin2hex(b.cb, b.lpb);
}

std::string bin2txt(const void *vdata, size_t len)
{
	auto data = static_cast<const unsigned char *>(vdata);
	std::string ret;
	char b[5];
	for (size_t i = 0; i < len; ++i) {
		if (isprint(data[i]) && data[i] != '"' && data[i] != '\\') {
			b[0] = data[i];
			b[1] = '\0';
		} else if (data[i] < 8) {
			b[0] = '\\';
			b[1] = '0' + (data[i] % 8);
			b[2] = '\0';
		} else if (data[i] < 32) {
			b[0] = '\\';
			b[1] = '0' + (data[i] / 8 % 8);
			b[2] = '0' + (data[i] % 8);
			b[3] = '\0';
		} else {
			b[0] = '\\';
			b[1] = '0' + (data[i] / 64 % 8);
			b[2] = '0' + (data[i] / 8 % 8);
			b[3] = '0' + (data[i] % 8);
			b[4] = '\0';
		}
		ret.append(b);
	}
	return ret;
}

std::string bin2txt(const SBinary &b)
{
	return bin2txt(b.lpb, b.cb);
}

/**
 * Encodes a string for inclusion into an url.
 *
 * @note this does not encode an url to another more valid url (since / would get encoded!)
 * @note watch the locale of the string, make sure it's the same as the rest of the url.
 *
 * @param[in] input string to encode
 *
 * @return encoded string valid to include in an url
 */
std::string urlEncode(const std::string &input)
{
	std::string output;
	static const char digits[] = "0123456789ABCDEF";
	/*
	 * Need at least this much, but otherwise have no strategy better
	 * than the default for reallocs.
	 */
	output.reserve(input.length());
	for (size_t i = 0; i < input.length(); ++i) {
		if (static_cast<unsigned char>(input[i]) <= 33 ||
		    static_cast<unsigned char>(input[i]) >= 128) {
			output += '%';
			output += digits[input[i] >> 4];
			output += digits[input[i] & 0x0F];
			continue;
		}
		switch (input[i]) {
		case ':':
		case '/':
		case '?':
		case '#':
		case '[':
		case ']':
		case '@':
		case '!':
		case '$':
		case '&':
		case '\'':
		case '(':
		case ')':
		case '*':
		case '+':
		case ',':
		case ';':
		case '=':
			output += '%';
			output += digits[input[i] >> 4];
			output += digits[input[i] & 0x0F];
			break;
		default:
			output += input[i];
		}
	}

	return output;
}

/**
 * encode an url part, input in wide char, and destination charset in encoded characters
 *
 * @param[in] input wide string to convert to valid url encoded ascii string
 * @param[in] charset non-ascii characters will be encoded for this charset
 *
 * @return url valid encoded string
 */
std::string urlEncode(const std::wstring &input, const char* charset)
{
	return urlEncode(convert_to<std::string>(charset, input, rawsize(input), CHARSET_WCHAR));
}

std::string urlEncode(const wchar_t *input, const char *charset)
{
	return urlEncode(convert_to<std::string>(charset, input, rawsize(input), CHARSET_WCHAR));
}

/**
 * replaces %## values by ascii values
 * i.e Amsterdam%2C -> Amsterdam,
 * @note 1. this can take a full url, since it just replaces the %##
 * @note 2. you need to handle the locale of the string yourself!
 *
 * @param[in] input url encoded string
 *
 * @return decoded url in the locale it was encoded in
 */
std::string urlDecode(const std::string &input)
{
	std::string output;

	output.reserve(input.length());
	for (size_t i = 0; i < input.length(); ++i) {
		if (input[i] == '%' && input.length() > i + 2)
		{
			unsigned char c;
			c = x2b(input[++i]) << 4;
			c |= x2b(input[++i]);
			output += c;
		}
		else
			output += input[i];
	}
	return output;
}

/**
 * Convert a memory buffer with strings with Unix \n enters to DOS
 * \r\n enters.
 *
 * @param[in] size length of the input
 * @param[in] input buffer containing strings with enters to convert
 * @param[out] output buffer with enough space to hold input + extra \r characters
 * @param[out] outsize number of characters written to output
 */
void BufferLFtoCRLF(size_t size, const char *input, char *output, size_t *outsize) {
	size_t j = 0;
	for (size_t i = 0; i < size; ++i) {
		if (input[i] == '\r') {
			if ((i+1) < size && input[i+1] == '\n') {
				output[j++] = '\r';
				output[j++] = '\n';
				++i;
			} else {
				output[j++] = '\r';
				output[j++] = '\n';
			}
		} else if (input[i] == '\n') {
			output[j++] = '\r';
			output[j++] = '\n';
		} else {
			output[j++] = input[i];
		}
	}
	output[j] = '\0';
	*outsize = j;
}

/**
 * converts Tabs in a string to spaces
 *
 * @param[in] 	strInput		input string to be converted
 * @param[out] 	strOutput		return converted string
 */
void StringTabtoSpaces(const std::wstring &strInput, std::wstring *lpstrOutput) {
	std::wstring strOutput;
	/*
	 * With this reservation, at worst, when every input char is a tab,
	 * at most two reallocs happen (with capacity doubling).
	 */
	strOutput.reserve(strInput.length());
	for (auto c : strInput)
		if (c == '\t')
			strOutput.append(4, ' ');
		else
			strOutput.append(1, c);
	*lpstrOutput = std::move(strOutput);
}

/**
 * converts CRLF in a string to LF
 *
 * @param[in] strInput		input string to be converted
 * @param[out] strOutput	return converted string
 */
void StringCRLFtoLF(const std::wstring &strInput, std::wstring *lpstrOutput) {
	std::wstring::const_iterator iInput(strInput.begin());
	std::wstring strOutput;

	strOutput.reserve(strInput.length());
	for (; iInput != strInput.end(); ++iInput) {
		// skips /r if /r/n found together in the text
		if (*iInput == '\r' && (iInput + 1 != strInput.end() && *(iInput + 1) == '\n'))
			continue;
		strOutput.append(1, *iInput);
	}
	*lpstrOutput = std::move(strOutput);
}

/**
 * converts a string inline from \n enters to \r\n
 *
 * @param strInOut string to edit
 */
void StringLFtoCRLF(std::string &strInOut)
{
	std::string strOutput;
	std::string::const_iterator i;
	/* Output at most double the size of input => one realloc normally */
	strOutput.reserve(strInOut.size());
	for (i = strInOut.begin(); i != strInOut.end(); ++i)
		if (*i == '\n' && i != strInOut.begin() && *(i-1) != '\r')
			strOutput.append("\r\n");
		else
			strOutput.append(1, *i);
	strInOut = std::move(strOutput);
}

std::string format(const char *const fmt, ...) {
        char *buffer = NULL;
        va_list ap;

        va_start(ap, fmt);
        (void)vasprintf(&buffer, fmt, ap);
        va_end(ap);

        std::string result = buffer;
        free(buffer);
        return result;
}

<<<<<<< HEAD
=======
char *kc_strlcpy(char *dest, const char *src, size_t n)
{
	if (n == 0)
		return dest;
	strncpy(dest, src, n);
	dest[n-1] = '\0';
	return dest;
}

>>>>>>> 49191958
bool kc_starts_with(const std::string &full, const std::string &prefix)
{
	return full.compare(0, prefix.size(), prefix) == 0;
}

bool kc_ends_with(const std::string &full, const std::string &prefix)
{
	size_t fz = full.size(), pz = prefix.size();
	if (fz < pz)
		 return false;
	return full.compare(fz - pz, pz, prefix) == 0;
}

static const std::string base64_chars = "ABCDEFGHIJKLMNOPQRSTUVWXYZabcdefghijklmnopqrstuvwxyz0123456789+/";

static inline bool is_base64(unsigned char c)
{
	return isalnum(c) || c == '+' || c == '/';
}

std::string base64_encode(const void *bte, unsigned int in_len)
{
	auto bytes_to_encode = static_cast<const unsigned char *>(bte);
	unsigned char char_array_3[3], char_array_4[4];
	int i = 0, j = 0;
	std::string ret;
	ret.reserve((in_len + 2) / 3 * 4);

	while (in_len--) {
		char_array_3[i++] = *(bytes_to_encode++);
		if (i != 3)
			continue;
		char_array_4[0] = (char_array_3[0] & 0xfc) >> 2;
		char_array_4[1] = ((char_array_3[0] & 0x03) << 4) + ((char_array_3[1] & 0xf0) >> 4);
		char_array_4[2] = ((char_array_3[1] & 0x0f) << 2) + ((char_array_3[2] & 0xc0) >> 6);
		char_array_4[3] = char_array_3[2] & 0x3f;
		for (i = 0; i < 4; ++i)
			ret += base64_chars[char_array_4[i]];
		i = 0;
	}

	if (i == 0)
		return ret;
	for (j = i; j < 3; ++j)
		char_array_3[j] = '\0';
	char_array_4[0] = (char_array_3[0] & 0xfc) >> 2;
	char_array_4[1] = ((char_array_3[0] & 0x03) << 4) + ((char_array_3[1] & 0xf0) >> 4);
	char_array_4[2] = ((char_array_3[1] & 0x0f) << 2) + ((char_array_3[2] & 0xc0) >> 6);
	char_array_4[3] = char_array_3[2] & 0x3f;
	for (j = 0; j < i + 1; ++j)
		ret += base64_chars[char_array_4[j]];
	while ((i++ < 3))
		ret += '=';
	return ret;
}

std::string base64_decode(const std::string &encoded_string)
{
	int in_len = encoded_string.size(), i = 0, j = 0, in_ = 0;
	unsigned char char_array_4[4], char_array_3[3];
	std::string ret;
	ret.reserve((in_len + 1) / 4 * 3);

	while (in_len-- && encoded_string[in_] != '=' && is_base64(encoded_string[in_])) {
		char_array_4[i++] = encoded_string[in_++];
		if (i != 4)
			continue;
		for (i = 0; i < 4; ++i)
			char_array_4[i] = base64_chars.find(char_array_4[i]);
		char_array_3[0] = (char_array_4[0] << 2) + ((char_array_4[1] & 0x30) >> 4);
		char_array_3[1] = ((char_array_4[1] & 0xf) << 4) + ((char_array_4[2] & 0x3c) >> 2);
		char_array_3[2] = ((char_array_4[2] & 0x3) << 6) + char_array_4[3];
		for (i = 0; i < 3; ++i)
			ret += char_array_3[i];
		i = 0;
	}

	if (i == 0)
		return ret;
	for (j = i; j < 4; ++j)
		char_array_4[j] = 0;
	for (j = 0; j < 4; ++j)
		char_array_4[j] = base64_chars.find(char_array_4[j]);
	char_array_3[0] = (char_array_4[0] << 2) + ((char_array_4[1] & 0x30) >> 4);
	char_array_3[1] = ((char_array_4[1] & 0xf) << 4) + ((char_array_4[2] & 0x3c) >> 2);
	char_array_3[2] = ((char_array_4[2] & 0x3) << 6) + char_array_4[3];
	for (j = 0; j < i - 1; ++j)
		ret += char_array_3[j];
	return ret;
}

std::string zcp_md5_final_hex(MD5_CTX *ctx)
{
	static const char hex[] = "0123456789abcdef";
	unsigned char md[MD5_DIGEST_LENGTH];
	std::string s;
	s.reserve(2 * sizeof(md));

	MD5_Final(md, ctx);
	for (size_t z = 0; z < sizeof(md); ++z) {
		s.push_back(hex[(md[z] & 0xF0) >> 4]);
		s.push_back(hex[md[z] & 0xF]);
	}
	return s;
}

std::string string_strip_crlf(const char *s)
{
	std::string o;
	/*
	 * Expectation: 2 bytes (CRLF) every 78 bytes; and an input usually not
	 * longer than 480 bytes. Allocating the same length is therefore
	 * acceptable.
	 */
	o.reserve(strlen(s));
	std::copy_if(s, s + strlen(s), std::back_inserter(o),
		[](char c) { return c != '\n' && c != '\r'; });
	return o;
}

/**
 * Check if the provided password is crypted.
 *
 * Crypted passwords have the format "{N}:<crypted password>, with N being the encryption algorithm.
 * Currently only algorithm number 1 and 2 are supported:
 * 1: base64-of-XOR-A5 of windows-1252 encoded data
 * 2: base64-of-XOR-A5 of UTF-8 encoded data
 *
 * @param[in]	strCrypted	The string to test.
 * @return	boolean
 * @retval	true	The provided string was encrypted.
 * @retval	false 	The provided string was not encrypted.
 */
bool SymmetricIsCrypted(const char *c)
{
	return strncmp(c, "{1}:", 4) == 0 || strncmp(c, "{2}:", 4) == 0;
}

/**
 * Decrypt the crypt data.
 *
 * Depending on the N value, the password is decrypted using algorithm 1 or 2.
 *
 * @param[in]	ulAlg	The number selecting the algorithm. (1 or 2)
 * @param[in]	strXORed	The binary data to decrypt.
 * @return	The decrypted password encoded in UTF-8.
 */
static std::string SymmetricDecryptBlob(unsigned int ulAlg, const std::string &strXORed)
{
	std::string strRaw = strXORed;
	size_t z = strRaw.size();

	assert(ulAlg == 1 || ulAlg == 2);
	for (unsigned int i = 0; i < z; ++i)
		strRaw[i] ^= 0xA5;
	/*
	 * Check the encoding algorithm. If it equals 1, the raw data is windows-1252.
	 * Otherwise, it must be 2, which means it is already UTF-8.
	 */
	if (ulAlg == 1)
		strRaw = convert_to<std::string>("UTF-8", strRaw, rawsize(strRaw), "WINDOWS-1252");
	return strRaw;
}

/**
 * Decrypt an encrypted password.
 *
 * Depending on the N value, the password is decrypted using algorithm 1 or 2.
 *
 * @param[in]	strCrypted	The UTF-8 encoded encrypted password to decrypt.
 * @return	THe decrypted password encoded in UTF-8.
 */
std::string SymmetricDecrypt(const char *strCrypted)
{
	if (!SymmetricIsCrypted(strCrypted))
		return "";
	/* Length has been guaranteed to be >= 4. */
	return SymmetricDecryptBlob(strCrypted[1] - '0',
		base64_decode(convert_to<std::string>(strCrypted + 4)));
}

/**
 * Determine character set from a possibly broken Content-Type value.
 * @in:		string in the form of m{^text/foo\s*(;?\s*key=value)*}
 * @cset:	the default return value if no charset= is to be found
 *
 * Attempt to extract the character set parameter, e.g. from a HTML <meta> tag,
 * or from a Content-Type MIME header (though we do not use it for MIME headers
 * currently).
 */
std::string content_type_get_charset(const char *in, const char *cset)
{
	const char *cset_end = cset + strlen(cset);

	while (!isspace(*in) && *in != '\0')	/* skip type */
		++in;
	while (*in != '\0') {
		while (isspace(*in))
			++in; /* skip possible whitespace before ';' */
		if (*in == ';') {
			++in;
			while (isspace(*in))	/* skip WS after ';' */
				++in;
		}
		if (strncasecmp(in, "charset=", 8) == 0) {
			in += 8;
			if (*in == '"') {
				cset = ++in;
				while (*in != '\0' && *in != '"')
					++in;
				cset_end = in;
			} else {
				cset = in;
				while (!isspace(*in) && *in != ';' && *in != '\0')
					++in;	/* skip value */
				cset_end = in;
			}
			continue;
			/* continue parsing for more charset= values */
		}
		while (!isspace(*in) && *in != ';' && *in != '\0')
			++in;
	}
	return std::string(cset, cset_end - cset);
}

int my_getopt_long_permissive(int argc, char **argv, const char *shortopts,
    const struct option *longopts, int *longind)
{
	int opterr_save = opterr, saved_optind = optind;
	opterr = 0;

	int c = getopt_long(argc, argv, shortopts, longopts, longind);
	if (c == '?') {
		// Move this parameter to the end of the list if it a long option
		if (argv[optind - 1][0] == '-' && argv[optind - 1][1] == '-' && argv[optind - 1][2] != '\0') {
			int i = optind - 1;
			/*
			 * Continue parsing at the next argument before moving the unknown
			 * option to the end, otherwise a potentially endless loop could
			 * ensue.
			 */
			c = getopt_long(argc, argv, shortopts, longopts, longind);
			char *tmp = argv[i];
			int move_count = (argc - i) - i;
			if (move_count > 0)
				memmove(&argv[i], &argv[i + 1], move_count * sizeof(char *));
			argv[i] = tmp;
			--optind;
			--saved_optind;
		}
	}

	opterr = opterr_save;
	// Show error
	if (c == '?') {
		optind = saved_optind;
		if (getopt_long(argc, argv, shortopts, longopts, longind) != 0)
			/* ignore return value */;
	}
	return c;
}

static const acl_right_name acl_rights[] = {
	{RIGHTS_READ_ITEMS, "item read"},
	{RIGHTS_CREATE_ITEMS, "item create"},
	{RIGHTS_EDIT_OWN, "edit own"},
	{RIGHTS_DELETE_OWN, "delete own"},
	{RIGHTS_EDIT_ALL, "edit all"},
	{RIGHTS_DELETE_ALL, "delete all"},
	{RIGHTS_CREATE_SUBFOLDERS, "create sub"},
	{RIGHTS_FOLDER_OWNER, "own"},
	{RIGHTS_FOLDER_CONTACT, "contact"},
	{RIGHTS_FOLDER_VISIBLE, "view"}
};

static const acl_role_name acl_roles[] = {
	{RIGHTS_NONE, "none"}, /* Actually a right, but not seen as such by is_right */
	{ROLE_NONE, "none"}, /* This might be confusing */
	{ROLE_REVIEWER, "reviewer"},
	{ROLE_CONTRIBUTOR, "contributor"},
	{ROLE_NONEDITING_AUTHOR, "non-editting author"},
	{ROLE_AUTHOR, "author"},
	{ROLE_EDITOR, "editor"},
	{ROLE_PUBLISH_EDITOR, "publish editor"},
	{ROLE_PUBLISH_AUTHOR, "publish author"},
	{ROLE_OWNER, "owner"}
};

static inline bool is_right(unsigned int x)
{
	/* A right has exactly 1 bit set. Otherwise, it is a role. */
	return x && !(x & (x - 1));
}

static const struct acl_right_name *find_acl_right(unsigned int rightnum)
{
	const struct acl_right_name k = {rightnum, nullptr};
	auto e = std::lower_bound(acl_rights, ARRAY_END(acl_rights), k);
	if (e != ARRAY_END(acl_rights) && e->n_right == rightnum)
		return e;
	return nullptr;
}

static const struct acl_role_name *find_acl_role(unsigned int rolenum)
{
	const struct acl_role_name k = {rolenum, nullptr};
	auto e = std::lower_bound(acl_roles, ARRAY_END(acl_roles), k);
	if (e != ARRAY_END(acl_roles) && e->n_rights == rolenum)
		return e;
	return nullptr;
}

std::string AclRightsToString(unsigned int ror)
{
	switch (static_cast<int>(ror)) {
	case -1:
		return "Error reading ACL";
	case -2:
		return "Access control not applicable";
	case -3:
		return "ACL not yet read";
	case -4:
		return "ACL Entry is missing";
	}
	if (is_right(ror)) {
		auto r = find_acl_right(ror);
		if (r == nullptr)
			return stringify_hex(ror);
		return r->tx_right;
	}

	auto role = find_acl_role(ror);
	if (role != nullptr)
		return role->tx_role;

	std::ostringstream ostr;
	bool empty = true;
	for (unsigned bit = 0, mask = 1; bit < 32; ++bit, mask <<= 1) {
		if (ror & mask) {
			if (!empty)
				ostr << ",";
			empty = false;
			ostr << AclRightsToString(mask);
		}
	}
	return ostr.str();
}

/*
 * These charset should all be supported by iconv.
 * See http://msdn.microsoft.com/en-us/library/dd317756(VS.85).aspx
 */
static const struct CPMAP {
	const char *charset;
	unsigned int codepage;
} CPMAP[] = {
	{"DIN_66003", 20106},
	{"NS_4551-1", 20108},
	{"SEN_850200_B", 20107},
	{"big5", 950},
	{"csISO2022JP", 50221},
	{"euc-jp", 51932},
	{"euc-cn", 51936},
	{"euc-kr", 51949},
	{"euc-kr", 949}, /* euc-kr is compatible with cp949 according to some sources (some horde tickets say this) */
	{"cp949", 949},
	{"ks_c_5601-1987", 949}, /* ks_c_5601-1987 == cp949, but this charset is not recognized by iconv */
	{"gb18030", 936}, /* was gb2312, but cp936 is gb3212 + more, which is superseded by gb18030 (is codepage 54936?) */
	{"gb2312", 936}, /* entry for reverse lookup */
	{"GBK", 936}, /* entry for reverse lookup */
	{"csgb2312", 52936}, // not sure, hz-cn-2312 according to MS, iconv has this one
	{"ibm852", 852},
	{"ibm866", 866},
	{"iso-2022-jp", 50220},
	{"iso-2022-jp", 50222},
	{"iso-2022-kr", 50225},
	{"windows-1252", 1252},
	{"iso-8859-1", 28591},
	{"iso-8859-2", 28592},
	{"iso-8859-3", 28593},
	{"iso-8859-4", 28594},
	{"iso-8859-5", 28595},
	{"iso-8859-6", 28596},
	{"iso-8859-7", 28597},
	{"iso-8859-8", 28598},
	{"iso-8859-8-i", 28598},
	{"iso-8859-9", 28599},
	{"iso-8859-13", 28603},
	{"iso-8859-15", 28605},
	{"koi8-r", 20866},
	{"koi8-u", 21866},
	{"shift-jis", 932},
	{"shift_jis", 932},
	{"unicode", 1200}, /* UTF-16LE and BMP-only */
	{"unicodebig", 1201}, /* UTF-16BE and BMP-only */
	{"utf-7", 65000},
	{"utf-8", 65001},
	{"windows-1250", 1250},
	{"windows-1251", 1251},
	{"windows-1253", 1253},
	{"windows-1254", 1254},
	{"windows-1255", 1255},
	{"windows-1256", 1256},
	{"windows-1257", 1257},
	{"windows-1258", 1258},
	{"windows-874", 874},
	{"us-ascii", 20127},
};

/**
 * Converts a Windows codepage to a valid iconv charset string.
 *
 * @codepage:	Windows codepage number (e.g. from PR_INTERNET_CPID)
 * @cs:		Pointer to internal structure containing iconv charset string
 *
 * Returns %MAPI_E_NOT_FOUND on unknown codepage and cs will be unchanged.
 */
HRESULT HrGetCharsetByCP(unsigned int id, const char **cs)
{
	for (size_t i = 0; i < ARRAY_SIZE(CPMAP); ++i)
		if (CPMAP[i].codepage == id) {
			*cs = CPMAP[i].charset;
			return hrSuccess;
		}
	return MAPI_E_NOT_FOUND;
}

/**
 * Converts a Windows codepage to a valid iconv charset string.
 *
 * @codepage:	Windows codepage number (e.g. from PR_INTERNET_CPID)
 * @cs:		Pointer to internal structure containing iconv charset string
 *
 * Returns %MAPI_E_NOT_FOUND on unknown codepage and @cs will be unchanged.
 */
HRESULT HrGetCPByCharset(const char *cs, unsigned int *id)
{
	for (size_t i = 0; i < ARRAY_SIZE(CPMAP); ++i)
		if (strcasecmp(CPMAP[i].charset, cs) == 0) {
			*id = CPMAP[i].codepage;
			return hrSuccess;
		}
	return MAPI_E_NOT_FOUND;
}

static uint64_t humansize_to_number_d(const char *s)
{
	char *end = NULL;
	auto dv = strtod(s, &end);
	while (*end != '\0' && (*end == ' ' || *end == '\t'))
		++end;
	switch (HX_toupper(*end)) {
	case '\0': break;
	case 'K': dv *= pow(2, 10); break;
	case 'M': dv *= pow(2, 20); break;
	case 'G': dv *= pow(2, 30); break;
	case 'T': dv *= pow(2, 40); break;
	case 'P': dv *= pow(2, 50); break;
	case 'E': dv *= pow(2, 60); break;
	case 'Z': dv *= pow(2, 70); break;
	case 'Y': dv *= pow(2, 80); break;
	default: return 0;
	}
	return dv < pow(2, 64) ? dv : UINT64_MAX;
}

uint64_t humansize_to_number(const char *s)
{
	if (s == nullptr)
		return 0;
	char *end = NULL;
	unsigned long long rv = strtoull(s, &end, 10);
	if (*end == '.')
		return humansize_to_number_d(s);
	while (*end != '\0' && (*end == ' ' || *end == '\t'))
		++end;
	switch (HX_toupper(*end)) {
	case '\0': return rv;
	case 'K': return rv <= 0x3fffffffffffff ? rv << 10 : ~0ULL;
	case 'M': return rv <= 0xfffffffff ? rv << 20 : ~0ULL;
	case 'G': return rv <= 0x3ffffff ? rv << 30 : ~0ULL;
	case 'T': return rv <= 0xffff ? rv << 40 : ~0ULL;
	case 'P': return rv <= 0x3f ? rv << 50 : ~0ULL;
	case 'E': return rv <= 0xf ? rv << 60 : ~0ULL;
	case 'Z': case 'Y': return ~0ULL;
	}
	return 0;
}

std::string number_to_humansize(uint64_t xx)
{
	unsigned long long x = xx;
	static const char unit[] = "BKMGTPE";
	std::string ret;
	unsigned int p = 0, y = 0;

	while (x >= 1000 && p < sizeof(unit) - 1) {
		y = x % 1024;
		x /= 1024;
		++p;
	}
	ret = p == 0 ? std::to_string(x) :
	      p <= 1 ? format("%llu%c", x, unit[p]) :
	      x < 10 ? format("%llu.%02u%c", x, y * 100 / 1024, unit[p]) :
	      format("%llu.%u%c", x, y * 10 / 1024, unit[p]);
	return ret;
}

#ifdef HAVE_IDN2_H

std::string kc_utf8_to_punyaddr(const char *s)
{
	auto dom = strchr(s, '@');
	if (dom == nullptr)
		return s;
	std::unique_ptr<char[], cstdlib_deleter> output;
	auto ret = idn2_to_ascii_8z(dom + 1, &unique_tie(output), 0);
	if (ret != IDN2_OK)
		return s;
	return std::string(s, dom - s) + '@' + output.get();
}

std::string kc_wstr_to_punyaddr(const wchar_t *s)
{
	/* libidn does not take wchar, just UTF-32 or UTF-8. */
	return kc_utf8_to_punyaddr(convert_to<std::string>("UTF-8", s, rawsize(s), CHARSET_WCHAR).c_str());
}

#else

std::string kc_utf8_to_punyaddr(const char *s) { return s; }
std::string kc_wstr_to_punyaddr(const wchar_t *s) { return convert_to<std::string>(s); }

#endif

} /* namespace */<|MERGE_RESOLUTION|>--- conflicted
+++ resolved
@@ -614,18 +614,6 @@
         return result;
 }
 
-<<<<<<< HEAD
-=======
-char *kc_strlcpy(char *dest, const char *src, size_t n)
-{
-	if (n == 0)
-		return dest;
-	strncpy(dest, src, n);
-	dest[n-1] = '\0';
-	return dest;
-}
-
->>>>>>> 49191958
 bool kc_starts_with(const std::string &full, const std::string &prefix)
 {
 	return full.compare(0, prefix.size(), prefix) == 0;
