--- conflicted
+++ resolved
@@ -634,33 +634,6 @@
 	swap(strInOut, strOutput);
 }
 
-<<<<<<< HEAD
-=======
-/**
- * Force a string to contain alphanumerics only
- *
- * Replaces all other characters with _ unless they are in szAdditional
- *
- * @param[in] str Input string
- * @param[in] szAdditional Additional characters to accept
- * @return Modified string
- */
-std::string forcealnum(const std::string& str, const char *szAdditional)
-{
-    std::string out;
-
-    for (std::string::const_iterator i = str.begin(); i != str.end(); ++i)
-        if(isalnum(*i))
-            out += *i;
-        else if(szAdditional && strchr(szAdditional, *i) != NULL)
-            out += *i;
-        else
-            out += '_';
-
-    return out;
-}
-
->>>>>>> 762be42d
 std::string format(const char *const fmt, ...) {
         char *buffer = NULL;
         va_list ap;
