--- conflicted
+++ resolved
@@ -375,8 +375,8 @@
 
 	output.reserve(input.length());
 	for (size_t i = 0; i < input.length(); ++i) {
-<<<<<<< HEAD
-		if (input[i] >= 128) {
+		if (static_cast<unsigned char>(input[i]) <= 33 ||
+		    static_cast<unsigned char>(input[i]) >= 128) {
 			output += '%';
 			output += digits[input[i] >> 4];
 			output += digits[input[i] & 0x0F];
@@ -401,36 +401,6 @@
 		case ',':
 		case ';':
 		case '=':
-=======
-		if (input[i] >= 33 && input[i] <= 127) {
-			switch (input[i]) {
-			case ':':
-			case '/':
-			case '?':
-			case '#':
-			case '[':
-			case ']':
-			case '@':
-			case '!':
-			case '$':
-			case '&':
-			case '\'':
-			case '(':
-			case ')':
-			case '*':
-			case '+':
-			case ',':
-			case ';':
-			case '=':
-				output += '%';
-				output += digits[input[i]>>4];
-				output += digits[input[i]&0x0F];
-				break;
-			default:
-				output += input[i];
-			}
-		} else {
->>>>>>> c70e9c74
 			output += '%';
 			output += digits[input[i] >> 4];
 			output += digits[input[i] & 0x0F];
