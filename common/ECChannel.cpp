--- conflicted
+++ resolved
@@ -6,11 +6,7 @@
 #include <list>
 #include <memory>
 #include <new>
-<<<<<<< HEAD
 #include <vector>
-=======
-#include <mutex>
->>>>>>> 48b7d40b
 #include <climits>
 #include <cstdint>
 #include <cstdlib>
@@ -252,6 +248,7 @@
 
 HRESULT ECChannel::HrEnableTLS(void)
 {
+	int rc = -1;
 	if (lpSSL != nullptr) {
 		ec_log_err("ECChannel::HrEnableTLS(): trying to reenable TLS channel");
 		return MAPI_E_CALL_FAILED;
@@ -289,15 +286,9 @@
 	}
 
 	ERR_clear_error();
-<<<<<<< HEAD
 	rc = SSL_accept(lpSSL);
 	if (rc != 1) {
 		int err = SSL_get_error(lpSSL, rc);
-=======
-	int rc;
-	if ((rc = SSL_accept(ssl)) != 1) {
-		int err = SSL_get_error(ssl, rc);
->>>>>>> 48b7d40b
 		ec_log_err("ECChannel::HrEnableTLS(): SSL_accept failed: %d", err);
 		if (err != SSL_ERROR_SYSCALL && err != SSL_ERROR_SSL)
 			SSL_shutdown(ssl);
