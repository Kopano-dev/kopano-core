--- conflicted
+++ resolved
@@ -107,84 +107,13 @@
 #ifndef SSL_OP_NO_RENEGOTIATION
 #	define SSL_OP_NO_RENEGOTIATION 0 /* unavailable in openSSL 1.0 */
 #endif
-<<<<<<< HEAD
-	SSL_CTX_set_options(lpCTX, SSL_OP_ALL | SSL_OP_NO_RENEGOTIATION);
+	SSL_CTX_set_options(newctx, SSL_OP_ALL | SSL_OP_NO_RENEGOTIATION);
 	auto tlsprot = lpConfig->GetSetting("tls_min_proto");
-	if (!ec_tls_minproto(lpCTX, tlsprot)) {
+	if (!ec_tls_minproto(newctx, tlsprot)) {
 		ec_log_err("Unknown SSL/TLS protocol version \"%s\"", tlsprot);
 		hr = MAPI_E_CALL_FAILED;
 		goto exit;
 	}
-=======
-	SSL_CTX_set_options(newctx, SSL_OP_ALL | SSL_OP_NO_RENEGOTIATION);
-	ssl_name = strtok(ssl_protocols.get(), " ");
-	while(ssl_name != NULL) {
-		int ssl_proto = 0;
-		bool ssl_neg = false;
-
-		if (*ssl_name == '!') {
-			++ssl_name;
-			ssl_neg = true;
-		}
-
-		if (strcasecmp(ssl_name, SSL_TXT_SSLV3) == 0)
-			ssl_proto = 0x02;
-#ifdef SSL_TXT_SSLV2
-		else if (strcasecmp(ssl_name, SSL_TXT_SSLV2) == 0)
-			ssl_proto = 0x01;
-#endif
-		else if (strcasecmp(ssl_name, SSL_TXT_TLSV1) == 0)
-			ssl_proto = 0x04;
-#ifdef SSL_TXT_TLSV1_1
-		else if (strcasecmp(ssl_name, SSL_TXT_TLSV1_1) == 0)
-			ssl_proto = 0x08;
-#endif
-#ifdef SSL_TXT_TLSV1_2
-		else if (strcasecmp(ssl_name, SSL_TXT_TLSV1_2) == 0)
-			ssl_proto = 0x10;
-#endif
-#ifdef SSL_OP_NO_TLSv1_3
-		else if (strcasecmp(ssl_name, "TLSv1.3") == 0)
-			ssl_proto = 0x20;
-#endif
-		else if (!ssl_neg) {
-			ec_log_err("Unknown protocol \"%s\" in ssl_protocols setting", ssl_name);
-			goto exit;
-		}
-
-		if (ssl_neg)
-			ssl_exclude |= ssl_proto;
-		else
-			ssl_include |= ssl_proto;
-
-		ssl_name = strtok(NULL, " ");
-	}
-
-	if (ssl_include != 0)
-		// Exclude everything, except those that are included (and let excludes still override those)
-		ssl_exclude |= ~ssl_include;
-	if ((ssl_exclude & 0x01) != 0)
-		ssl_op |= SSL_OP_NO_SSLv2;
-	if ((ssl_exclude & 0x02) != 0)
-		ssl_op |= SSL_OP_NO_SSLv3;
-	if ((ssl_exclude & 0x04) != 0)
-		ssl_op |= SSL_OP_NO_TLSv1;
-#ifdef SSL_OP_NO_TLSv1_1
-	if ((ssl_exclude & 0x08) != 0)
-		ssl_op |= SSL_OP_NO_TLSv1_1;
-#endif
-#ifdef SSL_OP_NO_TLSv1_2
-	if ((ssl_exclude & 0x10) != 0)
-		ssl_op |= SSL_OP_NO_TLSv1_2;
-#endif
-#ifdef SSL_OP_NO_TLSv1_3
-	if ((ssl_exclude & 0x20) != 0)
-		ssl_op |= SSL_OP_NO_TLSv1_3;
-#endif
-	if (ssl_protocols)
-		SSL_CTX_set_options(newctx, ssl_op);
-
->>>>>>> 9f9a199a
 #if !defined(OPENSSL_NO_ECDH) && defined(NID_X9_62_prime256v1)
 	ecdh = EC_KEY_new_by_curve_name(NID_X9_62_prime256v1);
 	if (ecdh != NULL) {
