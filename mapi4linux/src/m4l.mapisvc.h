--- conflicted
+++ resolved
@@ -80,12 +80,5 @@
 	HRESULT GetService(const char *dll_name, std::shared_ptr<SVCService> &);
 
 private:
-<<<<<<< HEAD
-	std::map<std::string, SVCService*> m_sServices;
-};
-=======
 	std::map<std::string, std::shared_ptr<SVCService>> m_sServices;
-};
-
-#endif
->>>>>>> ca800f00
+};