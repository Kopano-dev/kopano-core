--- conflicted
+++ resolved
@@ -4,12 +4,8 @@
 		*KCHL::*;
 		typeinfo*;
 		vtable*;
-<<<<<<< HEAD
 		VTT*;
-		*::_Rep::_S_empty_rep_storage;
-=======
 		std::*::_S_*;
->>>>>>> 063e5c66
 	};
 local:
 	*;
