--- conflicted
+++ resolved
@@ -1,9 +1,5 @@
 AC_PREREQ(2.60)
-<<<<<<< HEAD
-AC_INIT([kopano], [8.6.80], [development@kopano.io])
-=======
 AC_INIT([kopano], [8.6.2], [development@kopano.io])
->>>>>>> 40648967
 
 dnl ABI tags are used to prevent inadvertent mixing of wildly different
 dnl versions of KC components without knowing it.
