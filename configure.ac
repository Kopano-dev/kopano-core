--- conflicted
+++ resolved
@@ -374,18 +374,14 @@
 LDFLAGS="$LDFLAGS_system $ZLDFLAGS"
 AC_CHECK_FUNCS([pthread_getname_np])
 
-<<<<<<< HEAD
-dnl Must check for 2.8.73!
-=======
 dnl Broken .pc file until (not including) 2.8.83
->>>>>>> 813e23a0
 PKG_CHECK_MODULES([GSOAP], [gsoapssl++ >= 2.8])
 AC_COMPILE_IFELSE([AC_LANG_SOURCE([
 	#include <stdsoap2.h>
-	#if GSOAP_VERSION < 20849
+	#if GSOAP_VERSION < 20873
 	#	error too old
 	#endif
-])], [], [AC_MSG_ERROR([Need gsoap >= 2.8.49])])
+])], [], [AC_MSG_ERROR([Need gsoap >= 2.8.73])])
 PKG_CHECK_MODULES([ICAL], [libical >= 0.42])
 PKG_CHECK_MODULES([curl], [libcurl], [], [:])
 CPPFLAGS="$CPPFLAGS $curl_CFLAGS"
