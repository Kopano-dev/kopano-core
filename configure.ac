--- conflicted
+++ resolved
@@ -6,13 +6,8 @@
 dnl Development cycle: ABI changes frequently, don't bother with the tag
 dnl  -> versions 8.5.80 through 8.5.99 use ABI tag "8.5.80"
 dnl Maintenance cycle: ABI ought to not change, hence no tag change
-<<<<<<< HEAD
 dnl  -> versions 8.6 through 8.6.79 use ABI tag "8.6"
-PACKAGE_ABI=8.6
-=======
-dnl  -> versions 8.5 through 8.5.89 use ABI tag "8.5"
-PACKAGE_ABI=8.5.6
->>>>>>> 97a118e8
+PACKAGE_ABI=8.6.1
 AC_CONFIG_SRCDIR([provider/server/ECServer.cpp])
 AC_CONFIG_HEADERS([common/config.h])
 AC_CONFIG_AUX_DIR([autoconf])
