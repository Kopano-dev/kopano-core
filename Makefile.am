--- conflicted
+++ resolved
@@ -3,11 +3,7 @@
 ACLOCAL_AMFLAGS = -I autoconf
 
 SUBDIRS = . ECtools/archiver/include/kopano ECtools/backup ECtools/presence \
-<<<<<<< HEAD
-	ECtools/pst \
-=======
 	ECtools/migration-pst \
->>>>>>> 5cd4ee02
 	ECtools/search common/include/kopano m4lcommon/include/kopano \
 	mapi4linux/include inetmapi/include/inetmapi provider/include \
 	spooler/python
