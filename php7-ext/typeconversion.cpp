/*
 * SPDX-License-Identifier: AGPL-3.0-only
 * Copyright 2005 - 2016 Zarafa and its licensors
 */
<<<<<<< HEAD
#include <kopano/platform.h>
=======
#include <kopano/memory.hpp>
#include <kopano/platform.h>
#include <kopano/scope.hpp>
>>>>>>> e71941a9
#include <cmath>
#include <mapiutil.h>
#include <kopano/timeutil.hpp>
#include "php-ext/phpconfig.h"
#if __GNUC_PREREQ(5, 0) && !__GNUC_PREREQ(6, 0)
using std::isfinite;
using std::isnan;
#endif

extern "C" {
	// Remove these defines to remove warnings
	#undef PACKAGE_VERSION
	#undef PACKAGE_TARNAME
	#undef PACKAGE_NAME
	#undef PACKAGE_STRING
	#undef PACKAGE_BUGREPORT
	#include "php.h"
   	#include "php_globals.h"
	#include "ext/standard/info.h"
	#include "ext/standard/php_string.h"

#ifdef ZTS
    void*** tsrm_ls;
#endif
}

#undef inline

#include <mapi.h>
#include <mapix.h>
#include <mapidefs.h>
#include <mapitags.h>
#include <mapicode.h>
#include <edkmdb.h>
#include "typeconversion.h"
#include <kopano/charset/convert.h>

// Calls MAPIAllocateMore or MAPIAllocateBuffer according to whether an lpBase was passed or not
#define MAPI_ALLOC(n, lpBase, lpp) (lpBase ? MAPIAllocateMore(n, lpBase, lpp) : MAPIAllocateBuffer(n, lpp))
// Frees the buffer with MAPIFreeBuffer if lpBase is NOT set, we can't directly free data allocated with MAPIAllocateMore ..
#define MAPI_FREE(lpbase, lpp) \
	do { if (lpBase == nullptr) MAPIFreeBuffer(lpp); } while (false)
#define BEFORE_PHP7_2(s) const_cast<char *>(s)

using namespace KC;

ZEND_EXTERN_MODULE_GLOBALS(mapi)

static LONG PropTagToPHPTag(ULONG ulPropTag) {
	LONG PHPTag = 0;
	if (PROP_TYPE(ulPropTag) == PT_UNICODE)
		PHPTag = (LONG)CHANGE_PROP_TYPE(ulPropTag, PT_STRING8);
	else if (PROP_TYPE(ulPropTag) == PT_MV_UNICODE)
		PHPTag = (LONG)CHANGE_PROP_TYPE(ulPropTag, PT_MV_STRING8);
	else
		PHPTag = (LONG)ulPropTag;
	return PHPTag;
}

/*
* Converts a PHP Array into a SBinaryArray. This is the same as an ENTRYLIST which
* is used with DeleteMessages();
*
*/
HRESULT PHPArraytoSBinaryArray(zval * entryid_array , void *lpBase, SBinaryArray *lpBinaryArray TSRMLS_DC)
{
	// local
	HashTable		*target_hash = NULL;
	zval			*pentry = NULL;
	unsigned int n = 0;

	MAPI_G(hr) = hrSuccess;

	target_hash = HASH_OF(entryid_array);
	if (!target_hash) {
		php_error_docref(NULL TSRMLS_CC, E_WARNING, "No target_hash in PHPArraytoSBinaryArray");
		return MAPI_G(hr) = MAPI_E_INVALID_PARAMETER;
	}
	auto count = zend_hash_num_elements(Z_ARRVAL_P(entryid_array));
	if (count == 0) {
        lpBinaryArray->lpbin = NULL;
        lpBinaryArray->cValues = 0;
		return MAPI_G(hr);
	}

	MAPI_G(hr) = MAPIAllocateMore(sizeof(SBinary) * count, lpBase,
	             reinterpret_cast<void **>(&lpBinaryArray->lpbin));
	if(MAPI_G(hr) != hrSuccess)
		return MAPI_G(hr);

	ZEND_HASH_FOREACH_VAL(target_hash, pentry) {
		SEPARATE_ZVAL(pentry);
		convert_to_string_ex(pentry);
		MAPI_G(hr) = KAllocCopy(pentry->value.str->val, pentry->value.str->len, reinterpret_cast<void **>(&lpBinaryArray->lpbin[n].lpb), lpBase);
		if(MAPI_G(hr) != hrSuccess)
			return MAPI_G(hr);
		lpBinaryArray->lpbin[n++].cb = pentry->value.str->len;
	} ZEND_HASH_FOREACH_END();

	lpBinaryArray->cValues = n;
	return MAPI_G(hr);
}

HRESULT PHPArraytoSBinaryArray(zval * entryid_array , void *lpBase, SBinaryArray **lppBinaryArray TSRMLS_DC)
{
	SBinaryArray *lpBinaryArray = NULL;
	
	MAPI_G(hr) = MAPI_ALLOC(sizeof(SBinaryArray), lpBase, (void **)&lpBinaryArray);
	if(MAPI_G(hr) != hrSuccess)
		return MAPI_G(hr);
	MAPI_G(hr) = PHPArraytoSBinaryArray(entryid_array, lpBase ? lpBase : lpBinaryArray, lpBinaryArray TSRMLS_CC);
	if(MAPI_G(hr) != hrSuccess) {
		MAPI_FREE(lpBase, lpBinaryArray);
		return MAPI_G(hr);
	}
	
	*lppBinaryArray = lpBinaryArray;
	return MAPI_G(hr);
}

HRESULT SBinaryArraytoPHPArray(const SBinaryArray *lpBinaryArray,
    zval *pvalRet TSRMLS_DC)
{
	unsigned int i = 0;
	
	MAPI_G(hr) = hrSuccess;
	
	array_init(pvalRet);
	
	for (i = 0; i < lpBinaryArray->cValues; ++i)
		add_next_index_stringl(pvalRet, (char *)lpBinaryArray->lpbin[i].lpb, lpBinaryArray->lpbin[i].cb);
	
	return MAPI_G(hr);
}

/*
* Converts a PHP Array into a SortOrderSet. This SortOrderSet is used to sort a table
* when a call to IMAPITable->QueryRows is made.
* The zval array will look like this:
* array() {
*    PR_SUBJECT => TABLE_SORT_ASCEND,
*	etc..
* }
*
* The key is the property and the value is the sorting method for that property
*
* NOTE: The TABLE_SORT_COMBINE is not (yet) implemented, it should work but is not tested
*/
HRESULT PHPArraytoSortOrderSet(zval * sortorder_array, void *lpBase, LPSSortOrderSet *lppSortOrderSet TSRMLS_DC)
{
	// local
	LPSSortOrderSet lpSortOrderSet = NULL;
	HashTable		*target_hash = NULL;
	zval			*entry = NULL;

	MAPI_G(hr) = hrSuccess;

	target_hash = HASH_OF(sortorder_array);
	if (!target_hash) {
		php_error_docref(NULL TSRMLS_CC, E_WARNING, "No target_hash in PHPArraytoSortOrderSet");
		return MAPI_G(hr) = MAPI_E_INVALID_PARAMETER;
	}
	auto count = zend_hash_num_elements(Z_ARRVAL_P(sortorder_array));
	MAPI_G(hr) = MAPI_ALLOC(CbNewSSortOrderSet(count), lpBase, (void **) &lpSortOrderSet);
	if(MAPI_G(hr) != hrSuccess)
		return MAPI_G(hr);

	lpSortOrderSet->cSorts = count;
	lpSortOrderSet->cCategories = 0;
	lpSortOrderSet->cExpanded = 0;

	zend_string *key = NULL;
	zend_ulong ind = 0, i = 0;
	ZEND_HASH_FOREACH_KEY_VAL(target_hash, ind, key, entry) {
		if (key != nullptr)
			lpSortOrderSet->aSort[i].ulPropTag = atoi(key->val);
		else
			lpSortOrderSet->aSort[i].ulPropTag = ind;
		SEPARATE_ZVAL(entry);
		convert_to_long_ex(entry);
		lpSortOrderSet->aSort[i++].ulOrder = entry->value.lval;
	} ZEND_HASH_FOREACH_END();

	*lppSortOrderSet = lpSortOrderSet;
	return MAPI_G(hr);
}

/**
* Converts a php array to a PropTagArray.
* The caller is responsible to free the memory using MAPIFreeBuffer
*/

HRESULT PHPArraytoPropTagArray(zval * prop_value_array, void *lpBase, LPSPropTagArray *lppPropTagArray TSRMLS_DC)
{
	// return value
	LPSPropTagArray lpPropTagArray = NULL;
	HashTable		*target_hash = NULL;
	zval *entry = NULL;

	MAPI_G(hr) = hrSuccess;

	target_hash = HASH_OF(prop_value_array);
	if (!target_hash) {
		php_error_docref(NULL TSRMLS_CC, E_WARNING, "No target_hash in PHPArraytoPropTagArray");
		return MAPI_G(hr) = MAPI_E_INVALID_PARAMETER;
	}
	auto count = zend_hash_num_elements(target_hash);
	MAPI_G(hr) = MAPI_ALLOC(CbNewSPropTagArray(count), lpBase, (void **)&lpPropTagArray);
	if (MAPI_G(hr) != hrSuccess)
		return MAPI_G(hr);
	lpPropTagArray->cValues = count;

	unsigned int n = 0;
	ZEND_HASH_FOREACH_VAL(target_hash, entry) {
		SEPARATE_ZVAL(entry);
		convert_to_long_ex(entry);
		lpPropTagArray->aulPropTag[n++] = entry->value.lval;
	} ZEND_HASH_FOREACH_END();
	
	*lppPropTagArray = lpPropTagArray;
	return MAPI_G(hr);
}

/*
* Converts a PHP property value array to a MAPI property value structure
*/
HRESULT PHPArraytoPropValueArray(zval* phpArray, void *lpBase, ULONG *lpcValues, LPSPropValue *lppPropValArray TSRMLS_DC)
{
	// return value
	LPSPropValue	lpPropValue	= NULL;
	ULONG			cvalues = 0;
	HashTable		*target_hash = NULL;
	HashTable		*dataHash = NULL;
	zval			*entry = NULL;
	ULONG			countarray = 0;
	zval			*dataEntry = NULL;
	HashTable		*actionHash = NULL;
	ULONG			j, h;
	ACTIONS			*lpActions = NULL;
	LPSRestriction	lpRestriction = NULL;
	ULONG			ulCountTmp = 0; // temp value
	LPSPropValue	lpPropTmp = NULL;
	zstrplus str_action(zend_string_init("action", sizeof("action") - 1, 0));
	zstrplus str_flags(zend_string_init("flags", sizeof("flags") - 1, 0));
	zstrplus str_flavor(zend_string_init("flavor", sizeof("flavor") - 1, 0));
	zstrplus str_storeentryid(zend_string_init("storeentryid", sizeof("storeentryid") - 1, 0));
	zstrplus str_folderentryid(zend_string_init("folderentryid", sizeof("folderentryid") - 1, 0));
	zstrplus str_replyentryid(zend_string_init("replyentryid", sizeof("replyentryid") - 1, 0));
	zstrplus str_replyguid(zend_string_init("replyguid", sizeof("replyguid") - 1, 0));
	zstrplus str_dam(zend_string_init("dam", sizeof("dam") - 1, 0));
	zstrplus str_code(zend_string_init("code", sizeof("code") - 1, 0));
	zstrplus str_adrlist(zend_string_init("adrlist", sizeof("adrlist") - 1, 0));
	zstrplus str_proptag(zend_string_init("proptag", sizeof("proptag") - 1, 0));

	if (!phpArray) {
		php_error_docref(NULL TSRMLS_CC, E_WARNING, "No phpArray in PHPArraytoPropValueArray");
		return MAPI_G(hr) = MAPI_E_INVALID_PARAMETER;
	}

	target_hash = HASH_OF(phpArray);
	if (!target_hash) {
		php_error_docref(NULL TSRMLS_CC, E_WARNING, "No target_hash in PHPArraytoPropValueArray");
		return MAPI_G(hr) = MAPI_E_INVALID_PARAMETER;
	}
	auto count = zend_hash_num_elements(target_hash);
	if (count == 0) {
	    *lppPropValArray = NULL;
	    *lpcValues = 0;
	}

	MAPI_G(hr) = MAPI_ALLOC(sizeof(SPropValue) * count, lpBase, (void**)&lpPropValue);
	auto cleanup = make_scope_success([&]() {
		if (MAPI_G(hr) != hrSuccess && lpBase != nullptr && lpPropValue != nullptr)
			MAPIFreeBuffer(lpPropValue);
	});
	zend_string *keyIndex = nullptr;
	zend_ulong numIndex = 0;
	unsigned int i = 0;
	ZEND_HASH_FOREACH_KEY_VAL(target_hash, numIndex, keyIndex, entry) {
		if (keyIndex != nullptr) {
			php_error_docref(nullptr TSRMLS_CC, E_WARNING, "PHPArraytoPropValueArray: expected array to be int-keyed");
			++i;
			continue;
		}

		lpPropValue[cvalues].ulPropTag = numIndex;
		SEPARATE_ZVAL(entry);
		switch(PROP_TYPE(numIndex))	{
		case PT_SHORT:
			convert_to_long_ex(entry);
			lpPropValue[cvalues++].Value.i = (short)entry->value.lval;
			break;
		case PT_LONG:
			convert_to_long_ex(entry);
			lpPropValue[cvalues++].Value.l = entry->value.lval;
			break;
		case PT_FLOAT:
			convert_to_double_ex(entry);
			lpPropValue[cvalues++].Value.flt = (float)entry->value.dval;
			break;
		case PT_DOUBLE:
			convert_to_double_ex(entry);
			lpPropValue[cvalues++].Value.dbl = entry->value.dval;
			break;
		case PT_LONGLONG:
			convert_to_double_ex(entry);
			lpPropValue[cvalues++].Value.li.QuadPart = (LONGLONG)entry->value.dval;
			break;
		case PT_BOOLEAN:
			lpPropValue[cvalues++].Value.b = zval_is_true(entry);
			break;
		case PT_SYSTIME:
			convert_to_long_ex(entry);
			// convert timestamp to windows FileTime
			lpPropValue[cvalues++].Value.ft = UnixTimeToFileTime(entry->value.lval);
			break;
		case PT_BINARY:
			convert_to_string_ex(entry);

			// Allocate and copy data
			MAPI_G(hr) = KAllocCopy(entry->value.str->val, entry->value.str->len, reinterpret_cast<void **>(&lpPropValue[cvalues].Value.bin.lpb), lpBase != nullptr ? lpBase : lpPropValue);
			if (MAPI_G(hr) != hrSuccess)
				return MAPI_G(hr);
			lpPropValue[cvalues++].Value.bin.cb =  entry->value.str->len;
			break;
		case PT_STRING8:
			convert_to_string_ex(entry);

			// Allocate and copy data
			MAPI_G(hr) = MAPIAllocateMore(entry->value.str->len+1, lpBase ? lpBase : lpPropValue, (void **)&lpPropValue[cvalues].Value.lpszA);
			if (MAPI_G(hr) != hrSuccess)
				return MAPI_G(hr);
			strncpy(lpPropValue[cvalues++].Value.lpszA, entry->value.str->val, entry->value.str->len+1);
			break;
		case PT_APPTIME:
			convert_to_double_ex(entry);
			lpPropValue[cvalues++].Value.at = entry->value.dval;
			break;
		case PT_CLSID:
			convert_to_string_ex(entry);
			if (entry->value.str->len != sizeof(GUID)) {
				php_error_docref(NULL TSRMLS_CC, E_WARNING, "GUID must be 16 bytes");
				return MAPI_G(hr) = MAPI_E_INVALID_PARAMETER;
			}
			MAPI_G(hr) = KAllocCopy(entry->value.str->val, sizeof(GUID), reinterpret_cast<void **>(&lpPropValue[cvalues].Value.lpguid), lpBase != nullptr ? lpBase : lpPropValue);
			if (MAPI_G(hr) != hrSuccess)
				return MAPI_G(hr);
			++cvalues;
			break;

#define GET_MV_HASH() \
	{ \
		dataHash = HASH_OF(entry); \
		if (!dataHash) { \
			php_error_docref(NULL TSRMLS_CC, E_WARNING, "No MV dataHash"); \
			return MAPI_G(hr) = MAPI_E_INVALID_PARAMETER; \
		} \
	}

#define CHECK_EMPTY_MV_ARRAY(mapimvmember, mapilpmember) \
	{ \
		countarray = zend_hash_num_elements(dataHash); \
		if (countarray == 0) { \
			lpPropValue[cvalues].Value.mapimvmember.cValues = 0;  \
			lpPropValue[cvalues].Value.mapimvmember.mapilpmember = NULL; \
			break; \
		} \
	}

#define COPY_MV_PROPS(type, mapimvmember, mapilpmember, phpmember) \
	GET_MV_HASH() \
	CHECK_EMPTY_MV_ARRAY(mapimvmember, mapilpmember) \
	lpPropValue[cvalues].Value.mapimvmember.cValues = countarray; \
	MAPI_G(hr) = MAPIAllocateMore(sizeof(lpPropValue[cvalues].Value.mapimvmember.mapilpmember[0]) * countarray, lpBase ? lpBase : lpPropValue, (void**)&lpPropValue[cvalues].Value.mapimvmember.mapilpmember); \
	j = 0; \
	ZEND_HASH_FOREACH_VAL(dataHash, dataEntry) { \
		SEPARATE_ZVAL(dataEntry); \
		convert_to_##type##_ex(dataEntry); \
		lpPropValue[cvalues].Value.mapimvmember.mapilpmember[j++] = dataEntry->value.phpmember; \
	} ZEND_HASH_FOREACH_END();

		case PT_MV_I2:
			COPY_MV_PROPS(long, MVi, lpi, lval);
			++cvalues;
			break;
		case PT_MV_LONG:
			COPY_MV_PROPS(long, MVl, lpl, lval);
			++cvalues;
			break;
		case PT_MV_R4:
			COPY_MV_PROPS(double, MVflt, lpflt, dval);
			++cvalues;
			break;
		case PT_MV_DOUBLE:
			COPY_MV_PROPS(double, MVdbl, lpdbl, dval);
			++cvalues;
			break;
		case PT_MV_APPTIME:
			COPY_MV_PROPS(double, MVat, lpat, dval);
			++cvalues;
			break;
		case PT_MV_SYSTIME:
			GET_MV_HASH();
			CHECK_EMPTY_MV_ARRAY(MVft, lpft);
			lpPropValue[cvalues].Value.MVft.cValues = countarray;
			if ((MAPI_G(hr) = MAPIAllocateMore(sizeof(FILETIME) * countarray, lpBase ? lpBase : lpPropValue, (void **)&lpPropValue[cvalues].Value.MVft.lpft)) != hrSuccess)
				return MAPI_G(hr);
			j = 0;
			ZEND_HASH_FOREACH_VAL(dataHash, dataEntry) {
				SEPARATE_ZVAL(dataEntry);
				convert_to_long_ex(dataEntry);
				lpPropValue[cvalues].Value.MVft.lpft[j++] = UnixTimeToFileTime(dataEntry->value.lval);
			} ZEND_HASH_FOREACH_END();
			++cvalues;
			break;
		case PT_MV_UNICODE: // PT_MV_UNICODE is binary-compatible with PT_MV_BINARY in this case ..
		case PT_MV_BINARY:
			GET_MV_HASH();
			CHECK_EMPTY_MV_ARRAY(MVbin, lpbin);
			if ((MAPI_G(hr) = MAPIAllocateMore(sizeof(SBinary) * countarray, lpBase ? lpBase : lpPropValue, (void **)&lpPropValue[cvalues].Value.MVbin.lpbin)) != hrSuccess)
				return MAPI_G(hr);
			h = 0;
			ZEND_HASH_FOREACH_VAL(dataHash, dataEntry) {
				SEPARATE_ZVAL(dataEntry);
				convert_to_string_ex(dataEntry);
				lpPropValue[cvalues].Value.MVbin.lpbin[h].cb = dataEntry->value.str->len;
				MAPI_G(hr) = KAllocCopy(dataEntry->value.str->val, dataEntry->value.str->len, reinterpret_cast<void **>(&lpPropValue[cvalues].Value.MVbin.lpbin[h].lpb), lpBase != nullptr ? lpBase : lpPropValue);
				if (MAPI_G(hr) != hrSuccess)
					return MAPI_G(hr);
				++h;
			} ZEND_HASH_FOREACH_END();
			lpPropValue[cvalues++].Value.MVbin.cValues = h;
			break;

		case PT_MV_STRING8:
			GET_MV_HASH();
			CHECK_EMPTY_MV_ARRAY(MVszA, lppszA);
			if ((MAPI_G(hr) = MAPIAllocateMore(sizeof(char*) * countarray, lpBase ? lpBase : lpPropValue, (void **)&lpPropValue[cvalues].Value.MVszA.lppszA)) != hrSuccess)
				return MAPI_G(hr);
			h = 0;
			ZEND_HASH_FOREACH_VAL(dataHash, dataEntry) {
				SEPARATE_ZVAL(dataEntry);
				convert_to_string_ex(dataEntry);
				MAPI_G(hr) = MAPIAllocateMore(dataEntry->value.str->len+1, lpBase ? lpBase : lpPropValue, (void **)&lpPropValue[cvalues].Value.MVszA.lppszA[h]);
				if (MAPI_G(hr) != hrSuccess)
					return MAPI_G(hr);
				strncpy(lpPropValue[cvalues].Value.MVszA.lppszA[h++], dataEntry->value.str->val, dataEntry->value.str->len + 1);
			} ZEND_HASH_FOREACH_END();
			lpPropValue[cvalues++].Value.MVszA.cValues = h;
			break;

		case PT_MV_CLSID:
			GET_MV_HASH();
			CHECK_EMPTY_MV_ARRAY(MVguid, lpguid);
			if ((MAPI_G(hr) = MAPIAllocateMore(sizeof(GUID) * countarray, lpBase ? lpBase : lpPropValue, (void **)&lpPropValue[cvalues].Value.MVguid.lpguid)) != hrSuccess)
				return MAPI_G(hr);
			h = 0;
			ZEND_HASH_FOREACH_VAL(dataHash, dataEntry) {
				SEPARATE_ZVAL(dataEntry);
				convert_to_string_ex(dataEntry);
				if (dataEntry->value.str->len != sizeof(GUID))
					php_error_docref(NULL TSRMLS_CC, E_WARNING, "invalid value for PT_MV_CLSID property in proptag 0x%08X, position %d,%d", lpPropValue[cvalues].ulPropTag, i, j);
				else
					memcpy(&lpPropValue[cvalues].Value.MVguid.lpguid[h++], dataEntry->value.str->val, sizeof(GUID));
			} ZEND_HASH_FOREACH_END();
			lpPropValue[cvalues++].Value.MVguid.cValues = h;
			break;

		case PT_MV_I8:
			php_error_docref(NULL TSRMLS_CC, E_WARNING, "PT_MV_I8 not supported");
			return MAPI_G(hr) = MAPI_E_NO_SUPPORT;
		case PT_MV_CURRENCY:
			php_error_docref(NULL TSRMLS_CC, E_WARNING, "PT_MV_CURRENCY not supported");
			return MAPI_G(hr) = MAPI_E_NO_SUPPORT;
		case PT_ACTIONS:
			dataHash = HASH_OF(entry);
			if (!dataHash)
				break;
			countarray = zend_hash_num_elements(dataHash); // # of actions
			if (countarray == 0) {
				php_error_docref(NULL TSRMLS_CC, E_WARNING, "PT_ACTIONS is empty");
				return MAPI_G(hr) = MAPI_E_INVALID_PARAMETER;
			}
			if ((MAPI_G(hr) = MAPIAllocateMore(sizeof(ACTIONS), lpBase ? lpBase : lpPropValue, (void **)&lpPropValue[cvalues].Value.lpszA)) != hrSuccess)
				return MAPI_G(hr);
			lpActions = (ACTIONS *)lpPropValue[cvalues].Value.lpszA;
			lpActions->ulVersion = EDK_RULES_VERSION;
			lpActions->cActions = countarray;

			if ((MAPI_G(hr) = MAPIAllocateMore(sizeof(ACTION)*lpActions->cActions, lpBase ? lpBase : lpPropValue, (void **)&lpActions->lpAction)) != hrSuccess)
				return MAPI_G(hr);
			memset(lpActions->lpAction, 0, sizeof(ACTION)*lpActions->cActions);

			j = 0;
			ZEND_HASH_FOREACH_VAL(dataHash, entry) {
				ZVAL_DEREF(entry);
				actionHash = HASH_OF(entry);
				if (!actionHash) {
					php_error_docref(NULL TSRMLS_CC, E_WARNING, "ACTIONS structure has a wrong ACTION");
					return MAPI_G(hr) = MAPI_E_INVALID_PARAMETER;
				}
				dataEntry = zend_hash_find(actionHash, str_action.get());
				if (dataEntry == nullptr) {
					php_error_docref(NULL TSRMLS_CC, E_WARNING, "PT_ACTIONS type has no action type in array");
					return MAPI_G(hr) = MAPI_E_INVALID_PARAMETER;
				}

				SEPARATE_ZVAL(dataEntry);
				convert_to_long_ex(dataEntry);
				lpActions->lpAction[j].acttype = (ACTTYPE)Z_LVAL_P(dataEntry);

				// Option field user defined flags, default 0
				dataEntry = zend_hash_find(actionHash, str_flags.get());
				if (dataEntry != nullptr) {
					SEPARATE_ZVAL(dataEntry);
					convert_to_long_ex(dataEntry);
					lpActions->lpAction[j].ulFlags = Z_LVAL_P(dataEntry);
				}

				// Option field used with OP_REPLAY and OP_FORWARD, default 0
				dataEntry = zend_hash_find(actionHash, str_flavor.get());
				if (dataEntry != nullptr) {
					SEPARATE_ZVAL(dataEntry);
					convert_to_long_ex(dataEntry);
					lpActions->lpAction[j].ulActionFlavor = Z_LVAL_P(dataEntry);
				}

				switch (lpActions->lpAction[j].acttype) {
				case OP_MOVE:
				case OP_COPY:
					dataEntry = zend_hash_find(actionHash, str_storeentryid.get());
					if (dataEntry == nullptr) {
						php_error_docref(NULL TSRMLS_CC, E_WARNING, "OP_COPY/OP_MOVE but no storeentryid entry");
						return MAPI_G(hr) = MAPI_E_INVALID_PARAMETER;
					}

					SEPARATE_ZVAL(dataEntry);
					convert_to_string_ex(dataEntry);
					lpActions->lpAction[j].actMoveCopy.cbStoreEntryId = dataEntry->value.str->len;
					MAPI_G(hr) = KAllocCopy(dataEntry->value.str->val, dataEntry->value.str->len, reinterpret_cast<void **>(&lpActions->lpAction[j].actMoveCopy.lpStoreEntryId), lpBase != nullptr ? lpBase : lpPropValue);
					if (MAPI_G(hr) != hrSuccess)
						return MAPI_G(hr);
					dataEntry = zend_hash_find(actionHash, str_folderentryid.get());
					if (dataEntry == nullptr) {
						php_error_docref(NULL TSRMLS_CC, E_WARNING, "OP_COPY/OP_MOVE but no folderentryid entry");
						return MAPI_G(hr) = MAPI_E_INVALID_PARAMETER;
					}
					SEPARATE_ZVAL(dataEntry);
					convert_to_string_ex(dataEntry);
					lpActions->lpAction[j].actMoveCopy.cbFldEntryId = dataEntry->value.str->len;
					MAPI_G(hr) = KAllocCopy(dataEntry->value.str->val, dataEntry->value.str->len, reinterpret_cast<void **>(&lpActions->lpAction[j].actMoveCopy.lpFldEntryId), lpBase != nullptr ? lpBase : lpPropValue);
					if (MAPI_G(hr) != hrSuccess)
						return MAPI_G(hr);
					break;

				case OP_REPLY:
				case OP_OOF_REPLY:
					dataEntry = zend_hash_find(actionHash, str_replyentryid.get());
					if (dataEntry == nullptr) {
						php_error_docref(NULL TSRMLS_CC, E_WARNING, "OP_REPLY but no replyentryid entry");
						return MAPI_G(hr) = MAPI_E_INVALID_PARAMETER;
					}
					SEPARATE_ZVAL(dataEntry);
					convert_to_string_ex(dataEntry);
					lpActions->lpAction[j].actReply.cbEntryId = dataEntry->value.str->len;
					MAPI_G(hr) = KAllocCopy(dataEntry->value.str->val, dataEntry->value.str->len, reinterpret_cast<void **>(&lpActions->lpAction[j].actReply.lpEntryId), lpBase != nullptr ? lpBase : lpPropValue);
					if (MAPI_G(hr) != hrSuccess)
						return MAPI_G(hr);

					// optional field
					dataEntry = zend_hash_find(actionHash, str_replyguid.get());
					if (dataEntry != nullptr) {
						SEPARATE_ZVAL(dataEntry);
						convert_to_string_ex(dataEntry);
						if (dataEntry->value.str->len != sizeof(GUID)) {
							php_error_docref(NULL TSRMLS_CC, E_WARNING, "OP_REPLY replyguid not sizeof(GUID)");
							return MAPI_G(hr) = MAPI_E_INVALID_PARAMETER;
						} else {
							memcpy(&lpActions->lpAction[j].actReply.guidReplyTemplate, dataEntry->value.str->val, sizeof(GUID));
						}
					}
					break;

				case OP_DEFER_ACTION:
					dataEntry = zend_hash_find(actionHash, str_dam.get());
					if (dataEntry == nullptr) {
						php_error_docref(NULL TSRMLS_CC, E_WARNING, "OP_DEFER_ACTION but no dam entry");
						return MAPI_G(hr) = MAPI_E_INVALID_PARAMETER;
					}
					SEPARATE_ZVAL(dataEntry);
					convert_to_string_ex(dataEntry);
					lpActions->lpAction[j].actDeferAction.cbData = dataEntry->value.str->len;
					MAPI_G(hr) = KAllocCopy(dataEntry->value.str->val, dataEntry->value.str->len, reinterpret_cast<void **>(&lpActions->lpAction[j].actDeferAction.pbData), lpBase != nullptr ? lpBase : lpPropValue);
					if (MAPI_G(hr) != hrSuccess)
						return MAPI_G(hr);
					break;

				case OP_BOUNCE:
					dataEntry = zend_hash_find(actionHash, str_code.get());
					if (dataEntry == nullptr) {
						php_error_docref(NULL TSRMLS_CC, E_WARNING, "OP_BOUNCE but no code entry");
						return MAPI_G(hr) = MAPI_E_INVALID_PARAMETER;
					}
					SEPARATE_ZVAL(dataEntry);
					convert_to_long_ex(dataEntry);
					lpActions->lpAction[j].scBounceCode = Z_LVAL_P(dataEntry);
					break;
				case OP_FORWARD:
				case OP_DELEGATE:
					dataEntry = zend_hash_find(actionHash, str_adrlist.get());
					if (dataEntry == nullptr) {
						php_error_docref(NULL TSRMLS_CC, E_WARNING, "OP_FORWARD/OP_DELEGATE but no adrlist entry");
						return MAPI_G(hr) = MAPI_E_INVALID_PARAMETER;
					}
					if (Z_TYPE_P(dataEntry) != IS_ARRAY) {
						php_error_docref(NULL TSRMLS_CC, E_WARNING, "OP_FORWARD/OP_DELEGATE adrlist entry must be an array");
						return MAPI_G(hr) = MAPI_E_INVALID_PARAMETER;
					}
					MAPI_G(hr) = PHPArraytoAdrList(dataEntry, lpBase ? lpBase : lpPropValue, &lpActions->lpAction[j].lpadrlist TSRMLS_CC);
					if (MAPI_G(hr) != hrSuccess)
						return MAPI_G(hr);
					if (MAPI_G(hr) != hrSuccess){
						php_error_docref(NULL TSRMLS_CC, E_WARNING, "OP_DELEGATE/OP_FORWARD wrong data in adrlist entry");
						return MAPI_G(hr) = MAPI_E_INVALID_PARAMETER;
					}
					break;
				case OP_TAG:
					dataEntry = zend_hash_find(actionHash, str_proptag.get());
					if (dataEntry == nullptr) {
						php_error_docref(NULL TSRMLS_CC, E_WARNING, "OP_TAG but no proptag entry");
						return MAPI_G(hr) = MAPI_E_INVALID_PARAMETER;
					}
					MAPI_G(hr) = PHPArraytoPropValueArray(dataEntry, lpBase ? lpBase : lpPropValue, &ulCountTmp, &lpPropTmp TSRMLS_CC);
					if (MAPI_G(hr) != hrSuccess)
						return MAPI_G(hr);
					if (ulCountTmp > 1)
						php_error_docref(NULL TSRMLS_CC, E_WARNING, "OP_TAG has 'proptag' member which contains more than one property. Using the first in the array.");
					lpActions->lpAction[j].propTag = *lpPropTmp;
					break;
				case OP_DELETE:
				case OP_MARK_AS_READ:
					// Nothing to do
					break;
				};
				++j;
			} ZEND_HASH_FOREACH_END();
			++cvalues;
			break;

		case PT_SRESTRICTION:
			MAPI_G(hr) = PHPArraytoSRestriction(entry, lpBase ? lpBase : lpPropValue, &lpRestriction TSRMLS_CC);
			if (MAPI_G(hr) != hrSuccess) {
				php_error_docref(NULL TSRMLS_CC, E_WARNING, "PHPArray to SRestriction failed");
				return MAPI_G(hr);
			}
			lpPropValue[cvalues++].Value.lpszA = (char *)lpRestriction;
			break;
		case PT_ERROR:
			SEPARATE_ZVAL(entry);
			convert_to_long_ex(entry);
			lpPropValue[cvalues].Value.err = entry->value.lval;
			break;
		default:
			php_error_docref(NULL TSRMLS_CC, E_WARNING, "Unknown property type %08X", PROP_TYPE(numIndex));
			return MAPI_G(hr) = MAPI_E_INVALID_TYPE;
		}
		++i;
	} ZEND_HASH_FOREACH_END();

	*lpcValues = cvalues;
	*lppPropValArray = lpPropValue;
<<<<<<< HEAD

exit:
        zend_string_release(str_action);
        zend_string_release(str_flags);
        zend_string_release(str_flavor);
        zend_string_release(str_storeentryid);
        zend_string_release(str_folderentryid);
        zend_string_release(str_replyentryid);
        zend_string_release(str_replyguid);
        zend_string_release(str_dam);
        zend_string_release(str_code);
        zend_string_release(str_adrlist);
        zend_string_release(str_proptag);
	if(MAPI_G(hr) != hrSuccess && lpBase == nullptr)
		MAPIFreeBuffer(lpPropValue);
=======
>>>>>>> e71941a9
	return MAPI_G(hr);
}

HRESULT PHPArraytoAdrList(zval *phpArray, void *lpBase, LPADRLIST *lppAdrList TSRMLS_DC) 
{
	HashTable		*target_hash = NULL;
	ULONG			countProperties = 0;		// number of properties
	ULONG			countRecipients = 0;		// number of actual recipients
	LPADRLIST		lpAdrList = NULL;
	zval			*entry = NULL;
	LPSPropValue	pPropValue = NULL;

	MAPI_G(hr) = hrSuccess;

	if (!phpArray) {
		php_error_docref(NULL TSRMLS_CC, E_WARNING, "No phpArray in PHPArraytoAdrList");
		return MAPI_G(hr) = MAPI_E_INVALID_PARAMETER;
	}

	target_hash = HASH_OF(phpArray);
	if (!target_hash) {
		php_error_docref(NULL TSRMLS_CC, E_WARNING, "phparraytoadrlist wrong data, unknown error");
		return MAPI_G(hr) = MAPI_E_INVALID_PARAMETER;
	}

	if(Z_TYPE_P(phpArray) != IS_ARRAY) {
		php_error_docref(NULL TSRMLS_CC, E_WARNING, "phparray to adrlist must include an array");
		return MAPI_G(hr) = MAPI_E_INVALID_PARAMETER;
	}

	auto count = zend_hash_num_elements(target_hash);
	// We allow allocing a 0 count addresslist, since we need this the OP_DELEGATE rule

	MAPI_G(hr) = MAPI_ALLOC(CbNewADRLIST(count), lpBase, (void **)&lpAdrList);
	if(MAPI_G(hr) != hrSuccess)
		return MAPI_G(hr);
	lpAdrList->cEntries = 0;

	// FIXME: It is possible that the memory allocated is more than actually needed. We should first
	//		  count the number of elements needed then allocate memory and then fill the memory.
	//        but since this waste is probably very minimal, we could not care less about this.
	ZEND_HASH_FOREACH_VAL(target_hash, entry) {
		ZVAL_DEREF(entry);

		if(Z_TYPE_P(entry) != IS_ARRAY) {
			php_error_docref(NULL TSRMLS_CC, E_WARNING, "phparraytoadrlist array must include an array with array of propvalues");
			MAPI_G(hr) = MAPI_E_INVALID_PARAMETER;
			goto exit;
		}

		MAPI_G(hr) = PHPArraytoPropValueArray(entry, lpBase, &countProperties, &pPropValue TSRMLS_CC);
		if(MAPI_G(hr) != hrSuccess)
			goto exit;
		++lpAdrList->cEntries;
		lpAdrList->aEntries[countRecipients].ulReserved1 = 0;
		lpAdrList->aEntries[countRecipients].rgPropVals = pPropValue;
		lpAdrList->aEntries[countRecipients].cValues = countProperties;
		++countRecipients;
	} ZEND_HASH_FOREACH_END();
	*lppAdrList = lpAdrList;

exit:
	if(MAPI_G(hr) != hrSuccess && lpBase == NULL && lpAdrList != NULL)
		FreePadrlist(lpAdrList);
	return MAPI_G(hr);
}

HRESULT PHPArraytoRowList(zval *phpArray, void *lpBase, LPROWLIST *lppRowList TSRMLS_DC) {
	HashTable		*target_hash = NULL;
	ULONG			countProperties = 0;		// number of properties
	ULONG			countRows = 0;		// number of actual recipients
	rowlist_ptr lpRowList;
	zval			*entry = NULL;
	zval			*data = NULL;
	LPSPropValue	pPropValue = NULL;
	zstrplus str_properties(zend_string_init("properties", sizeof("properties") - 1, 0));
	zstrplus str_rowflags(zend_string_init("rowflags", sizeof("rowflags") - 1, 0));

	MAPI_G(hr) = hrSuccess;
	if (!phpArray || Z_TYPE_P(phpArray) != IS_ARRAY) {
		php_error_docref(NULL TSRMLS_CC, E_WARNING, "No phpArray in PHPArraytoRowList");
		return MAPI_G(hr) = MAPI_E_INVALID_PARAMETER;
	}

	target_hash = HASH_OF(phpArray);
	if (!target_hash) {
		php_error_docref(NULL TSRMLS_CC, E_WARNING, "No target_hash in PHPArraytoRowList");
		return MAPI_G(hr) = MAPI_E_INVALID_PARAMETER;
	}
	auto count = zend_hash_num_elements(target_hash);
	MAPI_G(hr) = MAPIAllocateBuffer(CbNewROWLIST(count), &~lpRowList);
	if (MAPI_G(hr) != hrSuccess)
		return MAPI_G(hr);
	lpRowList->cEntries = 0;

	// FIXME: It is possible that the memory allocated is more than actually needed. We should first
	//		  count the number of elements needed then allocate memory and then fill the memory.
	//        but since this waste is probably very minimal, we could not care less about this.
	ZEND_HASH_FOREACH_VAL(target_hash, entry) {
		ZVAL_DEREF(entry);

		if (Z_TYPE_P(entry) != IS_ARRAY) {
			php_error_docref(NULL TSRMLS_CC, E_WARNING, "PHPArraytoRowList, Row not wrapped in array");
			return MAPI_G(hr) = MAPI_E_INVALID_PARAMETER;
		}

		data = zend_hash_find(HASH_OF(entry), str_properties.get());
		if (data != nullptr) {
			MAPI_G(hr) = PHPArraytoPropValueArray(data, NULL, &countProperties, &pPropValue TSRMLS_CC);
			if(MAPI_G(hr) != hrSuccess)
				return MAPI_G(hr);
		}else {
			php_error_docref(NULL TSRMLS_CC, E_WARNING, "PHPArraytoRowList, Missing field properties");
			return MAPI_G(hr) = MAPI_E_INVALID_PARAMETER;
		}

		if (pPropValue) {
			data = zend_hash_find(HASH_OF(entry), str_rowflags.get());
			if (data != nullptr) {
				lpRowList->aEntries[countRows].ulRowFlags = Z_LVAL_P(data);
			} else {
				php_error_docref(NULL TSRMLS_CC, E_WARNING, "PHPArraytoRowList, Missing field rowflags");
				return MAPI_G(hr) = MAPI_E_INVALID_PARAMETER;
			}
			++lpRowList->cEntries;
			lpRowList->aEntries[countRows].rgPropVals = pPropValue;
			lpRowList->aEntries[countRows++].cValues = countProperties;
		}else {
			php_error_docref(NULL TSRMLS_CC, E_WARNING, "PHPArraytoRowList, critical error");
			return MAPI_G(hr) = MAPI_E_INVALID_PARAMETER;
		}
	} ZEND_HASH_FOREACH_END();
	*lppRowList = lpRowList.release();
	return MAPI_G(hr);
}

/**
 Function to convert a PHP array to a SRestriction structure.
 The SRectriction structure is a structure with multiple level which defines a sort of
 tree with restrictions for a table view. It is used with de setSearchCriteria, findRow and other
 functions to select rows for a specified criteria.

 The PHP array should be in the following form:

 array(RES_AND,
 	array(
		array(RES_OR,
			array(
				array(RES_PROPERTY,
					array(
						RELOP => RELOP_LE,
						ULPROPTAG => PR_BODY,
						VALUE => "test"
					),
				),
				array(RES_PROPERTY,
					array(
						RELOP => RELOP_RE,
						ULPROPTAG => PR_DISPLAY_NAME,
						VALUE => "leon"
					),
				),
			),			// OR array
		),
		array(RES_EXIST,
			array(
				ULPROPTAG => PR_HASATTACH
			),
		),
	),					// AND array
 )

 This will mean the following in some pseudocode:
    (((PROPERTY PR_BODY = "test") or (PROPERTY PR_DISPLAY_NAME like "leon")) and (PROPERTY TAG EXIST PR_ATTACH))

 To fix the collision problem, an array is added. This gives the following assumption:
 An entry always consists of:
    array(RES_xxxx, array(values))
    values = array(RES_xxxx, array(values)) || array(restriction data)

 when we read the php array, we use this assumption.

*/

// see include/mapi/mapidefs.php restriction array index values
#define VALUE		0
#define RELOP		1
#define FUZZYLEVEL	2
#define CB			3
#define ULTYPE		4
#define ULMASK		5
#define ULPROPTAG	6
#define ULPROPTAG1	7
#define ULPROPTAG2	8
#define PROPS		9
#define RESTRICTION	10

/*
* A lpRes pointer should be given here, the idea is that every time this
* function is run the SRestriction struct will become bigger, using lpBase as base pointer for MAPIAllocateMore().
* TODO: combine code from here and from PHPArraytoPropValueArray in a pval/zval to Proptag function (?)
*/

HRESULT PHPArraytoSRestriction(zval *phpVal, void* lpBase, LPSRestriction lpRes TSRMLS_DC)
{
	HashTable *resHash	= NULL;
	HashTable *dataHash = NULL;
	zval *typeEntry  = NULL;
	zval *valueEntry = NULL;
	ULONG cValues = 0;

	if (!phpVal || lpRes == NULL) {
		php_error_docref(NULL TSRMLS_CC, E_WARNING, "critical error");
		return MAPI_G(hr) = MAPI_E_INVALID_PARAMETER;
	}

	ZVAL_DEREF(phpVal);
	resHash = HASH_OF(phpVal);
	if (!resHash || zend_hash_num_elements(resHash) != 2) {		// should always be array(RES_ , array(values))
		php_error_docref(NULL TSRMLS_CC, E_WARNING, "Wrong array should be array(RES_, array(values))");
		return MAPI_G(hr) = MAPI_E_INVALID_PARAMETER;
	}
	HashPosition hpos;
	zend_hash_internal_pointer_reset_ex(resHash, &hpos);

	// structure assumption: add more checks that valueEntry becomes php array pointer?
	typeEntry = zend_hash_get_current_data_ex(resHash, &hpos); // 0=type, 1=array
	if (typeEntry == nullptr) {
		php_error_docref(nullptr TSRMLS_CC, E_WARNING, "Wrong array should be array(RES_, array(values))");
		return MAPI_G(hr) = MAPI_E_INVALID_PARAMETER;
	}
	zend_hash_move_forward_ex(resHash, &hpos);
	valueEntry = zend_hash_get_current_data_ex(resHash, &hpos);
	if (valueEntry == nullptr) {
		php_error_docref(nullptr TSRMLS_CC, E_WARNING, "Wrong array should be array(RES_, array(values))");
		return MAPI_G(hr) = MAPI_E_INVALID_PARAMETER;
	}

	lpRes->rt = typeEntry->value.lval;		// set restriction type (RES_AND, RES_OR, ...)
	ZVAL_DEREF(valueEntry);
	dataHash = HASH_OF(valueEntry);			// from resHash
	if (!dataHash) {
		php_error_docref(NULL TSRMLS_CC, E_WARNING, "critical error, wrong array");
		return MAPI_G(hr) = MAPI_E_INVALID_PARAMETER;
	}
	auto count = zend_hash_num_elements(dataHash);
	unsigned int i;

	switch(lpRes->rt) {
	/*
	 * type restrictions
	 */
	case RES_AND:
		// Recursively add all AND-ed restrictions
		lpRes->res.resAnd.cRes = count;
		MAPI_G(hr) = MAPIAllocateMore(sizeof(SRestriction) * count, lpBase, (void **) &lpRes->res.resAnd.lpRes);
		if (MAPI_G(hr) != hrSuccess)
			return MAPI_G(hr);
		i = 0;
		ZEND_HASH_FOREACH_VAL(dataHash, valueEntry) {
			MAPI_G(hr) = PHPArraytoSRestriction(valueEntry, lpBase, &lpRes->res.resAnd.lpRes[i++] TSRMLS_CC);
			if (MAPI_G(hr) != hrSuccess)
				return MAPI_G(hr);
		} ZEND_HASH_FOREACH_END();
		break;
	case RES_OR:
		// Recursively add all OR-ed restrictions
		lpRes->res.resOr.cRes = count;
		MAPI_G(hr) = MAPIAllocateMore(sizeof(SRestriction) * count, lpBase, (void **) &lpRes->res.resOr.lpRes);
		if (MAPI_G(hr) != hrSuccess)
			return MAPI_G(hr);
		i = 0;
		ZEND_HASH_FOREACH_VAL(dataHash, valueEntry) {
			MAPI_G(hr) = PHPArraytoSRestriction(valueEntry, lpBase, &lpRes->res.resOr.lpRes[i++] TSRMLS_CC);
			if (MAPI_G(hr) != hrSuccess)
				return MAPI_G(hr);
		} ZEND_HASH_FOREACH_END();
		break;
	case RES_NOT: {
		// NOT has only one restriction
		MAPI_G(hr) = MAPIAllocateMore(sizeof(SRestriction), lpBase, (void **) &lpRes->res.resNot.lpRes);
		if (MAPI_G(hr) != hrSuccess)
			return MAPI_G(hr);
		HashPosition hpos;
		zend_hash_internal_pointer_reset_ex(dataHash, &hpos);
		valueEntry = zend_hash_get_current_data_ex(dataHash, &hpos);
		if (valueEntry == nullptr)
			return MAPI_G(hr) = MAPI_E_INVALID_PARAMETER;
		MAPI_G(hr) = PHPArraytoSRestriction(valueEntry, lpBase, lpRes->res.resNot.lpRes TSRMLS_CC);
		if (MAPI_G(hr) != hrSuccess)
			return MAPI_G(hr);
		break;
	}
	case RES_SUBRESTRICTION:
		if ((valueEntry = zend_hash_index_find(dataHash, RESTRICTION)) == NULL) {
			php_error_docref(NULL TSRMLS_CC, E_WARNING, "RES_SUBRESTRICTION, Missing field RESTRICTION");
			return MAPI_G(hr) = MAPI_E_INVALID_PARAMETER;
		}

		MAPI_G(hr) = PHPArraytoSRestriction(valueEntry, lpBase, &lpRes->res.resSub.lpRes TSRMLS_CC);
		if (MAPI_G(hr) != hrSuccess)
			return MAPI_G(hr);

		// ULPROPTAG as resSubObject
		if ((valueEntry = zend_hash_index_find(dataHash, ULPROPTAG)) == NULL) {
			php_error_docref(NULL TSRMLS_CC, E_WARNING, "RES_SUBRESTRICTION, Missing field ULPROPTAG");
			return MAPI_G(hr) = MAPI_E_INVALID_PARAMETER;
		}
		lpRes->res.resSub.ulSubObject = valueEntry->value.lval;

		break;
	case RES_COMMENT:
		if ((valueEntry = zend_hash_index_find(dataHash, RESTRICTION)) == NULL) {
			php_error_docref(NULL TSRMLS_CC, E_WARNING, "RES_COMMENT, Missing field RESTRICTION");
			return MAPI_G(hr) = MAPI_E_INVALID_PARAMETER;
		}

		MAPI_G(hr) = PHPArraytoSRestriction(valueEntry, lpBase, &lpRes->res.resComment.lpRes TSRMLS_CC);
		if (MAPI_G(hr) != hrSuccess) {
			php_error_docref(NULL TSRMLS_CC, E_WARNING, "RES_COMMENT, Wrong data in field RESTRICTION");
			return MAPI_G(hr);
		}

		if ((valueEntry = zend_hash_index_find(dataHash, PROPS)) == NULL) {
			php_error_docref(NULL TSRMLS_CC, E_WARNING, "RES_COMMENT, Missing field PROPS");
			return MAPI_G(hr) = MAPI_E_INVALID_PARAMETER;
		}

		MAPI_G(hr) = PHPArraytoPropValueArray(valueEntry, lpBase, &lpRes->res.resComment.cValues, &lpRes->res.resComment.lpProp TSRMLS_CC);
		if(MAPI_G(hr) != hrSuccess) {
			php_error_docref(NULL TSRMLS_CC, E_WARNING, "RES_COMMENT, Wrong data in field PROPS");
			return MAPI_G(hr) = MAPI_E_INVALID_PARAMETER;
		}
		break;

	/*
	 * content restrictions
	 */
	case RES_CONTENT:
	case RES_PROPERTY: {
		LPSPropValue lpProp;
		if (lpRes->rt == RES_PROPERTY) {
			// ULPROPTAG
			if ((valueEntry = zend_hash_index_find(dataHash, ULPROPTAG)) == NULL) {
				php_error_docref(NULL TSRMLS_CC, E_WARNING, "RES_PROPERTY, Missing field ULPROPTAG");
				return MAPI_G(hr) = MAPI_E_INVALID_PARAMETER;
			}
			SEPARATE_ZVAL(valueEntry);
			convert_to_long_ex(valueEntry);
			lpRes->res.resProperty.ulPropTag = valueEntry->value.lval;

			// RELOP
			if ((valueEntry = zend_hash_index_find(dataHash, RELOP)) == NULL) {
				php_error_docref(NULL TSRMLS_CC, E_WARNING, "RES_PROPERTY, Missing field RELOP");
				return MAPI_G(hr) = MAPI_E_INVALID_PARAMETER;
			}
			SEPARATE_ZVAL(valueEntry);
			convert_to_long_ex(valueEntry);
			lpRes->res.resProperty.relop = valueEntry->value.lval;
		} else {
			// ULPROPTAG
			if ((valueEntry = zend_hash_index_find(dataHash, ULPROPTAG)) == NULL) {
				php_error_docref(NULL TSRMLS_CC, E_WARNING, "RES_CONTENT, Missing field ULPROPTAG");
				return MAPI_G(hr) = MAPI_E_INVALID_PARAMETER;
			}
			SEPARATE_ZVAL(valueEntry);
			convert_to_long_ex(valueEntry);
			lpRes->res.resContent.ulPropTag = valueEntry->value.lval;

			// possible FUZZYLEVEL
			switch (PROP_TYPE(lpRes->res.resContent.ulPropTag)) {
			case PT_STRING8:
			case PT_UNICODE:
			case PT_BINARY:
			case PT_MV_BINARY:
			case PT_MV_STRING8:
				if ((valueEntry = zend_hash_index_find(dataHash, FUZZYLEVEL)) == NULL) {
					php_error_docref(NULL TSRMLS_CC, E_WARNING, "RES_CONTENT, Missing field FUZZYLEVEL");
					return MAPI_G(hr) = MAPI_E_INVALID_PARAMETER;
				}
				SEPARATE_ZVAL(valueEntry);
				convert_to_long_ex(valueEntry);
				lpRes->res.resContent.ulFuzzyLevel = valueEntry->value.lval;
				break;
			default:
				php_error_docref(NULL TSRMLS_CC, E_WARNING, "RES_CONTENT, Not supported property type");
				return MAPI_G(hr) = MAPI_E_TOO_COMPLEX;
			};
		}

		// VALUE
		if ((valueEntry = zend_hash_index_find(dataHash, VALUE)) == NULL) {
			php_error_docref(NULL TSRMLS_CC, E_WARNING, "RES_PROPERTY or RES_CONTENT, Missing field VALUE");
			return MAPI_G(hr) = MAPI_E_INVALID_PARAMETER;
		}
		if (Z_TYPE_P(valueEntry) == IS_ARRAY) {
			MAPI_G(hr) = PHPArraytoPropValueArray(valueEntry, lpBase, &cValues, &lpProp TSRMLS_CC);
			if (MAPI_G(hr) != hrSuccess) {
				php_error_docref(NULL TSRMLS_CC, E_WARNING, "RES_PROPERTY or RES_CONTENT, Wrong data in field VALUE ");
				return MAPI_G(hr);
			}
		} else {
			// backward compatibility code <= 5.20
			MAPI_G(hr) = MAPIAllocateMore(sizeof(SPropValue), lpBase, (void **)&lpProp);
			if (MAPI_G(hr) != hrSuccess)
				return MAPI_G(hr);
			lpProp->dwAlignPad = 0;
			if (lpRes->rt == RES_PROPERTY)
				lpProp->ulPropTag = lpRes->res.resProperty.ulPropTag;
			else
				lpProp->ulPropTag = lpRes->res.resContent.ulPropTag;

			SEPARATE_ZVAL(valueEntry);
			switch (PROP_TYPE(lpProp->ulPropTag)) { // sets in either resContent or resProperty
			case PT_STRING8:
				convert_to_string_ex(valueEntry);
				MAPI_G(hr) = MAPIAllocateMore(valueEntry->value.str->len + 1, lpBase, (void **)&lpProp->Value.lpszA);
				if(MAPI_G(hr) != hrSuccess)
					return MAPI_G(hr);
				strncpy(lpProp->Value.lpszA, valueEntry->value.str->val, valueEntry->value.str->len+1);
				break;
			case PT_UNICODE:
				return MAPI_G(hr) = MAPI_E_NO_SUPPORT;
			case PT_LONG:
				convert_to_long_ex(valueEntry);
				lpProp->Value.l = valueEntry->value.lval;
				break;
			case PT_LONGLONG:
				convert_to_double_ex(valueEntry);
				lpProp->Value.li.QuadPart = (LONGLONG)valueEntry->value.dval;
				break;
			case PT_SHORT:
				convert_to_long_ex(valueEntry);
				lpProp->Value.i = (short)valueEntry->value.lval;
				break;
			case PT_DOUBLE:
				convert_to_double_ex(valueEntry);
				lpProp->Value.dbl = valueEntry->value.dval;
				break;
			case PT_FLOAT:
				convert_to_double_ex(valueEntry);
				lpProp->Value.flt = (float)valueEntry->value.dval;
				break;
			case PT_BOOLEAN:
				lpProp->Value.b = zval_is_true(valueEntry);
				break;
			case PT_SYSTIME:
				convert_to_long_ex(valueEntry);
				lpProp->Value.ft = UnixTimeToFileTime(valueEntry->value.lval);
				break;
			case PT_BINARY:
				convert_to_string_ex(valueEntry);
				lpProp->Value.bin.cb = valueEntry->value.str->len;
				MAPI_G(hr) = KAllocCopy(valueEntry->value.str->val, valueEntry->value.str->len, reinterpret_cast<void **>(&lpProp->Value.bin.lpb), lpBase);
				if (MAPI_G(hr) != hrSuccess)
					return MAPI_G(hr);
				break;
			case PT_APPTIME:
				convert_to_double_ex(valueEntry);
				lpProp->Value.at = valueEntry->value.dval;
				break;
			case PT_CLSID:
				convert_to_string_ex(valueEntry);
				if (valueEntry->value.str->len != sizeof(GUID)) {
					php_error_docref(NULL TSRMLS_CC, E_WARNING, "invalid value for PT_CLSID property in proptag 0x%08X", lpProp->ulPropTag);
					return MAPI_G(hr) = MAPI_E_INVALID_PARAMETER;
				}
				MAPI_G(hr) = KAllocCopy(valueEntry->value.str->val, sizeof(GUID), reinterpret_cast<void **>(&lpProp->Value.lpguid), lpBase);
				break;
			default:
				php_error_docref(NULL TSRMLS_CC, E_WARNING, "RES_PROPERTY or RES_CONTENT, field VALUE no backward compatibility support");
				return MAPI_G(hr) = MAPI_E_INVALID_PARAMETER;
				break;
			}
		}
		if (lpRes->rt == RES_PROPERTY)
			lpRes->res.resProperty.lpProp = lpProp;
		else
			lpRes->res.resContent.lpProp = lpProp;
		break;
	}
	case RES_COMPAREPROPS:
		// RELOP
		if ((valueEntry = zend_hash_index_find(dataHash, RELOP)) == NULL) {
			php_error_docref(NULL TSRMLS_CC, E_WARNING, "RES_COMPAREPROPS, Missing field RELOP");
			return MAPI_G(hr) = MAPI_E_INVALID_PARAMETER;
		}
		SEPARATE_ZVAL(valueEntry);
		convert_to_long_ex(valueEntry);
		lpRes->res.resCompareProps.relop = valueEntry->value.lval;
		// ULPROPTAG1
		if ((valueEntry = zend_hash_index_find(dataHash, ULPROPTAG1)) == NULL) {
			php_error_docref(NULL TSRMLS_CC, E_WARNING, "RES_COMPAREPROPS, Missing field ULPROPTAG1");
			return MAPI_G(hr) = MAPI_E_INVALID_PARAMETER;
		}
		SEPARATE_ZVAL(valueEntry);
		convert_to_long_ex(valueEntry);
		lpRes->res.resCompareProps.ulPropTag1 = valueEntry->value.lval;
		// ULPROPTAG2
		if ((valueEntry = zend_hash_index_find(dataHash, ULPROPTAG2)) == NULL) {
			php_error_docref(NULL TSRMLS_CC, E_WARNING, "RES_COMPAREPROPS, Missing field ULPROPTAG2");
			return MAPI_G(hr) = MAPI_E_INVALID_PARAMETER;
		}
		SEPARATE_ZVAL(valueEntry);
		convert_to_long_ex(valueEntry);
		lpRes->res.resCompareProps.ulPropTag2 = valueEntry->value.lval;
		break;
	case RES_BITMASK:
		// ULTYPE
		if ((valueEntry = zend_hash_index_find(dataHash, ULTYPE)) == NULL) {
			php_error_docref(NULL TSRMLS_CC, E_WARNING, "RES_BITMASK, Missing field ULTYPE");
			return MAPI_G(hr) = MAPI_E_INVALID_PARAMETER;
		}
		SEPARATE_ZVAL(valueEntry);
		convert_to_long_ex(valueEntry);
		lpRes->res.resBitMask.relBMR = valueEntry->value.lval;
		// ULMASK
		if ((valueEntry = zend_hash_index_find(dataHash, ULMASK)) == NULL) {
			php_error_docref(NULL TSRMLS_CC, E_WARNING, "RES_BITMASK, Missing field ULMASK");
			return MAPI_G(hr) = MAPI_E_INVALID_PARAMETER;
		}
		SEPARATE_ZVAL(valueEntry);
		convert_to_long_ex(valueEntry);
		lpRes->res.resBitMask.ulMask = valueEntry->value.lval;
		// ULPROPTAG
		if ((valueEntry = zend_hash_index_find(dataHash, ULPROPTAG)) == NULL) {
			php_error_docref(NULL TSRMLS_CC, E_WARNING, "RES_BITMASK, Missing field ULPROPTAG");
			return MAPI_G(hr) = MAPI_E_INVALID_PARAMETER;
		}
		SEPARATE_ZVAL(valueEntry);
		convert_to_long_ex(valueEntry);
		lpRes->res.resBitMask.ulPropTag = valueEntry->value.lval;
		break;
	case RES_SIZE:
		// CB
		if ((valueEntry = zend_hash_index_find(dataHash, CB)) == NULL) {
			php_error_docref(NULL TSRMLS_CC, E_WARNING, "RES_SIZE, Missing field CB");
			return MAPI_G(hr) = MAPI_E_INVALID_PARAMETER;
		}
		SEPARATE_ZVAL(valueEntry);
		convert_to_long_ex(valueEntry);
		lpRes->res.resSize.cb = valueEntry->value.lval;
		// RELOP
		if ((valueEntry = zend_hash_index_find(dataHash, RELOP)) == NULL) {
			php_error_docref(NULL TSRMLS_CC, E_WARNING, "RES_SIZE, Missing field RELOP");
			return MAPI_G(hr) = MAPI_E_INVALID_PARAMETER;
		}
		SEPARATE_ZVAL(valueEntry);
		convert_to_long_ex(valueEntry);
		lpRes->res.resSize.relop = valueEntry->value.lval;
		// ULPROPTAG
		if ((valueEntry = zend_hash_index_find(dataHash, ULPROPTAG)) == NULL) {
			php_error_docref(NULL TSRMLS_CC, E_WARNING, "RES_SIZE, Missing field ULPROPTAG");
			return MAPI_G(hr) = MAPI_E_INVALID_PARAMETER;
		}
		SEPARATE_ZVAL(valueEntry);
		convert_to_long_ex(valueEntry);
		lpRes->res.resSize.ulPropTag = valueEntry->value.lval;
		break;
	case RES_EXIST:
		// ULPROPTAG
		if ((valueEntry = zend_hash_index_find(dataHash, ULPROPTAG)) == NULL) {
			php_error_docref(NULL TSRMLS_CC, E_WARNING, "RES_EXIST, Missing field ULPROPTAG");
			return MAPI_G(hr) = MAPI_E_INVALID_PARAMETER;
		}
		SEPARATE_ZVAL(valueEntry);
		convert_to_long_ex(valueEntry);
		lpRes->res.resExist.ulPropTag = valueEntry->value.lval;
		break;
	default:
		php_error_docref(NULL TSRMLS_CC, E_WARNING, "Unknown restriction type");
		break;
	}
	return MAPI_G(hr);
}

HRESULT PHPArraytoSRestriction(zval *phpVal, void* lpBase, LPSRestriction *lppRes TSRMLS_DC) {
	LPSRestriction lpRes = NULL;
	
	MAPI_G(hr) = MAPI_ALLOC(sizeof(SRestriction), lpBase, (void **)&lpRes);
	if(MAPI_G(hr) != hrSuccess)
		return MAPI_G(hr);
	MAPI_G(hr) = PHPArraytoSRestriction(phpVal, lpBase ? lpBase : lpRes, lpRes TSRMLS_CC);
	if(MAPI_G(hr) != hrSuccess)
		goto exit;
		
	*lppRes = lpRes;
		
exit:
	if (MAPI_G(hr) != hrSuccess && lpBase == NULL)
		MAPIFreeBuffer(lpRes);

	return MAPI_G(hr);
}

HRESULT SRestrictiontoPHPArray(const SRestriction *lpRes, int level,
    zval *ret TSRMLS_DC)
{
	zval entry;
	char key[16];
	zval array;
	zval props;
	zval restriction;

	if (!lpRes) {
		php_error_docref(NULL TSRMLS_CC, E_WARNING, "No restriction in SRestrictiontoPHPArray");
		return MAPI_E_INVALID_PARAMETER;
	}

	// use define depth
	if (level > 16)
		return MAPI_G(hr) =  MAPI_E_TOO_COMPLEX;
	array_init(ret);

	switch (lpRes->rt) {
	case RES_AND:
		array_init(&array);
		for (ULONG c = 0; c < lpRes->res.resAnd.cRes; ++c) {
			sprintf(key, "%i", c);
			MAPI_G(hr) = SRestrictiontoPHPArray(&lpRes->res.resAnd.lpRes[c], level+1, &entry TSRMLS_CC);
			if (MAPI_G(hr) != hrSuccess)
				return MAPI_G(hr);
			add_assoc_zval(&array, key, &entry);
		}
		add_assoc_long(ret, "0", RES_AND);
		add_assoc_zval(ret, "1", &array);
		break;

	case RES_OR:
		array_init(&array);
		for (ULONG c = 0; c < lpRes->res.resOr.cRes; ++c) {
			sprintf(key, "%i", c);
			MAPI_G(hr) = SRestrictiontoPHPArray(&lpRes->res.resOr.lpRes[c], level+1, &entry TSRMLS_CC);
			if (MAPI_G(hr) != hrSuccess)
				return MAPI_G(hr);
			add_assoc_zval(&array, key, &entry);
		}
		add_assoc_long(ret, "0", RES_OR);
		add_assoc_zval(ret, "1", &array);
		break;

	case RES_NOT:
		// although it's only one value, it still is wrapped in an array.
		array_init(&array);

		MAPI_G(hr) = SRestrictiontoPHPArray(lpRes->res.resNot.lpRes, level+1, &entry TSRMLS_CC);
		if (MAPI_G(hr) != hrSuccess)
			return MAPI_G(hr);
		add_assoc_zval(&array, "0", &entry);

		add_assoc_long(ret, "0", RES_NOT);
		add_assoc_zval(ret, "1", &array);
		break;

	case RES_CONTENT:
		MAPI_G(hr) = PropValueArraytoPHPArray(1, lpRes->res.resContent.lpProp, &props TSRMLS_CC);
		if (MAPI_G(hr) != hrSuccess)
			return MAPI_G(hr);
		array_init(&array);
		sprintf(key, "%i", VALUE);
		add_assoc_zval(&array, key, &props);		
		sprintf(key, "%i", ULPROPTAG);
		add_assoc_long(&array, key, PropTagToPHPTag(lpRes->res.resContent.ulPropTag));
		sprintf(key, "%i", FUZZYLEVEL);
		add_assoc_long(&array, key, (LONG)lpRes->res.resContent.ulFuzzyLevel);

		add_assoc_long(ret, "0", RES_CONTENT);
		add_assoc_zval(ret, "1", &array);
		break;

	case RES_PROPERTY:
		MAPI_G(hr) = PropValueArraytoPHPArray(1, lpRes->res.resProperty.lpProp, &props TSRMLS_CC);
		if (MAPI_G(hr) != hrSuccess)
			return MAPI_G(hr);
		array_init(&array);
		sprintf(key, "%i", RELOP);
		add_assoc_long(&array, key, (LONG)lpRes->res.resProperty.relop);
		sprintf(key, "%i", ULPROPTAG);
		add_assoc_long(&array, key, PropTagToPHPTag(lpRes->res.resProperty.ulPropTag));
		sprintf(key, "%i", VALUE);
		add_assoc_zval(&array, key, &props);

		add_assoc_long(ret, "0", RES_PROPERTY);
		add_assoc_zval(ret, "1", &array);
		break;

	case RES_COMPAREPROPS:
		array_init(&array);
		sprintf(key, "%i", RELOP);
		add_assoc_long(&array, key, (LONG)lpRes->res.resCompareProps.relop);
		sprintf(key, "%i", ULPROPTAG1);
		add_assoc_long(&array, key, PropTagToPHPTag(lpRes->res.resCompareProps.ulPropTag1));
		sprintf(key, "%i", ULPROPTAG2);
		add_assoc_long(&array, key, PropTagToPHPTag(lpRes->res.resCompareProps.ulPropTag2));

		add_assoc_long(ret, "0", RES_COMPAREPROPS);
		add_assoc_zval(ret, "1", &array);
		break;

	case RES_BITMASK:
		array_init(&array);
		sprintf(key, "%i", ULTYPE);
		add_assoc_long(&array, key, (LONG)lpRes->res.resBitMask.relBMR);
		sprintf(key, "%i", ULPROPTAG);
		add_assoc_long(&array, key, PropTagToPHPTag(lpRes->res.resBitMask.ulPropTag));
		sprintf(key, "%i", ULMASK);
		add_assoc_long(&array, key, (LONG)lpRes->res.resBitMask.ulMask);

		add_assoc_long(ret, "0", RES_BITMASK);
		add_assoc_zval(ret, "1", &array);
		break;

	case RES_SIZE:
		array_init(&array);
		sprintf(key, "%i", RELOP);
		add_assoc_long(&array, key, (LONG)lpRes->res.resSize.relop);
		sprintf(key, "%i", ULPROPTAG);
		add_assoc_long(&array, key, PropTagToPHPTag(lpRes->res.resSize.ulPropTag));
		sprintf(key, "%i", CB);
		add_assoc_long(&array, key, (LONG)lpRes->res.resSize.cb);

		add_assoc_long(ret, "0", RES_SIZE);
		add_assoc_zval(ret, "1", &array);
		break;

	case RES_EXIST:
		array_init(&array);
		sprintf(key, "%i", ULPROPTAG);
		add_assoc_long(&array, key, PropTagToPHPTag(lpRes->res.resExist.ulPropTag));

		add_assoc_long(ret, "0", RES_EXIST);
		add_assoc_zval(ret, "1", &array);
		break;

	case RES_SUBRESTRICTION:
		MAPI_G(hr) = SRestrictiontoPHPArray(lpRes->res.resSub.lpRes, level+1, &restriction TSRMLS_CC);
		if (MAPI_G(hr) != hrSuccess)
			return MAPI_G(hr);
		array_init(&array);
		sprintf(key, "%i", ULPROPTAG);
		add_assoc_long(&array, key, PropTagToPHPTag(lpRes->res.resSub.ulSubObject));
		sprintf(key, "%i", RESTRICTION);
		add_assoc_zval(&array, key, &restriction);

		add_assoc_long(ret, "0", RES_SUBRESTRICTION);
		add_assoc_zval(ret, "1", &array);
		break;

	case RES_COMMENT:
		MAPI_G(hr) = PropValueArraytoPHPArray(lpRes->res.resComment.cValues, lpRes->res.resComment.lpProp, &props TSRMLS_CC);
		if (MAPI_G(hr) != hrSuccess)
			return MAPI_G(hr);
		MAPI_G(hr) = SRestrictiontoPHPArray(lpRes->res.resComment.lpRes, level+1, &restriction TSRMLS_CC);
		if (MAPI_G(hr) != hrSuccess)
			return MAPI_G(hr);
		array_init(&array);
		sprintf(key, "%i", PROPS);
		add_assoc_zval(&array, key, &props);
		sprintf(key, "%i", RESTRICTION);
		add_assoc_zval(&array, key, &restriction);

		add_assoc_long(ret, "0", RES_COMMENT);
		add_assoc_zval(ret, "1", &array);
		break;
	};
	return MAPI_G(hr);
}

/**
* Function to conver a PropTagArray to a PHP Array
*
*/
HRESULT PropTagArraytoPHPArray(ULONG cValues,
    const SPropTagArray *lpPropTagArray, zval *zvalRet TSRMLS_DC)
{
	unsigned int i = 0;
	
	MAPI_G(hr) = hrSuccess;
	
	array_init(zvalRet);
	
	for (i = 0; i < cValues; ++i)
		add_next_index_long(zvalRet, PropTagToPHPTag(lpPropTagArray->aulPropTag[i]));
	
	return MAPI_G(hr);
}

/**
* Function to convert a PropValueArray to a PHP Array
*
*
*/
HRESULT PropValueArraytoPHPArray(ULONG cValues,
    const SPropValue *pPropValueArray, zval *zval_prop_value TSRMLS_DC)
{
	// local
	zval zval_mvprop_value;	// mvprops converts
	zval zval_action_array;	// action converts
	zval zval_action_value;	// action converts
	zval zval_alist_value;	// adrlist in action convert
	const SPropValue *pPropValue;
	ULONG col, j;
	char ulKey[16];
	ACTIONS *lpActions = NULL;
	const SRestriction *lpRestriction = nullptr;
	convert_context converter;

	MAPI_G(hr) = hrSuccess;

	array_init(zval_prop_value);

	for (col = 0; col < cValues; ++col) {
		char pulproptag[16];

		pPropValue = &pPropValueArray[col];

		/*
		* PHP wants a string as array key. PHP will transform this to zval integer when possible.
		* Because MAPI works with ULONGS, some properties (namedproperties) are bigger than LONG_MAX
		* and they will be stored as a zval string.
		* To prevent this we cast the ULONG to a signed long. The number will look a bit weird but it
		* will work.
		*/
		sprintf(pulproptag, "%i",PropTagToPHPTag(pPropValue->ulPropTag));
		switch(PROP_TYPE(pPropValue->ulPropTag)) {
		case PT_NULL:
			add_assoc_null(zval_prop_value, pulproptag);
			break;
			
		case PT_LONG:
			add_assoc_long(zval_prop_value, pulproptag, pPropValue->Value.l);
			break;

		case PT_SHORT:
			add_assoc_long(zval_prop_value, pulproptag, pPropValue->Value.i);
			break;

		case PT_DOUBLE:
			add_assoc_double(zval_prop_value, pulproptag, pPropValue->Value.dbl);
			break;

		case PT_LONGLONG:
 			add_assoc_double(zval_prop_value, pulproptag, pPropValue->Value.li.QuadPart);
			break;

		case PT_FLOAT:
			add_assoc_double(zval_prop_value, pulproptag, pPropValue->Value.flt);
			break;

		case PT_BOOLEAN:
			add_assoc_bool(zval_prop_value, pulproptag, pPropValue->Value.b);
			break;

		case PT_STRING8:
			add_assoc_string(zval_prop_value, pulproptag, pPropValue->Value.lpszA);
			break;

		case PT_UNICODE:
			add_assoc_string(zval_prop_value, pulproptag, BEFORE_PHP7_2(converter.convert_to<std::string>(pPropValue->Value.lpszW).c_str()));
			break;

		case PT_BINARY:
			add_assoc_stringl(zval_prop_value, pulproptag, (char *)pPropValue->Value.bin.lpb,pPropValue->Value.bin.cb);
			break;

		case PT_CURRENCY:
			// to implement
			break;

		case PT_ERROR:
			add_assoc_long(zval_prop_value, pulproptag, (LONG)pPropValue->Value.err);
			break;

		case PT_APPTIME:
			add_assoc_double(zval_prop_value, pulproptag, pPropValue->Value.at);
			break;

		case PT_SYSTIME:
			// convert time to Unix timestamp
			add_assoc_long(zval_prop_value, pulproptag, FileTimeToUnixTime(pPropValue->Value.ft));
			break;
		case PT_CLSID:
			add_assoc_stringl(zval_prop_value, pulproptag, (char *)pPropValue->Value.lpguid, sizeof(GUID));
			break;

		case PT_MV_I2:
			array_init(&zval_mvprop_value);

			for (j = 0; j < pPropValue->Value.MVi.cValues; ++j) {
					sprintf(ulKey, "%i", j);
					add_assoc_long(&zval_mvprop_value, ulKey, pPropValue->Value.MVi.lpi[j]);
				}

			add_assoc_zval(zval_prop_value, pulproptag, &zval_mvprop_value);
			break;
		case PT_MV_LONG:
			array_init(&zval_mvprop_value);

			for (j = 0; j < pPropValue->Value.MVl.cValues; ++j) {
				sprintf(ulKey, "%i", j);
				add_assoc_long(&zval_mvprop_value, ulKey, pPropValue->Value.MVl.lpl[j]);
			}

			add_assoc_zval(zval_prop_value, pulproptag, &zval_mvprop_value);
			break;
		case PT_MV_R4:
			array_init(&zval_mvprop_value);

			for (j = 0; j < pPropValue->Value.MVflt.cValues; ++j) {
				sprintf(ulKey, "%i", j);
				add_assoc_double(&zval_mvprop_value, ulKey, pPropValue->Value.MVflt.lpflt[j]);
			}

			add_assoc_zval(zval_prop_value, pulproptag, &zval_mvprop_value);
			break;
		case PT_MV_DOUBLE:
			array_init(&zval_mvprop_value);

			for (j = 0; j < pPropValue->Value.MVdbl.cValues; ++j) {
				sprintf(ulKey, "%i", j);
				add_assoc_double(&zval_mvprop_value, ulKey, pPropValue->Value.MVdbl.lpdbl[j]);
			}

			add_assoc_zval(zval_prop_value, pulproptag, &zval_mvprop_value);
			break;
		case PT_MV_APPTIME:
			array_init(&zval_mvprop_value);

			for (j = 0; j < pPropValue->Value.MVat.cValues; ++j) {
				sprintf(ulKey, "%i", j);
				add_assoc_double(&zval_mvprop_value, ulKey, pPropValue->Value.MVat.lpat[j]);
			}

			add_assoc_zval(zval_prop_value, pulproptag, &zval_mvprop_value);
			break;
		case PT_MV_SYSTIME:
			array_init(&zval_mvprop_value);

			for (j = 0; j < pPropValue->Value.MVft.cValues; ++j) {
				sprintf(ulKey, "%i", j);
				add_assoc_long(&zval_mvprop_value, ulKey, FileTimeToUnixTime(pPropValue->Value.MVft.lpft[j]));
			}

			add_assoc_zval(zval_prop_value, pulproptag, &zval_mvprop_value);
			break;
		case PT_MV_BINARY:
			array_init(&zval_mvprop_value);

			for (j = 0; j < pPropValue->Value.MVbin.cValues; ++j) {
				sprintf(ulKey, "%i", j);
				add_assoc_stringl(&zval_mvprop_value, ulKey,
								  (char*)pPropValue->Value.MVbin.lpbin[j].lpb, pPropValue->Value.MVbin.lpbin[j].cb);
			}

			add_assoc_zval(zval_prop_value, pulproptag, &zval_mvprop_value);
			break;
		case PT_MV_STRING8:
			array_init(&zval_mvprop_value);

			for (j = 0; j < pPropValue->Value.MVszA.cValues; ++j) {
				sprintf(ulKey, "%i", j);
				add_assoc_string(&zval_mvprop_value, ulKey, pPropValue->Value.MVszA.lppszA[j]);
			}

			add_assoc_zval(zval_prop_value, pulproptag, &zval_mvprop_value);
			break;
		case PT_MV_UNICODE:
			array_init(&zval_mvprop_value);

			for (j = 0; j < pPropValue->Value.MVszW.cValues; ++j) {
				sprintf(ulKey, "%i", j);
				add_assoc_string(&zval_mvprop_value, ulKey, BEFORE_PHP7_2(converter.convert_to<std::string>(pPropValue->Value.MVszW.lppszW[j]).c_str()));
			}

			add_assoc_zval(zval_prop_value, pulproptag, &zval_mvprop_value);
			break;
		case PT_MV_CLSID:
			array_init(&zval_mvprop_value);

			for (j = 0; j < pPropValue->Value.MVguid.cValues; ++j) {
				sprintf(ulKey, "%i", j);
				add_assoc_stringl(&zval_mvprop_value, pulproptag, (char *)&pPropValue->Value.MVguid.lpguid[j], sizeof(GUID));
			}

			add_assoc_zval(zval_prop_value, pulproptag, &zval_mvprop_value);
			break;
			//case PT_MV_CURRENCY:
			//case PT_MV_I8:

			// rules table properties
		case PT_ACTIONS:
			lpActions = (ACTIONS*)pPropValue->Value.lpszA;
			array_init(&zval_action_array);
			for (j = 0; j < lpActions->cActions; ++j) {
				array_init(&zval_action_value);

				add_assoc_long(&zval_action_value, "action", lpActions->lpAction[j].acttype);
				add_assoc_long(&zval_action_value, "flags", lpActions->lpAction[j].ulFlags);
				add_assoc_long(&zval_action_value, "flavor", lpActions->lpAction[j].ulActionFlavor);
				
				switch (lpActions->lpAction[j].acttype) {
				case OP_MOVE:
				case OP_COPY:
					add_assoc_stringl(&zval_action_value, "storeentryid",
									  (char*)lpActions->lpAction[j].actMoveCopy.lpStoreEntryId,
									  lpActions->lpAction[j].actMoveCopy.cbStoreEntryId);
					add_assoc_stringl(&zval_action_value, "folderentryid",
									  (char*)lpActions->lpAction[j].actMoveCopy.lpFldEntryId,
									  lpActions->lpAction[j].actMoveCopy.cbFldEntryId);
					break;
				case OP_REPLY:
				case OP_OOF_REPLY:
					add_assoc_stringl(&zval_action_value, "replyentryid",
									  (char*)lpActions->lpAction[j].actReply.lpEntryId,
									  lpActions->lpAction[j].actReply.cbEntryId);

					add_assoc_stringl(&zval_action_value, "replyguid", (char*)&lpActions->lpAction[j].actReply.guidReplyTemplate, sizeof(GUID));
					break;
				case OP_DEFER_ACTION:
					add_assoc_stringl(&zval_action_value, "dam",
									  (char*)lpActions->lpAction[j].actDeferAction.pbData,
									  lpActions->lpAction[j].actDeferAction.cbData);
					break;
				case OP_BOUNCE:
					add_assoc_long(&zval_action_value, "code", lpActions->lpAction[j].scBounceCode);
					break;
				case OP_FORWARD:
				case OP_DELEGATE:
					MAPI_G(hr) = RowSettoPHPArray((LPSRowSet)lpActions->lpAction[j].lpadrlist, &zval_alist_value TSRMLS_CC); // binary compatible
					if(MAPI_G(hr) != hrSuccess)
						return MAPI_G(hr);
					add_assoc_zval(&zval_action_value, "adrlist", &zval_alist_value);
					break;
				case OP_TAG:
					MAPI_G(hr) = PropValueArraytoPHPArray(1, &lpActions->lpAction[j].propTag, &zval_alist_value TSRMLS_CC);
					if(MAPI_G(hr) != hrSuccess)
						return MAPI_G(hr);
					add_assoc_zval(&zval_action_value, "proptag", &zval_alist_value);
					break;
				case OP_DELETE:
				case OP_MARK_AS_READ:
					// nothing to add
					break;
				};

				sprintf(ulKey, "%i", j);
				add_assoc_zval(&zval_action_array, ulKey, &zval_action_value);
			}
			add_assoc_zval(zval_prop_value, pulproptag, &zval_action_array);
			break;
		case PT_SRESTRICTION:
			lpRestriction = (LPSRestriction)pPropValue->Value.lpszA;
			MAPI_G(hr) = SRestrictiontoPHPArray(lpRestriction, 0, &zval_action_value TSRMLS_CC);
			if (MAPI_G(hr) != hrSuccess)
				continue;
			add_assoc_zval(zval_prop_value, pulproptag, &zval_action_value);
			break;
		}
	}
	return MAPI_G(hr);
}

HRESULT RowSettoPHPArray(const SRowSet *lpRowSet, zval *ret TSRMLS_DC)
{
	zval	zval_prop_value;
	ULONG	crow	= 0;
	
	MAPI_G(hr) = hrSuccess;

	array_init(ret);

	// make a PHP-array from the rowset resource.
	for (crow = 0; crow < lpRowSet->cRows; ++crow) {
		PropValueArraytoPHPArray(lpRowSet->aRow[crow].cValues, lpRowSet->aRow[crow].lpProps, &zval_prop_value TSRMLS_CC);
		zend_hash_next_index_insert_new(HASH_OF(ret), &zval_prop_value);
	}
	
	return MAPI_G(hr);
}

/*
 * Convert from READSTATE array to PHP. Returns a list of arrays, each containing "sourcekey" and "flags" per entry
 */
HRESULT ReadStateArraytoPHPArray(ULONG cValues, const READSTATE *lpReadStates,
    zval *pvalRet TSRMLS_DC)
{
	unsigned int i=0;
	
	MAPI_G(hr) = hrSuccess;
	
	array_init(pvalRet);
	
	for (i = 0; i < cValues; ++i) {
		zval pvalEntry;
		array_init(&pvalEntry);
		
		add_assoc_stringl(&pvalEntry, "sourcekey", (char *)lpReadStates[i].pbSourceKey, lpReadStates[i].cbSourceKey);
		add_assoc_long(&pvalEntry, "flags", lpReadStates[i].ulFlags);
		
		add_next_index_zval(pvalRet, &pvalEntry);
	}
	
	return MAPI_G(hr);
}

/*
 * Convert from PHP to READSTATE array.
 */
 
HRESULT PHPArraytoReadStateArray(zval *zvalReadStates, void *lpBase, ULONG *lpcValues, LPREADSTATE *lppReadStates TSRMLS_DC)
{
	LPREADSTATE 	lpReadStates = NULL;
	HashTable		*target_hash = NULL;
	unsigned int count, n = 0;
	zval			*pentry = NULL;
	zval			*valueEntry = NULL;
	zstrplus str_sourcekey(zend_string_init("sourcekey", sizeof("sourcekey") - 1, 0));
	zstrplus str_flags(zend_string_init("flags", sizeof("flags") - 1, 0));

	MAPI_G(hr) = hrSuccess;

	target_hash = HASH_OF(zvalReadStates);
	if (!target_hash) {
		php_error_docref(NULL TSRMLS_CC, E_WARNING, "No target_hash in PHPArraytoReadStateArray");
		MAPI_G(hr) = MAPI_E_INVALID_PARAMETER;
		goto exit;
	}
	
	count = zend_hash_num_elements(Z_ARRVAL_P(zvalReadStates));

	MAPI_G(hr) = MAPI_ALLOC(sizeof(READSTATE) * count, lpBase, (void **) &lpReadStates);
	if(MAPI_G(hr) != hrSuccess) 
		goto exit;

	HashPosition hpos;
	zend_hash_internal_pointer_reset_ex(target_hash, &hpos);
	for (unsigned int i = 0; i < count; ++i) {
		pentry = zend_hash_get_current_data_ex(target_hash, &hpos);
		if (pentry == nullptr)
			continue;
		valueEntry = zend_hash_find(HASH_OF(pentry), str_sourcekey.get());
		if (valueEntry == nullptr) {
			php_error_docref(NULL TSRMLS_CC, E_WARNING, "No 'sourcekey' entry for one of the entries in the readstate list");
			MAPI_G(hr) = MAPI_E_INVALID_PARAMETER;
			goto exit;
		}
		SEPARATE_ZVAL(valueEntry);
		convert_to_string_ex(valueEntry);
		
		MAPI_G(hr) = KAllocCopy(valueEntry->value.str->val, valueEntry->value.str->len, reinterpret_cast<void **>(&lpReadStates[n].pbSourceKey), lpBase != nullptr ? lpBase : lpReadStates);
		if(MAPI_G(hr) != hrSuccess)
			goto exit;
		lpReadStates[n].cbSourceKey = valueEntry->value.str->len;
		valueEntry = zend_hash_find(HASH_OF(pentry), str_flags.get());
		if (valueEntry == nullptr) {
			php_error_docref(NULL TSRMLS_CC, E_WARNING, "No 'flags' entry for one of the entries in the readstate list");
			MAPI_G(hr) = MAPI_E_INVALID_PARAMETER;
			goto exit;
		}
		SEPARATE_ZVAL(valueEntry);
		convert_to_long_ex(valueEntry);
		lpReadStates[n++].ulFlags = valueEntry->value.lval;
	}
	
	*lppReadStates = lpReadStates;
	*lpcValues = n;

exit:
	if (MAPI_G(hr) != hrSuccess && lpBase == NULL)
		MAPIFreeBuffer(lpReadStates);
	return MAPI_G(hr);
}

HRESULT PHPArraytoGUIDArray(zval *phpVal, void *lpBase, ULONG *lpcValues, LPGUID *lppGUIDs TSRMLS_DC)
{
	HashTable *target_hash = NULL;
	LPGUID lpGUIDs = NULL;
	unsigned int n = 0;
	zval			*pentry = NULL;

	MAPI_G(hr) = hrSuccess;

	target_hash = HASH_OF(phpVal);
	if (!target_hash) {
		php_error_docref(NULL TSRMLS_CC, E_WARNING, "No target_hash in PHPArraytoGUIDArray");
		return MAPI_G(hr) = MAPI_E_INVALID_PARAMETER;
	}
	auto count = zend_hash_num_elements(Z_ARRVAL_P(phpVal));
	if (count == 0) {
		*lppGUIDs = NULL;
		*lpcValues = 0;
		return MAPI_G(hr);
	}

	MAPI_G(hr) = MAPI_ALLOC(sizeof(GUID) * count, lpBase, (void **) &lpGUIDs);
	if(MAPI_G(hr) != hrSuccess)
		return MAPI_G(hr);
	ZEND_HASH_FOREACH_VAL(target_hash, pentry) {
		SEPARATE_ZVAL(pentry);
		convert_to_string_ex(pentry);
		
		if(pentry->value.str->len != sizeof(GUID)){
			php_error_docref(NULL TSRMLS_CC, E_WARNING, "GUID must be 16 bytes");
			MAPI_G(hr) = MAPI_E_INVALID_PARAMETER;
			goto exit;
		}
		
		memcpy(&lpGUIDs[n++], pentry->value.str->val, sizeof(GUID));
	} ZEND_HASH_FOREACH_END();

	*lppGUIDs = lpGUIDs;
	*lpcValues = n;
exit:
	if (MAPI_G(hr) != hrSuccess && lpBase == NULL)
		MAPIFreeBuffer(lpGUIDs);
	return MAPI_G(hr);
}

HRESULT NotificationstoPHPArray(ULONG cNotifs, const NOTIFICATION *lpNotifs,
    zval *zvalRet TSRMLS_DC)
{
	zval zvalProps;
	unsigned int i = 0;
	
	MAPI_G(hr) = hrSuccess;
	
	array_init(zvalRet);
	
	for (i = 0; i < cNotifs; ++i) {
		zval zvalNotif;
		array_init(&zvalNotif);
		
		add_assoc_long(&zvalNotif, "eventtype", lpNotifs[i].ulEventType);
		switch(lpNotifs[i].ulEventType) {
		case fnevNewMail:
			add_assoc_stringl(&zvalNotif, "entryid", (char *)lpNotifs[i].info.newmail.lpEntryID, lpNotifs[i].info.newmail.cbEntryID);
			add_assoc_stringl(&zvalNotif, "parentid", (char *)lpNotifs[i].info.newmail.lpParentID, lpNotifs[i].info.newmail.cbParentID);
			add_assoc_long(&zvalNotif, "flags", lpNotifs[i].info.newmail.ulFlags);
			add_assoc_string(&zvalNotif, "messageclass", (char *)lpNotifs[i].info.newmail.lpszMessageClass);
			add_assoc_long(&zvalNotif, "messageflags", lpNotifs[i].info.newmail.ulMessageFlags);
			break;
		case fnevObjectCreated:
		case fnevObjectDeleted:
		case fnevObjectModified:
		case fnevObjectMoved:
		case fnevObjectCopied:
		case fnevSearchComplete:
			if (lpNotifs[i].info.obj.lpEntryID)
				add_assoc_stringl(&zvalNotif, "entryid", (char *)lpNotifs[i].info.obj.lpEntryID, lpNotifs[i].info.obj.cbEntryID);
			add_assoc_long(&zvalNotif, "objtype", lpNotifs[i].info.obj.ulObjType);
			if (lpNotifs[i].info.obj.lpParentID)
				add_assoc_stringl(&zvalNotif, "parentid", (char *)lpNotifs[i].info.obj.lpParentID, lpNotifs[i].info.obj.cbParentID);
			if (lpNotifs[i].info.obj.lpOldID)
				add_assoc_stringl(&zvalNotif, "oldid", (char *)lpNotifs[i].info.obj.lpOldID, lpNotifs[i].info.obj.cbOldID);
			if (lpNotifs[i].info.obj.lpOldParentID)
				add_assoc_stringl(&zvalNotif, "oldparentid", (char *)lpNotifs[i].info.obj.lpOldParentID, lpNotifs[i].info.obj.cbOldParentID);
			if (lpNotifs[i].info.obj.lpPropTagArray) {
				MAPI_G(hr) = PropTagArraytoPHPArray(lpNotifs[i].info.obj.lpPropTagArray->cValues, lpNotifs[i].info.obj.lpPropTagArray, &zvalProps TSRMLS_CC);
				if (MAPI_G(hr) != hrSuccess)
					return MAPI_G(hr);
				add_assoc_zval(&zvalNotif, "proptagarray", &zvalProps);
			}
			break;
		default:
			break;
		}
			
		add_next_index_zval(zvalRet, &zvalNotif);
	}
	return MAPI_G(hr);
}

/**
 * Update an _existing_ (and initialized) sopt structure with the flags from phpArray.
 */
HRESULT PHPArraytoSendingOptions(zval *phpArray, sending_options *lpSOPT)
{
	HRESULT hr = hrSuccess;
	HashTable		*target_hash = NULL;
	zval			*entry = NULL;

	if (!phpArray) {
		php_error_docref(NULL TSRMLS_CC, E_WARNING, "No phpArray in PHPArraytoSendingOptions");
		// not an error
		return hr;
	}

	target_hash = HASH_OF(phpArray);
	if (!target_hash) {
		php_error_docref(NULL TSRMLS_CC, E_WARNING, "No target_hash in PHPArraytoSendingOptions");
		MAPI_G(hr) = MAPI_E_INVALID_PARAMETER;
		return hr;
	}

	zend_string *keyIndex = nullptr;
	zend_ulong numIndex __attribute__((unused)) = 0;
	ZEND_HASH_FOREACH_KEY_VAL(target_hash, numIndex, keyIndex, entry) {
		if (keyIndex == nullptr) {
			php_error_docref(nullptr TSRMLS_CC, E_WARNING, "PHPArraytoSendingOptions: expected array to be string-keyed");
			continue;
		}

		SEPARATE_ZVAL(entry);
		if (strcmp(keyIndex->val, "alternate_boundary") == 0) {
			convert_to_string_ex(entry);
			lpSOPT->alternate_boundary = Z_STRVAL_P(entry);
		} else if (strcmp(keyIndex->val, "no_recipients_workaround") == 0) {
			lpSOPT->no_recipients_workaround = zval_is_true(entry);
		} else if (strcmp(keyIndex->val, "headers_only") == 0) {
			lpSOPT->headers_only = zval_is_true(entry);
		} else if (strcmp(keyIndex->val, "add_received_date") == 0) {
			lpSOPT->add_received_date = zval_is_true(entry);
		} else if (strcmp(keyIndex->val, "use_tnef") == 0) {
			convert_to_long_ex(entry);
			lpSOPT->use_tnef = Z_LVAL_P(entry);
		} else if (strcmp(keyIndex->val, "charset_upgrade") == 0) {
			convert_to_string_ex(entry);
			lpSOPT->charset_upgrade = Z_STRVAL_P(entry);
		} else if (strcmp(keyIndex->val, "allow_send_to_everyone") == 0) {
			lpSOPT->allow_send_to_everyone = zval_is_true(entry);
		} else if (strcmp(keyIndex->val, "ignore_missing_attachments") == 0) {
			lpSOPT->ignore_missing_attachments = zval_is_true(entry);
		} else {
			// msg_in_msg and enable_dsn not allowed, others unknown
			php_error_docref(NULL TSRMLS_CC, E_WARNING, "Unknown or disallowed sending option %s", keyIndex->val);
		}
	} ZEND_HASH_FOREACH_END();
	return hr;
}

/**
 * Update an _existing_ (and initialized) dopt structure with the flags from phpArray.
 */
HRESULT PHPArraytoDeliveryOptions(zval *phpArray, delivery_options *lpDOPT)
{
	HRESULT hr = hrSuccess;
	HashTable		*target_hash = NULL;
	zval			*entry = NULL;

	if (!phpArray) {
		php_error_docref(NULL TSRMLS_CC, E_WARNING, "No phpArray in PHPArraytoDeliveryOptions");
		// not an error
		return hr;
	}

	target_hash = HASH_OF(phpArray);
	if (!target_hash) {
		php_error_docref(NULL TSRMLS_CC, E_WARNING, "No target_hash in PHPArraytoDeliveryOptions");
		MAPI_G(hr) = MAPI_E_INVALID_PARAMETER;
		return hr;
	}

	zend_string *keyIndex = nullptr;
	zend_ulong numIndex __attribute__((unused)) = 0;
	ZEND_HASH_FOREACH_KEY_VAL(target_hash, numIndex, keyIndex, entry) {
		if (keyIndex == nullptr) {
			php_error_docref(nullptr TSRMLS_CC, E_WARNING, "PHPArraytoDeliveryOptions: expected array to be string-keyed");
			continue;
		}

		SEPARATE_ZVAL(entry);
		if (strcmp(keyIndex->val, "use_received_date") == 0) {
			lpDOPT->use_received_date = zval_is_true(entry);
		} else if (strcmp(keyIndex->val, "mark_as_read") == 0) {
			lpDOPT->mark_as_read = zval_is_true(entry);
		} else if (strcmp(keyIndex->val, "add_imap_data") == 0) {
			lpDOPT->add_imap_data = zval_is_true(entry);
		} else if (strcmp(keyIndex->val, "parse_smime_signed") == 0) {
			lpDOPT->parse_smime_signed = zval_is_true(entry);
		} else if (strcmp(keyIndex->val, "default_charset") == 0) {
			convert_to_string_ex(entry);
			lpDOPT->ascii_upgrade = Z_STRVAL_P(entry);
		} else if (strcmp(keyIndex->val, "header_strict_rfc") == 0) {
			lpDOPT->header_strict_rfc = zval_is_true(entry);
		} else {
			// user_entryid not supported, others unknown
			php_error_docref(NULL TSRMLS_CC, E_WARNING, "Unknown or disallowed delivery option %s", keyIndex->val);
		}
	} ZEND_HASH_FOREACH_END();
	return hr;
}<|MERGE_RESOLUTION|>--- conflicted
+++ resolved
@@ -2,13 +2,9 @@
  * SPDX-License-Identifier: AGPL-3.0-only
  * Copyright 2005 - 2016 Zarafa and its licensors
  */
-<<<<<<< HEAD
-#include <kopano/platform.h>
-=======
 #include <kopano/memory.hpp>
 #include <kopano/platform.h>
 #include <kopano/scope.hpp>
->>>>>>> e71941a9
 #include <cmath>
 #include <mapiutil.h>
 #include <kopano/timeutil.hpp>
@@ -680,24 +676,6 @@
 
 	*lpcValues = cvalues;
 	*lppPropValArray = lpPropValue;
-<<<<<<< HEAD
-
-exit:
-        zend_string_release(str_action);
-        zend_string_release(str_flags);
-        zend_string_release(str_flavor);
-        zend_string_release(str_storeentryid);
-        zend_string_release(str_folderentryid);
-        zend_string_release(str_replyentryid);
-        zend_string_release(str_replyguid);
-        zend_string_release(str_dam);
-        zend_string_release(str_code);
-        zend_string_release(str_adrlist);
-        zend_string_release(str_proptag);
-	if(MAPI_G(hr) != hrSuccess && lpBase == nullptr)
-		MAPIFreeBuffer(lpPropValue);
-=======
->>>>>>> e71941a9
 	return MAPI_G(hr);
 }
 
