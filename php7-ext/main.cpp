/*
 * SPDX-License-Identifier: AGPL-3.0-only
 * Copyright 2005 - 2016 Zarafa and its licensors
 */
#include <kopano/platform.h>
#include <kopano/ecversion.h>
#include <algorithm>
#include <memory>
#include <new>
#include <cstdio>
#include <cstdlib>
#include <syslog.h>
#include <ctime>
#include <kopano/ECConfig.h>
#include <kopano/ECLogger.h>
#include <kopano/mapi_ptr.h>
#include <kopano/memory.hpp>
#include <kopano/scope.hpp>
#include <kopano/tie.hpp>
#include <kopano/MAPIErrors.h>
#include <kopano/CommonUtil.h>
#include <ICalToMAPI.h>
#include <MAPIToICal.h>
#include <libicalmapi/mapitovcf.hpp>
#include <libicalmapi/vcftomapi.hpp>
#include "php-ext/phpconfig.h"
#include "php-ext/ECRulesTableProxy.h"

/*
 * Things to notice when reading/editing this source:
 *
 * - RETURN_... returns in the define, the rest of the function is skipped.
 * - RETVAL_... only sets the return value, the rest of the function is processed.
 *
 * - do not use E_ERROR as it cannot be fetched by the php script. Use E_WARNING.
 *
 * - do not create HRESULT variables, but use MAPI_G(hr) so the php script
 *   can retrieve the value with mapi_last_hresult()
 *
 * - all internal functions need to pass TSRMLS_CC in the end, so win32 version compiles
 *
 * - when using "l" in zend_parse_parameters(), use 'long' (64-bit) as variable type, not ULONG (32-bit)
 * - when using "s" in zend_parse_parameters(), the string length is "int" in PHP5 and "size_t" in PHP7. Use our php_stringsize_t typedef.
 *
 */

/*
 * Some information on objects, refcounts, and how PHP manages memory:
 *
 * Each ZVAL is allocated when doing MAKE_STD_ZVAL or INIT_ALLOC_ZVAL. These allocate the
 * space for the ZVAL struct and nothing else. When you put a value in it, INTs and other small
 * values are stored in the ZVAL itself. When you add a string, more memory is allocated
 * (eg through ZVAL_STRING()) to the ZVAL. Some goes for arrays and associated arrays.
 *
 * The data is freed by PHP by traversing the entire ZVAL and freeing each part of the ZVAL
 * it encounters. So, for an array or string ZVAL, it will be doing more frees than just the base
 * value. The freeing is done in zval_dtor().
 *
 * This system means that MAKE_STD_ZVAL(&zval); ZVAL_STRING(zval, "hello", 0); zval_dtor(zval) will
 * segfault. This is because it will try to free the "hello" string, which was not allocated by PHP.
 * So, always use the 'copy' flag when using constant strings (eg ZVAL_STRING(zval, "hello", 1)). This
 * wastes memory, but makes life a lot easier.
 *
 * There is also a referencing system in PHP that is basically the same as the AddRef() and Release()
 * COM scheme. When you MAKE_STD_ZVAL or ALLOC_INIT_ZVAL, the refcount is 1. You should then always
 * make sure that you never destroy the value with zval_dtor (directly calls the destructor and then
 * calls FREE_ZVAL) when somebody else *could* have a reference to it. Using zval_dtor on values that
 * users may have a reference to is a security hole. (see http://www.php-security.org/MOPB/MOPB-24-2007.html)
 * Although I think this should only happen when you're calling into PHP user space with call_user_function()
 *
 * What you *should* do is use zval_ptr_dtor(). This is not just the same as zval_dtor!!! It first decreases
 * the refcount, and *then* destroys the zval, but only if the refcount is 0. So zval_ptr_dtor is the
 * same as Release() in COM.
 *
 * This means that you should basically always use MAKE_STD_ZVAL and then zval_ptr_dtor(), and you
 * should always be safe. You can easily break things by calling ZVAL_DELREF() too many times. Worst thing is,
 * you won't notice that you've broken it until a while later in the PHP script ...
 *
 * We have one thing here which doesn't follow this pattern: some functions use RETVAL_ZVAL to copy the value
 * of one zval into the 'return_value' zval. Seen as we don't want to do a real copy and then a free, we use
 * RETVAL_ZVAL(val, 0, 0), specifying that the value of the zval should not be copied, but just referenced, and
 * we also specify 0 for the 'dtor' flag. This would cause PHP to destruct the old value, but the old value is
 * pointing at the same data als the return_value zval! So we want to release *only* the ZVAL itself, which we do
 * via FREE_ZVAL.
 *
 * I think.
 *
 *   Steve
 *
 */

// we need to include this in c++ space because php.h also includes it in
// 'extern "C"'-space which doesn't work in win32
#include <cmath>
#if __GNUC_PREREQ(5, 0) && !__GNUC_PREREQ(6, 0)
using std::isfinite;
using std::isnan;
#endif

extern "C" {
	// Remove these defines to remove warnings
	#undef PACKAGE_VERSION
	#undef PACKAGE_TARNAME
	#undef PACKAGE_NAME
	#undef PACKAGE_STRING
	#undef PACKAGE_BUGREPORT

	#include "php.h"
   	#include "php_globals.h"
   	#include "php_ini.h"
   	#include "zend_exceptions.h"
	#include "ext/standard/info.h"
	#include "ext/standard/php_string.h"
}

typedef size_t php_stringsize_t; /* cf. va_arg call in php/Zend/zend_API.c */

// Destructor functions needed for the PHP resources.
static void _php_free_mapi_rowset(zend_resource *rsrc TSRMLS_DC);

// Not defined anymore in PHP 5.3.0
#if ZEND_MODULE_API_NO >= 20071006
ZEND_BEGIN_ARG_INFO(first_arg_force_ref, 0)
        ZEND_ARG_PASS_INFO(1)
ZEND_END_ARG_INFO()

ZEND_BEGIN_ARG_INFO(second_arg_force_ref, 0)
        ZEND_ARG_PASS_INFO(0)
        ZEND_ARG_PASS_INFO(1)
ZEND_END_ARG_INFO()

ZEND_BEGIN_ARG_INFO(fourth_arg_force_ref, 0)
        ZEND_ARG_PASS_INFO(0)
        ZEND_ARG_PASS_INFO(0)
        ZEND_ARG_PASS_INFO(0)
        ZEND_ARG_PASS_INFO(1)
ZEND_END_ARG_INFO()
#endif

#define LOG_BEGIN() do { \
	if (mapi_debug & 1) \
		php_error_docref(nullptr TSRMLS_CC, E_NOTICE, "[IN] %s", __FUNCTION__); \
} while (false)

#define LOG_END() do { \
	if (mapi_debug & 2) { \
		HRESULT hrx =  MAPI_G(hr); \
		php_error_docref(nullptr TSRMLS_CC, E_NOTICE, "[OUT] %s: %s (%x)", __FUNCTION__, GetMAPIErrorMessage(hrx), hrx); \
	} \
} while (false)

/*
 * PHP fails to apply do{}while(0), so we have to do it extra in some places.
 * Do not remove the do{} wrap.
 */
#define ZEND_FETCH_RESOURCE_C(rsrc, rsrc_type, passed_id, default_id, resource_type_name, resource_type) \
	do { \
		rsrc = static_cast<rsrc_type>(zend_fetch_resource(Z_RES_P(*passed_id), resource_type_name, resource_type)); \
		if (rsrc == nullptr) do { \
			RETURN_FALSE; \
		} while (false); \
	} while (false)

#define ZEND_REGISTER_RESOURCE(return_value, lpMAPISession, le_mapi_session) \
	do { \
		ZVAL_RES(return_value, zend_register_resource(lpMAPISession, le_mapi_session)); \
	} while (false)

// A very, very nice PHP #define that causes link errors in MAPI when you have multiple
// files referencing MAPI....
#undef inline

#include <mapi.h>
#include <mapix.h>
#include <mapiutil.h>
#include <mapispi.h>
#include <mapitags.h>
#include <mapidefs.h>
#include <kopano/IECInterfaces.hpp>
#include <kopano/ECTags.h>
#include <kopano/ECDefs.h>

#define USES_IID_IMAPIProp
#define USES_IID_IMAPIContainer
#define USES_IID_IMsgStore
#define USES_IID_IMessage
#define USES_IID_IExchangeManageStore

#include <string>
#include "php-ext/util.h"
#include "rtfutil.h"
#include <kopano/CommonUtil.h>
#include "ECImportContentsChangesProxy.h"
#include "ECImportHierarchyChangesProxy.h"
#include "ECMemStream.h"
#include <inetmapi/inetmapi.h>
#include <inetmapi/options.h>
#include <edkmdb.h>
#include <mapiguid.h>
#include <kopano/ECGuid.h>
#include <edkguid.h>
#include "ECFreeBusySupport.h"
#include "main.h"
#include "typeconversion.h"
#include "MAPINotifSink.h"
#include <kopano/charset/convert.h>
#include <kopano/charset/utf8string.h>
#include "charset/localeutil.h"

#define PMEASURE_FUNC pmeasure __pmobject(__PRETTY_FUNCTION__);

using namespace KC;

class pmeasure {
public:
	pmeasure(const std::string &);
	~pmeasure(void);

private:
	std::string what;
	time_point start_ts;
};

using namespace std;

static std::shared_ptr<ECLogger> lpLogger;

static unsigned int mapi_debug;
static char *perf_measure_file;
int le_mapi_session, le_mapi_table, le_mapi_rowset, le_mapi_msgstore;
int le_mapi_addrbook, le_mapi_mailuser, le_mapi_distlist, le_mapi_abcont;
int le_mapi_folder, le_mapi_message, le_mapi_attachment;
int le_mapi_property, le_mapi_modifytable, le_istream;
int le_freebusy_support, le_freebusy_data;
int le_freebusy_update, le_freebusy_enumblock;
int le_mapi_exportchanges, le_mapi_importhierarchychanges;
int le_mapi_importcontentschanges, le_mapi_advisesink;

pmeasure::pmeasure(const std::string &whatIn)
{
	if (perf_measure_file == NULL || *perf_measure_file == '\0')
		return;
	what = whatIn;
	start_ts = decltype(start_ts)::clock::now();
}

pmeasure::~pmeasure(void)
{
	if (perf_measure_file == NULL || *perf_measure_file == '\0')
		return;
	auto end_ts = decltype(start_ts)::clock::now();
	FILE *fh = fopen(perf_measure_file, "a+");
	if (fh == NULL) {
		if (lpLogger != NULL)
			lpLogger->logf(EC_LOGLEVEL_ERROR, "~pmeasure: cannot open \"%s\": %s", perf_measure_file, strerror(errno));
		return;
	}
	using namespace std::chrono;
	long long int tdiff = duration_cast<microseconds>(end_ts - start_ts).count();
	fprintf(fh, "%lld %s\n", tdiff, what.c_str());
	fclose(fh);
}

/* function list so that the Zend engine will know what's here */
zend_function_entry mapi_functions[] =
{
	ZEND_FE(mapi_last_hresult, NULL)
	ZEND_FE(mapi_prop_type, NULL)
	ZEND_FE(mapi_prop_id, NULL)
	ZEND_FE(mapi_is_error, NULL)
	ZEND_FE(mapi_make_scode, NULL)
	ZEND_FE(mapi_prop_tag, NULL)
	ZEND_FE(mapi_createoneoff, NULL)
	ZEND_FE(mapi_parseoneoff, NULL)
	ZEND_FE(mapi_logon_zarafa, NULL)
	ZEND_FE(mapi_getmsgstorestable, NULL)
	ZEND_FE(mapi_openmsgstore, NULL)
	ZEND_FE(mapi_openprofilesection, NULL)

	ZEND_FE(mapi_openaddressbook, NULL)
	ZEND_FE(mapi_openentry, NULL)
	ZEND_FE(mapi_ab_openentry, NULL)
	// TODO: add other functions for le_mapi_mailuser and le_mapi_distlist
	ZEND_FE(mapi_ab_resolvename, NULL)
	ZEND_FE(mapi_ab_getdefaultdir, NULL)

	ZEND_FE(mapi_msgstore_createentryid, NULL)
	ZEND_FE(mapi_msgstore_getarchiveentryid, NULL)
	ZEND_FE(mapi_msgstore_openentry, NULL)
	ZEND_FE(mapi_msgstore_getreceivefolder, NULL)
	ZEND_FE(mapi_msgstore_entryidfromsourcekey, NULL)
	ZEND_FE(mapi_msgstore_openmultistoretable, NULL)
	ZEND_FE(mapi_msgstore_advise, NULL)
	ZEND_FE(mapi_msgstore_unadvise, NULL)
	ZEND_FE(mapi_msgstore_abortsubmit, nullptr)

	ZEND_FE(mapi_sink_create, NULL)
	ZEND_FE(mapi_sink_timedwait, NULL)

	ZEND_FE(mapi_table_queryallrows, NULL)
	ZEND_FE(mapi_table_queryrows, NULL)
	ZEND_FE(mapi_table_getrowcount, NULL)
	ZEND_FE(mapi_table_setcolumns, NULL)
	ZEND_FE(mapi_table_seekrow, NULL)
	ZEND_FE(mapi_table_sort, NULL)
	ZEND_FE(mapi_table_restrict, NULL)
	ZEND_FE(mapi_table_findrow, NULL)
	ZEND_FE(mapi_table_createbookmark, NULL)
	ZEND_FE(mapi_table_freebookmark, NULL)

	ZEND_FE(mapi_folder_gethierarchytable, NULL)
	ZEND_FE(mapi_folder_getcontentstable, NULL)
	ZEND_FE(mapi_folder_createmessage, NULL)
	ZEND_FE(mapi_folder_createfolder, NULL)
	ZEND_FE(mapi_folder_deletemessages, NULL)
	ZEND_FE(mapi_folder_copymessages, NULL)
	ZEND_FE(mapi_folder_emptyfolder, NULL)
	ZEND_FE(mapi_folder_copyfolder, NULL)
	ZEND_FE(mapi_folder_deletefolder, NULL)
	ZEND_FE(mapi_folder_setreadflags, NULL)
	ZEND_FE(mapi_folder_openmodifytable, NULL)
	ZEND_FE(mapi_folder_setsearchcriteria, NULL)
	ZEND_FE(mapi_folder_getsearchcriteria, NULL)

	ZEND_FE(mapi_message_getattachmenttable, NULL)
	ZEND_FE(mapi_message_getrecipienttable, NULL)
	ZEND_FE(mapi_message_openattach, NULL)
	ZEND_FE(mapi_message_createattach, NULL)
	ZEND_FE(mapi_message_deleteattach, NULL)
	ZEND_FE(mapi_message_modifyrecipients, NULL)
	ZEND_FE(mapi_message_submitmessage, NULL)
	ZEND_FE(mapi_message_setreadflag, NULL)

	ZEND_FE(mapi_openpropertytostream, NULL)
	ZEND_FE(mapi_stream_write, NULL)
	ZEND_FE(mapi_stream_read, NULL)
	ZEND_FE(mapi_stream_stat, NULL)
	ZEND_FE(mapi_stream_seek, NULL)
	ZEND_FE(mapi_stream_commit, NULL)
	ZEND_FE(mapi_stream_setsize, NULL)
	ZEND_FE(mapi_stream_create, NULL)

	ZEND_FE(mapi_attach_openobj, NULL)
	ZEND_FE(mapi_savechanges, NULL)
	ZEND_FE(mapi_getprops, NULL)
	ZEND_FE(mapi_setprops, NULL)
	ZEND_FE(mapi_copyto, NULL)
	ZEND_FE(mapi_openproperty, NULL)
	ZEND_FE(mapi_deleteprops, NULL)
	ZEND_FE(mapi_getnamesfromids, NULL)
	ZEND_FE(mapi_getidsfromnames, NULL)

	ZEND_FE(mapi_decompressrtf, NULL)

	ZEND_FE(mapi_rules_gettable, NULL)
	ZEND_FE(mapi_rules_modifytable, NULL)

	ZEND_FE(mapi_zarafa_createuser, NULL)
	ZEND_FE(mapi_zarafa_setuser, NULL)
	ZEND_FE(mapi_zarafa_getuser_by_id, NULL)
	ZEND_FE(mapi_zarafa_getuser_by_name, NULL)
	ZEND_FE(mapi_zarafa_deleteuser, NULL)
	ZEND_FE(mapi_zarafa_createstore, NULL)
	ZEND_FE(mapi_zarafa_getuserlist, NULL)
	ZEND_FE(mapi_zarafa_getquota, NULL)
	ZEND_FE(mapi_zarafa_setquota, NULL)
	ZEND_FE(mapi_zarafa_creategroup, NULL)
	ZEND_FE(mapi_zarafa_deletegroup, NULL)
	ZEND_FE(mapi_zarafa_addgroupmember, NULL)
	ZEND_FE(mapi_zarafa_deletegroupmember, NULL)
	ZEND_FE(mapi_zarafa_setgroup, NULL)
	ZEND_FE(mapi_zarafa_getgroup_by_id, NULL)
	ZEND_FE(mapi_zarafa_getgroup_by_name, NULL)
	ZEND_FE(mapi_zarafa_getgrouplist, NULL)
	ZEND_FE(mapi_zarafa_getgrouplistofuser, NULL)
	ZEND_FE(mapi_zarafa_getuserlistofgroup, NULL)
	ZEND_FE(mapi_zarafa_createcompany, NULL)
	ZEND_FE(mapi_zarafa_deletecompany, NULL)
	ZEND_FE(mapi_zarafa_getcompany_by_id, NULL)
	ZEND_FE(mapi_zarafa_getcompany_by_name, NULL)
	ZEND_FE(mapi_zarafa_getcompanylist, NULL)
	ZEND_FE(mapi_zarafa_add_company_remote_viewlist, NULL)
	ZEND_FE(mapi_zarafa_del_company_remote_viewlist, NULL)
	ZEND_FE(mapi_zarafa_get_remote_viewlist, NULL)
	ZEND_FE(mapi_zarafa_add_user_remote_adminlist, NULL)
	ZEND_FE(mapi_zarafa_del_user_remote_adminlist, NULL)
	ZEND_FE(mapi_zarafa_get_remote_adminlist, NULL)
	ZEND_FE(mapi_zarafa_add_quota_recipient, NULL)
	ZEND_FE(mapi_zarafa_del_quota_recipient, NULL)
	ZEND_FE(mapi_zarafa_get_quota_recipientlist, NULL)
	ZEND_FE(mapi_zarafa_getpermissionrules, NULL)
	ZEND_FE(mapi_zarafa_setpermissionrules, NULL)

	ZEND_FE(mapi_freebusy_openmsg, NULL)
	ZEND_FE(mapi_freebusysupport_open, NULL)
	ZEND_FE(mapi_freebusysupport_close, NULL)
	ZEND_FE(mapi_freebusysupport_loaddata, NULL)
	ZEND_FE(mapi_freebusysupport_loadupdate, NULL)

	ZEND_FE(mapi_freebusydata_enumblocks, NULL)
	ZEND_FE(mapi_freebusydata_getpublishrange, NULL)
	ZEND_FE(mapi_freebusydata_setrange, NULL)

	ZEND_FE(mapi_freebusyenumblock_reset, NULL)
	ZEND_FE(mapi_freebusyenumblock_next, NULL)
	ZEND_FE(mapi_freebusyenumblock_skip, NULL)
	ZEND_FE(mapi_freebusyenumblock_restrict, NULL)
	ZEND_FE(mapi_freebusyenumblock_ical, NULL)

	ZEND_FE(mapi_freebusyupdate_publish, NULL)
	ZEND_FE(mapi_freebusyupdate_reset, NULL)
	ZEND_FE(mapi_freebusyupdate_savechanges, NULL)

	ZEND_FE(mapi_exportchanges_config, NULL)
	ZEND_FE(mapi_exportchanges_synchronize, NULL)
	ZEND_FE(mapi_exportchanges_updatestate, NULL)
	ZEND_FE(mapi_exportchanges_getchangecount, NULL)

	ZEND_FE(mapi_importcontentschanges_config, NULL)
	ZEND_FE(mapi_importcontentschanges_updatestate, NULL)
	ZEND_FE(mapi_importcontentschanges_importmessagechange, fourth_arg_force_ref)
	ZEND_FE(mapi_importcontentschanges_importmessagedeletion, NULL)
	ZEND_FE(mapi_importcontentschanges_importperuserreadstatechange, NULL)
	ZEND_FE(mapi_importcontentschanges_importmessagemove, NULL)

	ZEND_FE(mapi_importhierarchychanges_config, NULL)
	ZEND_FE(mapi_importhierarchychanges_updatestate, NULL)
	ZEND_FE(mapi_importhierarchychanges_importfolderchange, NULL)
	ZEND_FE(mapi_importhierarchychanges_importfolderdeletion, NULL)

	ZEND_FE(mapi_wrap_importcontentschanges, first_arg_force_ref)
	ZEND_FE(mapi_wrap_importhierarchychanges, first_arg_force_ref)

	ZEND_FE(mapi_inetmapi_imtoinet, NULL)
	ZEND_FE(mapi_inetmapi_imtomapi, NULL)

	ZEND_FE(mapi_icaltomapi, nullptr)
	ZEND_FE(mapi_mapitoical, nullptr)

	ZEND_FE(mapi_vcftomapi, nullptr)
	ZEND_FE(mapi_mapitovcf, nullptr)

	ZEND_FE(mapi_enable_exceptions, NULL)

    ZEND_FE(mapi_feature, NULL)

	ZEND_FALIAS(mapi_attach_openbin, mapi_openproperty, NULL)
	ZEND_FALIAS(mapi_msgstore_getprops, mapi_getprops, NULL)
	ZEND_FALIAS(mapi_folder_getprops, mapi_getprops, NULL)
	ZEND_FALIAS(mapi_message_getprops, mapi_getprops, NULL)
	ZEND_FALIAS(mapi_message_setprops, mapi_setprops, NULL)
	ZEND_FALIAS(mapi_message_openproperty, mapi_openproperty, NULL)
	ZEND_FALIAS(mapi_attach_getprops, mapi_getprops, NULL)
	ZEND_FALIAS(mapi_attach_openproperty, mapi_openproperty, NULL)
	ZEND_FALIAS(mapi_message_savechanges, mapi_savechanges, NULL)

	ZEND_FE(kc_session_save, second_arg_force_ref)
	ZEND_FE(kc_session_restore, second_arg_force_ref)
	{NULL, NULL, NULL}
};

ZEND_DECLARE_MODULE_GLOBALS(mapi)
static void php_mapi_init_globals(zend_mapi_globals *)
{
	// seems to be empty ..
}

/* module information */
zend_module_entry mapi_module_entry =
{
	STANDARD_MODULE_HEADER,
	"mapi",				/* name */
	mapi_functions,		/* functionlist */
	PHP_MINIT(mapi),	/* module startup function */
	PHP_MSHUTDOWN(mapi),/* module shutdown function */
	PHP_RINIT(mapi),	/* Request init function */
	PHP_RSHUTDOWN(mapi),/* Request shutdown function */
	PHP_MINFO(mapi),	/* Info function */
	PROJECT_VERSION,
	STANDARD_MODULE_PROPERTIES
};

#if COMPILE_DL_MAPI
BEGIN_EXTERN_C()
	ZEND_DLEXPORT zend_module_entry *get_module(void);
	ZEND_GET_MODULE(mapi)
END_EXTERN_C()
#endif

/***************************************************************
* PHP Module functions
***************************************************************/
PHP_MINFO_FUNCTION(mapi)
{
	php_info_print_table_start();
	php_info_print_table_row(2, "MAPI Support", "enabled");
	php_info_print_table_row(2, "Version", PROJECT_VERSION);
	php_info_print_table_end();
}

#define CE_PHP_MAPI_PERFORMANCE_TRACE_FILE "php_mapi_performance_trace_file"
#define CE_PHP_MAPI_DEBUG "php_mapi_debug"

static int LoadSettingsFile(void)
{
	const char *const cfg_file = ECConfig::GetDefaultPath("php-mapi.cfg");
	struct stat st;
	if (stat(cfg_file, &st) == 0) {
		static const configsetting_t settings[] = {
			{"log_method", "syslog", CONFIGSETTING_NONEMPTY},
			{"log_file", "/var/log/kopano/php-mapi.log", CONFIGSETTING_NONEMPTY},
			{"log_level", "3", CONFIGSETTING_NONEMPTY | CONFIGSETTING_RELOADABLE},
			{ "log_timestamp", "0" },
			{ "log_buffer_size", "0" },
			{ "log_buffer_size", "0" },
			{ CE_PHP_MAPI_PERFORMANCE_TRACE_FILE, "" },
			{ CE_PHP_MAPI_DEBUG, "0" },
			{ NULL, NULL }
		};

		auto cfg = ECConfig::Create(std::nothrow, settings);
                if (!cfg)
			return FAILURE;

                if (cfg->LoadSettings(cfg_file))
			lpLogger.reset(CreateLogger(cfg, "php-mapi", "PHPMapi"));

		const char *temp = cfg->GetSetting(CE_PHP_MAPI_PERFORMANCE_TRACE_FILE);
		if (temp != NULL) {
			perf_measure_file = strdup(temp);
			lpLogger->Log(EC_LOGLEVEL_INFO, "Performance measuring enabled");
		}

		temp = cfg->GetSetting(CE_PHP_MAPI_DEBUG);
		if (temp != NULL)
			mapi_debug = strtoul(temp, NULL, 0);

		delete cfg;
	}

	if (!lpLogger)
		lpLogger.reset(new(std::nothrow) ECLogger_Null);
	if (lpLogger == NULL)
		return FAILURE;
	lpLogger->Log(EC_LOGLEVEL_INFO, "php7-mapi " PROJECT_VERSION " instantiated");
	ec_log_set(lpLogger);
	if (mapi_debug)
		lpLogger->logf(EC_LOGLEVEL_INFO, "PHP-MAPI trace level set to %d", mapi_debug);
	return SUCCESS;
}

template<typename T> static void
_php_free_mapi_object(zend_resource *rsrc TSRMLS_DC)
{
	if (rsrc->ptr != nullptr)
		static_cast<T *>(rsrc->ptr)->Release();
}

/**
* Initfunction for the module, will be called once at server startup
*/
PHP_MINIT_FUNCTION(mapi) {
	int ret = LoadSettingsFile();
	if (ret != SUCCESS)
		return ret;

	le_mapi_session = zend_register_list_destructors_ex(_php_free_mapi_object<IMAPISession>, nullptr, const_cast<char *>(name_mapi_session), module_number);
	le_mapi_table = zend_register_list_destructors_ex(_php_free_mapi_object<IMAPITable>, nullptr, const_cast<char *>(name_mapi_table), module_number);
	le_mapi_rowset = zend_register_list_destructors_ex(_php_free_mapi_rowset, NULL, const_cast<char *>(name_mapi_rowset), module_number);
	le_mapi_msgstore = zend_register_list_destructors_ex(_php_free_mapi_object<IMsgStore>, nullptr, const_cast<char *>(name_mapi_msgstore), module_number);
	le_mapi_addrbook = zend_register_list_destructors_ex(_php_free_mapi_object<IAddrBook>, nullptr, const_cast<char *>(name_mapi_addrbook), module_number);
	le_mapi_mailuser = zend_register_list_destructors_ex(_php_free_mapi_object<IMailUser>, nullptr, const_cast<char *>(name_mapi_mailuser), module_number);
	le_mapi_distlist = zend_register_list_destructors_ex(_php_free_mapi_object<IDistList>, nullptr, const_cast<char *>(name_mapi_distlist), module_number);
	le_mapi_abcont = zend_register_list_destructors_ex(_php_free_mapi_object<IABContainer>, nullptr, const_cast<char *>(name_mapi_abcont), module_number);
	le_mapi_folder = zend_register_list_destructors_ex(_php_free_mapi_object<IMAPIFolder>, nullptr, const_cast<char *>(name_mapi_folder), module_number);
	le_mapi_message = zend_register_list_destructors_ex(_php_free_mapi_object<IMessage>, nullptr, const_cast<char *>(name_mapi_message), module_number);
	le_mapi_attachment = zend_register_list_destructors_ex(_php_free_mapi_object<IAttach>, nullptr, const_cast<char *>(name_mapi_attachment), module_number);
	le_mapi_property = zend_register_list_destructors_ex(_php_free_mapi_object<IMAPIProp>, nullptr, const_cast<char *>(name_mapi_property), module_number);
	le_mapi_modifytable = zend_register_list_destructors_ex(_php_free_mapi_object<IExchangeModifyTable>, nullptr, const_cast<char *>(name_mapi_modifytable), module_number);
	le_mapi_advisesink = zend_register_list_destructors_ex(_php_free_mapi_object<IMAPIAdviseSink>, nullptr, const_cast<char *>(name_mapi_advisesink), module_number);
	le_istream = zend_register_list_destructors_ex(_php_free_mapi_object<IStream>, nullptr, const_cast<char *>(name_istream), module_number);

	// Freebusy functions
	le_freebusy_support = zend_register_list_destructors_ex(_php_free_mapi_object<IFreeBusySupport>, nullptr, const_cast<char *>(name_fb_support), module_number);
	le_freebusy_data = zend_register_list_destructors_ex(_php_free_mapi_object<IFreeBusyData>, nullptr, const_cast<char *>(name_fb_data), module_number);
	le_freebusy_update = zend_register_list_destructors_ex(_php_free_mapi_object<IFreeBusyUpdate>, nullptr, const_cast<char *>(name_fb_update), module_number);
	le_freebusy_enumblock = zend_register_list_destructors_ex(_php_free_mapi_object<IEnumFBBlock>, nullptr, const_cast<char *>(name_fb_enumblock), module_number);

	// ICS interfaces
	le_mapi_exportchanges = zend_register_list_destructors_ex(_php_free_mapi_object<IExchangeExportChanges>, nullptr, const_cast<char *>(name_mapi_exportchanges), module_number);
	le_mapi_importhierarchychanges = zend_register_list_destructors_ex(_php_free_mapi_object<IExchangeImportHierarchyChanges>, nullptr, const_cast<char *>(name_mapi_importhierarchychanges), module_number);
	le_mapi_importcontentschanges = zend_register_list_destructors_ex(_php_free_mapi_object<IExchangeImportContentsChanges>, nullptr, const_cast<char *>(name_mapi_importcontentschanges), module_number);
	MAPIINIT_0 mapiinit = {0, MAPI_MULTITHREAD_NOTIFICATIONS};

	// There is also a MAPI_NT_SERVICE flag, see help page for MAPIInitialize
	if (MAPIInitialize(&mapiinit) != hrSuccess)
		return FAILURE;

	ZEND_INIT_MODULE_GLOBALS(mapi, php_mapi_init_globals, NULL);

	// force this program to use UTF-8, that way, we don't have to use lpszW and do all kinds of conversions from UTF-8 to WCHAR and back
	forceUTF8Locale(false);
	return SUCCESS;
}

// Used at the end of each MAPI call to throw exceptions if mapi_enable_exceptions() has been called
#define THROW_ON_ERROR() \
	if (FAILED(MAPI_G(hr))) { \
		if (lpLogger) \
			lpLogger->logf(EC_LOGLEVEL_ERROR, "MAPI error: %s (%x) (method: %s, line: %d)", GetMAPIErrorMessage(MAPI_G(hr)), MAPI_G(hr), __FUNCTION__, __LINE__); \
			\
		if (MAPI_G(exceptions_enabled)) \
			zend_throw_exception(MAPI_G(exception_ce), "MAPI error ", MAPI_G(hr)  TSRMLS_CC); \
	}

/**
*
*
*/
PHP_MSHUTDOWN_FUNCTION(mapi)
{
	UNREGISTER_INI_ENTRIES();

	free(perf_measure_file);
	perf_measure_file = NULL;

	if (lpLogger)
		lpLogger->Log(EC_LOGLEVEL_INFO, "PHP-MAPI shutdown");

	MAPIUninitialize();
	lpLogger.reset();
	return SUCCESS;
}

/***************************************************************
* PHP Request functions
***************************************************************/
/**
* Request init function, will be called before every request.
*
*/
PHP_RINIT_FUNCTION(mapi) {
	MAPI_G(hr) = hrSuccess;
	MAPI_G(exception_ce) = NULL;
	MAPI_G(exceptions_enabled) = false;
	return SUCCESS;
}

/**
* Request shutdown function, will be called after every request.
*
*/
PHP_RSHUTDOWN_FUNCTION(mapi) {
	return SUCCESS;
}

/***************************************************************
* Resource Destructor functions
***************************************************************/

// This is called when our proxy object goes out of scope
static void _php_free_mapi_rowset(zend_resource *rsrc TSRMLS_DC)
{
	auto pRowSet = static_cast<SRowSet *>(rsrc->ptr);
	if (pRowSet) FreeProws(pRowSet);
}

/***************************************************************
* Custom Code
***************************************************************/
ZEND_FUNCTION(mapi_last_hresult)
{
	RETURN_LONG((LONG)MAPI_G(hr));
}

/*
* PHP casts a variable to a signed long before bitshifting. So a C++ function
* is used.
*/
ZEND_FUNCTION(mapi_prop_type)
{
	long ulPropTag;

	if (zend_parse_parameters(ZEND_NUM_ARGS() TSRMLS_CC, "l", &ulPropTag) == FAILURE) return;

	RETURN_LONG(PROP_TYPE(ulPropTag));
}

/*
* PHP casts a variable to a signed long before bitshifting. So a C++ function
* is used.
*/
ZEND_FUNCTION(mapi_prop_id)
{
	long ulPropTag;

	if (zend_parse_parameters(ZEND_NUM_ARGS() TSRMLS_CC, "l", &ulPropTag) == FAILURE) return;

	RETURN_LONG(PROP_ID(ulPropTag));
}

/**
 * Checks if the severity of an errorCode is set to Fail
 */
ZEND_FUNCTION(mapi_is_error)
{
	long errorcode;

	if (zend_parse_parameters(ZEND_NUM_ARGS() TSRMLS_CC, "l", &errorcode) == FAILURE) return;

	RETURN_BOOL(IS_ERROR(errorcode));
}

/*
* Makes a mapi SCODE
* input:
*  long severity
*  long code
*
*/
ZEND_FUNCTION(mapi_make_scode)
{
	long sev, code;

	if (zend_parse_parameters(ZEND_NUM_ARGS() TSRMLS_CC, "ll", &sev, &code) == FAILURE) return;

	/*
	 * sev has two possible values: 0 for a warning, 1 for an error
	 * err is the error code for the specific error.
	 */
	RETURN_LONG(MAKE_MAPI_SCODE(sev & 1, FACILITY_ITF, code));
}

/*
* PHP casts a variable to a signed long before bitshifting. So a C++ function
* is used.
*/
ZEND_FUNCTION(mapi_prop_tag)
{
	long ulPropID, ulPropType;

	if (zend_parse_parameters(ZEND_NUM_ARGS() TSRMLS_CC, "ll", &ulPropType, &ulPropID) == FAILURE) return;

	// PHP uses variable type 'long' internally. If a number in a string as key is used in add_assoc_*(),
	// it is re-interpreted a a number when it's smaller than LONG_MAX.
	// however, LONG_MAX is 2147483647L on 32-bit systems, but 9223372036854775807L on 64-bit.
	// this make named props (0x80000000+) fit in the 'number' description, and so this breaks on 64-bit systems
	// .. well, it un-breaks on 64-bit .. so we cast the unsigned proptag to a signed number here, so
	// the compares within .php files can be correctly performed, so named props work.

	// maybe we need to rewrite this system a bit, so proptags are always a string, and never interpreted
	// e.g. by prepending the assoc keys with 'PROPTAG' or something...

	RETURN_LONG((LONG)PROP_TAG(ulPropType, ulPropID));
}

ZEND_FUNCTION(mapi_createoneoff)
{
	PMEASURE_FUNC;

	LOG_BEGIN();
	// params
	char *szDisplayName = NULL;
	char *szType = NULL;
	char *szEmailAddress = NULL;
	php_stringsize_t ulDisplayNameLen = 0, ulTypeLen = 0, ulEmailAddressLen = 0;
	long ulFlags = MAPI_SEND_NO_RICH_INFO;
	// return value
	memory_ptr<ENTRYID> lpEntryID;
	ULONG cbEntryID = 0;
	// local
	std::wstring name, type, email;

	RETVAL_FALSE;
	MAPI_G(hr) = MAPI_E_INVALID_PARAMETER;

	if(zend_parse_parameters(ZEND_NUM_ARGS() TSRMLS_CC, "sss|l",
		&szDisplayName, &ulDisplayNameLen,
		&szType, &ulTypeLen,
		&szEmailAddress, &ulEmailAddressLen, &ulFlags) == FAILURE) return;

	auto laters = make_scope_success([&]() { LOG_END(); THROW_ON_ERROR(); });

	MAPI_G(hr) = TryConvert(szDisplayName, name);
	if(MAPI_G(hr) != hrSuccess) {
		php_error_docref(NULL TSRMLS_CC, E_WARNING, "CreateOneOff name conversion failed");
		return;
	}

	MAPI_G(hr) = TryConvert(szType, type);
	if(MAPI_G(hr) != hrSuccess) {
		php_error_docref(NULL TSRMLS_CC, E_WARNING, "CreateOneOff type conversion failed");
		return;
	}

	MAPI_G(hr) = TryConvert(szEmailAddress, email);
	if(MAPI_G(hr) != hrSuccess) {
		php_error_docref(NULL TSRMLS_CC, E_WARNING, "CreateOneOff address conversion failed");
		return;
	}
	MAPI_G(hr) = ECCreateOneOff((LPTSTR)name.c_str(), (LPTSTR)type.c_str(), (LPTSTR)email.c_str(), MAPI_UNICODE | ulFlags, &cbEntryID, &~lpEntryID);
	if(MAPI_G(hr) != hrSuccess) {
		php_error_docref(NULL TSRMLS_CC, E_WARNING, "CreateOneOff failed");
		return;
	}

	RETVAL_STRINGL(reinterpret_cast<const char *>(lpEntryID.get()), cbEntryID);
}

ZEND_FUNCTION(mapi_parseoneoff)
{
	PMEASURE_FUNC;

	LOG_BEGIN();
	// params
	LPENTRYID lpEntryID = NULL;
	php_stringsize_t cbEntryID = 0;
	// return value
	utf8string strDisplayName;
	utf8string strType;
	utf8string strAddress;
	std::wstring wstrDisplayName;
	std::wstring wstrType;
	std::wstring wstrAddress;

	RETVAL_FALSE;
	MAPI_G(hr) = MAPI_E_INVALID_PARAMETER;

	if (zend_parse_parameters(ZEND_NUM_ARGS() TSRMLS_CC, "s", &lpEntryID, &cbEntryID) == FAILURE) return;

	auto laters = make_scope_success([&]() { LOG_END(); THROW_ON_ERROR(); });

	MAPI_G(hr) = ECParseOneOff(lpEntryID, cbEntryID, wstrDisplayName, wstrType, wstrAddress);

	if(MAPI_G(hr) != hrSuccess) {
		php_error_docref(NULL TSRMLS_CC, E_WARNING, "ParseOneOff failed");
		return;
	}

	array_init(return_value);

	strDisplayName = convert_to<utf8string>(wstrDisplayName);
	strType = convert_to<utf8string>(wstrType);
	strAddress = convert_to<utf8string>(wstrAddress);

	add_assoc_string(return_value, "name", (char*)strDisplayName.c_str());
	add_assoc_string(return_value, "type", (char*)strType.c_str());
	add_assoc_string(return_value, "address", (char*)strAddress.c_str());
}

/*
 * How sessions and stores work:
 * - mapi_logon_zarafa() creates a session and returns this
 * - mapi_getmsgstorestable() to get the entryid of the default and public store
 * - mapi_openmsgstore() to open the default user store + public store
 * - mapi_msgstore_createentryid() retuns a store entryid of requested user
 * - store entryid can be used with mapi_openmsgstore() to open
 *
 * Removed, how it did work in the far past:
 * - mapi_openmsgstore_zarafa() creates a session, opens the user's store, and the public
 *   and returns these store pointers in an array.
 * - mapi_msgstore_createentryid() is used to call Store->CreateStoreEntryID()
 * - mapi_openmsgstore_zarafa_other() with the prev acquired entryid opens the store of another user,
 * - mapi_openmsgstore_zarafa_other() is therefor called with the current user id and password (and maybe the server) as well!
 * Only with this info we can find the session again, to get the IMAPISession, and open another store.
 */

ZEND_FUNCTION(mapi_logon_zarafa)
{
	PMEASURE_FUNC;

	LOG_BEGIN();
	// params
	char		*username = NULL;
	char		*password = NULL;
	const char *server = NULL;
	const char *sslcert = "";
	const char *sslpass = "";
	const char *wa_version = "";
	const char *misc_version = "";
	php_stringsize_t username_len = 0, password_len = 0, server_len = 0;
	php_stringsize_t sslcert_len = 0, sslpass_len = 0, wa_version_len = 0;
	php_stringsize_t misc_version_len = 0;
	long		ulFlags = EC_PROFILE_FLAGS_NO_NOTIFICATIONS;
	// return value
	object_ptr<IMAPISession> lpMAPISession;
	// local
	ULONG		ulProfNum = rand_mt();
	char		szProfName[MAX_PATH];
	SPropValue	sPropOur[8];

	RETVAL_FALSE;
	MAPI_G(hr) = MAPI_E_INVALID_PARAMETER;

	if(zend_parse_parameters(ZEND_NUM_ARGS() TSRMLS_CC, "ss|ssslss",
		&username, &username_len, &password, &password_len, &server, &server_len,
		&sslcert, &sslcert_len, &sslpass, &sslpass_len, &ulFlags,
		&wa_version, &wa_version_len, &misc_version, &misc_version_len) == FAILURE) return;

	auto laters = make_scope_success([&]() { LOG_END(); THROW_ON_ERROR(); });

	if (!server) {
		server = "http://localhost:236/";
		server_len = strlen(server);
	}

	snprintf(szProfName, MAX_PATH-1, "www-profile%010u", ulProfNum);

	sPropOur[0].ulPropTag = PR_EC_PATH;
	sPropOur[0].Value.lpszA = const_cast<char *>(server);
	sPropOur[1].ulPropTag = PR_EC_USERNAME_A;
	sPropOur[1].Value.lpszA = const_cast<char *>(username);
	sPropOur[2].ulPropTag = PR_EC_USERPASSWORD_A;
	sPropOur[2].Value.lpszA = const_cast<char *>(password);
	sPropOur[3].ulPropTag = PR_EC_FLAGS;
	sPropOur[3].Value.ul = ulFlags;

	// unused if PR_EC_PATH is not https
	sPropOur[4].ulPropTag = PR_EC_SSLKEY_FILE;
	sPropOur[4].Value.lpszA = const_cast<char *>(sslcert);
	sPropOur[5].ulPropTag = PR_EC_SSLKEY_PASS;
	sPropOur[5].Value.lpszA = const_cast<char *>(sslpass);

	sPropOur[6].ulPropTag = PR_EC_STATS_SESSION_CLIENT_APPLICATION_VERSION;
	sPropOur[6].Value.lpszA = const_cast<char *>(wa_version);
	sPropOur[7].ulPropTag = PR_EC_STATS_SESSION_CLIENT_APPLICATION_MISC;
	sPropOur[7].Value.lpszA = const_cast<char *>(misc_version);

	MAPI_G(hr) = mapi_util_createprof(szProfName, "ZARAFA6", 8, sPropOur);
	if (MAPI_G(hr) != hrSuccess) {
		php_error_docref(NULL TSRMLS_CC, E_WARNING, "%s", mapi_util_getlasterror().c_str());
		return;
	}

	// Logon to our new profile
	MAPI_G(hr) = MAPILogonEx(0, reinterpret_cast<LPTSTR>(const_cast<char *>(szProfName)),
	             reinterpret_cast<LPTSTR>(const_cast<char *>("")),
	             MAPI_EXTENDED | MAPI_TIMEOUT_SHORT | MAPI_NEW_SESSION,
	             &~lpMAPISession);
	if (MAPI_G(hr) != hrSuccess) {
		mapi_util_deleteprof(szProfName);
		php_error_docref(NULL TSRMLS_CC, E_WARNING, "Unable to logon to profile");
		return;
	}

	// Delete the profile (it will be deleted when we close our session)
	MAPI_G(hr) = mapi_util_deleteprof(szProfName);
	if (MAPI_G(hr) != hrSuccess) {
		php_error_docref(NULL TSRMLS_CC, E_WARNING, "Unable to delete profile");
		return;
	}

	ZEND_REGISTER_RESOURCE(return_value, lpMAPISession.release(), le_mapi_session);
}

/**
* mapi_openentry
* Opens the msgstore from the session
* @param Resource IMAPISession
* @param String EntryID
*/
ZEND_FUNCTION(mapi_openentry)
{
	PMEASURE_FUNC;
	LOG_BEGIN();
	// params
	zval		*res;
	IMAPISession *lpSession = NULL;
	php_stringsize_t cbEntryID = 0;
	LPENTRYID	lpEntryID	= NULL;
	long		ulFlags = MAPI_BEST_ACCESS;
	// return value
	object_ptr<IUnknown> lpUnknown; // either folder or message
	// local
	ULONG		ulObjType;

	RETVAL_FALSE;
	MAPI_G(hr) = MAPI_E_INVALID_PARAMETER;

	if (zend_parse_parameters(ZEND_NUM_ARGS() TSRMLS_CC, "r|sl", &res, &lpEntryID, &cbEntryID, &ulFlags) == FAILURE) return;

	auto laters = make_scope_success([&]() { LOG_END(); THROW_ON_ERROR(); });

	ZEND_FETCH_RESOURCE_C(lpSession, IMAPISession *, &res, -1, name_mapi_session, le_mapi_session);
	MAPI_G(hr) = lpSession->OpenEntry(cbEntryID, lpEntryID,
	             &iid_of(lpUnknown), ulFlags, &ulObjType, &~lpUnknown);
	if (FAILED(MAPI_G(hr)))
		return;

	if (ulObjType == MAPI_FOLDER) {
		object_ptr<IMAPIFolder> fld;
		MAPI_G(hr) = lpUnknown->QueryInterface(iid_of(fld), &~fld);
		if (FAILED(MAPI_G(hr)))
			return;
		ZEND_REGISTER_RESOURCE(return_value, fld.release(), le_mapi_folder);
	}
	else if(ulObjType == MAPI_MESSAGE) {
		object_ptr<IMessage> msg;
		MAPI_G(hr) = lpUnknown->QueryInterface(iid_of(msg), &~msg);
		if (FAILED(MAPI_G(hr)))
			return;
		ZEND_REGISTER_RESOURCE(return_value, msg.release(), le_mapi_message);
	} else {
		php_error_docref(NULL TSRMLS_CC, E_WARNING, "EntryID is not a folder or a message.");
		MAPI_G(hr) = MAPI_E_INVALID_PARAMETER;
		return;
	}
}

// IMAPISession::OpenAddressBook()
// must have valid session
ZEND_FUNCTION(mapi_openaddressbook)
{
	PMEASURE_FUNC;
	LOG_BEGIN();
	// params
	zval *res;
	IMAPISession *lpSession = NULL;
	// return value
	LPADRBOOK lpAddrBook;
	// local

	RETVAL_FALSE;
	MAPI_G(hr) = MAPI_E_INVALID_PARAMETER;

	if(zend_parse_parameters(ZEND_NUM_ARGS() TSRMLS_CC, "r", &res) == FAILURE) return;

	auto laters = make_scope_success([&]() { LOG_END(); THROW_ON_ERROR(); });

	ZEND_FETCH_RESOURCE_C(lpSession, IMAPISession*, &res, -1, name_mapi_session, le_mapi_session);

	MAPI_G(hr) = lpSession->OpenAddressBook(0, NULL, AB_NO_DIALOG, &lpAddrBook);
	if (MAPI_G(hr) != hrSuccess)
		return;
	ZEND_REGISTER_RESOURCE(return_value, lpAddrBook, le_mapi_addrbook);
}

ZEND_FUNCTION(mapi_ab_openentry) {
	PMEASURE_FUNC;
	LOG_BEGIN();
	// params
	zval		*res;
	LPADRBOOK	lpAddrBook = NULL;
	php_stringsize_t cbEntryID = 0;
	LPENTRYID	lpEntryID = NULL;
	long		ulFlags = 0; //MAPI_BEST_ACCESS;
	// return value
	ULONG		ulObjType;
	object_ptr<IUnknown> lpUnknown;

	RETVAL_FALSE;
	MAPI_G(hr) = MAPI_E_INVALID_PARAMETER;

	if (zend_parse_parameters(ZEND_NUM_ARGS() TSRMLS_CC, "r|sl", &res, &lpEntryID, &cbEntryID, &ulFlags) == FAILURE) return;

	auto laters = make_scope_success([&]() { LOG_END(); THROW_ON_ERROR(); });

	if(Z_RES_P(res)->type != le_mapi_addrbook) {
		php_error_docref(NULL TSRMLS_CC, E_WARNING, "Resource is not a valid address book");
		MAPI_G(hr) = MAPI_E_INVALID_PARAMETER;
		return;
	}

	ZEND_FETCH_RESOURCE_C(lpAddrBook, LPADRBOOK, &res, -1, name_mapi_addrbook, le_mapi_addrbook);

	MAPI_G(hr) = lpAddrBook->OpenEntry(cbEntryID, lpEntryID,
	             &iid_of(lpUnknown), ulFlags, &ulObjType, &~lpUnknown);
	if (MAPI_G(hr) != hrSuccess)
		return;

	if (ulObjType == MAPI_MAILUSER) {
		object_ptr<IMailUser> usr;
		MAPI_G(hr) = lpUnknown->QueryInterface(iid_of(usr), &~usr);
		if (FAILED(MAPI_G(hr)))
			return;
		ZEND_REGISTER_RESOURCE(return_value, usr.release(), le_mapi_mailuser);
	} else if (ulObjType == MAPI_DISTLIST) {
		object_ptr<IDistList> dl;
		MAPI_G(hr) = lpUnknown->QueryInterface(iid_of(dl), &~dl);
		if (FAILED(MAPI_G(hr)))
			return;
		ZEND_REGISTER_RESOURCE(return_value, dl.release(), le_mapi_distlist);
	} else if (ulObjType == MAPI_ABCONT) {
		object_ptr<IABContainer> ab;
		MAPI_G(hr) = lpUnknown->QueryInterface(iid_of(ab), &~ab);
		if (FAILED(MAPI_G(hr)))
			return;
		ZEND_REGISTER_RESOURCE(return_value, ab.release(), le_mapi_abcont);
	} else {
		php_error_docref(NULL TSRMLS_CC, E_WARNING, "EntryID is not an AddressBook item");
		MAPI_G(hr) = MAPI_E_INVALID_PARAMETER;
	}
}

ZEND_FUNCTION(mapi_ab_resolvename) {
	PMEASURE_FUNC;
	LOG_BEGIN();
	// params
	zval		*res;
	LPADRBOOK	lpAddrBook = NULL;
	zval		*array;
	zval		rowset;
	long		ulFlags = 0;
	// return value

	// local
	adrlist_ptr lpAList;

	RETVAL_FALSE;
	MAPI_G(hr) = MAPI_E_INVALID_PARAMETER;

	if (zend_parse_parameters(ZEND_NUM_ARGS() TSRMLS_CC, "ra|l", &res, &array, &ulFlags) == FAILURE) return;

	auto laters = make_scope_success([&]() { LOG_END(); THROW_ON_ERROR(); });

	ZEND_FETCH_RESOURCE_C(lpAddrBook, LPADRBOOK, &res, -1, name_mapi_addrbook, le_mapi_addrbook);

	MAPI_G(hr) = PHPArraytoAdrList(array, nullptr, &~lpAList TSRMLS_CC);
	if (MAPI_G(hr) != hrSuccess)
		return;

	MAPI_G(hr) = lpAddrBook->ResolveName(0, ulFlags, NULL, lpAList);
	switch (MAPI_G(hr)) {
	case hrSuccess:
		// parse back lpAList and return as array
		RowSettoPHPArray(reinterpret_cast<SRowSet *>(lpAList.get()), &rowset TSRMLS_CC); // binary compatible
		RETVAL_ZVAL(&rowset, 0, 0);
		break;
	case MAPI_E_AMBIGUOUS_RECIP:
	case MAPI_E_NOT_FOUND:
	default:
		break;
	};
}

ZEND_FUNCTION(mapi_ab_getdefaultdir) {
	PMEASURE_FUNC;
	LOG_BEGIN();
	// params
	zval		*res;
	LPADRBOOK	lpAddrBook = NULL;
	// return value
	memory_ptr<ENTRYID> lpEntryID;
	ULONG cbEntryID = 0;

	RETVAL_FALSE;
	MAPI_G(hr) = MAPI_E_INVALID_PARAMETER;

	if (zend_parse_parameters(ZEND_NUM_ARGS() TSRMLS_CC, "r", &res) == FAILURE) return;

	auto laters = make_scope_success([&]() { LOG_END(); THROW_ON_ERROR(); });

	ZEND_FETCH_RESOURCE_C(lpAddrBook, LPADRBOOK, &res, -1, name_mapi_addrbook, le_mapi_addrbook);

	MAPI_G(hr) = lpAddrBook->GetDefaultDir(&cbEntryID, &~lpEntryID);
	if (MAPI_G(hr) != hrSuccess) {
		php_error_docref(nullptr TSRMLS_CC, E_WARNING, "Failed GetDefaultDir of addressbook: %s (%x)",
			GetMAPIErrorMessage(MAPI_G(hr)), MAPI_G(hr));
		return;
	}

	RETVAL_STRINGL(reinterpret_cast<const char *>(lpEntryID.get()), cbEntryID);
}

/**
* mapi_getstores
* Gets the table with the messagestores available
*
*/
ZEND_FUNCTION(mapi_getmsgstorestable)
{
	PMEASURE_FUNC;
	LOG_BEGIN();
	// params
	zval *res = NULL;
	IMAPISession *lpSession = NULL;
	// return value
	LPMAPITABLE	lpTable = NULL;

	RETVAL_FALSE;
	MAPI_G(hr) = MAPI_E_INVALID_PARAMETER;

	if (zend_parse_parameters(ZEND_NUM_ARGS() TSRMLS_CC, "r", &res) == FAILURE) return;

	auto laters = make_scope_success([&]() { LOG_END(); THROW_ON_ERROR(); });

	ZEND_FETCH_RESOURCE_C(lpSession, IMAPISession *, &res, -1, name_mapi_session, le_mapi_session);

	MAPI_G(hr) = lpSession->GetMsgStoresTable(0, &lpTable);

	if (FAILED(MAPI_G(hr))) {
		php_error_docref(nullptr TSRMLS_CC, E_WARNING, "Unable to fetch the message store table: %s (%x)",
			GetMAPIErrorMessage(MAPI_G(hr)), MAPI_G(hr));
		return;
	}
	ZEND_REGISTER_RESOURCE(return_value, lpTable, le_mapi_table);
}

/**
* mapi_openmsgstore
* Opens the messagestore for the entryid
* @param String with the entryid
* @return RowSet with messages
*/
ZEND_FUNCTION(mapi_openmsgstore)
{
	PMEASURE_FUNC;
	LOG_BEGIN();
	// params
	php_stringsize_t cbEntryID = 0;
	LPENTRYID	lpEntryID	= NULL;
	zval *res = NULL;
	IMAPISession * lpSession = NULL;
	// return value
	LPMDB	pMDB = NULL;

	RETVAL_FALSE;
	MAPI_G(hr) = MAPI_E_INVALID_PARAMETER;

	if (zend_parse_parameters(ZEND_NUM_ARGS() TSRMLS_CC, "rs",
		&res, (char *)&lpEntryID, &cbEntryID) == FAILURE) return;

	auto laters = make_scope_success([&]() { LOG_END(); THROW_ON_ERROR(); });

	ZEND_FETCH_RESOURCE_C(lpSession, IMAPISession *, &res, -1, name_mapi_session, le_mapi_session);

	MAPI_G(hr) = lpSession->OpenMsgStore(0, cbEntryID, lpEntryID, 0, MAPI_BEST_ACCESS | MDB_NO_DIALOG, &pMDB);

	if (FAILED(MAPI_G(hr))) {
		php_error_docref(nullptr TSRMLS_CC, E_WARNING, "Unable to open message store: %s (%x)",
			GetMAPIErrorMessage(MAPI_G(hr)), MAPI_G(hr));
		return;
	}
	ZEND_REGISTER_RESOURCE(return_value, pMDB, le_mapi_msgstore);
}

/** 
 * Open the profile section of given guid, and returns the php-usable IMAPIProp object
 * 
 * @param[in] Resource mapi session
 * @param[in] String mapi uid of profile section
 * 
 * @return IMAPIProp interface of IProfSect object
 */
ZEND_FUNCTION(mapi_openprofilesection)
{
	PMEASURE_FUNC;
	LOG_BEGIN();
	// params
	zval *res;
	IMAPISession *lpSession = NULL;
	php_stringsize_t uidlen;
	LPMAPIUID lpUID = NULL;
	// return value
	IMAPIProp *lpProfSectProp = NULL;
	// local

	RETVAL_FALSE;
	MAPI_G(hr) = MAPI_E_INVALID_PARAMETER;

	if(zend_parse_parameters(ZEND_NUM_ARGS() TSRMLS_CC, "rs", &res, &lpUID, &uidlen) == FAILURE) return;

	auto laters = make_scope_success([&]() { LOG_END(); THROW_ON_ERROR(); });

	if (uidlen != sizeof(MAPIUID))
		return;

	ZEND_FETCH_RESOURCE_C(lpSession, IMAPISession*, &res, -1, name_mapi_session, le_mapi_session);

	// yes, you can request any compatible interface, but the return pointer is LPPROFSECT .. ohwell.
	MAPI_G(hr) = lpSession->OpenProfileSection(lpUID, &IID_IMAPIProp, 0, (LPPROFSECT*)&lpProfSectProp);
	if (MAPI_G(hr) != hrSuccess)
		return;
	ZEND_REGISTER_RESOURCE(return_value, lpProfSectProp, le_mapi_property);
}

/**
* mapi_folder_gethierarchtable
* Opens the hierarchytable from a folder
* @param Resource mapifolder
*
*/
ZEND_FUNCTION(mapi_folder_gethierarchytable)
{
	PMEASURE_FUNC;
	LOG_BEGIN();
	// params
	zval	*res;
	long	ulFlags	= 0;
	// return value
	LPMAPITABLE	lpTable = NULL;
	int type = -1;

	RETVAL_FALSE;
	MAPI_G(hr) = MAPI_E_INVALID_PARAMETER;

	if (zend_parse_parameters(ZEND_NUM_ARGS() TSRMLS_CC, "r|l", &res, &ulFlags) == FAILURE) return;

	auto laters = make_scope_success([&]() { LOG_END(); THROW_ON_ERROR(); });

	type = Z_RES_P(res)->type;

	if(type == le_mapi_folder) {
		IMAPIFolder *fld = nullptr;
		ZEND_FETCH_RESOURCE_C(fld, decltype(fld), &res, -1, name_mapi_folder, le_mapi_folder);
		MAPI_G(hr) = fld->GetHierarchyTable(ulFlags, &lpTable);
	} else if (type == le_mapi_abcont) {
		IABContainer *ab = nullptr;
		ZEND_FETCH_RESOURCE_C(ab, decltype(ab), &res, -1, name_mapi_abcont, le_mapi_abcont);
		MAPI_G(hr) = ab->GetHierarchyTable(ulFlags, &lpTable);
	} else if (type == le_mapi_distlist) {
		IDistList *dl = nullptr;
		ZEND_FETCH_RESOURCE_C(dl, decltype(dl), &res, -1, name_mapi_distlist, le_mapi_distlist);
		MAPI_G(hr) = dl->GetHierarchyTable(ulFlags, &lpTable);
	} else {
		php_error_docref(NULL TSRMLS_CC, E_WARNING, "Resource is not a valid IMAPIFolder or derivative");
		MAPI_G(hr) = MAPI_E_INVALID_PARAMETER;
		return;
	}

	// return the returncode
	if (FAILED(MAPI_G(hr)))
		return;

	ZEND_REGISTER_RESOURCE(return_value, lpTable, le_mapi_table);
}

/**
* mapi_msgstore_getcontentstable
*
* @param Resource MAPIMSGStore
* @param long Flags
* @return MAPIFolder
*/
ZEND_FUNCTION(mapi_folder_getcontentstable)
{
	PMEASURE_FUNC;
	LOG_BEGIN();
	// params
	zval			*res	= NULL;
	long			ulFlags	= 0;
	// return value
	LPMAPITABLE		pTable	= NULL;
	// local
	int type = -1;

	RETVAL_FALSE;
	MAPI_G(hr) = MAPI_E_INVALID_PARAMETER;

	if (zend_parse_parameters(ZEND_NUM_ARGS() TSRMLS_CC, "r|l", &res, &ulFlags) == FAILURE) return;

	auto laters = make_scope_success([&]() { LOG_END(); THROW_ON_ERROR(); });

	type = Z_RES_P(res)->type;

	if(type == le_mapi_folder) {
		IMAPIFolder *fld = nullptr;
		ZEND_FETCH_RESOURCE_C(fld, decltype(fld), &res, -1, name_mapi_folder, le_mapi_folder);
		MAPI_G(hr) = fld->GetContentsTable(ulFlags, &pTable);
	} else if (type == le_mapi_abcont) {
		IABContainer *ab = nullptr;
		ZEND_FETCH_RESOURCE_C(ab, decltype(ab), &res, -1, name_mapi_abcont, le_mapi_abcont);
		MAPI_G(hr) = ab->GetContentsTable(ulFlags, &pTable);
	} else if( type == le_mapi_distlist) {
		IDistList *dl = nullptr;
		ZEND_FETCH_RESOURCE_C(dl, decltype(dl), &res, -1, name_mapi_distlist, le_mapi_distlist);
		MAPI_G(hr) = dl->GetContentsTable(ulFlags, &pTable);
	} else {
		php_error_docref(NULL TSRMLS_CC, E_WARNING, "Resource is not a valid IMAPIContainer or derivative");
		MAPI_G(hr) = MAPI_E_INVALID_PARAMETER;
		return;
	}

	if (FAILED(MAPI_G(hr)))
		return;

	ZEND_REGISTER_RESOURCE(return_value, pTable, le_mapi_table);
}

/**
* mapi_folder_createmessage
*
*
*/
ZEND_FUNCTION(mapi_folder_createmessage)
{
	PMEASURE_FUNC;
	LOG_BEGIN();
	// params
	zval * res;
	LPMAPIFOLDER	pFolder	= NULL;
	long ulFlags = 0;
	// return value
	LPMESSAGE pMessage;

	RETVAL_FALSE;
	MAPI_G(hr) = MAPI_E_INVALID_PARAMETER;

	if (zend_parse_parameters(ZEND_NUM_ARGS() TSRMLS_CC, "r|l", &res, &ulFlags) == FAILURE) return;

	auto laters = make_scope_success([&]() { LOG_END(); THROW_ON_ERROR(); });

	ZEND_FETCH_RESOURCE_C(pFolder, LPMAPIFOLDER, &res, -1, name_mapi_folder, le_mapi_folder);

	MAPI_G(hr) = pFolder->CreateMessage(NULL, ulFlags, &pMessage);

	if (FAILED(MAPI_G(hr)))
		return;

	ZEND_REGISTER_RESOURCE(return_value, pMessage, le_mapi_message);
}

/**
* mapi_folder_deletemessage
*
*
*/
ZEND_FUNCTION(mapi_folder_deletemessages)
{
	PMEASURE_FUNC;
	LOG_BEGIN();
	// params
	LPMAPIFOLDER	pFolder = NULL;
	zval			*res = NULL;
	zval			*entryid_array = NULL;
	long			ulFlags = 0;
	// local
	memory_ptr<ENTRYLIST> lpEntryList;

	RETVAL_FALSE;
	MAPI_G(hr) = MAPI_E_INVALID_PARAMETER;

	if (zend_parse_parameters(ZEND_NUM_ARGS() TSRMLS_CC, "ra|l", &res, &entryid_array, &ulFlags) == FAILURE) return;

	auto laters = make_scope_success([&]() { LOG_END(); THROW_ON_ERROR(); });

	ZEND_FETCH_RESOURCE_C(pFolder, LPMAPIFOLDER, &res, -1, name_mapi_folder, le_mapi_folder);

	MAPI_G(hr) = PHPArraytoSBinaryArray(entryid_array, NULL, &~lpEntryList TSRMLS_CC);
	if(MAPI_G(hr) != hrSuccess) {
		php_error_docref(NULL TSRMLS_CC, E_WARNING, "Bad message list");
		return;
	}

	MAPI_G(hr) = pFolder->DeleteMessages(lpEntryList, 0, NULL, ulFlags);
	if(MAPI_G(hr) != hrSuccess)
		return;

	RETVAL_TRUE;
}

/**
* Function to copy message from the source folder to the destination folder. A folder must be opened with openentry.
*
* @param SourceFolder, Message List, DestinationFolder, flags (optional)
*/
ZEND_FUNCTION(mapi_folder_copymessages)
{
	PMEASURE_FUNC;
	LOG_BEGIN();
	// params
	LPMAPIFOLDER	lpSrcFolder = NULL, lpDestFolder = NULL;
	zval			*srcFolder = NULL, *destFolder = NULL;
	zval			*msgArray = NULL;
	long			flags = 0;
	// local
	memory_ptr<ENTRYLIST> lpEntryList;

	RETVAL_FALSE;
	MAPI_G(hr) = MAPI_E_INVALID_PARAMETER;

	if (zend_parse_parameters(ZEND_NUM_ARGS() TSRMLS_CC, "rar|l", &srcFolder, &msgArray, &destFolder, &flags) == FAILURE) return;

	auto laters = make_scope_success([&]() { LOG_END(); THROW_ON_ERROR(); });

	ZEND_FETCH_RESOURCE_C(lpSrcFolder, LPMAPIFOLDER, &srcFolder, -1, name_mapi_folder, le_mapi_folder);
	ZEND_FETCH_RESOURCE_C(lpDestFolder, LPMAPIFOLDER, &destFolder, -1, name_mapi_folder, le_mapi_folder);

	MAPI_G(hr) = PHPArraytoSBinaryArray(msgArray, NULL, &~lpEntryList TSRMLS_CC);
	if(MAPI_G(hr) != hrSuccess) {
		php_error_docref(NULL TSRMLS_CC, E_WARNING, "Bad message list");
		return;
	}

	MAPI_G(hr) = lpSrcFolder->CopyMessages(lpEntryList, NULL, lpDestFolder, 0, NULL, flags);
	if(MAPI_G(hr) != hrSuccess)
		return;

	RETVAL_TRUE;
}

/*
* Function to set the read flags for a folder.
*
*
*/
ZEND_FUNCTION(mapi_folder_setreadflags)
{
	PMEASURE_FUNC;
	LOG_BEGIN();
	// params
	zval			*res = NULL, *entryArray = NULL;
	long			flags = 0;
	// local
	LPMAPIFOLDER	lpFolder = NULL;
	memory_ptr<ENTRYLIST> lpEntryList;

	RETVAL_FALSE;
	MAPI_G(hr) = MAPI_E_INVALID_PARAMETER;

	if (zend_parse_parameters(ZEND_NUM_ARGS() TSRMLS_CC, "ra|l", &res, &entryArray, &flags) == FAILURE) return;

	auto laters = make_scope_success([&]() { LOG_END(); THROW_ON_ERROR(); });

	ZEND_FETCH_RESOURCE_C(lpFolder, LPMAPIFOLDER, &res, -1, name_mapi_folder, le_mapi_folder);

	MAPI_G(hr) = PHPArraytoSBinaryArray(entryArray, NULL, &~lpEntryList TSRMLS_CC);
	if(MAPI_G(hr) != hrSuccess) {
		php_error_docref(NULL TSRMLS_CC, E_WARNING, "Bad message list");
		return;
	}

	// Special case: if an empty array was passed, treat it as NULL
	if(lpEntryList->cValues != 0)
       	MAPI_G(hr) = lpFolder->SetReadFlags(lpEntryList, 0, NULL, flags);
    else
        MAPI_G(hr) = lpFolder->SetReadFlags(NULL, 0, NULL, flags);

	if(MAPI_G(hr) != hrSuccess)
		return;

	RETVAL_TRUE;
}

ZEND_FUNCTION(mapi_folder_createfolder) {
	PMEASURE_FUNC;
	LOG_BEGIN();
	// params
	LPMAPIFOLDER lpSrcFolder = NULL;
	zval *srcFolder = NULL;
	long folderType = FOLDER_GENERIC, ulFlags = 0;
	const char *lpszFolderName = "", *lpszFolderComment = "";
	php_stringsize_t FolderNameLen = 0, FolderCommentLen = 0;
	// return value
	LPMAPIFOLDER lpNewFolder = NULL;

	RETVAL_FALSE;
	MAPI_G(hr) = MAPI_E_INVALID_PARAMETER;

	if (zend_parse_parameters(ZEND_NUM_ARGS() TSRMLS_CC, "rs|sll", &srcFolder, &lpszFolderName, &FolderNameLen, &lpszFolderComment, &FolderCommentLen, &ulFlags, &folderType) == FAILURE) return;

	auto laters = make_scope_success([&]() { LOG_END(); THROW_ON_ERROR(); });

	if (FolderNameLen == 0) {
		php_error_docref(NULL TSRMLS_CC, E_WARNING, "Foldername cannot be empty");
		MAPI_G(hr) = MAPI_E_INVALID_PARAMETER;
		return;
	}
	if (FolderCommentLen == 0)
		lpszFolderComment = NULL;

	ZEND_FETCH_RESOURCE_C(lpSrcFolder, LPMAPIFOLDER, &srcFolder, -1, name_mapi_folder, le_mapi_folder);

	MAPI_G(hr) = lpSrcFolder->CreateFolder(folderType, (LPTSTR)lpszFolderName, (LPTSTR)lpszFolderComment, NULL, ulFlags & ~MAPI_UNICODE, &lpNewFolder);
	if (FAILED(MAPI_G(hr)))
		return;
	ZEND_REGISTER_RESOURCE(return_value, lpNewFolder, le_mapi_folder);
}

ZEND_FUNCTION(mapi_folder_deletefolder)
{
	PMEASURE_FUNC;
	LOG_BEGIN();
	// params
	ENTRYID			*lpEntryID = NULL;
	php_stringsize_t cbEntryID = 0;
	long			ulFlags = 0;
	zval			*res = NULL;
	LPMAPIFOLDER	lpFolder = NULL;

	RETVAL_FALSE;
	MAPI_G(hr) = MAPI_E_INVALID_PARAMETER;

	if (zend_parse_parameters(ZEND_NUM_ARGS() TSRMLS_CC, "rs|l", &res, &lpEntryID, &cbEntryID, &ulFlags) == FAILURE) return;

	auto laters = make_scope_success([&]() { LOG_END(); THROW_ON_ERROR(); });

	ZEND_FETCH_RESOURCE_C(lpFolder, LPMAPIFOLDER, &res, -1, name_mapi_folder, le_mapi_folder);

	MAPI_G(hr) = lpFolder->DeleteFolder(cbEntryID, lpEntryID, 0, NULL, ulFlags);
	if (FAILED(MAPI_G(hr)))
		return;

	RETVAL_TRUE;
}

ZEND_FUNCTION(mapi_folder_emptyfolder)
{
	PMEASURE_FUNC;
	LOG_BEGIN();
	// params
	zval			*res;
	LPMAPIFOLDER	lpFolder = NULL;
	long			ulFlags = 0;

	RETVAL_FALSE;
	MAPI_G(hr) = MAPI_E_INVALID_PARAMETER;

	if (zend_parse_parameters(ZEND_NUM_ARGS() TSRMLS_CC, "r|l", &res, &ulFlags) == FAILURE) return;

	auto laters = make_scope_success([&]() { LOG_END(); THROW_ON_ERROR(); });

	ZEND_FETCH_RESOURCE_C(lpFolder, LPMAPIFOLDER, &res, -1, name_mapi_folder, le_mapi_folder);

	MAPI_G(hr) = lpFolder->EmptyFolder(0, NULL, ulFlags);

	if (FAILED(MAPI_G(hr)))
		return;

	RETVAL_TRUE;
}

/**
* Function that copies (or moves) a folder to another folder.
*
*
*/
ZEND_FUNCTION(mapi_folder_copyfolder)
{
	PMEASURE_FUNC;
	LOG_BEGIN();
	// params
	zval			*zvalSrcFolder, *zvalDestFolder;
	LPMAPIFOLDER	lpSrcFolder = NULL, lpDestFolder = NULL;
	ENTRYID			*lpEntryID = NULL;
	php_stringsize_t cbEntryID = 0, cbNewFolderNameLen = 0;
	long			ulFlags = 0;
	LPTSTR			lpszNewFolderName = NULL;

	RETVAL_FALSE;
	MAPI_G(hr) = MAPI_E_INVALID_PARAMETER;

	// Params: (SrcFolder, entryid, DestFolder, (opt) New foldername, (opt) Flags)
	if (zend_parse_parameters(ZEND_NUM_ARGS() TSRMLS_CC, "rsr|sl", &zvalSrcFolder, &lpEntryID, &cbEntryID, &zvalDestFolder, &lpszNewFolderName, &cbNewFolderNameLen, &ulFlags) == FAILURE) return;

	auto laters = make_scope_success([&]() { LOG_END(); THROW_ON_ERROR(); });

	ZEND_FETCH_RESOURCE_C(lpSrcFolder, LPMAPIFOLDER, &zvalSrcFolder, -1, name_mapi_folder, le_mapi_folder);
	ZEND_FETCH_RESOURCE_C(lpDestFolder, LPMAPIFOLDER, &zvalDestFolder, -1, name_mapi_folder, le_mapi_folder);

	if (lpEntryID == NULL) {
		php_error_docref(NULL TSRMLS_CC, E_WARNING, "EntryID must not be empty.");
		MAPI_G(hr) = MAPI_E_INVALID_PARAMETER;
		return;
	}

	// If php input is NULL, lpszNewFolderName ="" but you expect a NULL string
	if(cbNewFolderNameLen == 0)
		lpszNewFolderName = NULL;

	MAPI_G(hr) = lpSrcFolder->CopyFolder(cbEntryID, lpEntryID, NULL, lpDestFolder, lpszNewFolderName, 0, NULL, ulFlags);
	if(MAPI_G(hr) != hrSuccess)
		return;

	RETVAL_TRUE;
}

/**
* mapi_msgstore_createentryid
* Creates an EntryID to open a store with mapi_openmsgstore.
* @param Resource IMsgStore
*        String   username
*
* return value: EntryID or FALSE when there's no permission...?
*/
ZEND_FUNCTION(mapi_msgstore_createentryid)
{
	PMEASURE_FUNC;
	LOG_BEGIN();
	// params
	zval		*res;
	LPMDB		pMDB		= NULL;
	LPSTR		sMailboxDN = NULL;
	php_stringsize_t lMailboxDN = 0;
	// return value
	ULONG		cbEntryID	= 0;
	memory_ptr<ENTRYID> lpEntryID;
	// local
	object_ptr<IExchangeManageStore> lpEMS;

	RETVAL_FALSE;
	MAPI_G(hr) = MAPI_E_INVALID_PARAMETER;

	if (zend_parse_parameters(ZEND_NUM_ARGS() TSRMLS_CC, "rs", &res, &sMailboxDN, &lMailboxDN) == FAILURE) return;

	auto laters = make_scope_success([&]() { LOG_END(); THROW_ON_ERROR(); });

	ZEND_FETCH_RESOURCE_C(pMDB, LPMDB, &res, -1, name_mapi_msgstore, le_mapi_msgstore);

	MAPI_G(hr) = pMDB->QueryInterface(IID_IExchangeManageStore, &~lpEMS);
	if(MAPI_G(hr) != hrSuccess) {
		php_error_docref(NULL TSRMLS_CC, E_WARNING, "IExchangeManageStore interface was not supported by given store.");
		return;
	}
	MAPI_G(hr) = lpEMS->CreateStoreEntryID(reinterpret_cast<const TCHAR *>(""), reinterpret_cast<const TCHAR *>(sMailboxDN), 0, &cbEntryID, &~lpEntryID);
	if (MAPI_G(hr) != hrSuccess)
		return;

	RETVAL_STRINGL(reinterpret_cast<const char *>(lpEntryID.get()), cbEntryID);
}

/**
* mapi_msgstore_getearchiveentryid
* Creates an EntryID to open an archive store with mapi_openmsgstore.
* @param Resource IMsgStore
*        String   username
*        String   servername (server containing the archive)
*
* return value: EntryID or FALSE when there's no permission...?
*/
ZEND_FUNCTION(mapi_msgstore_getarchiveentryid)
{
	PMEASURE_FUNC;
	LOG_BEGIN();
	// params
	zval		*res;
	LPMDB		pMDB		= NULL;
	LPSTR		sUser = NULL;
	LPSTR		sServer = NULL;
	php_stringsize_t lUser = 0, lServer = 0;
	// return value
	ULONG		cbEntryID	= 0;
	EntryIdPtr	ptrEntryID;
	// local
	ECServiceAdminPtr ptrSA;

	RETVAL_FALSE;
	MAPI_G(hr) = MAPI_E_INVALID_PARAMETER;

	if (zend_parse_parameters(ZEND_NUM_ARGS() TSRMLS_CC, "rss", &res, &sUser, &lUser, &sServer, &lServer) == FAILURE) return;

	auto laters = make_scope_success([&]() { LOG_END(); THROW_ON_ERROR(); });

	ZEND_FETCH_RESOURCE_C(pMDB, LPMDB, &res, -1, name_mapi_msgstore, le_mapi_msgstore);

	MAPI_G(hr) = pMDB->QueryInterface(iid_of(ptrSA), &~ptrSA);
	if(MAPI_G(hr) != hrSuccess) {
		php_error_docref(NULL TSRMLS_CC, E_WARNING, "IECServiceAdmin interface was not supported by given store.");
		return;
	}
	MAPI_G(hr) = ptrSA->GetArchiveStoreEntryID((LPTSTR)sUser, (LPTSTR)sServer, 0, &cbEntryID, &~ptrEntryID);
	if (MAPI_G(hr) != hrSuccess)
		return;

	RETVAL_STRINGL((char *)ptrEntryID.get(), cbEntryID);
}

/**
* mapi_openentry
* Opens the msgstore to get the root folder.
* @param Resource IMsgStore
* @param String EntryID
*/
ZEND_FUNCTION(mapi_msgstore_openentry)
{
	PMEASURE_FUNC;
	LOG_BEGIN();
	// params
	zval		*res;
	LPMDB		pMDB		= NULL;
	php_stringsize_t cbEntryID = 0;
	LPENTRYID	lpEntryID	= NULL;
	long		ulFlags = MAPI_BEST_ACCESS;
	// return value
	object_ptr<IUnknown> lpUnknown; // either folder or message
	// local
	ULONG		ulObjType;

	RETVAL_FALSE;
	MAPI_G(hr) = MAPI_E_INVALID_PARAMETER;

	if (zend_parse_parameters(ZEND_NUM_ARGS() TSRMLS_CC, "r|sl", &res, &lpEntryID, &cbEntryID, &ulFlags) == FAILURE) return;

	auto laters = make_scope_success([&]() { LOG_END(); THROW_ON_ERROR(); });

	ZEND_FETCH_RESOURCE_C(pMDB, LPMDB, &res, -1, name_mapi_msgstore, le_mapi_msgstore);

	// returns a folder
	MAPI_G(hr) = pMDB->OpenEntry(cbEntryID, lpEntryID, &iid_of(lpUnknown),
	             ulFlags, &ulObjType, &~lpUnknown);
	if (FAILED(MAPI_G(hr)))
		return;

	if (ulObjType == MAPI_FOLDER) {
		object_ptr<IMAPIFolder> fld;
		MAPI_G(hr) = lpUnknown->QueryInterface(iid_of(fld), &~fld);
		if (FAILED(MAPI_G(hr)))
			return;
		ZEND_REGISTER_RESOURCE(return_value, fld.release(), le_mapi_folder);
	}
	else if(ulObjType == MAPI_MESSAGE) {
		object_ptr<IMessage> msg;
		MAPI_G(hr) = lpUnknown->QueryInterface(iid_of(msg), &~msg);
		if (FAILED(MAPI_G(hr)))
			return;
		ZEND_REGISTER_RESOURCE(return_value, msg.release(), le_mapi_message);
	} else {
		php_error_docref(NULL TSRMLS_CC, E_WARNING, "EntryID is not a folder or a message.");
		MAPI_G(hr) = MAPI_E_INVALID_PARAMETER;
	}
}

ZEND_FUNCTION(mapi_msgstore_entryidfromsourcekey)
{
	PMEASURE_FUNC;
	LOG_BEGIN();
	zval	*resStore = NULL;
	BYTE 	*lpSourceKeyMessage = NULL;
	php_stringsize_t cbSourceKeyMessage = 0, cbSourceKeyFolder = 0;
	LPMDB	lpMsgStore = NULL;
	BYTE	*lpSourceKeyFolder = NULL;
	memory_ptr<ENTRYID> lpEntryId;
	ULONG		cbEntryId = 0;
	object_ptr<IExchangeManageStore> lpIEMS;

	RETVAL_FALSE;
	MAPI_G(hr) = MAPI_E_INVALID_PARAMETER;

	if(zend_parse_parameters(ZEND_NUM_ARGS() TSRMLS_CC, "rs|s", &resStore, &lpSourceKeyFolder, &cbSourceKeyFolder, &lpSourceKeyMessage, &cbSourceKeyMessage) == FAILURE) return;

	auto laters = make_scope_success([&]() { LOG_END(); THROW_ON_ERROR(); });

	ZEND_FETCH_RESOURCE_C(lpMsgStore, LPMDB, &resStore, -1, name_mapi_msgstore, le_mapi_msgstore);

	MAPI_G(hr) = lpMsgStore->QueryInterface(IID_IExchangeManageStore, &~lpIEMS);
	if(MAPI_G(hr) != hrSuccess)
		return;
	MAPI_G(hr) = lpIEMS->EntryIDFromSourceKey(cbSourceKeyFolder, lpSourceKeyFolder, cbSourceKeyMessage, lpSourceKeyMessage, &cbEntryId, &~lpEntryId);
	if(MAPI_G(hr) != hrSuccess)
		return;

	RETVAL_STRINGL(reinterpret_cast<const char *>(lpEntryId.get()), cbEntryId);
}

ZEND_FUNCTION(mapi_msgstore_advise)
{
	PMEASURE_FUNC;
	LOG_BEGIN();
	zval	*resStore = NULL;
	zval	*resSink = NULL;
	LPMDB	lpMsgStore = NULL;
	IMAPIAdviseSink *lpSink = NULL;
	LPENTRYID lpEntryId = NULL;
	php_stringsize_t cbEntryId = 0;
	long	ulMask = 0;
	ULONG 	ulConnection = 0;

	RETVAL_FALSE;
	MAPI_G(hr) = MAPI_E_INVALID_PARAMETER;

	if(zend_parse_parameters(ZEND_NUM_ARGS() TSRMLS_CC, "rslr", &resStore, &lpEntryId, &cbEntryId, &ulMask, &resSink) == FAILURE) return;

	auto laters = make_scope_success([&]() { LOG_END(); THROW_ON_ERROR(); });

	ZEND_FETCH_RESOURCE_C(lpMsgStore, LPMDB, &resStore, -1, name_mapi_msgstore, le_mapi_msgstore);
	ZEND_FETCH_RESOURCE_C(lpSink, MAPINotifSink *, &resSink, -1, name_mapi_advisesink, le_mapi_advisesink);

	// Sanitize NULL entryids
	if(cbEntryId == 0) lpEntryId = NULL;

	MAPI_G(hr) = lpMsgStore->Advise(cbEntryId, lpEntryId, ulMask, lpSink, &ulConnection);
	if(MAPI_G(hr) != hrSuccess)
		return;

	RETVAL_LONG(ulConnection);
}

ZEND_FUNCTION(mapi_msgstore_unadvise)
{
	PMEASURE_FUNC;
	LOG_BEGIN();
	zval	*resStore = NULL;
	LPMDB	lpMsgStore = NULL;
	long 	ulConnection = 0;

	RETVAL_FALSE;
	MAPI_G(hr) = MAPI_E_INVALID_PARAMETER;

	if(zend_parse_parameters(ZEND_NUM_ARGS() TSRMLS_CC, "rl", &resStore, &ulConnection) == FAILURE) return;

	auto laters = make_scope_success([&]() { LOG_END(); THROW_ON_ERROR(); });

	ZEND_FETCH_RESOURCE_C(lpMsgStore, LPMDB, &resStore, -1, name_mapi_msgstore, le_mapi_msgstore);

	MAPI_G(hr) = lpMsgStore->Unadvise(ulConnection);
	if(MAPI_G(hr) != hrSuccess)
		return;

	RETVAL_TRUE;
}

ZEND_FUNCTION(mapi_sink_create)
{
	PMEASURE_FUNC;
	LOG_BEGIN();
	MAPINotifSink *lpSink = NULL;
	RETVAL_FALSE;
    
	MAPI_G(hr) = MAPINotifSink::Create(&lpSink);
	ZEND_REGISTER_RESOURCE(return_value, lpSink, le_mapi_advisesink);
	LOG_END();
}

ZEND_FUNCTION(mapi_sink_timedwait)
{
	PMEASURE_FUNC;
	LOG_BEGIN();
	zval *resSink = NULL;
	zval notifications;
	long ulTime = 0;
	MAPINotifSink *lpSink = NULL;
	ULONG cNotifs = 0;
	memory_ptr<NOTIFICATION> lpNotifs;
    
	RETVAL_FALSE;
	MAPI_G(hr) = MAPI_E_INVALID_PARAMETER;

	if(zend_parse_parameters(ZEND_NUM_ARGS() TSRMLS_CC, "rl", &resSink, &ulTime) == FAILURE) return;

	auto laters = make_scope_success([&]() { LOG_END(); THROW_ON_ERROR(); });

	ZEND_FETCH_RESOURCE_C(lpSink, MAPINotifSink *, &resSink, -1, name_mapi_advisesink, le_mapi_advisesink);
	
	MAPI_G(hr) = lpSink->GetNotifications(&cNotifs, &~lpNotifs, false, ulTime);
	if(MAPI_G(hr) != hrSuccess)
		return;
	    
	MAPI_G(hr) = NotificationstoPHPArray(cNotifs, lpNotifs, &notifications TSRMLS_CC);
	if(MAPI_G(hr) != hrSuccess) {
		php_error_docref(NULL TSRMLS_CC, E_WARNING, "The notifications could not be converted to a PHP array");
		return;
	}

	RETVAL_ZVAL(&notifications, 0, 0);
}

/**
* mapi_table_hrqueryallrows
* Execute htqueryallrows on a table
* @param Resource MAPITable
* @return Array
*/
ZEND_FUNCTION(mapi_table_queryallrows)
{
	PMEASURE_FUNC;
	LOG_BEGIN();
	// params
	zval			*res				= NULL;
	zval			*tagArray			= NULL;
	zval			*restrictionArray	= NULL;
	zval			rowset;
	LPMAPITABLE		lpTable				= NULL;
	// return value
	// locals
	memory_ptr<SPropTagArray> lpTagArray;
	memory_ptr<SRestriction> lpRestrict;
	rowset_ptr pRowSet;

	RETVAL_FALSE;
	MAPI_G(hr) = MAPI_E_INVALID_PARAMETER;

	if (zend_parse_parameters(ZEND_NUM_ARGS() TSRMLS_CC, "r|aa", &res, &tagArray, &restrictionArray) == FAILURE) return;

	auto laters = make_scope_success([&]() { LOG_END(); THROW_ON_ERROR(); });

	ZEND_FETCH_RESOURCE_C(lpTable, LPMAPITABLE, &res, -1, name_mapi_table, le_mapi_table);

	if (restrictionArray != NULL) {
		// create restrict array
		MAPI_G(hr) = MAPIAllocateBuffer(sizeof(SRestriction), &~lpRestrict);
		if (MAPI_G(hr) != hrSuccess)
			return;

		MAPI_G(hr) = PHPArraytoSRestriction(restrictionArray, /* result */lpRestrict, /* Base */lpRestrict TSRMLS_CC);
		if (MAPI_G(hr) != hrSuccess) {
			php_error_docref(NULL TSRMLS_CC, E_WARNING, "Failed to convert the PHP srestriction array");
			return;
		}
	}

	if (tagArray != NULL) {
		// create proptag array
		MAPI_G(hr) = PHPArraytoPropTagArray(tagArray, NULL, &~lpTagArray TSRMLS_CC);
		if (MAPI_G(hr) != hrSuccess) {
			php_error_docref(NULL TSRMLS_CC, E_WARNING, "Failed to convert the PHP proptag array");
			return;
		}
	}

	// Execute
	MAPI_G(hr) = HrQueryAllRows(lpTable, lpTagArray, lpRestrict, nullptr, 0, &~pRowSet);

	// return the returncode
	if (FAILED(MAPI_G(hr)))
		return;
	MAPI_G(hr) = RowSettoPHPArray(pRowSet.get(), &rowset TSRMLS_CC);
	if(MAPI_G(hr) != hrSuccess) {
		php_error_docref(NULL TSRMLS_CC, E_WARNING, "The resulting rowset could not be converted to a PHP array");
		return;
	}
	RETVAL_ZVAL(&rowset, 0, 0);
}

/**
* mapi_table_queryrows
* Execute queryrows on a table
* @param Resource MAPITable
* @param long
* @param array
* @return array
*/
ZEND_FUNCTION(mapi_table_queryrows)
{
	PMEASURE_FUNC;
	LOG_BEGIN();
	// params
	zval		*res	= NULL;
	LPMAPITABLE	lpTable = NULL;
	zval		*tagArray = NULL;
	zval		rowset;
	memory_ptr<SPropTagArray> lpTagArray;
	long		lRowCount = 0, start = 0;
	// local
	rowset_ptr pRowSet;

	RETVAL_FALSE;
	MAPI_G(hr) = MAPI_E_INVALID_PARAMETER;

	if (zend_parse_parameters(ZEND_NUM_ARGS() TSRMLS_CC, "r|a!ll", &res, &tagArray, &start, &lRowCount) == FAILURE) return;

	auto laters = make_scope_success([&]() { LOG_END(); THROW_ON_ERROR(); });

	ZEND_FETCH_RESOURCE_C(lpTable, LPMAPITABLE, &res, -1, name_mapi_table, le_mapi_table);

	if (tagArray != NULL) {
		MAPI_G(hr) = PHPArraytoPropTagArray(tagArray, NULL, &~lpTagArray TSRMLS_CC);
		if (MAPI_G(hr) != hrSuccess) {
			php_error_docref(NULL TSRMLS_CC, E_WARNING, "Failed to convert the PHP Array");
			return;
		}

		MAPI_G(hr) = lpTable->SetColumns(lpTagArray, TBL_BATCH);

		if (FAILED(MAPI_G(hr))) {
			php_error_docref(nullptr TSRMLS_CC, E_WARNING, "SetColumns failed: %s (%x)",
				GetMAPIErrorMessage(MAPI_G(hr)), MAPI_G(hr));
			return;
		}
	}

	// move to the starting row if there is one
	if (start != 0) {
		MAPI_G(hr) = lpTable->SeekRow(BOOKMARK_BEGINNING, start, NULL);

		if (FAILED(MAPI_G(hr))) {
			php_error_docref(nullptr TSRMLS_CC, E_WARNING, "SeekRow failed: %s (%x)",
				GetMAPIErrorMessage(MAPI_G(hr)), MAPI_G(hr));
			return;
		}
	}

	MAPI_G(hr) = lpTable->QueryRows(lRowCount, 0, &~pRowSet);
	if (FAILED(MAPI_G(hr)))
		return;
	MAPI_G(hr) = RowSettoPHPArray(pRowSet.get(), &rowset TSRMLS_CC);
	if(MAPI_G(hr) != hrSuccess) {
		php_error_docref(NULL TSRMLS_CC, E_WARNING, "The resulting rowset could not be converted to a PHP array");
		return;
	}

	RETVAL_ZVAL(&rowset, 0, 0);
}

/**
* mapi_table_setcolumns
* Execute setcolumns on a table
* @param Resource MAPITable
* @param array		column set
* @return true/false
*/
ZEND_FUNCTION(mapi_table_setcolumns)
{
	PMEASURE_FUNC;
	LOG_BEGIN();
	// params
	zval		*res	= NULL;
	LPMAPITABLE	lpTable = NULL;
	zval		*tagArray = NULL;
	long		lFlags = 0;
	// local
	memory_ptr<SPropTagArray> lpTagArray;

	RETVAL_FALSE;
	MAPI_G(hr) = MAPI_E_INVALID_PARAMETER;

	if (zend_parse_parameters(ZEND_NUM_ARGS() TSRMLS_CC, "ra|l", &res, &tagArray, &lFlags) == FAILURE) return;

	auto laters = make_scope_success([&]() { LOG_END(); THROW_ON_ERROR(); });

	ZEND_FETCH_RESOURCE_C(lpTable, LPMAPITABLE, &res, -1, name_mapi_table, le_mapi_table);

	MAPI_G(hr) = PHPArraytoPropTagArray(tagArray, NULL, &~lpTagArray TSRMLS_CC);
	if (MAPI_G(hr) != hrSuccess) {
		php_error_docref(NULL TSRMLS_CC, E_WARNING, "Failed to convert the PHP Array");
		return;
	}

	MAPI_G(hr) = lpTable->SetColumns(lpTagArray, lFlags);

	if (FAILED(MAPI_G(hr))) {
		php_error_docref(nullptr TSRMLS_CC, E_WARNING, "SetColumns failed: %s (%x)",
			GetMAPIErrorMessage(MAPI_G(hr)), MAPI_G(hr));
		return;
	}

	RETVAL_TRUE;
}

/**
 * mapi_table_seekrow
 * Execute seekrow on a table
 * @param Resource MAPITable
 * @param long bookmark
 * @param long Flags
 * @return long RowsSought
 */
ZEND_FUNCTION(mapi_table_seekrow)
{
	PMEASURE_FUNC;
	LOG_BEGIN();
	// params
	zval		*res	= NULL;
	LPMAPITABLE	lpTable = NULL;
	long		lRowCount = 0, lbookmark = BOOKMARK_BEGINNING;
	// return
	long lRowsSought = 0;

	RETVAL_FALSE;
	MAPI_G(hr) = MAPI_E_INVALID_PARAMETER;

	if (zend_parse_parameters(ZEND_NUM_ARGS() TSRMLS_CC, "rll", &res, &lbookmark, &lRowCount) == FAILURE) return;

	auto laters = make_scope_success([&]() { LOG_END(); THROW_ON_ERROR(); });

	ZEND_FETCH_RESOURCE_C(lpTable, LPMAPITABLE, &res, -1, name_mapi_table, le_mapi_table);

	MAPI_G(hr) = lpTable->SeekRow((BOOKMARK)lbookmark, lRowCount, (LONG*)&lRowsSought);

	if (FAILED(MAPI_G(hr))) {
		php_error_docref(nullptr TSRMLS_CC, E_WARNING, "SeekRow failed: %s (%x)",
			GetMAPIErrorMessage(MAPI_G(hr)), MAPI_G(hr));
		return;
	}

	RETVAL_LONG(lRowsSought);
}

/**
*
*
*
*/
ZEND_FUNCTION(mapi_table_sort)
{
	PMEASURE_FUNC;
	LOG_BEGIN();
	// params
	zval * res;
	zval * sortArray;
	long ulFlags = 0;
	// local
	LPMAPITABLE	lpTable				= NULL;
	memory_ptr<SSortOrderSet> lpSortCriteria;

	RETVAL_FALSE;
	MAPI_G(hr) = MAPI_E_INVALID_PARAMETER;

	if (zend_parse_parameters(ZEND_NUM_ARGS() TSRMLS_CC, "ra|l", &res, &sortArray, &ulFlags) == FAILURE) return;

	auto laters = make_scope_success([&]() { LOG_END(); THROW_ON_ERROR(); });

	ZEND_FETCH_RESOURCE_C(lpTable, LPMAPITABLE, &res, -1, name_mapi_table, le_mapi_table);

	MAPI_G(hr) = PHPArraytoSortOrderSet(sortArray, NULL, &~lpSortCriteria TSRMLS_CC);
	if(MAPI_G(hr) != hrSuccess)
		php_error_docref(NULL TSRMLS_CC, E_WARNING, "Unable to convert sort order set from the PHP array");

	MAPI_G(hr) = lpTable->SortTable(lpSortCriteria, ulFlags);
	if (FAILED(MAPI_G(hr)))
		return;

	RETVAL_TRUE;
}

/**
*
*
*
*/
ZEND_FUNCTION(mapi_table_getrowcount)
{
	PMEASURE_FUNC;
	LOG_BEGIN();
	// params
	zval *res;
	LPMAPITABLE	lpTable = NULL;
	// return value
	ULONG count = 0;

	RETVAL_FALSE;
	MAPI_G(hr) = MAPI_E_INVALID_PARAMETER;

	if (zend_parse_parameters(ZEND_NUM_ARGS() TSRMLS_CC, "r", &res) == FAILURE) return;

	auto laters = make_scope_success([&]() { LOG_END(); THROW_ON_ERROR(); });

	ZEND_FETCH_RESOURCE_C(lpTable, LPMAPITABLE, &res, -1, name_mapi_table, le_mapi_table);

	MAPI_G(hr) = lpTable->GetRowCount(0, &count);
	if (FAILED(MAPI_G(hr)))
		return;

	RETVAL_LONG(count);
}

/**
*
*
*
*/
ZEND_FUNCTION(mapi_table_restrict)
{
	PMEASURE_FUNC;
	LOG_BEGIN();
	// params
	zval			*res;
	zval			*restrictionArray;
	ulong			ulFlags = 0;
	// local
	LPMAPITABLE		lpTable = NULL;
	memory_ptr<SRestriction> lpRestrict;

	RETVAL_FALSE;
	MAPI_G(hr) = MAPI_E_INVALID_PARAMETER;

	if (zend_parse_parameters(ZEND_NUM_ARGS() TSRMLS_CC, "ra|l", &res, &restrictionArray, &ulFlags) == FAILURE) return;

	auto laters = make_scope_success([&]() { LOG_END(); THROW_ON_ERROR(); });

	ZEND_FETCH_RESOURCE_C(lpTable, LPMAPITABLE, &res, -1, name_mapi_table, le_mapi_table);

	if (!restrictionArray || zend_hash_num_elements(Z_ARRVAL_P(restrictionArray)) == 0) {
		// reset restriction
		lpRestrict.reset();
	} else {
		// create restrict array
		MAPI_G(hr) = PHPArraytoSRestriction(restrictionArray, NULL, &~lpRestrict TSRMLS_CC);
		if (MAPI_G(hr) != hrSuccess) {
			php_error_docref(NULL TSRMLS_CC, E_WARNING, "Failed to convert the PHP srestriction Array");
			return;
		}
	}

	MAPI_G(hr) = lpTable->Restrict(lpRestrict, ulFlags);
	if(MAPI_G(hr) != hrSuccess)
		return;

	RETVAL_TRUE;
}

ZEND_FUNCTION(mapi_table_findrow)
{
	PMEASURE_FUNC;
	LOG_BEGIN();
	// params
	zval			*res;
	zval			*restrictionArray;
	ulong			bkOrigin = BOOKMARK_BEGINNING;
	ulong			ulFlags = 0;
	// local
	LPMAPITABLE		lpTable = NULL;
	memory_ptr<SRestriction> lpRestrict;
	ULONG ulRow = 0;
	ULONG ulNumerator = 0;
	ULONG ulDenominator = 0;

	RETVAL_FALSE;
	MAPI_G(hr) = MAPI_E_INVALID_PARAMETER;

	if (zend_parse_parameters(ZEND_NUM_ARGS() TSRMLS_CC, "ra|ll", &res, &restrictionArray, &bkOrigin, &ulFlags) == FAILURE) return;

	auto laters = make_scope_success([&]() { LOG_END(); THROW_ON_ERROR(); });

	ZEND_FETCH_RESOURCE_C(lpTable, LPMAPITABLE, &res, -1, name_mapi_table, le_mapi_table);

	if (!restrictionArray || zend_hash_num_elements(Z_ARRVAL_P(restrictionArray)) == 0) {
		// reset restriction
		lpRestrict.reset();
	} else {
		// create restrict array
		MAPI_G(hr) = PHPArraytoSRestriction(restrictionArray, NULL, &~lpRestrict TSRMLS_CC);
		if (MAPI_G(hr) != hrSuccess) {
			php_error_docref(NULL TSRMLS_CC, E_WARNING, "Failed to convert the PHP srestriction Array");
			return;
		}
	}

	MAPI_G(hr) = lpTable->FindRow(lpRestrict, bkOrigin, ulFlags);
	if(MAPI_G(hr) != hrSuccess)
		return;

	MAPI_G(hr) = lpTable->QueryPosition(&ulRow, &ulNumerator, &ulDenominator);
	if (FAILED(MAPI_G(hr)))
		return;

	RETVAL_LONG(ulRow);
}

/**
 * mapi_table_createbookmark
 * Execute create bookmark on a table
 * @param Resource MAPITable
 * @return long bookmark
 */
ZEND_FUNCTION(mapi_table_createbookmark)
{
	PMEASURE_FUNC;
	LOG_BEGIN();
	// params
	zval		*res	= NULL;
	LPMAPITABLE	lpTable = NULL;
	// return
	long lbookmark = 0;

	RETVAL_FALSE;
	MAPI_G(hr) = MAPI_E_INVALID_PARAMETER;

	if (zend_parse_parameters(ZEND_NUM_ARGS() TSRMLS_CC, "r", &res) == FAILURE) return;

	auto laters = make_scope_success([&]() { LOG_END(); THROW_ON_ERROR(); });

	ZEND_FETCH_RESOURCE_C(lpTable, LPMAPITABLE, &res, -1, name_mapi_table, le_mapi_table);

	MAPI_G(hr) = lpTable->CreateBookmark((BOOKMARK*)&lbookmark);

	if (FAILED(MAPI_G(hr))) {
		php_error_docref(nullptr TSRMLS_CC, E_WARNING, "Create bookmark failed: %s (%x)",
			GetMAPIErrorMessage(MAPI_G(hr)), MAPI_G(hr));
		return;
	}

	RETVAL_LONG(lbookmark);
}

/**
 * mapi_table_freebookmark
 * Execute free bookmark on a table
 * @param Resource MAPITable
 * @param long bookmark
 * @return true/false
 */
ZEND_FUNCTION(mapi_table_freebookmark)
{
	PMEASURE_FUNC;
	LOG_BEGIN();
	// params
	zval		*res	= NULL;
	LPMAPITABLE	lpTable = NULL;
	long lbookmark = 0;

	RETVAL_FALSE;
	MAPI_G(hr) = MAPI_E_INVALID_PARAMETER;

	if (zend_parse_parameters(ZEND_NUM_ARGS() TSRMLS_CC, "rl", &res, &lbookmark) == FAILURE) return;

	auto laters = make_scope_success([&]() { LOG_END(); THROW_ON_ERROR(); });

	ZEND_FETCH_RESOURCE_C(lpTable, LPMAPITABLE, &res, -1, name_mapi_table, le_mapi_table);

	MAPI_G(hr) = lpTable->FreeBookmark((BOOKMARK)lbookmark);

	if (FAILED(MAPI_G(hr))) {
		php_error_docref(nullptr TSRMLS_CC, E_WARNING, "Free bookmark failed: %s (%x)",
			GetMAPIErrorMessage(MAPI_G(hr)), MAPI_G(hr));
		return;
	}

	RETVAL_TRUE;	
}
/**
* mapi_msgstore_getreceivefolder
*
* @param Resource MAPIMSGStore
* @return MAPIFolder
*/
ZEND_FUNCTION(mapi_msgstore_getreceivefolder)
{
	PMEASURE_FUNC;
	LOG_BEGIN();
	// params
	zval			*res;
	LPMDB			pMDB		= NULL;
	// return value
	object_ptr<IMAPIFolder> lpFolder;
	// locals
	ULONG			cbEntryID	= 0;
	memory_ptr<ENTRYID> lpEntryID;
	ULONG			ulObjType	= 0;

	RETVAL_FALSE;
	MAPI_G(hr) = MAPI_E_INVALID_PARAMETER;

	if (zend_parse_parameters(ZEND_NUM_ARGS() TSRMLS_CC, "r", &res) == FAILURE) return;

	auto laters = make_scope_success([&]() { LOG_END(); THROW_ON_ERROR(); });

	ZEND_FETCH_RESOURCE_C(pMDB, LPMDB, &res, -1, name_mapi_msgstore, le_mapi_msgstore);

	MAPI_G(hr) = pMDB->GetReceiveFolder(NULL, 0, &cbEntryID, &~lpEntryID, NULL);
	if(FAILED(MAPI_G(hr)))
		return;
	MAPI_G(hr) = pMDB->OpenEntry(cbEntryID, lpEntryID, &iid_of(lpFolder),
	             MAPI_BEST_ACCESS, &ulObjType, &~lpFolder);
	if(MAPI_G(hr) != hrSuccess)
		return;
	ZEND_REGISTER_RESOURCE(return_value, lpFolder.release(), le_mapi_folder);
}

/**
* mapi_msgstore_openmultistoretable
*
* @param Resource MAPIMSGStore
* @param Array EntryIdList
* @param Long Flags
* @return MAPITable
*/
ZEND_FUNCTION(mapi_msgstore_openmultistoretable)
{
	PMEASURE_FUNC;
	LOG_BEGIN();
	// params
	zval			*res;
	zval			*entryid_array = NULL;
	LPMDB			lpMDB		= NULL;
	long			ulFlags		= 0;
	// return value
	LPMAPITABLE		lpMultiTable = NULL;
	// locals
	object_ptr<IECMultiStoreTable> lpECMST;
	memory_ptr<ENTRYLIST> lpEntryList;

	RETVAL_FALSE;
	MAPI_G(hr) = MAPI_E_INVALID_PARAMETER;

	if (zend_parse_parameters(ZEND_NUM_ARGS() TSRMLS_CC, "ra|l", &res, &entryid_array, &ulFlags) == FAILURE) return;

	auto laters = make_scope_success([&]() { LOG_END(); THROW_ON_ERROR(); });

	ZEND_FETCH_RESOURCE_C(lpMDB, LPMDB, &res, -1, name_mapi_msgstore, le_mapi_msgstore);

	MAPI_G(hr) = PHPArraytoSBinaryArray(entryid_array, NULL, &~lpEntryList TSRMLS_CC);
	if(MAPI_G(hr) != hrSuccess) {
		php_error_docref(NULL TSRMLS_CC, E_WARNING, "Bad message list");
		return;
	}
	MAPI_G(hr) = GetECObject(lpMDB, iid_of(lpECMST), &~lpECMST);
	if(MAPI_G(hr) != hrSuccess) {
		php_error_docref(NULL TSRMLS_CC, E_WARNING, "Specified object is not a Kopano object");
		return;
	}
	MAPI_G(hr) = lpECMST->OpenMultiStoreTable(lpEntryList, ulFlags, &lpMultiTable);
	if (FAILED(MAPI_G(hr)))
		return;
	ZEND_REGISTER_RESOURCE(return_value, lpMultiTable, le_mapi_table);
}

/**
* mapi_message_modifyrecipients
* @param resource
* @param flags
* @param array
*/
ZEND_FUNCTION(mapi_message_modifyrecipients)
{
	PMEASURE_FUNC;
	LOG_BEGIN();
	// params
	zval			*res, *adrlist;
	LPMESSAGE		pMessage = NULL;
	long			flags = MODRECIP_ADD;		// flags to use, default to ADD
	// local
	adrlist_ptr lpListRecipients;

	RETVAL_FALSE;
	MAPI_G(hr) = MAPI_E_INVALID_PARAMETER;

	if (zend_parse_parameters(ZEND_NUM_ARGS() TSRMLS_CC, "rla", &res, &flags, &adrlist) == FAILURE) return;

	auto laters = make_scope_success([&]() { LOG_END(); THROW_ON_ERROR(); });

	ZEND_FETCH_RESOURCE_C(pMessage, LPMESSAGE, &res, -1, name_mapi_message, le_mapi_message);

	MAPI_G(hr) = PHPArraytoAdrList(adrlist, nullptr, &~lpListRecipients TSRMLS_CC);
	if (MAPI_G(hr) != hrSuccess) {
		php_error_docref(NULL TSRMLS_CC, E_WARNING, "Unable to parse recipient list");
		return;
	}

	MAPI_G(hr) = pMessage->ModifyRecipients(flags, lpListRecipients);

	if (FAILED(MAPI_G(hr)))
		return;

	RETVAL_TRUE;
}

/**
* mapi_message_submitmessage
*
*
*/
ZEND_FUNCTION(mapi_message_submitmessage)
{
	PMEASURE_FUNC;
	LOG_BEGIN();
	// params
	zval * res;
	LPMESSAGE		pMessage	= NULL;

	RETVAL_FALSE;
	MAPI_G(hr) = MAPI_E_INVALID_PARAMETER;

	if (zend_parse_parameters(ZEND_NUM_ARGS() TSRMLS_CC, "r", &res) == FAILURE) return;

	auto laters = make_scope_success([&]() { LOG_END(); THROW_ON_ERROR(); });

	ZEND_FETCH_RESOURCE_C(pMessage, LPMESSAGE, &res, -1, name_mapi_message, le_mapi_message);

	MAPI_G(hr) = pMessage->SubmitMessage(0);
	if (FAILED(MAPI_G(hr)))
		return;

	RETVAL_TRUE;
}

/**
* mapi_message_getattachmenttable
* @return MAPITable
*
*/
ZEND_FUNCTION(mapi_message_getattachmenttable)
{
	PMEASURE_FUNC;
	LOG_BEGIN();
	// params
	zval * res = NULL;
	LPMESSAGE	pMessage	= NULL;
	// return value
	LPMAPITABLE	pTable		= NULL;

	RETVAL_FALSE;
	MAPI_G(hr) = MAPI_E_INVALID_PARAMETER;

	if (zend_parse_parameters(ZEND_NUM_ARGS() TSRMLS_CC, "r", &res) == FAILURE) return;

	auto laters = make_scope_success([&]() { LOG_END(); THROW_ON_ERROR(); });

	ZEND_FETCH_RESOURCE_C(pMessage, LPMESSAGE, &res, -1, name_mapi_message, le_mapi_message);

	MAPI_G(hr) = pMessage->GetAttachmentTable(0, &pTable);

	if (FAILED(MAPI_G(hr)))
		return;
	ZEND_REGISTER_RESOURCE(return_value, pTable, le_mapi_table);
}

/**
* Opens a attachment
* @param Message resource
* @param Attachment number
* @return Attachment resource
*/
ZEND_FUNCTION(mapi_message_openattach)
{
	PMEASURE_FUNC;
	LOG_BEGIN();
	// params
	zval		*res		= NULL;
	LPMESSAGE	pMessage	= NULL;
	long		attach_num	= 0;
	// return value
	LPATTACH	pAttach		= NULL;

	RETVAL_FALSE;
	MAPI_G(hr) = MAPI_E_INVALID_PARAMETER;

	if (zend_parse_parameters(ZEND_NUM_ARGS() TSRMLS_CC, "rl", &res, &attach_num) == FAILURE) return;

	auto laters = make_scope_success([&]() { LOG_END(); THROW_ON_ERROR(); });

	ZEND_FETCH_RESOURCE_C(pMessage, LPMESSAGE, &res, -1, name_mapi_message, le_mapi_message);

	MAPI_G(hr) = pMessage->OpenAttach(attach_num, NULL, MAPI_BEST_ACCESS, &pAttach);

	if (FAILED(MAPI_G(hr)))
		return;

	ZEND_REGISTER_RESOURCE(return_value, pAttach, le_mapi_attachment);
}

ZEND_FUNCTION(mapi_message_createattach)
{
	PMEASURE_FUNC;
	LOG_BEGIN();
	// params
	zval		*zvalMessage = NULL;
	LPMESSAGE	lpMessage = NULL;
	long		ulFlags = 0;
	// return value
	LPATTACH	lpAttach = NULL;
	// local
	ULONG		attachNum = 0;

	RETVAL_FALSE;
	MAPI_G(hr) = MAPI_E_INVALID_PARAMETER;

	if (zend_parse_parameters(ZEND_NUM_ARGS() TSRMLS_CC, "r|l", &zvalMessage, &ulFlags) == FAILURE) return;

	auto laters = make_scope_success([&]() { LOG_END(); THROW_ON_ERROR(); });

	ZEND_FETCH_RESOURCE_C(lpMessage, LPMESSAGE, &zvalMessage, -1, name_mapi_message, le_mapi_message);

	MAPI_G(hr) = lpMessage->CreateAttach(NULL, ulFlags, &attachNum, &lpAttach);

	if (FAILED(MAPI_G(hr)))
		return;

	ZEND_REGISTER_RESOURCE(return_value, lpAttach, le_mapi_attachment);
}

ZEND_FUNCTION(mapi_message_deleteattach)
{
	PMEASURE_FUNC;
	LOG_BEGIN();
	// params
	zval		*zvalMessage = NULL;
	LPMESSAGE	lpMessage = NULL;
	long		ulFlags = 0, attachNum = 0;

	RETVAL_FALSE;
	MAPI_G(hr) = MAPI_E_INVALID_PARAMETER;

	if (zend_parse_parameters(ZEND_NUM_ARGS() TSRMLS_CC, "rl|l", &zvalMessage, &attachNum, &ulFlags) == FAILURE) return;

	auto laters = make_scope_success([&]() { LOG_END(); THROW_ON_ERROR(); });

	ZEND_FETCH_RESOURCE_C(lpMessage, LPMESSAGE, &zvalMessage, -1, name_mapi_message, le_mapi_message);

	MAPI_G(hr) = lpMessage->DeleteAttach(attachNum, 0, NULL, ulFlags);

	if (FAILED(MAPI_G(hr)))
		return;

	RETVAL_TRUE;
}

ZEND_FUNCTION(mapi_stream_read)
{
	PMEASURE_FUNC;
	LOG_BEGIN();
	// params
	zval		*res	= NULL;
	LPSTREAM	pStream	= NULL;
	unsigned long		lgetBytes = 0;
	// return value
	std::unique_ptr<char[]> buf;
	ULONG		actualRead = 0;

	RETVAL_FALSE;
	MAPI_G(hr) = MAPI_E_INVALID_PARAMETER;

	if (zend_parse_parameters(ZEND_NUM_ARGS() TSRMLS_CC, "rl", &res, &lgetBytes) == FAILURE) return;

	auto laters = make_scope_success([&]() { LOG_END(); THROW_ON_ERROR(); });

	ZEND_FETCH_RESOURCE_C(pStream, LPSTREAM, &res, -1, name_istream, le_istream);

	buf.reset(new char[lgetBytes]);
	MAPI_G(hr) = pStream->Read(buf.get(), lgetBytes, &actualRead);
	if (MAPI_G(hr) != hrSuccess)
		return;

	RETVAL_STRINGL(buf.get(), actualRead);
}

ZEND_FUNCTION(mapi_stream_seek)
{
	PMEASURE_FUNC;
	LOG_BEGIN();
	// params
	zval		*res = NULL;
	LPSTREAM	pStream = NULL;
	long		moveBytes = 0, seekFlag = STREAM_SEEK_CUR;
	// local
	LARGE_INTEGER	move;
	ULARGE_INTEGER	newPos;

	RETVAL_FALSE;
	MAPI_G(hr) = MAPI_E_INVALID_PARAMETER;

	if (zend_parse_parameters(ZEND_NUM_ARGS() TSRMLS_CC, "rl|l", &res, &moveBytes, &seekFlag) == FAILURE) return;

	auto laters = make_scope_success([&]() { LOG_END(); THROW_ON_ERROR(); });

	ZEND_FETCH_RESOURCE_C(pStream, LPSTREAM, &res, -1, name_istream, le_istream);

	move.QuadPart = moveBytes;
	MAPI_G(hr) = pStream->Seek(move, seekFlag, &newPos);

	if (FAILED(MAPI_G(hr)))
		return;

	RETVAL_TRUE;
}

ZEND_FUNCTION(mapi_stream_setsize)
{
	PMEASURE_FUNC;
	LOG_BEGIN();
	// params
	zval		*res = NULL;
	LPSTREAM	pStream = NULL;
	long		newSize = 0;
	// local
	ULARGE_INTEGER libNewSize = { { 0 } };

	RETVAL_FALSE;
	MAPI_G(hr) = MAPI_E_INVALID_PARAMETER;

	if (zend_parse_parameters(ZEND_NUM_ARGS() TSRMLS_CC, "rl", &res, &newSize) == FAILURE) return;

	auto laters = make_scope_success([&]() { LOG_END(); THROW_ON_ERROR(); });

	ZEND_FETCH_RESOURCE_C(pStream, LPSTREAM, &res, -1, name_istream, le_istream);

	libNewSize.QuadPart = newSize;

	MAPI_G(hr) = pStream->SetSize(libNewSize);

	if (FAILED(MAPI_G(hr)))
		return;

	RETVAL_TRUE;
}

ZEND_FUNCTION(mapi_stream_commit)
{
	PMEASURE_FUNC;
	LOG_BEGIN();
	// params
	zval		*res = NULL;
	LPSTREAM	pStream = NULL;

	RETVAL_FALSE;
	MAPI_G(hr) = MAPI_E_INVALID_PARAMETER;

	if (zend_parse_parameters(ZEND_NUM_ARGS() TSRMLS_CC, "r", &res) == FAILURE) return;

	auto laters = make_scope_success([&]() { LOG_END(); THROW_ON_ERROR(); });

	ZEND_FETCH_RESOURCE_C(pStream, LPSTREAM, &res, -1, name_istream, le_istream);

	MAPI_G(hr) = pStream->Commit(0);

	if (FAILED(MAPI_G(hr)))
		return;

	RETVAL_TRUE;
}

ZEND_FUNCTION(mapi_stream_write)
{
	PMEASURE_FUNC;
	LOG_BEGIN();
	// params
	zval		*res = NULL;
	LPSTREAM	pStream = NULL;
	char		*pv = NULL;
	php_stringsize_t cb = 0;
	// return value
	ULONG		pcbWritten = 0;

	RETVAL_FALSE;
	MAPI_G(hr) = MAPI_E_INVALID_PARAMETER;

	if (zend_parse_parameters(ZEND_NUM_ARGS() TSRMLS_CC, "rs", &res, &pv, &cb) == FAILURE) return;

	auto laters = make_scope_success([&]() { LOG_END(); THROW_ON_ERROR(); });

	ZEND_FETCH_RESOURCE_C(pStream, LPSTREAM, &res, -1, name_istream, le_istream);

	MAPI_G(hr) = pStream->Write(pv, cb, &pcbWritten);

	if (MAPI_G(hr) != hrSuccess)
		return;

	RETVAL_LONG(pcbWritten);
}

// FIXME: Add more output in the array
ZEND_FUNCTION(mapi_stream_stat)
{
	PMEASURE_FUNC;
	LOG_BEGIN();
	// params
	zval		*res = NULL;
	LPSTREAM	pStream = NULL;
	// return value
	ULONG		cb = 0;
	// local
	STATSTG		stg = { 0 };

	RETVAL_FALSE;
	MAPI_G(hr) = MAPI_E_INVALID_PARAMETER;

	if (zend_parse_parameters(ZEND_NUM_ARGS() TSRMLS_CC, "r", &res) == FAILURE) return;

	auto laters = make_scope_success([&]() { LOG_END(); THROW_ON_ERROR(); });

	ZEND_FETCH_RESOURCE_C(pStream, LPSTREAM, &res, -1, name_istream, le_istream);

	MAPI_G(hr) = pStream->Stat(&stg,STATFLAG_NONAME);
	if(MAPI_G(hr) != hrSuccess)
		return;

	cb = stg.cbSize.LowPart;

	array_init(return_value);
	add_assoc_long(return_value, "cb", cb);
}

/* Create a new in-memory IStream interface. Useful only to write stuff to and then
 * read it back again. Kind of defeats the purpose of the memory usage limits in PHP though ..
 */
ZEND_FUNCTION(mapi_stream_create)
{
	PMEASURE_FUNC;
	LOG_BEGIN();
	object_ptr<ECMemStream> lpStream;
	IStream *lpIStream =  NULL;

	RETVAL_FALSE;
	MAPI_G(hr) = MAPI_E_INVALID_PARAMETER;

	auto laters = make_scope_success([&]() { LOG_END(); THROW_ON_ERROR(); });

	MAPI_G(hr) = ECMemStream::Create(nullptr, 0, STGM_WRITE | STGM_SHARE_EXCLUSIVE, nullptr, nullptr, nullptr, &~lpStream);
	if(MAPI_G(hr) != hrSuccess) {
		php_error_docref(NULL TSRMLS_CC, E_WARNING, "Unable to instantiate new stream object");
		return;
	}
	MAPI_G(hr) = lpStream->QueryInterface(IID_IStream, (void**)&lpIStream);
	if(MAPI_G(hr) != hrSuccess)
		return;

	ZEND_REGISTER_RESOURCE(return_value, lpIStream, le_istream);
}

/*
	Opens property to a stream

	THIS FUNCTION IS DEPRECATED. USE mapi_openproperty() INSTEAD

*/

ZEND_FUNCTION(mapi_openpropertytostream)
{
	PMEASURE_FUNC;
	LOG_BEGIN();
	// params
	zval		*res		= NULL;
	LPMAPIPROP	lpMapiProp	= NULL;
	long		proptag		= 0, flags = 0; // open default readable
	char		*guidStr	= NULL; // guid is given as a char array
	php_stringsize_t guidLen = 0;
	// return value
	LPSTREAM	pStream		= NULL;
	// local
	LPGUID		lpGuid;			// pointer to string param or static guid
	int			type = -1;

	RETVAL_FALSE;
	MAPI_G(hr) = MAPI_E_INVALID_PARAMETER;
	php_error_docref("mapi_openpropertytostream", E_DEPRECATED, "Use of mapi_openpropertytostream is deprecated, use mapi_openproperty");

	if (zend_parse_parameters(ZEND_NUM_ARGS() TSRMLS_CC, "rl|ls", &res, &proptag, &flags, &guidStr, &guidLen) == FAILURE) return;

	auto laters = make_scope_success([&]() { LOG_END(); THROW_ON_ERROR(); });

	type = Z_RES_P(res)->type;

	if(type == le_mapi_message) {
		ZEND_FETCH_RESOURCE_C(lpMapiProp, LPMESSAGE, &res, -1, name_mapi_message, le_mapi_message);
	} else if (type == le_mapi_folder) {
		ZEND_FETCH_RESOURCE_C(lpMapiProp, LPMAPIFOLDER, &res, -1, name_mapi_folder, le_mapi_folder);
	} else if (type == le_mapi_attachment) {
		ZEND_FETCH_RESOURCE_C(lpMapiProp, LPATTACH, &res, -1, name_mapi_attachment, le_mapi_attachment);
	} else if (type == le_mapi_msgstore) {
		ZEND_FETCH_RESOURCE_C(lpMapiProp, LPMDB, &res, -1, name_mapi_msgstore, le_mapi_msgstore);
	} else {
		php_error_docref(NULL TSRMLS_CC, E_WARNING, "Unknown resource type");
		return;
	}

	if (guidStr == NULL) {
		// when no guidstring is provided default to IStream
		lpGuid = (LPGUID)&IID_IStream;
	} else if (guidLen == sizeof(GUID)) { // assume we have a guid if the length is right
		lpGuid = (LPGUID)guidStr;
	} else {
		php_error_docref(NULL TSRMLS_CC, E_NOTICE, "Using the default GUID because the given GUIDs length is not right");
		lpGuid = (LPGUID)&IID_IStream;
	}

	MAPI_G(hr) = lpMapiProp->OpenProperty(proptag, lpGuid, 0, flags, (LPUNKNOWN *) &pStream);

	if (MAPI_G(hr) != hrSuccess)
		return;

	ZEND_REGISTER_RESOURCE(return_value, pStream, le_istream);
}

/**
* mapi_message_getreceipenttable
* @return MAPI Table
*
*/
ZEND_FUNCTION(mapi_message_getrecipienttable)
{
	PMEASURE_FUNC;
	LOG_BEGIN();
	// params
	zval *res;
	LPMESSAGE		pMessage = NULL;
	// return value
	LPMAPITABLE		pTable = 0;

	RETVAL_FALSE;
	MAPI_G(hr) = MAPI_E_INVALID_PARAMETER;

	if (zend_parse_parameters(ZEND_NUM_ARGS() TSRMLS_CC, "r", &res) == FAILURE) return;

	auto laters = make_scope_success([&]() { LOG_END(); THROW_ON_ERROR(); });

	ZEND_FETCH_RESOURCE_C(pMessage, LPMESSAGE, &res, -1, name_mapi_message, le_mapi_message);

	MAPI_G(hr) = pMessage->GetRecipientTable(0, &pTable);

	if (FAILED(MAPI_G(hr)))
		return;

	ZEND_REGISTER_RESOURCE(return_value, pTable, le_mapi_table);
}

ZEND_FUNCTION(mapi_message_setreadflag)
{
	PMEASURE_FUNC;
	LOG_BEGIN();
	// params
	zval *res = NULL;
	LPMESSAGE	pMessage	= NULL;
	long		flag		= 0;

	RETVAL_FALSE;
	MAPI_G(hr) = MAPI_E_INVALID_PARAMETER;

	if (zend_parse_parameters(ZEND_NUM_ARGS() TSRMLS_CC, "rl", &res, &flag) == FAILURE) return;

	auto laters = make_scope_success([&]() { LOG_END(); THROW_ON_ERROR(); });

	ZEND_FETCH_RESOURCE_C(pMessage, LPMESSAGE, &res, -1, name_mapi_message, le_mapi_message);

	MAPI_G(hr) = pMessage->SetReadFlag(flag);

	if (FAILED(MAPI_G(hr)))
		return;

	RETVAL_TRUE;
}

/**
* Read the data from an attachment.
* @param Attachment resource
* @return Message
*/
ZEND_FUNCTION(mapi_attach_openobj)
{
	PMEASURE_FUNC;
	LOG_BEGIN();
	// params
	zval		*res	= NULL;
	LPATTACH	pAttach	= NULL;
	long		ulFlags = 0;
	// return value
	LPMESSAGE	lpMessage = NULL;

	RETVAL_FALSE;
	MAPI_G(hr) = MAPI_E_INVALID_PARAMETER;

	if (zend_parse_parameters(ZEND_NUM_ARGS() TSRMLS_CC, "r|l", &res, &ulFlags) == FAILURE) return;

	ZEND_FETCH_RESOURCE_C(pAttach, LPATTACH, &res, -1, name_mapi_attachment, le_mapi_attachment);

	MAPI_G(hr) = pAttach->OpenProperty(PR_ATTACH_DATA_OBJ, &IID_IMessage, 0, ulFlags, (LPUNKNOWN *) &lpMessage);

	if (FAILED(MAPI_G(hr)))
		php_error_docref(NULL TSRMLS_CC, E_WARNING, "Fetching attachmentdata as object failed");
	else
		ZEND_REGISTER_RESOURCE(return_value, lpMessage, le_mapi_message);

	LOG_END();
	THROW_ON_ERROR();
}

/**
* Function to get a Property ID from the name. The function expects an array
* with the property names or IDs.
*
*
*/
ZEND_FUNCTION(mapi_getidsfromnames)
{
	PMEASURE_FUNC;
	LOG_BEGIN();
	// params
	zval	*messageStore	= NULL;
	LPMDB	lpMessageStore	= NULL;
	zval	*propNameArray	= NULL;
	zval	*guidArray		= NULL;
	// return value
	memory_ptr<SPropTagArray> lpPropTagArray;
	memory_ptr<MAPINAMEID *> lppNamePropId;
	zval		*entry = NULL, *guidEntry = NULL;
	HashTable	*targetHash	= NULL,	*guidHash = NULL;
	GUID guidOutlook = { 0x00062002, 0x0000, 0x0000, { 0xC0, 0x00, 0x00, 0x00, 0x00, 0x00, 0x00, 0x46}};
	int multibytebufferlen = 0;

	RETVAL_FALSE;
	MAPI_G(hr) = MAPI_E_INVALID_PARAMETER;

	if (zend_parse_parameters(ZEND_NUM_ARGS() TSRMLS_CC, "ra|a", &messageStore, &propNameArray, &guidArray) == FAILURE) return;

	auto laters = make_scope_success([&]() { LOG_END(); THROW_ON_ERROR(); });

	ZEND_FETCH_RESOURCE_C(lpMessageStore, LPMDB, &messageStore, -1, name_mapi_msgstore, le_mapi_msgstore);

	targetHash	= Z_ARRVAL_P(propNameArray);

	if(guidArray)
		guidHash = Z_ARRVAL_P(guidArray);
	auto hashTotal = zend_hash_num_elements(targetHash);
	if (guidHash && hashTotal != zend_hash_num_elements(guidHash))
		php_error_docref(NULL TSRMLS_CC, E_WARNING, "The array with the guids is not of the same size as the array with the ids");

	// allocate memory to use
	MAPI_G(hr) = MAPIAllocateBuffer(sizeof(LPMAPINAMEID) * hashTotal, &~lppNamePropId);
	if (MAPI_G(hr) != hrSuccess)
		return;

	HashPosition thpos, ghpos;
	zend_hash_internal_pointer_reset_ex(targetHash, &thpos);
	if(guidHash)
		zend_hash_internal_pointer_reset_ex(guidHash, &ghpos);
	for (unsigned int i = 0; i < hashTotal; ++i, zend_hash_move_forward_ex(targetHash, &thpos),
	     (guidHash ? zend_hash_move_forward_ex(guidHash, &ghpos) : 0)) {
		entry = zend_hash_get_current_data_ex(targetHash, &thpos);
		if(guidHash)
			guidEntry = zend_hash_get_current_data_ex(guidHash, &ghpos);
		MAPI_G(hr) = MAPIAllocateMore(sizeof(MAPINAMEID),lppNamePropId,(void **) &lppNamePropId[i]);
		if (MAPI_G(hr) != hrSuccess)
			return;

		// fall back to a default GUID if the passed one is not good ..
		lppNamePropId[i]->lpguid = &guidOutlook;

		if(guidHash) {
			if (Z_TYPE_P(guidEntry) != IS_STRING || sizeof(GUID) != guidEntry->value.str->len) {
				php_error_docref(nullptr TSRMLS_CC, E_WARNING, "The GUID with index number %u that is passed is not of the right length, cannot convert to GUID", i);
			} else {
				MAPI_G(hr) = KAllocCopy(guidEntry->value.str->val, sizeof(GUID), reinterpret_cast<void **>(&lppNamePropId[i]->lpguid), lppNamePropId);
				if (MAPI_G(hr) != hrSuccess)
					return;
			}
		}

		switch(Z_TYPE_P(entry))
		{
		case IS_LONG:
			lppNamePropId[i]->ulKind = MNID_ID;
			lppNamePropId[i]->Kind.lID = entry->value.lval;
			break;
		case IS_STRING:
			multibytebufferlen = mbstowcs(NULL, entry->value.str->val, 0);
			MAPI_G(hr) = MAPIAllocateMore((multibytebufferlen + 1) * sizeof(WCHAR), lppNamePropId,
				  (void **)&lppNamePropId[i]->Kind.lpwstrName);
			if (MAPI_G(hr) != hrSuccess)
				return;
			mbstowcs(lppNamePropId[i]->Kind.lpwstrName, entry->value.str->val, multibytebufferlen+1);
			lppNamePropId[i]->ulKind = MNID_STRING;
			break;
		case IS_DOUBLE:
			lppNamePropId[i]->ulKind = MNID_ID;
			lppNamePropId[i]->Kind.lID = (LONG) entry->value.dval;
			break;
		default:
			php_error_docref(NULL TSRMLS_CC, E_WARNING, "Entry is of an unknown type: %08X", Z_TYPE_P(entry));
			break;
		}
	}

	MAPI_G(hr) = lpMessageStore->GetIDsFromNames(hashTotal, lppNamePropId, MAPI_CREATE, &~lpPropTagArray);
	if (FAILED(MAPI_G(hr))) {
		php_error_docref(nullptr TSRMLS_CC, E_WARNING, "GetIDsFromNames failed: %s (%x)",
			GetMAPIErrorMessage(MAPI_G(hr)), MAPI_G(hr));
		return;
	} else {
		array_init(return_value);
		for (unsigned int i = 0; i < lpPropTagArray->cValues; ++i)
			add_next_index_long(return_value, (LONG)lpPropTagArray->aulPropTag[i]);
	}
}

ZEND_FUNCTION(mapi_setprops)
{
	PMEASURE_FUNC;
	LOG_BEGIN();
	// params
	zval *res = NULL, *propValueArray = NULL;
	LPMAPIPROP lpMapiProp	= NULL;
	// local
	int type = -1;
	ULONG	cValues = 0;
	memory_ptr<SPropValue> pPropValueArray;

	RETVAL_FALSE;
	MAPI_G(hr) = MAPI_E_INVALID_PARAMETER;

	if (zend_parse_parameters(ZEND_NUM_ARGS() TSRMLS_CC, "ra", &res, &propValueArray) == FAILURE) return;

	auto laters = make_scope_success([&]() { LOG_END(); THROW_ON_ERROR(); });

	type = Z_RES_P(res)->type;

	if(type == le_mapi_message) {
		ZEND_FETCH_RESOURCE_C(lpMapiProp, LPMESSAGE, &res, -1, name_mapi_message, le_mapi_message);
	} else if (type == le_mapi_folder) {
		ZEND_FETCH_RESOURCE_C(lpMapiProp, LPMAPIFOLDER, &res, -1, name_mapi_folder, le_mapi_folder);
	} else if (type == le_mapi_attachment) {
		ZEND_FETCH_RESOURCE_C(lpMapiProp, LPATTACH, &res, -1, name_mapi_attachment, le_mapi_attachment);
	} else if (type == le_mapi_msgstore) {
		ZEND_FETCH_RESOURCE_C(lpMapiProp, LPMDB, &res, -1, name_mapi_msgstore, le_mapi_msgstore);
	} else if (type == le_mapi_property) {
		ZEND_FETCH_RESOURCE_C(lpMapiProp, LPMAPIPROP, &res, -1, name_mapi_property, le_mapi_property);
	} else {
		php_error_docref(NULL TSRMLS_CC, E_WARNING, "Unknown resource type");
		return;
	}

	MAPI_G(hr) = PHPArraytoPropValueArray(propValueArray, NULL, &cValues, &~pPropValueArray TSRMLS_CC);
	if (MAPI_G(hr) != hrSuccess) {
		php_error_docref(NULL TSRMLS_CC, E_WARNING, "Unable to convert PHP property to MAPI");
		return;
	}

	MAPI_G(hr) = lpMapiProp->SetProps(cValues, pPropValueArray, NULL);

	if (FAILED(MAPI_G(hr)))
		return;

	RETVAL_TRUE;
}

ZEND_FUNCTION(mapi_copyto)
{
	PMEASURE_FUNC;
	LOG_BEGIN();
	memory_ptr<SPropTagArray> lpExcludeProps;
	LPMAPIPROP lpSrcObj = NULL;
	LPVOID lpDstObj = NULL;
	LPCIID lpInterface = NULL;
	memory_ptr<IID> lpExcludeIIDs;
	ULONG cExcludeIIDs = 0;

	// params
	zval *srcres = NULL;
	zval *dstres = NULL;
	zval *excludeprops = NULL;
	zval *excludeiid = NULL;
	long flags = 0;

	// local
	int type = -1;

	RETVAL_FALSE;
	MAPI_G(hr) = MAPI_E_INVALID_PARAMETER;

	if (zend_parse_parameters(ZEND_NUM_ARGS() TSRMLS_CC, "raar|l", &srcres, &excludeiid, &excludeprops, &dstres, &flags) == FAILURE) return;

	auto laters = make_scope_success([&]() { LOG_END(); THROW_ON_ERROR(); });

	type = Z_RES_P(srcres)->type;

	if(type == le_mapi_message) {
		ZEND_FETCH_RESOURCE_C(lpSrcObj, LPMESSAGE, &srcres, -1, name_mapi_message, le_mapi_message);
	} else if (type == le_mapi_folder) {
		ZEND_FETCH_RESOURCE_C(lpSrcObj, LPMAPIFOLDER, &srcres, -1, name_mapi_folder, le_mapi_folder);
	} else if (type == le_mapi_attachment) {
		ZEND_FETCH_RESOURCE_C(lpSrcObj, LPATTACH, &srcres, -1, name_mapi_attachment, le_mapi_attachment);
	} else if (type == le_mapi_msgstore) {
		ZEND_FETCH_RESOURCE_C(lpSrcObj, LPMDB, &srcres, -1, name_mapi_msgstore, le_mapi_msgstore);
	} else {
		php_error_docref(NULL TSRMLS_CC, E_WARNING, "Unknown resource type");
		return;
	}

	MAPI_G(hr) = PHPArraytoGUIDArray(excludeiid, nullptr, &cExcludeIIDs, &~lpExcludeIIDs TSRMLS_CC);
	if (MAPI_G(hr) != hrSuccess) {
		php_error_docref(NULL TSRMLS_CC, E_WARNING, "Unable to parse IIDs");
		return;
	}

	MAPI_G(hr) = PHPArraytoPropTagArray(excludeprops, NULL, &~lpExcludeProps TSRMLS_CC);
	if (MAPI_G(hr) != hrSuccess) {
		php_error_docref(NULL TSRMLS_CC, E_WARNING, "Unable to parse property tag array");
		return;
	}

	type = Z_RES_P(dstres)->type;

	if(type == le_mapi_message) {
		ZEND_FETCH_RESOURCE_C(lpDstObj, LPMESSAGE, &dstres, -1, name_mapi_message, le_mapi_message);
		lpInterface = &IID_IMessage;
	} else if (type == le_mapi_folder) {
		ZEND_FETCH_RESOURCE_C(lpDstObj, LPMAPIFOLDER, &dstres, -1, name_mapi_folder, le_mapi_folder);
		lpInterface = &IID_IMAPIFolder;
	} else if (type == le_mapi_attachment) {
		ZEND_FETCH_RESOURCE_C(lpDstObj, LPATTACH, &dstres, -1, name_mapi_attachment, le_mapi_attachment);
		lpInterface = &IID_IAttachment;
	} else if (type == le_mapi_msgstore) {
		ZEND_FETCH_RESOURCE_C(lpDstObj, LPMDB, &dstres, -1, name_mapi_msgstore, le_mapi_msgstore);
		lpInterface = &IID_IMsgStore;
	} else {
		php_error_docref(NULL TSRMLS_CC, E_WARNING, "Unknown resource type");
		return;
	}

	MAPI_G(hr) = lpSrcObj->CopyTo(cExcludeIIDs, lpExcludeIIDs, lpExcludeProps, 0, NULL, lpInterface, lpDstObj, flags, NULL);

	if (FAILED(MAPI_G(hr)))
		return;

	RETVAL_TRUE;
}

ZEND_FUNCTION(mapi_savechanges)
{
	PMEASURE_FUNC;
	LOG_BEGIN();
	// params
	zval		*res = NULL;
	LPMAPIPROP	lpMapiProp = NULL;
	long		flags = KEEP_OPEN_READWRITE;
	// local
	int type = -1;

	RETVAL_FALSE;
	MAPI_G(hr) = MAPI_E_INVALID_PARAMETER;

	if (zend_parse_parameters(ZEND_NUM_ARGS() TSRMLS_CC, "r|l", &res, &flags) == FAILURE) return;

	auto laters = make_scope_success([&]() { LOG_END(); THROW_ON_ERROR(); });

	if (Z_TYPE_P(res) != IS_RESOURCE) {
		php_error_docref(NULL TSRMLS_CC, E_WARNING, "Unsupported case !IS_RESOURCE.");
		return;
	}
	type = Z_RES_P(res)->type;
	if (type == le_mapi_message) {
		ZEND_FETCH_RESOURCE_C(lpMapiProp, LPMESSAGE, &res, -1, name_mapi_message, le_mapi_message);
	} else if (type == le_mapi_folder) {
		ZEND_FETCH_RESOURCE_C(lpMapiProp, LPMAPIFOLDER, &res, -1, name_mapi_folder, le_mapi_folder);
	} else if (type == le_mapi_attachment) {
		ZEND_FETCH_RESOURCE_C(lpMapiProp, LPATTACH, &res, -1, name_mapi_attachment, le_mapi_attachment);
	} else if (type == le_mapi_msgstore) {
		ZEND_FETCH_RESOURCE_C(lpMapiProp, LPMDB, &res, -1, name_mapi_msgstore, le_mapi_msgstore);
	} else if (type == le_mapi_property) {
		ZEND_FETCH_RESOURCE_C(lpMapiProp, LPMAPIPROP, &res, -1, name_mapi_property, le_mapi_property);
	} else {
		php_error_docref(NULL TSRMLS_CC, E_WARNING, "Resource does not exist...");
		return;
	}

	MAPI_G(hr) = lpMapiProp->SaveChanges(flags);

	if (FAILED(MAPI_G(hr)))
		php_error_docref(nullptr TSRMLS_CC, E_WARNING, "Failed to save object: %s (%x)",
			GetMAPIErrorMessage(MAPI_G(hr)), MAPI_G(hr));
	else
		RETVAL_TRUE;
}

ZEND_FUNCTION(mapi_deleteprops)
{
	PMEASURE_FUNC;
	LOG_BEGIN();
	// params
	zval		*res = NULL, *propTagArray = NULL;
	LPMAPIPROP	lpMapiProp = NULL;
	memory_ptr<SPropTagArray> lpTagArray;
	// local
	int type = -1;

	RETVAL_FALSE;
	MAPI_G(hr) = MAPI_E_INVALID_PARAMETER;

	if (zend_parse_parameters(ZEND_NUM_ARGS() TSRMLS_CC, "ra", &res, &propTagArray) == FAILURE) return;

	auto laters = make_scope_success([&]() { LOG_END(); THROW_ON_ERROR(); });

	type = Z_RES_P(res)->type;

	if(type == le_mapi_message) {
		ZEND_FETCH_RESOURCE_C(lpMapiProp, LPMESSAGE, &res, -1, name_mapi_message, le_mapi_message);
	} else if (type == le_mapi_folder) {
		ZEND_FETCH_RESOURCE_C(lpMapiProp, LPMAPIFOLDER, &res, -1, name_mapi_folder, le_mapi_folder);
	} else if (type == le_mapi_attachment) {
		ZEND_FETCH_RESOURCE_C(lpMapiProp, LPATTACH, &res, -1, name_mapi_attachment, le_mapi_attachment);
	} else if (type == le_mapi_msgstore) {
		ZEND_FETCH_RESOURCE_C(lpMapiProp, LPMDB, &res, -1, name_mapi_msgstore, le_mapi_msgstore);
	} else {
		php_error_docref(NULL TSRMLS_CC, E_WARNING, "Resource does not exist...");
		return;
	}

	MAPI_G(hr) = PHPArraytoPropTagArray(propTagArray, NULL, &~lpTagArray TSRMLS_CC);
	if (MAPI_G(hr) != hrSuccess) {
		php_error_docref(NULL TSRMLS_CC, E_WARNING, "Failed to convert the PHP Array");
		return;
	}

	MAPI_G(hr) = lpMapiProp->DeleteProps(lpTagArray, NULL);
	if(MAPI_G(hr) != hrSuccess)
		return;

	RETVAL_TRUE;
}

ZEND_FUNCTION(mapi_openproperty)
{
	PMEASURE_FUNC;
	LOG_BEGIN();
	// params
	zval		*res		= NULL;
	LPMAPIPROP	lpMapiProp	= NULL;
	long		proptag		= 0, flags = 0, interfaceflags = 0; // open default readable
	char		*guidStr	= NULL; // guid is given as a char array
	php_stringsize_t guidLen = 0;
	// return value
	IUnknown*	lpUnk		= NULL;
	// local
	LPGUID		lpGUID		= NULL;			// pointer to string param or static guid
	int			type 		= -1;
	bool		bBackwardCompatible = false;
	object_ptr<IStream> lpStream;

	RETVAL_FALSE;
	MAPI_G(hr) = MAPI_E_INVALID_PARAMETER;

	if(ZEND_NUM_ARGS() == 2) {
		// BACKWARD COMPATIBILITY MODE.. this means that we just read the entire stream and return it as a string
		if (zend_parse_parameters(ZEND_NUM_ARGS() TSRMLS_CC, "rl", &res, &proptag) == FAILURE) return;

		bBackwardCompatible = true;

		guidStr = (char *)&IID_IStream;
		guidLen = sizeof(GUID);
		interfaceflags = 0;
		flags = 0;
	} else if (zend_parse_parameters(ZEND_NUM_ARGS() TSRMLS_CC, "rlsll", &res, &proptag, &guidStr, &guidLen, &interfaceflags, &flags) == FAILURE) {
		return;
	}

	auto laters = make_scope_success([&]() { LOG_END(); THROW_ON_ERROR(); });

	type = Z_RES_P(res)->type;

	if(type == le_mapi_message) {
		ZEND_FETCH_RESOURCE_C(lpMapiProp, LPMESSAGE, &res, -1, name_mapi_message, le_mapi_message);
	} else if (type == le_mapi_folder) {
		ZEND_FETCH_RESOURCE_C(lpMapiProp, LPMAPIFOLDER, &res, -1, name_mapi_folder, le_mapi_folder);
	} else if (type == le_mapi_attachment) {
		ZEND_FETCH_RESOURCE_C(lpMapiProp, LPATTACH, &res, -1, name_mapi_attachment, le_mapi_attachment);
	} else if (type == le_mapi_msgstore) {
		ZEND_FETCH_RESOURCE_C(lpMapiProp, LPMDB, &res, -1, name_mapi_msgstore, le_mapi_msgstore);
	} else {
		MAPI_G(hr) = MAPI_E_INVALID_PARAMETER;
		php_error_docref(NULL TSRMLS_CC, E_WARNING, "Resource is not a valid MAPI resource");
		return;
	}

	if (guidLen != sizeof(GUID)) {
		MAPI_G(hr) = MAPI_E_INVALID_PARAMETER;
		php_error_docref(NULL TSRMLS_CC, E_WARNING, "Specified interface is not a valid interface identifier (wrong size)");
		return;
	}

	lpGUID = (LPGUID) guidStr;

	MAPI_G(hr) = lpMapiProp->OpenProperty(proptag, lpGUID, interfaceflags, flags, (LPUNKNOWN *) &lpUnk);

	if (MAPI_G(hr) != hrSuccess)
		return;

	if (*lpGUID == IID_IStream) {
		if(bBackwardCompatible) {
			STATSTG stat;
			char *data = NULL;
			ULONG cRead;

			// do not use queryinterface, since we don't return the stream, but the contents
			lpStream.reset(reinterpret_cast<IStream *>(lpUnk), false);
			MAPI_G(hr) = lpStream->Stat(&stat, STATFLAG_NONAME);
			if(MAPI_G(hr) != hrSuccess)
				return;

			// Use emalloc so that it can be returned directly to PHP without copying
			data = (char *)emalloc(stat.cbSize.LowPart);
			if (data == NULL) {
				php_error_docref(NULL TSRMLS_CC, E_WARNING, "Unable to allocate memory");
				MAPI_G(hr) = MAPI_E_NOT_ENOUGH_MEMORY;
				return;
			}

			MAPI_G(hr) = lpStream->Read(data, (ULONG)stat.cbSize.LowPart, &cRead);
			if(MAPI_G(hr)) {
				php_error_docref(NULL TSRMLS_CC, E_WARNING, "Unable to read the data");
				return;
			}

			RETVAL_STRINGL(data, cRead);
                        efree(data);
		} else {
			ZEND_REGISTER_RESOURCE(return_value, lpUnk, le_istream);
		}
	} else if(*lpGUID == IID_IMAPITable) {
		ZEND_REGISTER_RESOURCE(return_value, lpUnk, le_mapi_table);
	} else if(*lpGUID == IID_IMessage) {
		ZEND_REGISTER_RESOURCE(return_value, lpUnk, le_mapi_message);
	} else if(*lpGUID == IID_IMAPIFolder) {
		ZEND_REGISTER_RESOURCE(return_value, lpUnk, le_mapi_folder);
	} else if(*lpGUID == IID_IMsgStore) {
		ZEND_REGISTER_RESOURCE(return_value, lpUnk, le_mapi_msgstore);
	} else if(*lpGUID == IID_IExchangeModifyTable) {
		ZEND_REGISTER_RESOURCE(return_value, lpUnk, le_mapi_modifytable);
	} else if(*lpGUID == IID_IExchangeExportChanges) {
		ZEND_REGISTER_RESOURCE(return_value, lpUnk, le_mapi_exportchanges);
	} else if(*lpGUID == IID_IExchangeImportHierarchyChanges) {
		ZEND_REGISTER_RESOURCE(return_value, lpUnk, le_mapi_importhierarchychanges);
	} else if(*lpGUID == IID_IExchangeImportContentsChanges) {
		ZEND_REGISTER_RESOURCE(return_value, lpUnk, le_mapi_importcontentschanges);
	} else {
		php_error_docref(NULL TSRMLS_CC, E_WARNING, "The openproperty call succeeded, but the PHP extension is unable to handle the requested interface");
		lpUnk->Release();
		MAPI_G(hr) = MAPI_E_NO_SUPPORT;
		return;
	}
}

/*
Function that get a resource and check what type it is, when the type is a subclass from IMAPIProp
it will use it to do a getProps.
*/
ZEND_FUNCTION(mapi_getprops)
{
	PMEASURE_FUNC;
	LOG_BEGIN();
	// params
	LPMAPIPROP lpMapiProp = NULL;
	zval *res = NULL, *tagArray = NULL;
	ULONG cValues = 0;
	memory_ptr<SPropValue> lpPropValues;
	memory_ptr<SPropTagArray> lpTagArray;
	// return value
	zval zval_prop_value;
	// local
	int type = -1; // list entry number of the resource.

	RETVAL_FALSE;
	MAPI_G(hr) = MAPI_E_INVALID_PARAMETER;

	if (zend_parse_parameters(ZEND_NUM_ARGS() TSRMLS_CC, "r|a", &res, &tagArray) == FAILURE) return;

	auto laters = make_scope_success([&]() { LOG_END(); THROW_ON_ERROR(); });

	type = Z_RES_P(res)->type;

	if(type == le_mapi_message) {
		ZEND_FETCH_RESOURCE_C(lpMapiProp, LPMESSAGE, &res, -1, name_mapi_message, le_mapi_message);
	} else if (type == le_mapi_folder) {
		ZEND_FETCH_RESOURCE_C(lpMapiProp, LPMAPIFOLDER, &res, -1, name_mapi_folder, le_mapi_folder);
	} else if (type == le_mapi_attachment) {
		ZEND_FETCH_RESOURCE_C(lpMapiProp, LPATTACH, &res, -1, name_mapi_attachment, le_mapi_attachment);
	} else if (type == le_mapi_msgstore) {
		ZEND_FETCH_RESOURCE_C(lpMapiProp, LPMDB, &res, -1, name_mapi_msgstore, le_mapi_msgstore);
	} else if( type == le_mapi_mailuser) {
		ZEND_FETCH_RESOURCE_C(lpMapiProp, LPMAILUSER, &res, -1, name_mapi_mailuser, le_mapi_mailuser);
	} else if( type == le_mapi_distlist) {
		ZEND_FETCH_RESOURCE_C(lpMapiProp, LPDISTLIST, &res, -1, name_mapi_distlist, le_mapi_distlist);
	} else if( type == le_mapi_abcont) {
		ZEND_FETCH_RESOURCE_C(lpMapiProp, LPABCONT, &res, -1, name_mapi_abcont, le_mapi_abcont);
	} else if( type == le_mapi_property) {
		ZEND_FETCH_RESOURCE_C(lpMapiProp, LPMAPIPROP, &res, -1, name_mapi_property, le_mapi_property);
	} else {
		php_error_docref(NULL TSRMLS_CC, E_WARNING, "Resource is not a valid MAPI resource");
		MAPI_G(hr) = MAPI_E_INVALID_PARAMETER;
		return;
	}

	if(tagArray) {
		MAPI_G(hr) = PHPArraytoPropTagArray(tagArray, NULL, &~lpTagArray TSRMLS_CC);
		if (MAPI_G(hr) != hrSuccess) {
			php_error_docref(NULL TSRMLS_CC, E_WARNING, "Unable to parse property tag array");
			MAPI_G(hr) = MAPI_E_INVALID_PARAMETER;
			return;
		}
	} else {
		lpTagArray = NULL;
	}

	MAPI_G(hr) = lpMapiProp->GetProps(lpTagArray, 0, &cValues, &~lpPropValues);
	if (FAILED(MAPI_G(hr)))
		return;

	MAPI_G(hr) = PropValueArraytoPHPArray(cValues, lpPropValues, &zval_prop_value TSRMLS_CC);

	if (MAPI_G(hr) != hrSuccess) {
		php_error_docref(NULL TSRMLS_CC, E_WARNING, "Unable to convert properties to PHP values");
		return;
	}

	RETVAL_ZVAL(&zval_prop_value, 0, 0);
}

ZEND_FUNCTION(mapi_getnamesfromids)
{
	PMEASURE_FUNC;
	LOG_BEGIN();
	// params
	zval	*res, *array;
	LPMDB	pMDB = NULL;
	memory_ptr<SPropTagArray> lpPropTags;
	// return value
	// local
	ULONG				cPropNames = 0;
	memory_ptr<MAPINAMEID *> pPropNames;
	ULONG				count = 0;
	zval prop;

	RETVAL_FALSE;
	MAPI_G(hr) = MAPI_E_INVALID_PARAMETER;

	if (zend_parse_parameters(ZEND_NUM_ARGS() TSRMLS_CC, "ra", &res, &array) == FAILURE) return;

	auto laters = make_scope_success([&]() { LOG_END(); THROW_ON_ERROR(); });

	ZEND_FETCH_RESOURCE_C(pMDB, LPMDB, &res, -1, name_mapi_msgstore, le_mapi_msgstore);

	MAPI_G(hr) = PHPArraytoPropTagArray(array, NULL, &~lpPropTags TSRMLS_CC);
	if (MAPI_G(hr) != hrSuccess) {
		php_error_docref(NULL TSRMLS_CC, E_WARNING, "Unable to convert proptag array from PHP array");
		return;
	}
	MAPI_G(hr) = pMDB->GetNamesFromIDs(&+lpPropTags, NULL, 0, &cPropNames, &~pPropNames);
	if(FAILED(MAPI_G(hr)))
		return;

	// This code should be moved to typeconversions.cpp
	array_init(return_value);
	for (count = 0; count < lpPropTags->cValues; ++count) {
		if (pPropNames[count] == NULL)
			continue;			// FIXME: the returned array is smaller than the passed array!

		char buffer[20];
		snprintf(buffer, 20, "%i", lpPropTags->aulPropTag[count]);

		array_init(&prop);

		add_assoc_stringl(&prop, "guid", (char*)pPropNames[count]->lpguid, sizeof(GUID));

		if (pPropNames[count]->ulKind == MNID_ID) {
			add_assoc_long(&prop, "id", pPropNames[count]->Kind.lID);
		} else {
			int slen;
			slen = wcstombs(NULL, pPropNames[count]->Kind.lpwstrName, 0);	// find string size
			++slen;															// add terminator
			char *b2 = new char[slen];										// alloc
			wcstombs(b2, pPropNames[count]->Kind.lpwstrName, slen); /* convert & terminate */
			add_assoc_string(&prop, "name", b2);
			delete[] b2;
		}

		add_assoc_zval(return_value, buffer, &prop);
	}
}

/**
* Receives a string of compressed RTF. First turn this string into a Stream and than
* decompres.
*
*/
ZEND_FUNCTION(mapi_decompressrtf)
{
	PMEASURE_FUNC;
	LOG_BEGIN();
	// params
	char * rtfBuffer = NULL;
	php_stringsize_t rtfBufferLen = 0, bufsize = 10240;
	// return value
	std::unique_ptr<char[]> htmlbuf;
	// local
	ULONG actualWritten = 0;
	ULONG cbRead = 0;
	object_ptr<IStream> pStream, deCompressedStream;
	LARGE_INTEGER begin = { { 0, 0 } };
	std::string strUncompressed;

	RETVAL_FALSE;
	MAPI_G(hr) = MAPI_E_INVALID_PARAMETER;

	if (zend_parse_parameters(ZEND_NUM_ARGS() TSRMLS_CC, "s", &rtfBuffer, &rtfBufferLen) == FAILURE) return;

	auto laters = make_scope_success([&]() { LOG_END(); THROW_ON_ERROR(); });

	// make and fill the stream
	MAPI_G(hr) = CreateStreamOnHGlobal(nullptr, true, &~pStream);
	if (MAPI_G(hr) != hrSuccess || pStream == NULL) {
		php_error_docref(nullptr TSRMLS_CC, E_WARNING, "Unable to CreateStreamOnHGlobal: %s (%x)", GetMAPIErrorMessage(MAPI_G(hr)), MAPI_G(hr));
		return;
	}

	pStream->Write(rtfBuffer, rtfBufferLen, &actualWritten);
	pStream->Commit(0);
	pStream->Seek(begin, SEEK_SET, NULL);
	MAPI_G(hr) = WrapCompressedRTFStream(pStream, 0, &~deCompressedStream);
	if (MAPI_G(hr) != hrSuccess) {
		php_error_docref(nullptr TSRMLS_CC, E_WARNING, "Unable to wrap uncompressed stream: %s (%x)", GetMAPIErrorMessage(MAPI_G(hr)), MAPI_G(hr));
		return;
	}

	// bufsize is the size of the buffer we've allocated, and htmlsize is the
	// amount of text we've read in so far. If our buffer wasn't big enough,
	// we enlarge it and continue. We have to do this, instead of allocating
	// it up front, because Stream::Stat() doesn't work for the unc.stream
	bufsize = std::max(rtfBufferLen * 2, bufsize);
	htmlbuf.reset(new char[bufsize]);

	while(1) {
		MAPI_G(hr) = deCompressedStream->Read(htmlbuf.get(), bufsize, &cbRead);
		if (MAPI_G(hr) != hrSuccess) {
			php_error_docref(nullptr TSRMLS_CC, E_WARNING, "Read from uncompressed stream failed: %s (%x)", GetMAPIErrorMessage(MAPI_G(hr)), MAPI_G(hr));
			return;
		}

		if (cbRead == 0)
		    break;
		strUncompressed.append(htmlbuf.get(), cbRead);
	}

	RETVAL_STRINGL((char *)strUncompressed.c_str(), strUncompressed.size());
}

/**
*
* Opens the rules table from the default INBOX of the given store
*
*/
ZEND_FUNCTION(mapi_folder_openmodifytable) {
	PMEASURE_FUNC;
	LOG_BEGIN();
	// params
	zval *res;
	LPMAPIFOLDER lpInbox = NULL;
	// return value
	LPEXCHANGEMODIFYTABLE lpRulesTable = NULL;
	// locals

	RETVAL_FALSE;
	MAPI_G(hr) = MAPI_E_INVALID_PARAMETER;

	if (zend_parse_parameters(ZEND_NUM_ARGS() TSRMLS_CC, "r", &res) == FAILURE) return;

	auto laters = make_scope_success([&]() { LOG_END(); THROW_ON_ERROR(); });

	ZEND_FETCH_RESOURCE_C(lpInbox, LPMAPIFOLDER, &res, -1, name_mapi_folder, le_mapi_folder);

	MAPI_G(hr) = lpInbox->OpenProperty(PR_RULES_TABLE, &IID_IExchangeModifyTable, 0, 0, (LPUNKNOWN *)&lpRulesTable);
	if (MAPI_G(hr) != hrSuccess)
		return;

	ZEND_REGISTER_RESOURCE(return_value, lpRulesTable, le_mapi_modifytable);
}

ZEND_FUNCTION(mapi_folder_getsearchcriteria) {
	PMEASURE_FUNC;
	LOG_BEGIN();
	// params
	zval *res = NULL;
	zval restriction;
	zval folderlist;
	LPMAPIFOLDER lpFolder = NULL;
	long ulFlags = 0;
	// local
	memory_ptr<SRestriction> lpRestriction;
	memory_ptr<ENTRYLIST> lpFolderList;
	ULONG ulSearchState = 0;

	RETVAL_FALSE;
	MAPI_G(hr) = MAPI_E_INVALID_PARAMETER;

	if (zend_parse_parameters(ZEND_NUM_ARGS() TSRMLS_CC, "r|l", &res, &ulFlags) == FAILURE) return;

	auto laters = make_scope_success([&]() { LOG_END(); THROW_ON_ERROR(); });

	ZEND_FETCH_RESOURCE_C(lpFolder, LPMAPIFOLDER, &res, -1, name_mapi_folder, le_mapi_folder);

	MAPI_G(hr) = lpFolder->GetSearchCriteria(ulFlags, &~lpRestriction, &~lpFolderList, &ulSearchState);
	if (MAPI_G(hr) != hrSuccess)
		return;

	MAPI_G(hr) = SRestrictiontoPHPArray(lpRestriction, 0, &restriction TSRMLS_CC);
	if (MAPI_G(hr) != hrSuccess)
		return;

	MAPI_G(hr) = SBinaryArraytoPHPArray(lpFolderList, &folderlist TSRMLS_CC);
	if (MAPI_G(hr) != hrSuccess)
		return;

	array_init(return_value);

	add_assoc_zval(return_value, "restriction", &restriction);
	add_assoc_zval(return_value, "folderlist", &folderlist);
	add_assoc_long(return_value, "searchstate", ulSearchState);
}

ZEND_FUNCTION(mapi_folder_setsearchcriteria) {
	PMEASURE_FUNC;
	LOG_BEGIN();
	// param
	zval *res = NULL;
	zval *restriction = NULL;
	zval *folderlist = NULL;
	long ulFlags = 0;
	// local
	LPMAPIFOLDER lpFolder = NULL;
	memory_ptr<ENTRYLIST> lpFolderList;
	memory_ptr<SRestriction> lpRestriction;

	RETVAL_FALSE;
	MAPI_G(hr) = MAPI_E_INVALID_PARAMETER;

	if (zend_parse_parameters(ZEND_NUM_ARGS() TSRMLS_CC, "raal", &res, &restriction, &folderlist, &ulFlags) == FAILURE) return;

	auto laters = make_scope_success([&]() { LOG_END(); THROW_ON_ERROR(); });

	ZEND_FETCH_RESOURCE_C(lpFolder, LPMAPIFOLDER, &res, -1, name_mapi_folder, le_mapi_folder);

	MAPI_G(hr) = PHPArraytoSRestriction(restriction, NULL, &~lpRestriction TSRMLS_CC);
	if (MAPI_G(hr) != hrSuccess)
		return;

	MAPI_G(hr) = PHPArraytoSBinaryArray(folderlist, NULL, &~lpFolderList TSRMLS_CC);
	if (MAPI_G(hr) != hrSuccess)
		return;

	MAPI_G(hr) = lpFolder->SetSearchCriteria(lpRestriction, lpFolderList, ulFlags);
	if (MAPI_G(hr) != hrSuccess)
		return;

	RETVAL_TRUE;
}

/**
*
* returns a read-only view on the rules table
*
*/
ZEND_FUNCTION(mapi_rules_gettable) {
	PMEASURE_FUNC;
	LOG_BEGIN();
	// params
	zval *res;
	LPEXCHANGEMODIFYTABLE lpRulesTable = NULL;
	// return value
	object_ptr<IMAPITable> lpRulesView;
	// locals
	static constexpr const SizedSPropTagArray(11, sptaRules) =
		{11, {PR_RULE_ID, PR_RULE_IDS, PR_RULE_SEQUENCE, PR_RULE_STATE,
		PR_RULE_USER_FLAGS, PR_RULE_CONDITION, PR_RULE_ACTIONS,
		PR_RULE_PROVIDER, PR_RULE_NAME, PR_RULE_LEVEL,
		PR_RULE_PROVIDER_DATA}};
	static constexpr const SizedSSortOrderSet(1, sosRules) =
		{1, 0, 0, {{PR_RULE_SEQUENCE, TABLE_SORT_ASCEND}}};
	ECRulesTableProxy *lpRulesTableProxy = NULL;

	RETVAL_FALSE;
	MAPI_G(hr) = MAPI_E_INVALID_PARAMETER;

	if (zend_parse_parameters(ZEND_NUM_ARGS() TSRMLS_CC, "r", &res) == FAILURE) return;

	auto laters = make_scope_success([&]() { LOG_END(); THROW_ON_ERROR(); });

	ZEND_FETCH_RESOURCE_C(lpRulesTable, LPEXCHANGEMODIFYTABLE, &res, -1, name_mapi_modifytable, le_mapi_modifytable);

	MAPI_G(hr) = lpRulesTable->GetTable(0, &~lpRulesView);
	if (MAPI_G(hr) != hrSuccess)
		return;

	MAPI_G(hr) = lpRulesView->SetColumns(sptaRules, 0);
	if (MAPI_G(hr) != hrSuccess)
		return;

	MAPI_G(hr) = lpRulesView->SortTable(sosRules, 0);
	if (MAPI_G(hr) != hrSuccess)
		return;
	
	MAPI_G(hr) = ECRulesTableProxy::Create(lpRulesView, &lpRulesTableProxy);
	if (MAPI_G(hr) != hrSuccess)
		return;

	MAPI_G(hr) = lpRulesTableProxy->QueryInterface(IID_IMAPITable, &~lpRulesView);
	if (MAPI_G(hr) != hrSuccess)
		return;

	ZEND_REGISTER_RESOURCE(return_value, lpRulesView.release(), le_mapi_table);
}

/**
 * Adds, modifies or deletes rows from the rules table
*/
ZEND_FUNCTION(mapi_rules_modifytable) {
	PMEASURE_FUNC;
	LOG_BEGIN();
	// params
	zval *res;
	LPEXCHANGEMODIFYTABLE lpRulesTable = NULL;
	zval *rows;
	LPROWLIST lpRowList = NULL;
	long ulFlags = 0;
	// return value
	// locals

	RETVAL_FALSE;
	MAPI_G(hr) = MAPI_E_INVALID_PARAMETER;

	if (zend_parse_parameters(ZEND_NUM_ARGS() TSRMLS_CC, "ra|l", &res, &rows, &ulFlags) == FAILURE) return;

	auto laters = make_scope_success([&]() {
		if (lpRowList)
			FreeProws((LPSRowSet)lpRowList);
		LOG_END();
		THROW_ON_ERROR();
	});

	ZEND_FETCH_RESOURCE_C(lpRulesTable, LPEXCHANGEMODIFYTABLE, &res, -1, name_mapi_modifytable, le_mapi_modifytable);

	MAPI_G(hr) = PHPArraytoRowList(rows, NULL, &lpRowList TSRMLS_CC);
	if (MAPI_G(hr) != hrSuccess) {
		php_error_docref(NULL TSRMLS_CC, E_WARNING, "Unable to parse rowlist");
		return;
	}

	MAPI_G(hr) = lpRulesTable->ModifyTable(ulFlags, lpRowList);
	if (MAPI_G(hr) != hrSuccess)
		return;

	RETVAL_TRUE;
}

ZEND_FUNCTION(mapi_zarafa_createuser)
{
	PMEASURE_FUNC;
	LOG_BEGIN();
	// params
	zval			*res = NULL;
	LPMDB			lpMsgStore = NULL;
	char			*lpszUsername = NULL;
	char			*lpszFullname = NULL;
	char			*lpszEmail = NULL;
	char			*lpszPassword = NULL;
	php_stringsize_t ulUsernameLen = 0, ulFullname = 0, ulEmail = 0, ulPassword = 0;
	long			ulIsNonactive = false;
	long			ulIsAdmin = false;

	// return value
	ULONG			cbUserId = 0;
	memory_ptr<ENTRYID> lpUserId;

	// local
	object_ptr<IECServiceAdmin> lpServiceAdmin;
	ECUSER			sUser = { 0 };

	RETVAL_FALSE;
	MAPI_G(hr) = MAPI_E_INVALID_PARAMETER;

	if (zend_parse_parameters(ZEND_NUM_ARGS() TSRMLS_CC, "rssss|ll", &res,
							&lpszUsername, &ulUsernameLen,
							&lpszPassword, &ulPassword,
							&lpszFullname, &ulFullname,
							&lpszEmail, &ulEmail,
							&ulIsNonactive, &ulIsAdmin) == FAILURE) return;

	auto laters = make_scope_success([&]() { LOG_END(); THROW_ON_ERROR(); });

	ZEND_FETCH_RESOURCE_C(lpMsgStore, LPMDB, &res, -1, name_mapi_msgstore, le_mapi_msgstore);
	MAPI_G(hr) = GetECObject(lpMsgStore, iid_of(lpServiceAdmin), &~lpServiceAdmin);
	if(MAPI_G(hr) != hrSuccess) {
		php_error_docref(NULL TSRMLS_CC, E_WARNING, "Specified object is not a Kopano store");
		return;
	}

	//FIXME: Check the values

	sUser.lpszUsername	= (TCHAR*)lpszUsername;
	sUser.lpszMailAddress = (TCHAR*)lpszEmail;
	sUser.lpszPassword	= (TCHAR*)lpszPassword;
	sUser.ulObjClass	= (ulIsNonactive ? NONACTIVE_USER : ACTIVE_USER);
	sUser.lpszFullName	= (TCHAR*)lpszFullname;
	sUser.ulIsAdmin		= ulIsAdmin;
	MAPI_G(hr) = lpServiceAdmin->CreateUser(&sUser, 0, &cbUserId, &~lpUserId);
	if(MAPI_G(hr) != hrSuccess)
		return;

	RETVAL_TRUE;
}

ZEND_FUNCTION(mapi_zarafa_setuser)
{
	PMEASURE_FUNC;
	LOG_BEGIN();
	// params

	zval			*res = NULL;
	LPMDB			lpMsgStore = NULL;
	LPENTRYID		lpUserId = NULL;
	char			*lpszUsername = NULL;
	char			*lpszFullname = NULL;
	char			*lpszEmail = NULL;
	char			*lpszPassword = NULL;
	php_stringsize_t cbUserId = 0, ulUsername = 0, ulFullname = 0, ulEmail = 0, ulPassword = 0;
	long			ulIsNonactive = 0;
	long			ulIsAdmin = 0;

	// local
	object_ptr<IECServiceAdmin> lpServiceAdmin;
	ECUSER			sUser;

	RETVAL_FALSE;
	MAPI_G(hr) = MAPI_E_INVALID_PARAMETER;

	if (zend_parse_parameters(ZEND_NUM_ARGS() TSRMLS_CC, "rsssssll", &res, &lpUserId, &cbUserId, &lpszUsername, &ulUsername, &lpszFullname, &ulFullname, &lpszEmail, &ulEmail, &lpszPassword, &ulPassword, &ulIsNonactive, &ulIsAdmin) == FAILURE) return;

	auto laters = make_scope_success([&]() { LOG_END(); THROW_ON_ERROR(); });

	ZEND_FETCH_RESOURCE_C(lpMsgStore, LPMDB, &res, -1, name_mapi_msgstore, le_mapi_msgstore);
	MAPI_G(hr) = GetECObject(lpMsgStore, iid_of(lpServiceAdmin), &~lpServiceAdmin);
	if(MAPI_G(hr) != hrSuccess) {
		php_error_docref(NULL TSRMLS_CC, E_WARNING, "Specified object is not a Kopano store");
		return;
	}

	//FIXME: Check the values

	memset(&sUser, 0, sizeof(ECUSER));

	sUser.lpszUsername		= (TCHAR*)lpszUsername;
	sUser.lpszPassword		= (TCHAR*)lpszPassword;
	sUser.lpszMailAddress		= (TCHAR*)lpszEmail;
	sUser.lpszFullName		= (TCHAR*)lpszFullname;
	sUser.sUserId.lpb		= (unsigned char*)lpUserId;
	sUser.sUserId.cb		= cbUserId;
	sUser.ulObjClass		= (ulIsNonactive ? NONACTIVE_USER : ACTIVE_USER);
	sUser.ulIsAdmin			= ulIsAdmin;
	// no support for hidden, capacity and propmaps

	MAPI_G(hr) = lpServiceAdmin->SetUser(&sUser, 0);

	if(MAPI_G(hr) != hrSuccess)
		return;

	RETVAL_TRUE;
}

ZEND_FUNCTION(mapi_zarafa_deleteuser)
{
	PMEASURE_FUNC;
	LOG_BEGIN();
	// params
	zval			*res = NULL;
	LPMDB			lpMsgStore = NULL;
	ULONG			cbUserId = 0;
	memory_ptr<ENTRYID> lpUserId;
	char*			lpszUserName = NULL;
	php_stringsize_t ulUserName;

	// local
	object_ptr<IECServiceAdmin> lpServiceAdmin;

	RETVAL_FALSE;
	MAPI_G(hr) = MAPI_E_INVALID_PARAMETER;

	if (zend_parse_parameters(ZEND_NUM_ARGS() TSRMLS_CC, "rs", &res, &lpszUserName, &ulUserName) == FAILURE) return;

	auto laters = make_scope_success([&]() { LOG_END(); THROW_ON_ERROR(); });

	ZEND_FETCH_RESOURCE_C(lpMsgStore, LPMDB, &res, -1, name_mapi_msgstore, le_mapi_msgstore);
	MAPI_G(hr) = GetECObject(lpMsgStore, iid_of(lpServiceAdmin), &~lpServiceAdmin);
	if(MAPI_G(hr) != hrSuccess) {
		php_error_docref(NULL TSRMLS_CC, E_WARNING, "Specified object is not a Kopano store");
		return;
	}
	MAPI_G(hr) = lpServiceAdmin->ResolveUserName((TCHAR*)lpszUserName, 0, &cbUserId, &~lpUserId);
	if(MAPI_G(hr) != hrSuccess) {
		php_error_docref(nullptr TSRMLS_CC, E_WARNING, "Unable to resolve/delete user: %s (%x)",
			GetMAPIErrorMessage(MAPI_G(hr)), MAPI_G(hr));
		return;
	}

	MAPI_G(hr) = lpServiceAdmin->DeleteUser(cbUserId, lpUserId);
	if(MAPI_G(hr) != hrSuccess) {
		php_error_docref(nullptr TSRMLS_CC, E_WARNING, "Unable to delete user: %s (%x)",
			GetMAPIErrorMessage(MAPI_G(hr)), MAPI_G(hr));
		return;
	}

	RETVAL_TRUE;
}

ZEND_FUNCTION(mapi_zarafa_createstore)
{
	PMEASURE_FUNC;
	LOG_BEGIN();
	// params
	zval			*res = NULL;
	LPMDB			lpMsgStore = NULL;
	long			ulStoreType;
	LPENTRYID		lpUserId = NULL;
	php_stringsize_t cbUserId = 0;
	// local
	object_ptr<IECServiceAdmin> lpServiceAdmin;
	memory_ptr<ENTRYID> lpStoreID, lpRootID;
	ULONG			cbStoreID = 0;
	ULONG			cbRootID = 0;

	RETVAL_FALSE;
	MAPI_G(hr) = MAPI_E_INVALID_PARAMETER;

	if (zend_parse_parameters(ZEND_NUM_ARGS() TSRMLS_CC, "rls", &res, &ulStoreType, &lpUserId, &cbUserId) == FAILURE) return;

	auto laters = make_scope_success([&]() { LOG_END(); THROW_ON_ERROR(); });

	ZEND_FETCH_RESOURCE_C(lpMsgStore, LPMDB, &res, -1, name_mapi_msgstore, le_mapi_msgstore);
	MAPI_G(hr) = GetECObject(lpMsgStore, iid_of(lpServiceAdmin), &~lpServiceAdmin);
	if(MAPI_G(hr) != hrSuccess) {
		php_error_docref(NULL TSRMLS_CC, E_WARNING, "Specified object is not a Kopano store");
		return;
	}
	MAPI_G(hr) = lpServiceAdmin->CreateStore(ulStoreType, cbUserId, lpUserId, &cbStoreID, &~lpStoreID, &cbRootID, &~lpRootID);
	if(MAPI_G(hr) != hrSuccess) {
		php_error_docref(nullptr TSRMLS_CC, E_WARNING, "Unable to modify user: %s (%x)",
			GetMAPIErrorMessage(MAPI_G(hr)), MAPI_G(hr));
		return;
	}

	RETVAL_TRUE;
}

/**
* Retrieve a list of users
* @param  logged on msgstore
* @param  company entryid
* @return array(username => array(fullname, emaladdress, userid, admin));
*/
ZEND_FUNCTION(mapi_zarafa_getuserlist)
{
	PMEASURE_FUNC;
	LOG_BEGIN();
	// params
	zval			*res = NULL;
	zval			zval_data_value;
	LPMDB			lpMsgStore = NULL;
	LPENTRYID		lpCompanyId = NULL;
	php_stringsize_t cbCompanyId = 0;
	// return value

	// local
	ULONG		nUsers, i;
	memory_ptr<ECUSER> lpUsers;
	object_ptr<IECSecurity> lpSecurity;

	RETVAL_FALSE;
	MAPI_G(hr) = MAPI_E_INVALID_PARAMETER;

	if (zend_parse_parameters(ZEND_NUM_ARGS() TSRMLS_CC, "r|s", &res, &lpCompanyId, &cbCompanyId) == FAILURE) return;

	auto laters = make_scope_success([&]() { LOG_END(); THROW_ON_ERROR(); });

	ZEND_FETCH_RESOURCE_C(lpMsgStore, LPMDB, &res, -1, name_mapi_msgstore, le_mapi_msgstore);
	MAPI_G(hr) = GetECObject(lpMsgStore, iid_of(lpSecurity), &~lpSecurity);
	if(MAPI_G(hr) != hrSuccess) {
		php_error_docref(NULL TSRMLS_CC, E_WARNING, "Specified object is not a Kopano store");
		return;
	}
	MAPI_G(hr) = lpSecurity->GetUserList(cbCompanyId, lpCompanyId, 0, &nUsers, &~lpUsers);
	if (MAPI_G(hr) != hrSuccess)
		return;

	array_init(return_value);
	for (i = 0; i < nUsers; ++i) {
		array_init(&zval_data_value);

		add_assoc_stringl(&zval_data_value, "userid", (char*)lpUsers[i].sUserId.lpb, lpUsers[i].sUserId.cb);
		add_assoc_string(&zval_data_value, "username", (char*)lpUsers[i].lpszUsername);
		add_assoc_string(&zval_data_value, "fullname", (char*)lpUsers[i].lpszFullName);
		add_assoc_string(&zval_data_value, "emailaddress", (char*)lpUsers[i].lpszMailAddress);
		add_assoc_long(&zval_data_value, "admin", lpUsers[i].ulIsAdmin);
		add_assoc_long(&zval_data_value, "nonactive", (lpUsers[i].ulObjClass == ACTIVE_USER ? 0 : 1));

		add_assoc_zval(return_value, (char*)lpUsers[i].lpszUsername, &zval_data_value);
	}
}

/**
 * Retrieve quota values of a users
 * @param  logged on msgstore
 * @param  user entryid to get quota information from
 * @return array(usedefault, isuserdefault, warnsize, softsize, hardsize);
 */
ZEND_FUNCTION(mapi_zarafa_getquota)
{
	PMEASURE_FUNC;
	LOG_BEGIN();
	// params
	zval            *res = NULL;
	LPMDB           lpMsgStore = NULL;
	LPENTRYID		lpUserId = NULL;
	php_stringsize_t cbUserId = 0;
	// return value

	// local
	object_ptr<IECServiceAdmin> lpServiceAdmin;
	memory_ptr<ECQUOTA> lpQuota;

	RETVAL_FALSE;
	MAPI_G(hr) = MAPI_E_INVALID_PARAMETER;

	if (zend_parse_parameters(ZEND_NUM_ARGS() TSRMLS_CC, "rs", &res, &lpUserId, &cbUserId) == FAILURE) return;

	auto laters = make_scope_success([&]() { LOG_END(); THROW_ON_ERROR(); });

	ZEND_FETCH_RESOURCE_C(lpMsgStore, LPMDB, &res, -1, name_mapi_msgstore, le_mapi_msgstore);
	MAPI_G(hr) = GetECObject(lpMsgStore, iid_of(lpServiceAdmin), &~lpServiceAdmin);
	if(MAPI_G(hr) != hrSuccess) {
		php_error_docref(NULL TSRMLS_CC, E_WARNING, "Specified object is not a Kopano store");
		return;
	}
	MAPI_G(hr) = lpServiceAdmin->GetQuota(cbUserId, lpUserId, false, &~lpQuota);
	if (MAPI_G(hr) != hrSuccess)
		return;

	array_init(return_value);
	add_assoc_bool(return_value, "usedefault", lpQuota->bUseDefaultQuota);
	add_assoc_bool(return_value, "isuserdefault", lpQuota->bIsUserDefaultQuota);
	add_assoc_long(return_value, "warnsize", lpQuota->llWarnSize);
	add_assoc_long(return_value, "softsize", lpQuota->llSoftSize);
	add_assoc_long(return_value, "hardsize", lpQuota->llHardSize);
}

/**
 * Update quota values for a users
 * @param  logged on msgstore
 * @param  userid to get quota information from
 * @param  array(usedefault, isuserdefault, warnsize, softsize, hardsize)
 * @return true/false
 */
ZEND_FUNCTION(mapi_zarafa_setquota)
{
	PMEASURE_FUNC;
	LOG_BEGIN();
	// params
	zval            *res = NULL;
	LPMDB           lpMsgStore = NULL;
	LPENTRYID		lpUserId = NULL;
	php_stringsize_t cbUserId = 0;
	zval			*array = NULL;
	// return value

	// local
	object_ptr<IECServiceAdmin> lpServiceAdmin;
	memory_ptr<ECQUOTA> lpQuota;
	HashTable		*data = NULL;
	zval			*value = NULL;
	zstrplus str_usedefault(zend_string_init("usedefault", sizeof("usedefault") - 1, 0));
	zstrplus str_isuserdefault(zend_string_init("isuserdefault", sizeof("isuserdefault") - 1, 0));
	zstrplus str_warnsize(zend_string_init("warnsize", sizeof("warnsize") - 1, 0));
	zstrplus str_softsize(zend_string_init("softsize", sizeof("softsize") - 1, 0));
	zstrplus str_hardsize(zend_string_init("hardsize", sizeof("hardsize") - 1, 0));

	RETVAL_FALSE;
	MAPI_G(hr) = MAPI_E_INVALID_PARAMETER;

	if (zend_parse_parameters(ZEND_NUM_ARGS() TSRMLS_CC, "rsa", &res, &lpUserId, &cbUserId, &array) == FAILURE) return;

	ZEND_FETCH_RESOURCE_C(lpMsgStore, LPMDB, &res, -1, name_mapi_msgstore, le_mapi_msgstore);
	MAPI_G(hr) = GetECObject(lpMsgStore, iid_of(lpServiceAdmin), &~lpServiceAdmin);
	if(MAPI_G(hr) != hrSuccess) {
		php_error_docref(NULL TSRMLS_CC, E_WARNING, "Specified object is not a Kopano store");
		goto exit;
	}
	MAPI_G(hr) = lpServiceAdmin->GetQuota(cbUserId, lpUserId, false, &~lpQuota);
	if (MAPI_G(hr) != hrSuccess)
		goto exit;

	ZVAL_DEREF(array);
	data = HASH_OF(array);
	value = zend_hash_find(data, str_usedefault.get());
	if (value != nullptr)
		lpQuota->bUseDefaultQuota = zval_is_true(value);
	value = zend_hash_find(data, str_isuserdefault.get());
	if (value != nullptr)
		lpQuota->bIsUserDefaultQuota = zval_is_true(value);
	value = zend_hash_find(data, str_warnsize.get());
	if (value != nullptr) {
		SEPARATE_ZVAL(value);
		convert_to_long_ex(value);
		lpQuota->llWarnSize = Z_LVAL_P(value);
	}
	value = zend_hash_find(data, str_softsize.get());
	if (value != nullptr) {
		SEPARATE_ZVAL(value);
		convert_to_long_ex(value);
		lpQuota->llSoftSize = Z_LVAL_P(value);
	}
	value = zend_hash_find(data, str_hardsize.get());
	if (value != nullptr) {
		SEPARATE_ZVAL(value);
		convert_to_long_ex(value);
		lpQuota->llHardSize = Z_LVAL_P(value);
	}

	MAPI_G(hr) = lpServiceAdmin->SetQuota(cbUserId, lpUserId, lpQuota);
	if (MAPI_G(hr) != hrSuccess)
		goto exit;

	RETVAL_TRUE;

exit:
	LOG_END();
	THROW_ON_ERROR();
}

/**
* Retrieve user information
* @param  logged on msgstore
* @param  username
* @return array(fullname, emailaddress, userid, admin);
*/
ZEND_FUNCTION(mapi_zarafa_getuser_by_name)
{
	PMEASURE_FUNC;
	LOG_BEGIN();
	// params
	zval		*res = NULL;
	LPMDB		lpMsgStore = NULL;
	char			*lpszUsername;
	php_stringsize_t ulUsername;
	// return value

	// local
	memory_ptr<ECUSER> lpUsers;
	object_ptr<IECServiceAdmin> lpServiceAdmin;
	memory_ptr<ENTRYID> lpUserId;
	unsigned int	cbUserId = 0;

	RETVAL_FALSE;
	MAPI_G(hr) = MAPI_E_INVALID_PARAMETER;

	if (zend_parse_parameters(ZEND_NUM_ARGS() TSRMLS_CC, "rs", &res, &lpszUsername, &ulUsername) == FAILURE) return;

	auto laters = make_scope_success([&]() { LOG_END(); THROW_ON_ERROR(); });

	ZEND_FETCH_RESOURCE_C(lpMsgStore, LPMDB, &res, -1, name_mapi_msgstore, le_mapi_msgstore);
	MAPI_G(hr) = GetECObject(lpMsgStore, iid_of(lpServiceAdmin), &~lpServiceAdmin);
	if(MAPI_G(hr) != hrSuccess) {
		php_error_docref(NULL TSRMLS_CC, E_WARNING, "Specified object is not a Kopano store");
		return;
	}
	MAPI_G(hr) = lpServiceAdmin->ResolveUserName((TCHAR*)lpszUsername, 0, (ULONG*)&cbUserId, &~lpUserId);
	if(MAPI_G(hr) != hrSuccess) {
		php_error_docref(nullptr TSRMLS_CC, E_WARNING, "Unable to resolve user: %s (%x)",
			GetMAPIErrorMessage(MAPI_G(hr)), MAPI_G(hr));
		return;
	}
	MAPI_G(hr) = lpServiceAdmin->GetUser(cbUserId, lpUserId, 0, &~lpUsers);
	if (MAPI_G(hr) != hrSuccess) {
		php_error_docref(nullptr TSRMLS_CC, E_WARNING, "Unable to get user: %s (%x)",
			GetMAPIErrorMessage(MAPI_G(hr)), MAPI_G(hr));
		return;
	}

	array_init(return_value);

	add_assoc_stringl(return_value, "userid", (char*)lpUsers->sUserId.lpb, lpUsers->sUserId.cb);
	add_assoc_string(return_value, "username", (char*)lpUsers->lpszUsername);
	add_assoc_string(return_value, "fullname", (char*)lpUsers->lpszFullName);
	add_assoc_string(return_value, "emailaddress", (char*)lpUsers->lpszMailAddress);
	add_assoc_long(return_value, "admin", lpUsers->ulIsAdmin);
}

/**
* Retrieve user information
* @param  logged on msgstore
* @param  userid
* @return array(fullname, emailaddress, userid, admin);
*/
ZEND_FUNCTION(mapi_zarafa_getuser_by_id)
{
	PMEASURE_FUNC;
	LOG_BEGIN();
	// params
	zval			*res = NULL;
	LPMDB			lpMsgStore = NULL;
	LPENTRYID		lpUserId = NULL;
	php_stringsize_t cbUserId = 0;
	// return value

	// local
	memory_ptr<ECUSER> lpUsers;
	object_ptr<IECServiceAdmin> lpServiceAdmin;

	RETVAL_FALSE;
	MAPI_G(hr) = MAPI_E_INVALID_PARAMETER;

	if (zend_parse_parameters(ZEND_NUM_ARGS() TSRMLS_CC, "rs", &res, &lpUserId, &cbUserId) == FAILURE) return;

	auto laters = make_scope_success([&]() { LOG_END(); THROW_ON_ERROR(); });

	ZEND_FETCH_RESOURCE_C(lpMsgStore, LPMDB, &res, -1, name_mapi_msgstore, le_mapi_msgstore);
	MAPI_G(hr) = GetECObject(lpMsgStore, iid_of(lpServiceAdmin), &~lpServiceAdmin);
	if(MAPI_G(hr) != hrSuccess) {
		php_error_docref(NULL TSRMLS_CC, E_WARNING, "Specified object is not a Kopano store");
		return;
	}
	MAPI_G(hr) = lpServiceAdmin->GetUser(cbUserId, lpUserId, 0, &~lpUsers);
	if (MAPI_G(hr) != hrSuccess) {
		php_error_docref(nullptr TSRMLS_CC, E_WARNING, "Unable to get user: %s (%x)",
			GetMAPIErrorMessage(MAPI_G(hr)), MAPI_G(hr));
		return;
	}

	array_init(return_value);

	add_assoc_stringl(return_value, "userid", (char*)lpUsers->sUserId.lpb, lpUsers->sUserId.cb);
	add_assoc_string(return_value, "username", (char*)lpUsers->lpszUsername);
	add_assoc_string(return_value, "fullname", (char*)lpUsers->lpszFullName);
	add_assoc_string(return_value, "emailaddress", (char*)lpUsers->lpszMailAddress);
	add_assoc_long(return_value, "admin", lpUsers->ulIsAdmin);
}

ZEND_FUNCTION(mapi_zarafa_creategroup)
{
	PMEASURE_FUNC;
	LOG_BEGIN();
	// params
	zval			*res = NULL;
	LPMDB			lpMsgStore = NULL;
	ECGROUP			sGroup;
	php_stringsize_t cbGroupname;
	// return value
	memory_ptr<ENTRYID> lpGroupId;
	unsigned int	cbGroupId = 0;
	// locals
	object_ptr<IECServiceAdmin> lpServiceAdmin;

	RETVAL_FALSE;
	MAPI_G(hr) = MAPI_E_INVALID_PARAMETER;

	if (zend_parse_parameters(ZEND_NUM_ARGS() TSRMLS_CC, "rs", &res, &sGroup.lpszGroupname, &cbGroupname) == FAILURE) return;

	auto laters = make_scope_success([&]() { LOG_END(); THROW_ON_ERROR(); });

	ZEND_FETCH_RESOURCE_C(lpMsgStore, LPMDB, &res, -1, name_mapi_msgstore, le_mapi_msgstore);
	MAPI_G(hr) = GetECObject(lpMsgStore, iid_of(lpServiceAdmin), &~lpServiceAdmin);
	if(MAPI_G(hr) != hrSuccess) {
		php_error_docref(NULL TSRMLS_CC, E_WARNING, "Specified object is not a Kopano store");
		return;
	}
	sGroup.lpszFullname = sGroup.lpszGroupname;
	MAPI_G(hr) = lpServiceAdmin->CreateGroup(&sGroup, 0, (ULONG*)&cbGroupId, &~lpGroupId);
	if (MAPI_G(hr) != hrSuccess) {
		php_error_docref(nullptr TSRMLS_CC, E_WARNING, "Unable to create group: %s (%x)",
			GetMAPIErrorMessage(MAPI_G(hr)), MAPI_G(hr));
		return;
	}

	RETVAL_STRINGL(reinterpret_cast<const char *>(lpGroupId.get()), cbGroupId);
}

ZEND_FUNCTION(mapi_zarafa_deletegroup)
{
	PMEASURE_FUNC;
	LOG_BEGIN();
	// params
	zval			*res = NULL;
	LPMDB			lpMsgStore = NULL;
	char			*lpszGroupname;
	php_stringsize_t cbGroupname;
	// return value
	// locals
	object_ptr<IECServiceAdmin> lpServiceAdmin;
	memory_ptr<ENTRYID> lpGroupId;
	unsigned int	cbGroupId = 0;

	RETVAL_FALSE;
	MAPI_G(hr) = MAPI_E_INVALID_PARAMETER;

	if (zend_parse_parameters(ZEND_NUM_ARGS() TSRMLS_CC, "rs", &res, &lpszGroupname, &cbGroupname) == FAILURE) return;

	auto laters = make_scope_success([&]() { LOG_END(); THROW_ON_ERROR(); });

	ZEND_FETCH_RESOURCE_C(lpMsgStore, LPMDB, &res, -1, name_mapi_msgstore, le_mapi_msgstore);
	MAPI_G(hr) = GetECObject(lpMsgStore, iid_of(lpServiceAdmin), &~lpServiceAdmin);
	if(MAPI_G(hr) != hrSuccess) {
		php_error_docref(NULL TSRMLS_CC, E_WARNING, "Specified object is not a Kopano store");
		return;
	}
	MAPI_G(hr) = lpServiceAdmin->ResolveGroupName((TCHAR*)lpszGroupname, 0, (ULONG*)&cbGroupId, &~lpGroupId);
	if (MAPI_G(hr) != hrSuccess) {
		php_error_docref(nullptr TSRMLS_CC, E_WARNING, "Group not found: %s (%x)",
			GetMAPIErrorMessage(MAPI_G(hr)), MAPI_G(hr));
		return;
	}

	MAPI_G(hr) = lpServiceAdmin->DeleteGroup(cbGroupId, lpGroupId);
	if(MAPI_G(hr) != hrSuccess)
		return;

	RETVAL_TRUE;
}

ZEND_FUNCTION(mapi_zarafa_addgroupmember)
{
	PMEASURE_FUNC;
	LOG_BEGIN();
	// params
	zval 			*res = NULL;
	LPENTRYID		lpGroupId = NULL;
	LPENTRYID		lpUserId = NULL;
	php_stringsize_t cbGroupId = 0, cbUserId = 0;
	// return value
	// locals
	object_ptr<IECServiceAdmin> lpServiceAdmin;
	IMsgStore	*lpMsgStore = NULL;

	RETVAL_FALSE;
	MAPI_G(hr) = MAPI_E_INVALID_PARAMETER;

	if(zend_parse_parameters(ZEND_NUM_ARGS() TSRMLS_CC, "rss", &res, &lpGroupId, &cbGroupId, &lpUserId, &cbUserId) == FAILURE) return;

	auto laters = make_scope_success([&]() { LOG_END(); THROW_ON_ERROR(); });

	ZEND_FETCH_RESOURCE_C(lpMsgStore, LPMDB, &res, -1, name_mapi_msgstore, le_mapi_msgstore);
	MAPI_G(hr) = GetECObject(lpMsgStore, iid_of(lpServiceAdmin), &~lpServiceAdmin);
	if(MAPI_G(hr) != hrSuccess) {
		php_error_docref(NULL TSRMLS_CC, E_WARNING, "Specified object is not a Kopano store");
		return;
	}
	MAPI_G(hr) = lpServiceAdmin->AddGroupUser(cbGroupId, lpGroupId, cbUserId, lpUserId);
	if(MAPI_G(hr) != hrSuccess)
		return;

	RETVAL_TRUE;
}

ZEND_FUNCTION(mapi_zarafa_deletegroupmember)
{
	PMEASURE_FUNC;
	LOG_BEGIN();
	// params
	zval 			*res = NULL;
	LPENTRYID		lpGroupId = NULL;
	LPENTRYID		lpUserId = NULL;
	php_stringsize_t cbGroupId = 0, cbUserId = 0;
	// return value
	// locals
	object_ptr<IECServiceAdmin> lpServiceAdmin;
	IMsgStore	*lpMsgStore = NULL;

	RETVAL_FALSE;
	MAPI_G(hr) = MAPI_E_INVALID_PARAMETER;

	if(zend_parse_parameters(ZEND_NUM_ARGS() TSRMLS_CC, "rss", &res, &lpGroupId, &cbGroupId, &lpUserId, &cbUserId) == FAILURE) return;

	auto laters = make_scope_success([&]() { LOG_END(); THROW_ON_ERROR(); });

	ZEND_FETCH_RESOURCE_C(lpMsgStore, LPMDB, &res, -1, name_mapi_msgstore, le_mapi_msgstore);
	MAPI_G(hr) = GetECObject(lpMsgStore, iid_of(lpServiceAdmin), &~lpServiceAdmin);
	if(MAPI_G(hr) != hrSuccess) {
		php_error_docref(NULL TSRMLS_CC, E_WARNING, "Specified object is not a Kopano store");
		return;
	}
	MAPI_G(hr) = lpServiceAdmin->DeleteGroupUser(cbGroupId, lpGroupId, cbUserId, lpUserId);
	if(MAPI_G(hr) != hrSuccess)
		return;

	RETVAL_TRUE;
}

ZEND_FUNCTION(mapi_zarafa_setgroup)
{
	PMEASURE_FUNC;
	LOG_BEGIN();
	// params
	zval			*res = NULL;
	LPMDB			lpMsgStore = NULL;
	char			*lpszGroupname;
	LPENTRYID		*lpGroupId = NULL;
	php_stringsize_t cbGroupname, cbGroupId = 0;

	// return value
	// locals
	object_ptr<IECServiceAdmin> lpServiceAdmin;
	ECGROUP			sGroup;

	RETVAL_FALSE;
	MAPI_G(hr) = MAPI_E_INVALID_PARAMETER;

	if (zend_parse_parameters(ZEND_NUM_ARGS() TSRMLS_CC, "rss", &res, &lpGroupId, &cbGroupId, &lpszGroupname, &cbGroupname) == FAILURE) return;

	auto laters = make_scope_success([&]() { LOG_END(); THROW_ON_ERROR(); });

	ZEND_FETCH_RESOURCE_C(lpMsgStore, LPMDB, &res, -1, name_mapi_msgstore, le_mapi_msgstore);
	MAPI_G(hr) = GetECObject(lpMsgStore, iid_of(lpServiceAdmin), &~lpServiceAdmin);
	if(MAPI_G(hr) != hrSuccess) {
		php_error_docref(NULL TSRMLS_CC, E_WARNING, "Specified object is not a Kopano store");
		return;
	}
	sGroup.sGroupId.cb = cbGroupId;
	sGroup.sGroupId.lpb = (unsigned char*)lpGroupId;
	sGroup.lpszGroupname = (TCHAR*)lpszGroupname;

	MAPI_G(hr) = lpServiceAdmin->SetGroup(&sGroup, 0);
	if(MAPI_G(hr) != hrSuccess)
		return;

	RETVAL_TRUE;
}

ZEND_FUNCTION(mapi_zarafa_getgroup_by_id)
{
	PMEASURE_FUNC;
	LOG_BEGIN();
	// params
	zval			*res = NULL;
	LPMDB			lpMsgStore = NULL;
	LPENTRYID		lpGroupId = NULL;
	php_stringsize_t cbGroupId = 0;
	// return value
	// locals
	object_ptr<IECServiceAdmin> lpServiceAdmin;
	memory_ptr<ECGROUP> lpsGroup;

	RETVAL_FALSE;
	MAPI_G(hr) = MAPI_E_INVALID_PARAMETER;

	if (zend_parse_parameters(ZEND_NUM_ARGS() TSRMLS_CC, "rs", &res, &lpGroupId, &cbGroupId) == FAILURE) return;

	auto laters = make_scope_success([&]() { LOG_END(); THROW_ON_ERROR(); });

	ZEND_FETCH_RESOURCE_C(lpMsgStore, LPMDB, &res, -1, name_mapi_msgstore, le_mapi_msgstore);
	MAPI_G(hr) = GetECObject(lpMsgStore, iid_of(lpServiceAdmin), &~lpServiceAdmin);
	if(MAPI_G(hr) != hrSuccess) {
		php_error_docref(NULL TSRMLS_CC, E_WARNING, "Specified object is not a Kopano store");
		return;
	}
	MAPI_G(hr) = lpServiceAdmin->GetGroup(cbGroupId, lpGroupId, 0, &~lpsGroup);
	if(MAPI_G(hr) != hrSuccess)
		return;

	array_init(return_value);
	add_assoc_stringl(return_value, "groupid", (char*)lpGroupId, cbGroupId);
	add_assoc_string(return_value, "groupname", (char*)lpsGroup->lpszGroupname);
}

ZEND_FUNCTION(mapi_zarafa_getgroup_by_name)
{
	PMEASURE_FUNC;
	LOG_BEGIN();
	// params
	zval			*res = NULL;
	char			*lpszGroupname = NULL;
	php_stringsize_t ulGroupname;
	// locals
	LPMDB lpMsgStore = NULL;
	object_ptr<IECServiceAdmin> lpServiceAdmin;
	memory_ptr<ECGROUP> lpsGroup;
	// return value
	memory_ptr<ENTRYID> lpGroupId;
	unsigned int cbGroupId = 0;

	RETVAL_FALSE;
	MAPI_G(hr) = MAPI_E_INVALID_PARAMETER;

	if (zend_parse_parameters(ZEND_NUM_ARGS() TSRMLS_CC, "rs", &res, &lpszGroupname, &ulGroupname) == FAILURE) return;

	auto laters = make_scope_success([&]() { LOG_END(); THROW_ON_ERROR(); });

	ZEND_FETCH_RESOURCE_C(lpMsgStore, LPMDB, &res, -1, name_mapi_msgstore, le_mapi_msgstore);
	MAPI_G(hr) = GetECObject(lpMsgStore, iid_of(lpServiceAdmin), &~lpServiceAdmin);
	if(MAPI_G(hr) != hrSuccess) {
		php_error_docref(NULL TSRMLS_CC, E_WARNING, "Specified object is not a Kopano store");
		return;
	}
	MAPI_G(hr) = lpServiceAdmin->ResolveGroupName((TCHAR*)lpszGroupname, 0, (ULONG*)&cbGroupId, &~lpGroupId);
	if(MAPI_G(hr) != hrSuccess) {
		php_error_docref(nullptr TSRMLS_CC, E_WARNING, "Unable to resolve group: %s (%x)",
			GetMAPIErrorMessage(MAPI_G(hr)), MAPI_G(hr));
		return;
	}
	MAPI_G(hr) = lpServiceAdmin->GetGroup(cbGroupId, lpGroupId, 0, &~lpsGroup);
	if(MAPI_G(hr) != hrSuccess)
		return;

	array_init(return_value);
	add_assoc_stringl(return_value, "groupid", reinterpret_cast<char *>(lpGroupId.get()), cbGroupId);
	add_assoc_string(return_value, "groupname", (char*)lpsGroup->lpszGroupname);
}

ZEND_FUNCTION(mapi_zarafa_getgrouplist)
{
	PMEASURE_FUNC;
	LOG_BEGIN();
	// params
	zval			*res = NULL;
	LPENTRYID		lpCompanyId = NULL;
	php_stringsize_t cbCompanyId = 0;
	// return value
	// locals
	zval			zval_data_value;
	LPMDB			lpMsgStore = NULL;
	object_ptr<IECServiceAdmin> lpServiceAdmin;
	ULONG			ulGroups;
	memory_ptr<ECGROUP> lpsGroups;
	unsigned int	i;

	RETVAL_FALSE;
	MAPI_G(hr) = MAPI_E_INVALID_PARAMETER;

	if (zend_parse_parameters(ZEND_NUM_ARGS() TSRMLS_CC, "r|s", &res, &lpCompanyId, &cbCompanyId) == FAILURE) return;

	auto laters = make_scope_success([&]() { LOG_END(); THROW_ON_ERROR(); });

	ZEND_FETCH_RESOURCE_C(lpMsgStore, LPMDB, &res, -1, name_mapi_msgstore, le_mapi_msgstore);
	MAPI_G(hr) = GetECObject(lpMsgStore, iid_of(lpServiceAdmin), &~lpServiceAdmin);
	if(MAPI_G(hr) != hrSuccess) {
		php_error_docref(NULL TSRMLS_CC, E_WARNING, "Specified object is not a Kopano store");
		return;
	}
	MAPI_G(hr) = lpServiceAdmin->GetGroupList(cbCompanyId, lpCompanyId, 0, &ulGroups, &~lpsGroups);
	if(MAPI_G(hr) != hrSuccess)
		return;

	array_init(return_value);
	for (i = 0; i < ulGroups; ++i) {
		array_init(&zval_data_value);

		add_assoc_stringl(&zval_data_value, "groupid", (char*)lpsGroups[i].sGroupId.lpb, lpsGroups[i].sGroupId.cb);
		add_assoc_string(&zval_data_value, "groupname", (char*)lpsGroups[i].lpszGroupname);

		add_assoc_zval(return_value, (char*)lpsGroups[i].lpszGroupname, &zval_data_value);
	}
}

ZEND_FUNCTION(mapi_zarafa_getgrouplistofuser)
{
	PMEASURE_FUNC;
	LOG_BEGIN();
	// params
	zval			*res = NULL;
	LPENTRYID		lpUserId = NULL;
	php_stringsize_t cbUserId = 0;
	// return value
	// locals
	zval			zval_data_value;
	LPMDB			lpMsgStore = NULL;
	object_ptr<IECServiceAdmin> lpServiceAdmin;
	ULONG			ulGroups;
	memory_ptr<ECGROUP> lpsGroups;
	unsigned int	i;

	RETVAL_FALSE;
	MAPI_G(hr) = MAPI_E_INVALID_PARAMETER;

	if (zend_parse_parameters(ZEND_NUM_ARGS() TSRMLS_CC, "rs", &res, &lpUserId, &cbUserId) == FAILURE) return;

	auto laters = make_scope_success([&]() { LOG_END(); THROW_ON_ERROR(); });

	ZEND_FETCH_RESOURCE_C(lpMsgStore, LPMDB, &res, -1, name_mapi_msgstore, le_mapi_msgstore);
	MAPI_G(hr) = GetECObject(lpMsgStore, iid_of(lpServiceAdmin), &~lpServiceAdmin);
	if(MAPI_G(hr) != hrSuccess) {
		php_error_docref(NULL TSRMLS_CC, E_WARNING, "Specified object is not a Kopano store");
		return;
	}
	MAPI_G(hr) = lpServiceAdmin->GetGroupListOfUser(cbUserId, lpUserId, 0, &ulGroups, &~lpsGroups);
	if(MAPI_G(hr) != hrSuccess)
		return;

	array_init(return_value);
	for (i = 0; i < ulGroups; ++i) {
		array_init(&zval_data_value);

		add_assoc_stringl(&zval_data_value, "groupid", (char*)lpsGroups[i].sGroupId.lpb, lpsGroups[i].sGroupId.cb);
		add_assoc_string(&zval_data_value, "groupname", (char*)lpsGroups[i].lpszGroupname);

		add_assoc_zval(return_value, (char*)lpsGroups[i].lpszGroupname, &zval_data_value);
	}
}

ZEND_FUNCTION(mapi_zarafa_getuserlistofgroup)
{
	PMEASURE_FUNC;
	LOG_BEGIN();
	// params
	zval			*res = NULL;
	LPENTRYID		lpGroupId = NULL;
	php_stringsize_t cbGroupId = 0;
	// return value
	// locals
	zval			zval_data_value;
	LPMDB			lpMsgStore = NULL;
	object_ptr<IECServiceAdmin> lpServiceAdmin;
	ULONG			ulUsers;
	memory_ptr<ECUSER> lpsUsers;
	unsigned int	i;

	RETVAL_FALSE;
	MAPI_G(hr) = MAPI_E_INVALID_PARAMETER;

	if (zend_parse_parameters(ZEND_NUM_ARGS() TSRMLS_CC, "rs", &res, &lpGroupId, &cbGroupId) == FAILURE) return;

	auto laters = make_scope_success([&]() { LOG_END(); THROW_ON_ERROR(); });

	ZEND_FETCH_RESOURCE_C(lpMsgStore, LPMDB, &res, -1, name_mapi_msgstore, le_mapi_msgstore);
	MAPI_G(hr) = GetECObject(lpMsgStore, iid_of(lpServiceAdmin), &~lpServiceAdmin);
	if(MAPI_G(hr) != hrSuccess) {
		php_error_docref(NULL TSRMLS_CC, E_WARNING, "Specified object is not a Kopano store");
		return;
	}
	MAPI_G(hr) = lpServiceAdmin->GetUserListOfGroup(cbGroupId, lpGroupId, 0, &ulUsers, &~lpsUsers);
	if(MAPI_G(hr) != hrSuccess)
		return;

	array_init(return_value);
	for (i = 0; i < ulUsers; ++i) {
		array_init(&zval_data_value);

		add_assoc_stringl(&zval_data_value, "userid", (char*)lpsUsers[i].sUserId.lpb, lpsUsers[i].sUserId.cb);
		add_assoc_string(&zval_data_value, "username", (char*)lpsUsers[i].lpszUsername);
		add_assoc_string(&zval_data_value, "fullname", (char*)lpsUsers[i].lpszFullName);
		add_assoc_string(&zval_data_value, "emailaddress", (char*)lpsUsers[i].lpszMailAddress);
		add_assoc_long(&zval_data_value, "admin", lpsUsers[i].ulIsAdmin);

		add_assoc_zval(return_value, (char*)lpsUsers[i].lpszUsername, &zval_data_value);
	}
}

ZEND_FUNCTION(mapi_zarafa_createcompany)
{
	PMEASURE_FUNC;
	LOG_BEGIN();
	// params
	zval *res = NULL;
	LPMDB lpMsgStore = NULL;
	ECCOMPANY sCompany;
	php_stringsize_t cbCompanyname;
	// return value
	memory_ptr<ENTRYID> lpCompanyId;
	unsigned int	cbCompanyId = 0;
	// locals
	object_ptr<IECServiceAdmin> lpServiceAdmin;

	RETVAL_FALSE;
	MAPI_G(hr) = MAPI_E_INVALID_PARAMETER;

	if (zend_parse_parameters(ZEND_NUM_ARGS() TSRMLS_CC, "rs", &res, &sCompany.lpszCompanyname, &cbCompanyname) == FAILURE)
	return;

	auto laters = make_scope_success([&]() { LOG_END(); THROW_ON_ERROR(); });

	ZEND_FETCH_RESOURCE_C(lpMsgStore, LPMDB, &res, -1, name_mapi_msgstore, le_mapi_msgstore);
	MAPI_G(hr) = GetECObject(lpMsgStore, iid_of(lpServiceAdmin), &~lpServiceAdmin);
	if(MAPI_G(hr) != hrSuccess) {
		php_error_docref(NULL TSRMLS_CC, E_WARNING, "Specified object is not a Kopano store");
		return;
	}
	MAPI_G(hr) = lpServiceAdmin->CreateCompany(&sCompany, 0, (ULONG*)&cbCompanyId, &~lpCompanyId);
	if (MAPI_G(hr) != hrSuccess) {
		php_error_docref(nullptr TSRMLS_CC, E_WARNING, "Unable to create company: %s (%x)",
			GetMAPIErrorMessage(MAPI_G(hr)), MAPI_G(hr));
		return;
	}

	RETVAL_STRINGL(reinterpret_cast<const char *>(lpCompanyId.get()), cbCompanyId);
}

ZEND_FUNCTION(mapi_zarafa_deletecompany)
{
	PMEASURE_FUNC;
	LOG_BEGIN();
	// params
	zval *res = NULL;
	LPMDB lpMsgStore = NULL;
	char *lpszCompanyname;
	php_stringsize_t cbCompanyname = 0;
	// return value
	// locals
	object_ptr<IECServiceAdmin> lpServiceAdmin;
	memory_ptr<ENTRYID> lpCompanyId;
	unsigned int	cbCompanyId = 0;

	RETVAL_FALSE;
	MAPI_G(hr) = MAPI_E_INVALID_PARAMETER;

	if (zend_parse_parameters(ZEND_NUM_ARGS() TSRMLS_CC, "rs", &res, &lpszCompanyname, &cbCompanyname) == FAILURE)
	return;

	auto laters = make_scope_success([&]() { LOG_END(); THROW_ON_ERROR(); });

	ZEND_FETCH_RESOURCE_C(lpMsgStore, LPMDB, &res, -1, name_mapi_msgstore, le_mapi_msgstore);
	MAPI_G(hr) = GetECObject(lpMsgStore, iid_of(lpServiceAdmin), &~lpServiceAdmin);
	if(MAPI_G(hr) != hrSuccess) {
		 php_error_docref(NULL TSRMLS_CC, E_WARNING, "Specified object is not a Kopano store");
		 return;
	}
	MAPI_G(hr) = lpServiceAdmin->ResolveCompanyName((TCHAR*)lpszCompanyname, 0, (ULONG*)&cbCompanyId, &~lpCompanyId);
	if (MAPI_G(hr) != hrSuccess) {
		php_error_docref(nullptr TSRMLS_CC, E_WARNING, "Company not found: %s (%x)",
			GetMAPIErrorMessage(MAPI_G(hr)), MAPI_G(hr));
		return;
	}

	MAPI_G(hr) = lpServiceAdmin->DeleteCompany(cbCompanyId, lpCompanyId);
	if(MAPI_G(hr) != hrSuccess)
		return;

	RETVAL_TRUE;
}

ZEND_FUNCTION(mapi_zarafa_getcompany_by_id)
{
	PMEASURE_FUNC;
	LOG_BEGIN();
	// params
	zval			*res = NULL;
	LPMDB			lpMsgStore = NULL;
	LPENTRYID		lpCompanyId = NULL;
	php_stringsize_t cbCompanyId = 0;
	// return value
	// locals
	object_ptr<IECServiceAdmin> lpServiceAdmin;
	memory_ptr<ECCOMPANY> lpsCompany;

	RETVAL_FALSE;
	MAPI_G(hr) = MAPI_E_INVALID_PARAMETER;

	if (zend_parse_parameters(ZEND_NUM_ARGS() TSRMLS_CC, "rs", &res, &lpCompanyId, &cbCompanyId) == FAILURE)
	return;

	auto laters = make_scope_success([&]() { LOG_END(); THROW_ON_ERROR(); });

	ZEND_FETCH_RESOURCE_C(lpMsgStore, LPMDB, &res, -1, name_mapi_msgstore, le_mapi_msgstore);
	MAPI_G(hr) = GetECObject(lpMsgStore, iid_of(lpServiceAdmin), &~lpServiceAdmin);
	if(MAPI_G(hr) != hrSuccess) {
		php_error_docref(NULL TSRMLS_CC, E_WARNING, "Specified object is not a Kopano store");
		return;
	}
	MAPI_G(hr) = lpServiceAdmin->GetCompany(cbCompanyId, lpCompanyId, 0, &~lpsCompany);
	if(MAPI_G(hr) != hrSuccess)
		return;

	array_init(return_value);
	add_assoc_stringl(return_value, "companyid", (char*)lpCompanyId, cbCompanyId);
	add_assoc_string(return_value, "companyname", (char*)lpsCompany->lpszCompanyname);
}

ZEND_FUNCTION(mapi_zarafa_getcompany_by_name)
{
	PMEASURE_FUNC;
	LOG_BEGIN();
	// params
	zval *res = NULL;
	LPMDB lpMsgStore = NULL;
	char *lpszCompanyname = NULL;
	php_stringsize_t ulCompanyname;
	memory_ptr<ENTRYID> lpCompanyId;
	unsigned int cbCompanyId = 0;
	// return value
	// locals
	object_ptr<IECServiceAdmin> lpServiceAdmin;
	memory_ptr<ECCOMPANY> lpsCompany;

	RETVAL_FALSE;
	MAPI_G(hr) = MAPI_E_INVALID_PARAMETER;

	if (zend_parse_parameters(ZEND_NUM_ARGS() TSRMLS_CC, "rs", &res, &lpszCompanyname, &ulCompanyname) == FAILURE)
	return;

	auto laters = make_scope_success([&]() { LOG_END(); THROW_ON_ERROR(); });

	ZEND_FETCH_RESOURCE_C(lpMsgStore, LPMDB, &res, -1, name_mapi_msgstore, le_mapi_msgstore);
	MAPI_G(hr) = GetECObject(lpMsgStore, iid_of(lpServiceAdmin), &~lpServiceAdmin);
	if(MAPI_G(hr) != hrSuccess) {
		php_error_docref(NULL TSRMLS_CC, E_WARNING, "Specified object is not a Kopano store");
		return;
	}
	MAPI_G(hr) = lpServiceAdmin->ResolveCompanyName((TCHAR*)lpszCompanyname, 0, (ULONG*)&cbCompanyId, &~lpCompanyId);
	if(MAPI_G(hr) != hrSuccess) {
		php_error_docref(NULL TSRMLS_CC, E_WARNING, "Unable to resolve company: %s (%x)",
			GetMAPIErrorMessage(MAPI_G(hr)), MAPI_G(hr));
		return;
	}
	MAPI_G(hr) = lpServiceAdmin->GetCompany(cbCompanyId, lpCompanyId, 0, &~lpsCompany);
	if(MAPI_G(hr) != hrSuccess)
		return;

	array_init(return_value);
	add_assoc_stringl(return_value, "companyid", reinterpret_cast<char *>(lpCompanyId.get()), cbCompanyId);
	add_assoc_string(return_value, "companyname", (char*)lpsCompany->lpszCompanyname);
}

ZEND_FUNCTION(mapi_zarafa_getcompanylist)
{
	PMEASURE_FUNC;
	LOG_BEGIN();
	// params
	zval *res = NULL;
 	zval zval_data_value;
	LPMDB lpMsgStore = NULL;
	// return value
	// local
	ULONG nCompanies, i;
	memory_ptr<ECCOMPANY> lpCompanies;
	object_ptr<IECSecurity> lpSecurity;

	RETVAL_FALSE;
	MAPI_G(hr) = MAPI_E_INVALID_PARAMETER;

	if (zend_parse_parameters(ZEND_NUM_ARGS() TSRMLS_CC, "r", &res) == FAILURE)
	return;

	auto laters = make_scope_success([&]() { LOG_END(); THROW_ON_ERROR(); });

	ZEND_FETCH_RESOURCE_C(lpMsgStore, LPMDB, &res, -1, name_mapi_msgstore, le_mapi_msgstore);
	MAPI_G(hr) = GetECObject(lpMsgStore, iid_of(lpSecurity), &~lpSecurity);
	if(MAPI_G(hr) != hrSuccess) {
		php_error_docref(NULL TSRMLS_CC, E_WARNING, "Specified object is not a Kopano store");
		return;
	}
	MAPI_G(hr) = lpSecurity->GetCompanyList(0, &nCompanies, &~lpCompanies);
	if (MAPI_G(hr) != hrSuccess)
		return;

	array_init(return_value);
	for (i = 0; i < nCompanies; ++i) {
		array_init(&zval_data_value);

		add_assoc_stringl(&zval_data_value, "companyid", (char*)lpCompanies[i].sCompanyId.lpb, lpCompanies[i].sCompanyId.cb);
		add_assoc_string(&zval_data_value, "companyname", (char*)lpCompanies[i].lpszCompanyname);
		add_assoc_zval(return_value, (char*)lpCompanies[i].lpszCompanyname, &zval_data_value);
	}
}

ZEND_FUNCTION(mapi_zarafa_add_company_remote_viewlist)
{
	PMEASURE_FUNC;
	LOG_BEGIN();
	zval			*res = NULL;
	LPENTRYID		lpSetCompanyId = NULL;
	LPENTRYID		lpCompanyId = NULL;
	php_stringsize_t cbSetCompanyId = 0, cbCompanyId = 0;

	/* Locals */
	object_ptr<IECServiceAdmin> lpServiceAdmin;
	IMsgStore		*lpMsgStore = NULL;

	RETVAL_FALSE;
	MAPI_G(hr) = MAPI_E_INVALID_PARAMETER;

	if(zend_parse_parameters(ZEND_NUM_ARGS() TSRMLS_CC, "rss", &res, &lpSetCompanyId, &cbSetCompanyId, &lpCompanyId, &cbCompanyId) == FAILURE)
	return;

	auto laters = make_scope_success([&]() { LOG_END(); THROW_ON_ERROR(); });

	ZEND_FETCH_RESOURCE_C(lpMsgStore, LPMDB, &res, -1, name_mapi_msgstore, le_mapi_msgstore);
	MAPI_G(hr) = GetECObject(lpMsgStore, iid_of(lpServiceAdmin), &~lpServiceAdmin);
	if (MAPI_G(hr) != hrSuccess) {
		php_error_docref(NULL TSRMLS_CC, E_WARNING, "Specified object is not a Kopano store");
		return;
	}
	MAPI_G(hr) = lpServiceAdmin->AddCompanyToRemoteViewList(cbSetCompanyId, lpSetCompanyId, cbCompanyId, lpCompanyId);
	if (MAPI_G(hr) != hrSuccess)
		return;

	RETVAL_TRUE;
}

ZEND_FUNCTION(mapi_zarafa_del_company_remote_viewlist)
{
	PMEASURE_FUNC;
	LOG_BEGIN();
	zval			*res = NULL;
	LPENTRYID		lpSetCompanyId = NULL;
	LPENTRYID		lpCompanyId = NULL;
	php_stringsize_t cbSetCompanyId = 0, cbCompanyId = 0;

	/* Locals */
	object_ptr<IECServiceAdmin> lpServiceAdmin;
	IMsgStore		*lpMsgStore = NULL;

	RETVAL_FALSE;
	MAPI_G(hr) = MAPI_E_INVALID_PARAMETER;

	if(zend_parse_parameters(ZEND_NUM_ARGS() TSRMLS_CC, "rss", &res, &lpSetCompanyId, &cbSetCompanyId, &lpCompanyId, &cbCompanyId) == FAILURE)
	return;

	auto laters = make_scope_success([&]() { LOG_END(); THROW_ON_ERROR(); });

	ZEND_FETCH_RESOURCE_C(lpMsgStore, LPMDB, &res, -1, name_mapi_msgstore, le_mapi_msgstore);
	MAPI_G(hr) = GetECObject(lpMsgStore, iid_of(lpServiceAdmin), &~lpServiceAdmin);
	if (MAPI_G(hr) != hrSuccess) {
		php_error_docref(NULL TSRMLS_CC, E_WARNING, "Specified object is not a Kopano store");
		return;
	}
	MAPI_G(hr) = lpServiceAdmin->DelCompanyFromRemoteViewList(cbSetCompanyId, lpSetCompanyId, cbCompanyId, lpCompanyId);
	if (MAPI_G(hr) != hrSuccess)
		return;

	RETVAL_TRUE;
}

ZEND_FUNCTION(mapi_zarafa_get_remote_viewlist)
{
	PMEASURE_FUNC;
	LOG_BEGIN();
	zval			*res = NULL;
	LPENTRYID		lpCompanyId = NULL;
	php_stringsize_t cbCompanyId = 0;

	/* Locals */
	zval			zval_data_value;
	object_ptr<IECServiceAdmin> lpServiceAdmin;
	IMsgStore		*lpMsgStore = NULL;
	ULONG			ulCompanies = 0;
	memory_ptr<ECCOMPANY> lpsCompanies;

	RETVAL_FALSE;
	MAPI_G(hr) = MAPI_E_INVALID_PARAMETER;

	if(zend_parse_parameters(ZEND_NUM_ARGS() TSRMLS_CC, "rs", &res, &lpCompanyId, &cbCompanyId) == FAILURE)
	return;

	auto laters = make_scope_success([&]() { LOG_END(); THROW_ON_ERROR(); });

	ZEND_FETCH_RESOURCE_C(lpMsgStore, LPMDB, &res, -1, name_mapi_msgstore, le_mapi_msgstore);
	MAPI_G(hr) = GetECObject(lpMsgStore, iid_of(lpServiceAdmin), &~lpServiceAdmin);
	if (MAPI_G(hr) != hrSuccess) {
		php_error_docref(NULL TSRMLS_CC, E_WARNING, "Specified object is not a Kopano store");
		return;
	}
	MAPI_G(hr) = lpServiceAdmin->GetRemoteViewList(cbCompanyId, lpCompanyId, 0, &ulCompanies, &~lpsCompanies);
	if (MAPI_G(hr) != hrSuccess)
		return;

	array_init(return_value);
	for (unsigned int i = 0; i < ulCompanies; ++i) {
		array_init(&zval_data_value);

		add_assoc_stringl(&zval_data_value, "companyid", (char*)lpsCompanies[i].sCompanyId.lpb, lpsCompanies[i].sCompanyId.cb);
		add_assoc_string(&zval_data_value, "companyname", (char*)lpsCompanies[i].lpszCompanyname);
		add_assoc_zval(return_value, (char*)lpsCompanies[i].lpszCompanyname, &zval_data_value);
	}
}

ZEND_FUNCTION(mapi_zarafa_add_user_remote_adminlist)
{
	PMEASURE_FUNC;
	LOG_BEGIN();
	zval			*res = NULL;
	LPENTRYID		lpUserId = NULL;
	LPENTRYID		lpCompanyId = NULL;
	php_stringsize_t cbUserId = 0, cbCompanyId = 0;

	/* Locals */
	object_ptr<IECServiceAdmin> lpServiceAdmin;
	IMsgStore		*lpMsgStore = NULL;

	RETVAL_FALSE;
	MAPI_G(hr) = MAPI_E_INVALID_PARAMETER;

	if(zend_parse_parameters(ZEND_NUM_ARGS() TSRMLS_CC, "rss", &res, &lpUserId, &cbUserId, &lpCompanyId, &cbCompanyId) == FAILURE)
	return;

	auto laters = make_scope_success([&]() { LOG_END(); THROW_ON_ERROR(); });

	ZEND_FETCH_RESOURCE_C(lpMsgStore, LPMDB, &res, -1, name_mapi_msgstore, le_mapi_msgstore);
	MAPI_G(hr) = GetECObject(lpMsgStore, iid_of(lpServiceAdmin), &~lpServiceAdmin);
	if (MAPI_G(hr) != hrSuccess) {
		php_error_docref(NULL TSRMLS_CC, E_WARNING, "Specified object is not a Kopano store");
		return;
	}
	MAPI_G(hr) = lpServiceAdmin->AddUserToRemoteAdminList(cbUserId, lpUserId, cbCompanyId, lpCompanyId);
	if (MAPI_G(hr) != hrSuccess)
		return;

	RETVAL_TRUE;
}

ZEND_FUNCTION(mapi_zarafa_del_user_remote_adminlist)
{
	PMEASURE_FUNC;
	LOG_BEGIN();
	zval			*res = NULL;
	LPENTRYID		lpUserId = NULL;
	LPENTRYID		lpCompanyId = NULL;
	php_stringsize_t cbUserId = 0, cbCompanyId = 0;

	/* Locals */
	object_ptr<IECServiceAdmin> lpServiceAdmin;
	IMsgStore		*lpMsgStore = NULL;

	RETVAL_FALSE;
	MAPI_G(hr) = MAPI_E_INVALID_PARAMETER;

	if(zend_parse_parameters(ZEND_NUM_ARGS() TSRMLS_CC, "rss", &res, &lpUserId, &cbUserId, &lpCompanyId, &cbCompanyId) == FAILURE)
	return;

	auto laters = make_scope_success([&]() { LOG_END(); THROW_ON_ERROR(); });

	ZEND_FETCH_RESOURCE_C(lpMsgStore, LPMDB, &res, -1, name_mapi_msgstore, le_mapi_msgstore);
	MAPI_G(hr) = GetECObject(lpMsgStore, iid_of(lpServiceAdmin), &~lpServiceAdmin);
	if (MAPI_G(hr) != hrSuccess) {
		php_error_docref(NULL TSRMLS_CC, E_WARNING, "Specified object is not a Kopano store");
		return;
	}
	MAPI_G(hr) = lpServiceAdmin->DelUserFromRemoteAdminList(cbUserId, lpUserId, cbCompanyId, lpCompanyId);
	if (MAPI_G(hr) != hrSuccess)
		return;

	RETVAL_TRUE;
}

ZEND_FUNCTION(mapi_zarafa_get_remote_adminlist)
{
	PMEASURE_FUNC;
	LOG_BEGIN();
	zval			*res = NULL;
	LPENTRYID		lpCompanyId = NULL;
	php_stringsize_t cbCompanyId = 0;

	/* Locals */
	zval			zval_data_value;
	object_ptr<IECServiceAdmin> lpServiceAdmin;
	IMsgStore		*lpMsgStore = NULL;
	ULONG			ulUsers = 0;
	memory_ptr<ECUSER> lpsUsers;

	RETVAL_FALSE;
	MAPI_G(hr) = MAPI_E_INVALID_PARAMETER;

	if(zend_parse_parameters(ZEND_NUM_ARGS() TSRMLS_CC, "rs", &res, &lpCompanyId, &cbCompanyId) == FAILURE)
	return;

	auto laters = make_scope_success([&]() { LOG_END(); THROW_ON_ERROR(); });

	ZEND_FETCH_RESOURCE_C(lpMsgStore, LPMDB, &res, -1, name_mapi_msgstore, le_mapi_msgstore);
	MAPI_G(hr) = GetECObject(lpMsgStore, iid_of(lpServiceAdmin), &~lpServiceAdmin);
	if (MAPI_G(hr) != hrSuccess) {
		php_error_docref(NULL TSRMLS_CC, E_WARNING, "Specified object is not a Kopano store");
		return;
	}
	MAPI_G(hr) = lpServiceAdmin->GetRemoteAdminList(cbCompanyId, lpCompanyId, 0, &ulUsers, &~lpsUsers);
	if (MAPI_G(hr) != hrSuccess)
		return;

	array_init(return_value);
	for (unsigned int i = 0; i < ulUsers; ++i) {
		array_init(&zval_data_value);

		add_assoc_stringl(&zval_data_value, "userid", (char*)lpsUsers[i].sUserId.lpb, lpsUsers[i].sUserId.cb);
		add_assoc_string(&zval_data_value, "username", (char*)lpsUsers[i].lpszUsername);
		add_assoc_zval(return_value, (char*)lpsUsers[i].lpszUsername, &zval_data_value);
	}
}

ZEND_FUNCTION(mapi_zarafa_add_quota_recipient)
{
	PMEASURE_FUNC;
	LOG_BEGIN();
	zval			*res = NULL;
	LPENTRYID		lpRecipientId = NULL;
	LPENTRYID		lpCompanyId = NULL;
	php_stringsize_t cbRecipientId = 0, cbCompanyId = 0;
	long			ulType = 0;

	/* Locals */
	object_ptr<IECServiceAdmin> lpServiceAdmin;
	IMsgStore		*lpMsgStore = NULL;

	RETVAL_FALSE;
	MAPI_G(hr) = MAPI_E_INVALID_PARAMETER;

	if(zend_parse_parameters(ZEND_NUM_ARGS() TSRMLS_CC, "rssl", &res, &lpCompanyId, &cbCompanyId, &lpRecipientId, &cbRecipientId, &ulType) == FAILURE)
	return;

	auto laters = make_scope_success([&]() { LOG_END(); THROW_ON_ERROR(); });

	ZEND_FETCH_RESOURCE_C(lpMsgStore, LPMDB, &res, -1, name_mapi_msgstore, le_mapi_msgstore);
	MAPI_G(hr) = GetECObject(lpMsgStore, iid_of(lpServiceAdmin), &~lpServiceAdmin);
	if (MAPI_G(hr) != hrSuccess) {
		php_error_docref(NULL TSRMLS_CC, E_WARNING, "Specified object is not a Kopano store");
		return;
	}

	MAPI_G(hr) = lpServiceAdmin->AddQuotaRecipient(cbCompanyId, lpCompanyId, cbRecipientId, lpRecipientId, ulType);
	if (MAPI_G(hr) != hrSuccess)
		return;

	RETVAL_TRUE;
}

ZEND_FUNCTION(mapi_zarafa_del_quota_recipient)
{
	PMEASURE_FUNC;
	LOG_BEGIN();
	zval			*res = NULL;
	LPENTRYID		lpRecipientId = NULL;
	LPENTRYID		lpCompanyId = NULL;
	php_stringsize_t cbRecipientId = 0, cbCompanyId = 0;
	long			ulType = 0;

	/* Locals */
	object_ptr<IECServiceAdmin> lpServiceAdmin;
	IMsgStore		*lpMsgStore = NULL;

	RETVAL_FALSE;
	MAPI_G(hr) = MAPI_E_INVALID_PARAMETER;

	if(zend_parse_parameters(ZEND_NUM_ARGS() TSRMLS_CC, "rssl", &res, &lpCompanyId, &cbCompanyId, &lpRecipientId, &cbRecipientId, &ulType) == FAILURE)
	return;

	auto laters = make_scope_success([&]() { LOG_END(); THROW_ON_ERROR(); });

	ZEND_FETCH_RESOURCE_C(lpMsgStore, LPMDB, &res, -1, name_mapi_msgstore, le_mapi_msgstore);
	MAPI_G(hr) = GetECObject(lpMsgStore, iid_of(lpServiceAdmin), &~lpServiceAdmin);
	if (MAPI_G(hr) != hrSuccess) {
		php_error_docref(NULL TSRMLS_CC, E_WARNING, "Specified object is not a Kopano store");
		return;
	}
	MAPI_G(hr) = lpServiceAdmin->DeleteQuotaRecipient(cbCompanyId, lpCompanyId, cbRecipientId, lpRecipientId, ulType);
	if (MAPI_G(hr) != hrSuccess)
		return;

	RETVAL_TRUE;
}

ZEND_FUNCTION(mapi_zarafa_get_quota_recipientlist)
{
	PMEASURE_FUNC;
	LOG_BEGIN();
	zval			*res = NULL;
	LPENTRYID		lpObjectId = NULL;
	php_stringsize_t cbObjectId = 0;

	/* Locals */
	zval			zval_data_value;
	object_ptr<IECServiceAdmin> lpServiceAdmin;
	IMsgStore		*lpMsgStore = NULL;
	ULONG			ulUsers = 0;
	memory_ptr<ECUSER> lpsUsers;

	RETVAL_FALSE;
	MAPI_G(hr) = MAPI_E_INVALID_PARAMETER;

	if(zend_parse_parameters(ZEND_NUM_ARGS() TSRMLS_CC, "rs", &res, &lpObjectId, &cbObjectId) == FAILURE)
	return;

	auto laters = make_scope_success([&]() { LOG_END(); THROW_ON_ERROR(); });

	ZEND_FETCH_RESOURCE_C(lpMsgStore, LPMDB, &res, -1, name_mapi_msgstore, le_mapi_msgstore);
	MAPI_G(hr) = GetECObject(lpMsgStore, iid_of(lpServiceAdmin), &~lpServiceAdmin);
	if (MAPI_G(hr) != hrSuccess) {
		php_error_docref(NULL TSRMLS_CC, E_WARNING, "Specified object is not a Kopano store");
		return;
	}
	MAPI_G(hr) = lpServiceAdmin->GetQuotaRecipients(cbObjectId, lpObjectId, 0, &ulUsers, &~lpsUsers);
	if (MAPI_G(hr) != hrSuccess)
		return;

	array_init(return_value);
	for (unsigned int i = 0; i < ulUsers; ++i) {
		array_init(&zval_data_value);

		add_assoc_stringl(&zval_data_value, "userid", (char*)lpsUsers[i].sUserId.lpb, lpsUsers[i].sUserId.cb);
		add_assoc_string(&zval_data_value, "username", (char*)lpsUsers[i].lpszUsername);
		add_assoc_zval(return_value, (char*)lpsUsers[i].lpszUsername, &zval_data_value);
	}
}

ZEND_FUNCTION(mapi_zarafa_getpermissionrules)
{
	PMEASURE_FUNC;
	LOG_BEGIN();
	// params
	zval *res = NULL;
	LPMAPIPROP lpMapiProp = NULL;
	long ulType;

	// return value
	zval zval_data_value;
	ULONG cPerms = 0;
	memory_ptr<ECPERMISSION> lpECPerms;

	// local
	int type = -1;
	object_ptr<IECSecurity> lpSecurity;
	ULONG i;

	RETVAL_FALSE;
	MAPI_G(hr) = MAPI_E_INVALID_PARAMETER;

	if (zend_parse_parameters(ZEND_NUM_ARGS() TSRMLS_CC, "rl", &res, &ulType) == FAILURE) return;

	auto laters = make_scope_success([&]() { LOG_END(); THROW_ON_ERROR(); });

	type = Z_RES_P(res)->type;

	if(type == le_mapi_message) {
		ZEND_FETCH_RESOURCE_C(lpMapiProp, LPMESSAGE, &res, -1, name_mapi_message, le_mapi_message);
	} else if (type == le_mapi_folder) {
		ZEND_FETCH_RESOURCE_C(lpMapiProp, LPMAPIFOLDER, &res, -1, name_mapi_folder, le_mapi_folder);
	} else if (type == le_mapi_attachment) {
		ZEND_FETCH_RESOURCE_C(lpMapiProp, LPATTACH, &res, -1, name_mapi_attachment, le_mapi_attachment);
	} else if (type == le_mapi_msgstore) {
		ZEND_FETCH_RESOURCE_C(lpMapiProp, LPMDB, &res, -1, name_mapi_msgstore, le_mapi_msgstore);
	} else {
		php_error_docref(NULL TSRMLS_CC, E_WARNING, "Resource is not a valid MAPI resource");
		MAPI_G(hr) = MAPI_E_INVALID_PARAMETER;
		return;
	}

	MAPI_G(hr) = GetECObject(lpMapiProp, iid_of(lpSecurity), &~lpSecurity);
	if(MAPI_G(hr) != hrSuccess) {
		php_error_docref(NULL TSRMLS_CC, E_WARNING, "Specified object is not a Kopano object");
		return;
	}
	MAPI_G(hr) = lpSecurity->GetPermissionRules(ulType, &cPerms, &~lpECPerms);
	if (MAPI_G(hr) != hrSuccess)
		return;

	array_init(return_value);
	for (i = 0; i < cPerms; ++i) {
		array_init(&zval_data_value);

		add_assoc_stringl(&zval_data_value, "userid", (char*)lpECPerms[i].sUserId.lpb, lpECPerms[i].sUserId.cb);
		add_assoc_long(&zval_data_value, "type", lpECPerms[i].ulType);
		add_assoc_long(&zval_data_value, "rights", lpECPerms[i].ulRights);
		add_assoc_long(&zval_data_value, "state", lpECPerms[i].ulState);

		add_index_zval(return_value, i, &zval_data_value);
	}
}

ZEND_FUNCTION(mapi_zarafa_setpermissionrules)
{
	PMEASURE_FUNC;
	LOG_BEGIN();
	// params
	zval *res = NULL;
	zval *perms = NULL;
	LPMAPIPROP lpMapiProp = NULL;

	// local
	int type = -1;
	object_ptr<IECSecurity> lpSecurity;
	ULONG cPerms = 0;
	memory_ptr<ECPERMISSION> lpECPerms;
	HashTable *target_hash = NULL;
	ULONG j;
	zval *entry = NULL, *value = NULL;
	HashTable *data = NULL;
	zstrplus str_userid(zend_string_init("userid", sizeof("userid") - 1, 0));
	zstrplus str_type(zend_string_init("type", sizeof("type") - 1, 0));
	zstrplus str_rights(zend_string_init("rights", sizeof("rights") - 1, 0));
	zstrplus str_state(zend_string_init("state", sizeof("state") - 1, 0));

	RETVAL_FALSE;
	MAPI_G(hr) = MAPI_E_INVALID_PARAMETER;

	if (zend_parse_parameters(ZEND_NUM_ARGS() TSRMLS_CC, "ra", &res, &perms) == FAILURE) return;

	auto laters = make_scope_success([&]() {
		LOG_END();
		THROW_ON_ERROR();
	});

	type = Z_RES_P(res)->type;

	if(type == le_mapi_message) {
		ZEND_FETCH_RESOURCE_C(lpMapiProp, LPMESSAGE, &res, -1, name_mapi_message, le_mapi_message);
	} else if (type == le_mapi_folder) {
		ZEND_FETCH_RESOURCE_C(lpMapiProp, LPMAPIFOLDER, &res, -1, name_mapi_folder, le_mapi_folder);
	} else if (type == le_mapi_attachment) {
		ZEND_FETCH_RESOURCE_C(lpMapiProp, LPATTACH, &res, -1, name_mapi_attachment, le_mapi_attachment);
	} else if (type == le_mapi_msgstore) {
		ZEND_FETCH_RESOURCE_C(lpMapiProp, LPMDB, &res, -1, name_mapi_msgstore, le_mapi_msgstore);
	} else {
		php_error_docref(NULL TSRMLS_CC, E_WARNING, "Resource is not a valid MAPI resource");
		MAPI_G(hr) = MAPI_E_INVALID_PARAMETER;
		return;
	}

	MAPI_G(hr) = GetECObject(lpMapiProp, iid_of(lpSecurity), &~lpSecurity);
	if(MAPI_G(hr) != hrSuccess) {
		php_error_docref(NULL TSRMLS_CC, E_WARNING, "Specified object is not a Kopano object");
		return;
	}
	ZVAL_DEREF(perms);
	target_hash = HASH_OF(perms);
	if (!target_hash) {
		MAPI_G(hr) = MAPI_E_INVALID_PARAMETER;
		return;
	}

	// The following code should be in typeconversion.cpp

	cPerms = zend_hash_num_elements(target_hash);
	MAPI_G(hr) = MAPIAllocateBuffer(sizeof(ECPERMISSION)*cPerms, &~lpECPerms);
	if (MAPI_G(hr) != hrSuccess)
		return;
	memset(lpECPerms, 0, sizeof(ECPERMISSION)*cPerms);
	
	j = 0;
	ZEND_HASH_FOREACH_VAL(target_hash, entry) {
		// null pointer returned if perms was not array(array()).
		ZVAL_DEREF(entry);
		data = HASH_OF(entry);
		value = zend_hash_find(data, str_userid.get());
		if (value == nullptr)
			continue;
		SEPARATE_ZVAL(value);
		convert_to_string_ex(value);
		lpECPerms[j].sUserId.cb = Z_STRLEN_P(value);
		lpECPerms[j].sUserId.lpb = (unsigned char*)Z_STRVAL_P(value);

		value = zend_hash_find(data, str_type.get());
		if (value == nullptr)
			continue;
		SEPARATE_ZVAL(value);
		convert_to_long_ex(value);
		lpECPerms[j].ulType = Z_LVAL_P(value);

		value = zend_hash_find(data, str_rights.get());
		if (value == nullptr)
			continue;
		SEPARATE_ZVAL(value);
		convert_to_long_ex(value);
		lpECPerms[j].ulRights = Z_LVAL_P(value);

		value = zend_hash_find(data, str_state.get());
		if (value != nullptr) {
			SEPARATE_ZVAL(value);
		    convert_to_long_ex(value);
			lpECPerms[j].ulState = Z_LVAL_P(value);
		} else {
			lpECPerms[j].ulState = RIGHT_NEW|RIGHT_AUTOUPDATE_DENIED;
		}
		++j;
	} ZEND_HASH_FOREACH_END();

	MAPI_G(hr) = lpSecurity->SetPermissionRules(j, lpECPerms);
	if (MAPI_G(hr) != hrSuccess)
		return;

	RETVAL_TRUE;
<<<<<<< HEAD
=======
}

ZEND_FUNCTION(mapi_freebusy_openmsg)
{
	object_ptr<IMessage> retval;
	zval *res_store = nullptr;
	IMsgStore *store = nullptr;

	auto laters = make_scope_success([&]() { LOG_END(); THROW_ON_ERROR(); });

	RETVAL_FALSE;
	MAPI_G(hr) = MAPI_E_INVALID_PARAMETER;

	if (zend_parse_parameters(ZEND_NUM_ARGS() TSRMLS_CC, "r", &res_store) == FAILURE)
		return;
	ZEND_FETCH_RESOURCE_C(store, LPMDB, &res_store, -1, name_mapi_msgstore, le_mapi_msgstore);

	MAPI_G(hr) = OpenLocalFBMessage(dgFreebusydata, store, true, &~retval);
	if (MAPI_G(hr) != hrSuccess)
		return;

	ZEND_REGISTER_RESOURCE(return_value, retval.release(), le_mapi_message);
>>>>>>> 8e970416
}

ZEND_FUNCTION(mapi_freebusysupport_open)
{
	PMEASURE_FUNC;
	LOG_BEGIN();
	// local
	object_ptr<ECFreeBusySupport> lpecFBSupport;

	// extern
	zval*				resSession = NULL;
	zval*				resStore = NULL;
	IMAPISession*		lpSession = NULL;
	IMsgStore*			lpUserStore = NULL;

	// return
	object_ptr<IFreeBusySupport> lpFBSupport;

	RETVAL_FALSE;
	MAPI_G(hr) = MAPI_E_INVALID_PARAMETER;

	if(zend_parse_parameters(ZEND_NUM_ARGS() TSRMLS_CC, "r|r", &resSession, &resStore) == FAILURE) return;

	auto laters = make_scope_success([&]() { LOG_END(); THROW_ON_ERROR(); });

	ZEND_FETCH_RESOURCE_C(lpSession, IMAPISession*, &resSession, -1, name_mapi_session, le_mapi_session);
	if (resStore != nullptr)
		ZEND_FETCH_RESOURCE_C(lpUserStore, LPMDB, &resStore, -1, name_mapi_msgstore, le_mapi_msgstore);

	// Create the freebusy support object
	MAPI_G(hr) = ECFreeBusySupport::Create(&~lpecFBSupport);
	if( MAPI_G(hr) != hrSuccess)
		return;

	MAPI_G(hr) = lpecFBSupport->QueryInterface(IID_IFreeBusySupport, &~lpFBSupport);
	if( MAPI_G(hr) != hrSuccess)
		return;

	MAPI_G(hr) = lpFBSupport->Open(lpSession, lpUserStore, (lpUserStore)?TRUE:FALSE);
	if( MAPI_G(hr) != hrSuccess)
		return;

	ZEND_REGISTER_RESOURCE(return_value, lpFBSupport.release(), le_freebusy_support);
}

ZEND_FUNCTION(mapi_freebusysupport_close)
{
	PMEASURE_FUNC;
	LOG_BEGIN();
	// Extern
	IFreeBusySupport*	lpFBSupport = NULL;
	zval*				resFBSupport = NULL;

	RETVAL_FALSE;
	MAPI_G(hr) = MAPI_E_INVALID_PARAMETER;

	if(zend_parse_parameters(ZEND_NUM_ARGS() TSRMLS_CC, "r", &resFBSupport) == FAILURE) return;

	auto laters = make_scope_success([&]() { LOG_END(); THROW_ON_ERROR(); });

	ZEND_FETCH_RESOURCE_C(lpFBSupport, IFreeBusySupport*, &resFBSupport, -1, name_fb_support, le_freebusy_support);

	MAPI_G(hr) = lpFBSupport->Close();
	if(MAPI_G(hr) != hrSuccess)
		return;

	RETVAL_TRUE;
}

ZEND_FUNCTION(mapi_freebusysupport_loaddata)
{
	PMEASURE_FUNC;
	LOG_BEGIN();
	HashTable*			target_hash = NULL;
	ULONG				i, j;
	zval*				entry = NULL;
	zend_resource *			rid = NULL;
	memory_ptr<FBUser> lpUsers;
	IFreeBusySupport*	lpFBSupport = NULL;
	zval*				resFBSupport = NULL;
	zval*				resUsers = NULL;
	ULONG				cUsers = 0;
	IFreeBusyData**		lppFBData = NULL;
	ULONG				cFBData = 0;

	RETVAL_FALSE;
	MAPI_G(hr) = MAPI_E_INVALID_PARAMETER;

	if(zend_parse_parameters(ZEND_NUM_ARGS() TSRMLS_CC, "ra", &resFBSupport,&resUsers) == FAILURE) return;

	// do not release fbdata, it's registered in the return_value array, but not addref'd
	auto laters = make_scope_success([&]() { MAPIFreeBuffer(lppFBData); LOG_END(); THROW_ON_ERROR(); });

	ZEND_FETCH_RESOURCE_C(lpFBSupport, IFreeBusySupport*, &resFBSupport, -1, name_fb_support, le_freebusy_support);

	ZVAL_DEREF(resUsers);
	target_hash = HASH_OF(resUsers);
	if (!target_hash) {
		MAPI_G(hr) = MAPI_E_INVALID_PARAMETER;
		return;
	}

	cUsers = zend_hash_num_elements(target_hash);
	MAPI_G(hr) = MAPIAllocateBuffer(sizeof(FBUser)*cUsers, &~lpUsers);
	if(MAPI_G(hr) != hrSuccess)
		return;

	// Get the user entryids
	j = 0;
	ZEND_HASH_FOREACH_VAL(target_hash, entry) {
		if(!entry) {
			MAPI_G(hr) = MAPI_E_INVALID_ENTRYID;
			return;
		}

		lpUsers[j].m_cbEid = Z_STRLEN_P(entry);
		lpUsers[j].m_lpEid = (LPENTRYID)Z_STRVAL_P(entry);
		++j;
	} ZEND_HASH_FOREACH_END();

	MAPI_G(hr) = MAPIAllocateBuffer(sizeof(IFreeBusyData*)*cUsers, (void**)&lppFBData);
	if(MAPI_G(hr) != hrSuccess)
		return;

	MAPI_G(hr) = lpFBSupport->LoadFreeBusyData(cUsers, lpUsers, lppFBData, NULL, &cFBData);
	if(MAPI_G(hr) != hrSuccess)
		return;

	//Return an array of IFreeBusyData interfaces
	array_init(return_value);
	for (i = 0; i < cUsers; ++i) {
		if(lppFBData[i])
		{
			// Set resource relation
                        rid = zend_register_resource(lppFBData[i], le_freebusy_data);
			// Add item to return list
			add_next_index_resource(return_value, rid);
		} else {
			// Add empty item to return list
			add_next_index_null(return_value);
		}
	}
}

ZEND_FUNCTION(mapi_freebusysupport_loadupdate)
{
	PMEASURE_FUNC;
	LOG_BEGIN();
	HashTable*			target_hash = NULL;
	ULONG				i, j;
	zval*				entry = NULL;
	zend_resource *			rid = NULL;
	memory_ptr<FBUser> lpUsers;
	IFreeBusySupport*	lpFBSupport = NULL;
	zval*				resFBSupport = NULL;
	zval*				resUsers = NULL;
	ULONG				cUsers = 0;
	memory_ptr<IFreeBusyUpdate *> lppFBUpdate;
	ULONG				cFBUpdate = 0;

	RETVAL_FALSE;
	MAPI_G(hr) = MAPI_E_INVALID_PARAMETER;

	if(zend_parse_parameters(ZEND_NUM_ARGS() TSRMLS_CC, "ra", &resFBSupport,&resUsers) == FAILURE) return;

	auto laters = make_scope_success([&]() { LOG_END(); THROW_ON_ERROR(); });

	ZEND_FETCH_RESOURCE_C(lpFBSupport, IFreeBusySupport*, &resFBSupport, -1, name_fb_support, le_freebusy_support);

	ZVAL_DEREF(resUsers);
	target_hash = HASH_OF(resUsers);
	if (!target_hash) {
		MAPI_G(hr) = MAPI_E_INVALID_PARAMETER;
		return;
	}

	cUsers = zend_hash_num_elements(target_hash);
	MAPI_G(hr) = MAPIAllocateBuffer(sizeof(FBUser)*cUsers, &~lpUsers);
	if(MAPI_G(hr) != hrSuccess)
		return;

	// Get the user entryids
	j = 0;
	ZEND_HASH_FOREACH_VAL(target_hash, entry) {
		if(!entry) {
			MAPI_G(hr) = MAPI_E_INVALID_ENTRYID;
			return;
		}

		lpUsers[j].m_cbEid = Z_STRLEN_P(entry);
		lpUsers[j].m_lpEid = (LPENTRYID)Z_STRVAL_P(entry);
		++j;
	} ZEND_HASH_FOREACH_END();

	MAPI_G(hr) = MAPIAllocateBuffer(sizeof(IFreeBusyUpdate*)*cUsers, &~lppFBUpdate);
	if(MAPI_G(hr) != hrSuccess)
		return;

	MAPI_G(hr) = lpFBSupport->LoadFreeBusyUpdate(cUsers, lpUsers, lppFBUpdate, &cFBUpdate, NULL);
	if(MAPI_G(hr) != hrSuccess)
		return;

	//Return an array of IFreeBusyUpdate interfaces
	array_init(return_value);
	for (i = 0; i < cUsers; ++i) {
		if(lppFBUpdate[i])
		{
			// Set resource relation
                        rid = zend_register_resource(lppFBUpdate[i], le_freebusy_update);
			// Add item to return list
			add_next_index_resource(return_value, rid);
		} else {
			// Add empty item to return list
			add_next_index_null(return_value);
		}
	}
}

ZEND_FUNCTION(mapi_freebusydata_enumblocks)
{
	PMEASURE_FUNC;
	LOG_BEGIN();
	IFreeBusyData*		lpFBData = NULL;
	zval*				resFBData = NULL;

	FILETIME			ftmStart;
	FILETIME			ftmEnd;
	time_t				ulUnixStart = 0;
	time_t				ulUnixEnd = 0;
	IEnumFBBlock*		lpEnumBlock = NULL;

	RETVAL_FALSE;
	MAPI_G(hr) = MAPI_E_INVALID_PARAMETER;

	if(zend_parse_parameters(ZEND_NUM_ARGS() TSRMLS_CC, "rll", &resFBData, &ulUnixStart, &ulUnixEnd) == FAILURE) return;

	auto laters = make_scope_success([&]() { LOG_END(); THROW_ON_ERROR(); });

	ZEND_FETCH_RESOURCE_C(lpFBData, IFreeBusyData*, &resFBData, -1, name_fb_data, le_freebusy_data);

	ftmStart = UnixTimeToFileTime(ulUnixStart);
	ftmEnd   = UnixTimeToFileTime(ulUnixEnd);

	MAPI_G(hr) = lpFBData->EnumBlocks(&lpEnumBlock, ftmStart, ftmEnd);
	if(MAPI_G(hr) != hrSuccess)
		return;

	ZEND_REGISTER_RESOURCE(return_value, lpEnumBlock, le_freebusy_enumblock);
}

ZEND_FUNCTION(mapi_freebusydata_getpublishrange)
{
	PMEASURE_FUNC;
	LOG_BEGIN();
	IFreeBusyData*		lpFBData = NULL;
	zval*				resFBData = NULL;

	LONG				rtmStart;
	LONG				rtmEnd;

	RETVAL_FALSE;
	MAPI_G(hr) = MAPI_E_INVALID_PARAMETER;

	if(zend_parse_parameters(ZEND_NUM_ARGS() TSRMLS_CC, "r", &resFBData) == FAILURE) return;

	auto laters = make_scope_success([&]() { LOG_END(); THROW_ON_ERROR(); });

	ZEND_FETCH_RESOURCE_C(lpFBData, IFreeBusyData*, &resFBData, -1, name_fb_data, le_freebusy_data);

	MAPI_G(hr) = lpFBData->GetFBPublishRange(&rtmStart, &rtmEnd);
	if(MAPI_G(hr) != hrSuccess)
		return;

	array_init(return_value);
	add_assoc_long(return_value, "start", RTimeToUnixTime(rtmStart));
	add_assoc_long(return_value, "end", RTimeToUnixTime(rtmEnd));
}

ZEND_FUNCTION(mapi_freebusydata_setrange)
{
	PMEASURE_FUNC;
	LOG_BEGIN();
	IFreeBusyData*		lpFBData = NULL;
	zval*				resFBData = NULL;
	time_t				ulUnixStart = 0;
	time_t				ulUnixEnd = 0;

	RETVAL_FALSE;
	MAPI_G(hr) = MAPI_E_INVALID_PARAMETER;

	if(zend_parse_parameters(ZEND_NUM_ARGS() TSRMLS_CC, "rll", &resFBData, &ulUnixStart, &ulUnixEnd) == FAILURE) return;

	auto laters = make_scope_success([&]() { LOG_END(); THROW_ON_ERROR(); });

	ZEND_FETCH_RESOURCE_C(lpFBData, IFreeBusyData*, &resFBData, -1, name_fb_data, le_freebusy_data);
	MAPI_G(hr) = lpFBData->SetFBRange(UnixTimeToRTime(ulUnixStart), UnixTimeToRTime(ulUnixEnd));
	if(MAPI_G(hr) != hrSuccess)
		return;

	RETVAL_TRUE;
}

ZEND_FUNCTION(mapi_freebusyenumblock_reset)
{
	PMEASURE_FUNC;
	LOG_BEGIN();
	IEnumFBBlock*		lpEnumBlock = NULL;
	zval*				resEnumBlock = NULL;

	RETVAL_FALSE;
	MAPI_G(hr) = MAPI_E_INVALID_PARAMETER;

	if(zend_parse_parameters(ZEND_NUM_ARGS() TSRMLS_CC, "r", &resEnumBlock) == FAILURE) return;

	auto laters = make_scope_success([&]() { LOG_END(); THROW_ON_ERROR(); });

	ZEND_FETCH_RESOURCE_C(lpEnumBlock, IEnumFBBlock*, &resEnumBlock, -1, name_fb_enumblock, le_freebusy_enumblock);

	MAPI_G(hr) = lpEnumBlock->Reset();
	if(MAPI_G(hr) != hrSuccess)
		return;

	RETVAL_TRUE;
}

ZEND_FUNCTION(mapi_freebusyenumblock_next)
{
	PMEASURE_FUNC;
	LOG_BEGIN();
	IEnumFBBlock*		lpEnumBlock = NULL;
	zval*				resEnumBlock = NULL;
	long				cElt = 0;
	LONG				cFetch = 0;
	LONG				i;
	memory_ptr<FBBlock_1> lpBlk;
	zval				zval_data_value;

	RETVAL_FALSE;
	MAPI_G(hr) = MAPI_E_INVALID_PARAMETER;

	if(zend_parse_parameters(ZEND_NUM_ARGS() TSRMLS_CC, "rl", &resEnumBlock, &cElt) == FAILURE) return;

	auto laters = make_scope_success([&]() { LOG_END(); THROW_ON_ERROR(); });

	ZEND_FETCH_RESOURCE_C(lpEnumBlock, IEnumFBBlock*, &resEnumBlock, -1, name_fb_enumblock, le_freebusy_enumblock);

	MAPI_G(hr) = MAPIAllocateBuffer(sizeof(FBBlock_1)*cElt, &~lpBlk);
	if(MAPI_G(hr) != hrSuccess)
		return;

	MAPI_G(hr) = lpEnumBlock->Next(cElt, lpBlk, &cFetch);
	if(MAPI_G(hr) != hrSuccess)
		return;

	array_init(return_value);

	for (i = 0; i < cFetch; ++i) {
		array_init(&zval_data_value);
		add_assoc_long(&zval_data_value, "start", RTimeToUnixTime(lpBlk[i].m_tmStart));
		add_assoc_long(&zval_data_value, "end", RTimeToUnixTime(lpBlk[i].m_tmEnd));
		add_assoc_long(&zval_data_value, "status", (LONG)lpBlk[i].m_fbstatus);

		add_next_index_zval(return_value, &zval_data_value);
	}
}

ZEND_FUNCTION(mapi_freebusyenumblock_skip)
{
	PMEASURE_FUNC;
	LOG_BEGIN();
	IEnumFBBlock*		lpEnumBlock = NULL;
	zval*				resEnumBlock = NULL;
	long				ulSkip = 0;

	RETVAL_FALSE;
	MAPI_G(hr) = MAPI_E_INVALID_PARAMETER;

	if(zend_parse_parameters(ZEND_NUM_ARGS() TSRMLS_CC, "rl", &resEnumBlock, &ulSkip) == FAILURE) return;

	auto laters = make_scope_success([&]() { LOG_END(); THROW_ON_ERROR(); });

	ZEND_FETCH_RESOURCE_C(lpEnumBlock, IEnumFBBlock*, &resEnumBlock, -1, name_fb_enumblock, le_freebusy_enumblock);

	MAPI_G(hr) = lpEnumBlock->Skip(ulSkip);
	if(MAPI_G(hr) != hrSuccess)
		return;

	RETVAL_TRUE;
}

ZEND_FUNCTION(mapi_freebusyenumblock_restrict)
{
	PMEASURE_FUNC;
	LOG_BEGIN();
	IEnumFBBlock*		lpEnumBlock = NULL;
	zval*				resEnumBlock = NULL;

	FILETIME			ftmStart;
	FILETIME			ftmEnd;
	time_t				ulUnixStart = 0;
	time_t				ulUnixEnd = 0;

	RETVAL_FALSE;
	MAPI_G(hr) = MAPI_E_INVALID_PARAMETER;

	if(zend_parse_parameters(ZEND_NUM_ARGS() TSRMLS_CC, "rll", &resEnumBlock, &ulUnixStart, &ulUnixEnd) == FAILURE) return;

	auto laters = make_scope_success([&]() { LOG_END(); THROW_ON_ERROR(); });

	ZEND_FETCH_RESOURCE_C(lpEnumBlock, IEnumFBBlock*, &resEnumBlock, -1, name_fb_enumblock, le_freebusy_enumblock);

	ftmStart = UnixTimeToFileTime(ulUnixStart);
	ftmEnd   = UnixTimeToFileTime(ulUnixEnd);

	MAPI_G(hr) = lpEnumBlock->Restrict(ftmStart, ftmEnd);
	if(MAPI_G(hr) != hrSuccess)
		return;

	RETVAL_TRUE;
}

ZEND_FUNCTION(mapi_freebusyenumblock_ical)
{
	PMEASURE_FUNC;
	LOG_BEGIN();
	RETVAL_FALSE;
	MAPI_G(hr) = MAPI_E_INVALID_PARAMETER;

	auto laters = make_scope_success([&]() { LOG_END(); THROW_ON_ERROR(); });

	long req_count = 0;
	php_stringsize_t organizer_len, user_len, uid_len;
	char *organizer_cstr = nullptr, *user_cstr = nullptr;
	char *uid_cstr = nullptr;
	zval *res_addrbook = nullptr, *res_enumblock = nullptr;
	time_t start = 0, end = 0;
	if (zend_parse_parameters(ZEND_NUM_ARGS() TSRMLS_CC, "rrlllsss", &res_addrbook, &res_enumblock, &req_count, &start, &end, &organizer_cstr, &organizer_len, &user_cstr, &user_len, &uid_cstr, &uid_len) == FAILURE)
		return;

	IAddrBook *addrbook = nullptr;
	ZEND_FETCH_RESOURCE_C(addrbook, IAddrBook *, &res_addrbook, -1, name_mapi_addrbook, le_mapi_addrbook);

	IEnumFBBlock *enumblock = nullptr;
	ZEND_FETCH_RESOURCE_C(enumblock, IEnumFBBlock*, &res_enumblock, -1, name_fb_enumblock, le_freebusy_enumblock);

	memory_ptr<FBBlock_1> blk;
	MAPI_G(hr) = MAPIAllocateBuffer(sizeof(FBBlock_1)*req_count, &~blk);
	if (MAPI_G(hr) != hrSuccess)
		return;

	LONG count = 0;
	MAPI_G(hr) = enumblock->Next(req_count, blk, &count);
	if (MAPI_G(hr) != hrSuccess)
		return;

	std::unique_ptr<MapiToICal> mapiical;
	MAPI_G(hr) = CreateMapiToICal(addrbook, "utf-8", &unique_tie(mapiical));
	if (MAPI_G(hr) != hrSuccess)
		return;

	std::string organizer(organizer_cstr, organizer_len);
	std::string user(user_cstr, user_len);
	std::string uid(uid_cstr, uid_len);
	MAPI_G(hr) = mapiical->AddBlocks(blk, count, start, end, organizer, user, uid);
	if (MAPI_G(hr) != hrSuccess)
		return;

	std::string strical, method;
	MAPI_G(hr) = mapiical->Finalize(0, &method, &strical);
	RETVAL_STRING(strical.c_str());
}

ZEND_FUNCTION(mapi_freebusyupdate_publish)
{
	PMEASURE_FUNC;
	LOG_BEGIN();
	// params
	zval*				resFBUpdate = NULL;
	zval*				aBlocks = NULL;
	IFreeBusyUpdate*	lpFBUpdate = NULL;
	// local
	memory_ptr<FBBlock_1> lpBlocks;
	ULONG				cBlocks = 0;
	HashTable*			target_hash = NULL;
	ULONG				i;
	zval*				entry = NULL;
	zval*				value = NULL;
	HashTable*			data = NULL;
	zstrplus str_start(zend_string_init("start", sizeof("start") - 1, 0));
	zstrplus str_end(zend_string_init("end", sizeof("end") - 1, 0));
	zstrplus str_status(zend_string_init("status", sizeof("status") - 1, 0));

	RETVAL_FALSE;
	MAPI_G(hr) = MAPI_E_INVALID_PARAMETER;

	if(zend_parse_parameters(ZEND_NUM_ARGS() TSRMLS_CC, "ra", &resFBUpdate, &aBlocks) == FAILURE) return;

	ZEND_FETCH_RESOURCE_C(lpFBUpdate, IFreeBusyUpdate*, &resFBUpdate, -1, name_fb_update, le_freebusy_update);

	ZVAL_DEREF(aBlocks);
	target_hash = HASH_OF(aBlocks);
	if (!target_hash) {
		MAPI_G(hr) = MAPI_E_INVALID_PARAMETER;
		goto exit;
	}

	cBlocks = zend_hash_num_elements(target_hash);
	MAPI_G(hr) = MAPIAllocateBuffer(sizeof(FBBlock_1)*cBlocks, &~lpBlocks);
	if(MAPI_G(hr) != hrSuccess)
		goto exit;

	i = 0;
	ZEND_HASH_FOREACH_VAL(target_hash, entry) {
		ZVAL_DEREF(entry);
		data = HASH_OF(entry);
		value = zend_hash_find(data, str_start.get());
		if (value == nullptr) {
			MAPI_G(hr) = MAPI_E_INVALID_PARAMETER;
			goto exit;
		}
		lpBlocks[i].m_tmStart = UnixTimeToRTime(Z_LVAL_P(value));
		value = zend_hash_find(data, str_end.get());
		if (value == nullptr) {
			MAPI_G(hr) = MAPI_E_INVALID_PARAMETER;
			goto exit;
		}
		lpBlocks[i].m_tmEnd = UnixTimeToRTime(Z_LVAL_P(value));
		value = zend_hash_find(data, str_status.get());
		if (value == nullptr) {
			MAPI_G(hr) = MAPI_E_INVALID_PARAMETER;
			goto exit;
		}
		lpBlocks[i++].m_fbstatus = (enum FBStatus)Z_LVAL_P(value);
	} ZEND_HASH_FOREACH_END();
	MAPI_G(hr) = lpFBUpdate->PublishFreeBusy(lpBlocks, cBlocks);
	if(MAPI_G(hr) != hrSuccess)
		goto exit;

	RETVAL_TRUE;

exit:
	LOG_END();
	THROW_ON_ERROR();
}

ZEND_FUNCTION(mapi_freebusyupdate_reset)
{
	PMEASURE_FUNC;
	LOG_BEGIN();
	IFreeBusyUpdate*	lpFBUpdate = NULL;
	zval*				resFBUpdate = NULL;

	RETVAL_FALSE;
	MAPI_G(hr) = MAPI_E_INVALID_PARAMETER;

	if(zend_parse_parameters(ZEND_NUM_ARGS() TSRMLS_CC, "r", &resFBUpdate) == FAILURE) return;

	auto laters = make_scope_success([&]() { LOG_END(); THROW_ON_ERROR(); });

	ZEND_FETCH_RESOURCE_C(lpFBUpdate, IFreeBusyUpdate*, &resFBUpdate, -1, name_fb_update, le_freebusy_update);

	MAPI_G(hr) = lpFBUpdate->ResetPublishedFreeBusy();
	if(MAPI_G(hr) != hrSuccess)
		return;

	RETVAL_TRUE;
}

ZEND_FUNCTION(mapi_freebusyupdate_savechanges)
{
	PMEASURE_FUNC;
	LOG_BEGIN();
	// params
	zval*				resFBUpdate = NULL;
	time_t				ulUnixStart = 0;
	time_t				ulUnixEnd = 0;
	IFreeBusyUpdate*	lpFBUpdate = NULL;
	// local
	FILETIME			ftmStart;
	FILETIME			ftmEnd;

	RETVAL_FALSE;
	MAPI_G(hr) = MAPI_E_INVALID_PARAMETER;

	if(zend_parse_parameters(ZEND_NUM_ARGS() TSRMLS_CC, "rll", &resFBUpdate, &ulUnixStart, &ulUnixEnd) == FAILURE) return;

	auto laters = make_scope_success([&]() { LOG_END(); THROW_ON_ERROR(); });

	ZEND_FETCH_RESOURCE_C(lpFBUpdate, IFreeBusyUpdate*, &resFBUpdate, -1, name_fb_update, le_freebusy_update);

	ftmStart = UnixTimeToFileTime(ulUnixStart);
	ftmEnd   = UnixTimeToFileTime(ulUnixEnd);

	MAPI_G(hr) = lpFBUpdate->SaveChanges(ftmStart, ftmEnd);
	if(MAPI_G(hr) != hrSuccess)
		return;

	RETVAL_TRUE;
}

/*
 ***********************************************************************************
 * ICS interfaces
 ***********************************************************************************eight
 */

ZEND_FUNCTION(mapi_exportchanges_config)
{
	PMEASURE_FUNC;
	LOG_BEGIN();
	IUnknown *			lpImportChanges = NULL; // may be contents or hierarchy
	IExchangeExportChanges *lpExportChanges = NULL;
	IStream *			lpStream = NULL;
	zval *				resStream = NULL;
	long				ulFlags = 0;
	long				ulBuffersize = 0;
	zval *				resImportChanges = NULL;
	zval *				resExportChanges = NULL;
	zval *				aRestrict = NULL;
	zval *				aIncludeProps = NULL;
	zval *				aExcludeProps = NULL;
	int					type = -1;
	memory_ptr<SRestriction> lpRestrict;
	memory_ptr<SPropTagArray> lpIncludeProps, lpExcludeProps;

	RETVAL_FALSE;
	MAPI_G(hr) = MAPI_E_INVALID_PARAMETER;

	if(zend_parse_parameters(ZEND_NUM_ARGS() TSRMLS_CC, "rrlzzzzl", &resExportChanges, &resStream, &ulFlags, &resImportChanges, &aRestrict, &aIncludeProps, &aExcludeProps, &ulBuffersize) == FAILURE) return;

	auto laters = make_scope_success([&]() { LOG_END(); THROW_ON_ERROR(); });

	ZEND_FETCH_RESOURCE_C(lpExportChanges, IExchangeExportChanges *, &resExportChanges, -1, name_mapi_exportchanges, le_mapi_exportchanges);

	if(Z_TYPE_P(resImportChanges) == IS_RESOURCE) {
		type = Z_RES_P(resImportChanges)->type;

		if(type == le_mapi_importcontentschanges) {
			ZEND_FETCH_RESOURCE_C(lpImportChanges, IUnknown *, &resImportChanges, -1, name_mapi_importcontentschanges, le_mapi_importcontentschanges);
		} else if(type == le_mapi_importhierarchychanges) {
			ZEND_FETCH_RESOURCE_C(lpImportChanges, IUnknown *, &resImportChanges, -1, name_mapi_importhierarchychanges, le_mapi_importhierarchychanges);
		} else {
			php_error_docref(NULL TSRMLS_CC, E_WARNING, "The importer must be either a contents importer or a hierarchy importer object");
			MAPI_G(hr) = MAPI_E_INVALID_PARAMETER;
			return;
		}
	} else if(Z_TYPE_P(resImportChanges) == IS_FALSE) {
		lpImportChanges = NULL;
	} else {
		php_error_docref(NULL TSRMLS_CC, E_WARNING, "The importer must be an actual importer resource, or FALSE");
		MAPI_G(hr) = MAPI_E_INVALID_PARAMETER;
		return;
	}

	ZEND_FETCH_RESOURCE_C(lpStream, IStream *, &resStream, -1, name_istream, le_istream);

	if(Z_TYPE_P(aRestrict) == IS_ARRAY) {
		MAPI_G(hr) = MAPIAllocateBuffer(sizeof(SRestriction), &~lpRestrict);
		if (MAPI_G(hr) != hrSuccess)
			return;

		MAPI_G(hr) = PHPArraytoSRestriction(aRestrict, lpRestrict, lpRestrict TSRMLS_CC);
		if (MAPI_G(hr) != hrSuccess)
			return;
	}

	if(Z_TYPE_P(aIncludeProps) == IS_ARRAY) {
		MAPI_G(hr) = PHPArraytoPropTagArray(aIncludeProps, NULL, &~lpIncludeProps TSRMLS_CC);
		if(MAPI_G(hr) != hrSuccess) {
			php_error_docref(NULL TSRMLS_CC, E_WARNING, "Unable to parse includeprops array");
			return;
		}
	}

	if(Z_TYPE_P(aExcludeProps) == IS_ARRAY) {
		MAPI_G(hr) = PHPArraytoPropTagArray(aExcludeProps, NULL, &~lpExcludeProps TSRMLS_CC);
		if(MAPI_G(hr) != hrSuccess) {
			php_error_docref(NULL TSRMLS_CC, E_WARNING, "Unable to parse excludeprops array");
			return;
		}
	}

	MAPI_G(hr) = lpExportChanges->Config(lpStream, ulFlags, lpImportChanges, lpRestrict, lpIncludeProps, lpExcludeProps, ulBuffersize);
	if(MAPI_G(hr) != hrSuccess)
		return;

	RETVAL_TRUE;
}

ZEND_FUNCTION(mapi_exportchanges_synchronize)
{
	PMEASURE_FUNC;
	LOG_BEGIN();
	zval *					resExportChanges = NULL;
	IExchangeExportChanges *lpExportChanges = NULL;
	ULONG					ulSteps = 0;
	ULONG					ulProgress = 0;

	RETVAL_FALSE;
	MAPI_G(hr) = MAPI_E_INVALID_PARAMETER;

	if(zend_parse_parameters(ZEND_NUM_ARGS() TSRMLS_CC, "r", &resExportChanges) == FAILURE) return;

	auto laters = make_scope_success([&]() { LOG_END(); THROW_ON_ERROR(); });

	ZEND_FETCH_RESOURCE_C(lpExportChanges, IExchangeExportChanges *, &resExportChanges, -1, name_mapi_exportchanges, le_mapi_exportchanges);

	MAPI_G(hr) = lpExportChanges->Synchronize(&ulSteps, &ulProgress);
	if(MAPI_G(hr) == SYNC_W_PROGRESS) {
		array_init(return_value);

		add_next_index_long(return_value, ulSteps);
		add_next_index_long(return_value, ulProgress);
	} else if(MAPI_G(hr) != hrSuccess) {
		return;
	} else {
		// hr == hrSuccess
		RETVAL_TRUE;
	}
}

ZEND_FUNCTION(mapi_exportchanges_updatestate)
{
	PMEASURE_FUNC;
	LOG_BEGIN();
	zval *					resExportChanges = NULL;
	zval *					resStream = NULL;
	IExchangeExportChanges *lpExportChanges = NULL;
	IStream *				lpStream = NULL;

	RETVAL_FALSE;
	MAPI_G(hr) = MAPI_E_INVALID_PARAMETER;

    if(zend_parse_parameters(ZEND_NUM_ARGS() TSRMLS_CC, "rr", &resExportChanges, &resStream) == FAILURE) return;

	auto laters = make_scope_success([&]() { LOG_END(); THROW_ON_ERROR(); });

    ZEND_FETCH_RESOURCE_C(lpExportChanges, IExchangeExportChanges *, &resExportChanges, -1, name_mapi_exportchanges, le_mapi_exportchanges);
    ZEND_FETCH_RESOURCE_C(lpStream, IStream *, &resStream, -1, name_istream, le_istream);

	MAPI_G(hr) = lpExportChanges->UpdateState(lpStream);

	if(MAPI_G(hr) != hrSuccess)
		return;

	RETVAL_TRUE;
}

ZEND_FUNCTION(mapi_exportchanges_getchangecount)
{
	PMEASURE_FUNC;
	LOG_BEGIN();
	zval *					resExportChanges = NULL;
	IExchangeExportChanges *lpExportChanges = NULL;
	object_ptr<IECExportChanges> lpECExportChanges;
	ULONG					ulChanges;

	RETVAL_FALSE;
	MAPI_G(hr) = MAPI_E_INVALID_PARAMETER;

    if(zend_parse_parameters(ZEND_NUM_ARGS() TSRMLS_CC, "r", &resExportChanges) == FAILURE) return;

	auto laters = make_scope_success([&]() { LOG_END(); THROW_ON_ERROR(); });

    ZEND_FETCH_RESOURCE_C(lpExportChanges, IExchangeExportChanges *, &resExportChanges, -1, name_mapi_exportchanges, le_mapi_exportchanges);

	MAPI_G(hr) = lpExportChanges->QueryInterface(IID_IECExportChanges, &~lpECExportChanges);
	if(MAPI_G(hr) != hrSuccess) {
		php_error_docref(NULL TSRMLS_CC, E_WARNING, "ExportChanges does not support IECExportChanges interface which is required for the getchangecount call");
		return;
	}

	MAPI_G(hr) = lpECExportChanges->GetChangeCount(&ulChanges);
	if(MAPI_G(hr) != hrSuccess)
		return;

	RETVAL_LONG(ulChanges);
}

ZEND_FUNCTION(mapi_importcontentschanges_config)
{
	PMEASURE_FUNC;
	LOG_BEGIN();
	zval *					resImportContentsChanges = NULL;
	zval *					resStream = NULL;
	IExchangeImportContentsChanges *lpImportContentsChanges = NULL;
	IStream	*				lpStream = NULL;
	long					ulFlags = 0;

	RETVAL_FALSE;
	MAPI_G(hr) = MAPI_E_INVALID_PARAMETER;

	if(zend_parse_parameters(ZEND_NUM_ARGS() TSRMLS_CC, "rrl", &resImportContentsChanges, &resStream, &ulFlags) == FAILURE) return;

	auto laters = make_scope_success([&]() { LOG_END(); THROW_ON_ERROR(); });

	ZEND_FETCH_RESOURCE_C(lpImportContentsChanges, IExchangeImportContentsChanges *, &resImportContentsChanges, -1, name_mapi_importcontentschanges, le_mapi_importcontentschanges);
	ZEND_FETCH_RESOURCE_C(lpStream, IStream *, &resStream, -1, name_istream, le_istream);

	MAPI_G(hr) = lpImportContentsChanges->Config(lpStream, ulFlags);

	if(MAPI_G(hr) != hrSuccess)
		return;

	RETVAL_TRUE;
}

ZEND_FUNCTION(mapi_importcontentschanges_updatestate)
{
	PMEASURE_FUNC;
	LOG_BEGIN();
	zval *							resImportContentsChanges = NULL;
	zval *							resStream = NULL;
	IExchangeImportContentsChanges	*lpImportContentsChanges = NULL;
	IStream *						lpStream = NULL;

	RETVAL_FALSE;
	MAPI_G(hr) = MAPI_E_INVALID_PARAMETER;

    if(zend_parse_parameters(ZEND_NUM_ARGS() TSRMLS_CC, "r|r", &resImportContentsChanges, &resStream) == FAILURE) return;

	auto laters = make_scope_success([&]() { LOG_END(); THROW_ON_ERROR(); });

    ZEND_FETCH_RESOURCE_C(lpImportContentsChanges, IExchangeImportContentsChanges *, &resImportContentsChanges, -1, name_mapi_importcontentschanges, le_mapi_importcontentschanges);
	if (resStream != NULL) {
		ZEND_FETCH_RESOURCE_C(lpStream, IStream *, &resStream, -1, name_istream, le_istream);
	}

	MAPI_G(hr) = lpImportContentsChanges->UpdateState(lpStream);

	if(MAPI_G(hr) != hrSuccess)
		return;

	RETVAL_TRUE;
}

ZEND_FUNCTION(mapi_importcontentschanges_importmessagechange)
{
	PMEASURE_FUNC;
	LOG_BEGIN();
	zval *					resImportContentsChanges = NULL;
	zval *					resProps = NULL;
	long					ulFlags = 0;
	zval *					resMessage = NULL;
	memory_ptr<SPropValue> lpProps;
	ULONG					cValues = 0;
	IMessage *				lpMessage = NULL;
	IExchangeImportContentsChanges * lpImportContentsChanges = NULL;

	RETVAL_FALSE;
	MAPI_G(hr) = MAPI_E_INVALID_PARAMETER;

    if(zend_parse_parameters(ZEND_NUM_ARGS() TSRMLS_CC, "ralz", &resImportContentsChanges, &resProps, &ulFlags, &resMessage) == FAILURE) return;

	auto laters = make_scope_success([&]() { LOG_END(); THROW_ON_ERROR(); });

    ZEND_FETCH_RESOURCE_C(lpImportContentsChanges, IExchangeImportContentsChanges *, &resImportContentsChanges, -1, name_mapi_importcontentschanges, le_mapi_importcontentschanges);

	MAPI_G(hr) = PHPArraytoPropValueArray(resProps, NULL, &cValues, &~lpProps TSRMLS_CC);
    if(MAPI_G(hr) != hrSuccess) {
    	php_error_docref(NULL TSRMLS_CC, E_WARNING, "Unable to parse property array");
		return;
	}

	MAPI_G(hr) = lpImportContentsChanges->ImportMessageChange(cValues, lpProps, ulFlags, &lpMessage);
	if (MAPI_G(hr) != hrSuccess)
		return;
	ZVAL_DEREF(resMessage);
	ZEND_REGISTER_RESOURCE(resMessage, lpMessage, le_mapi_message);
	RETVAL_TRUE;
}

ZEND_FUNCTION(mapi_importcontentschanges_importmessagedeletion)
{
	PMEASURE_FUNC;
	LOG_BEGIN();
	zval *			resMessages;
	zval *			resImportContentsChanges;
	IExchangeImportContentsChanges *lpImportContentsChanges = NULL;
	memory_ptr<SBinaryArray> lpMessages;
	long			ulFlags = 0;

	RETVAL_FALSE;
	MAPI_G(hr) = MAPI_E_INVALID_PARAMETER;

	if(zend_parse_parameters(ZEND_NUM_ARGS() TSRMLS_CC, "rla", &resImportContentsChanges, &ulFlags, &resMessages) == FAILURE) return;

	auto laters = make_scope_success([&]() { LOG_END(); THROW_ON_ERROR(); });

	ZEND_FETCH_RESOURCE_C(lpImportContentsChanges, IExchangeImportContentsChanges *, &resImportContentsChanges, -1, name_mapi_importcontentschanges, le_mapi_importcontentschanges);

	MAPI_G(hr) = PHPArraytoSBinaryArray(resMessages, NULL, &~lpMessages TSRMLS_CC);
	if(MAPI_G(hr) != hrSuccess) {
		php_error_docref(NULL TSRMLS_CC, E_WARNING, "Unable to parse message list");
		return;
	}

	MAPI_G(hr) = lpImportContentsChanges->ImportMessageDeletion(ulFlags, lpMessages);
	if(MAPI_G(hr) != hrSuccess)
		return;
}

ZEND_FUNCTION(mapi_importcontentschanges_importperuserreadstatechange)
{
	PMEASURE_FUNC;
	LOG_BEGIN();
	zval *			resReadStates;
	zval *			resImportContentsChanges;
	IExchangeImportContentsChanges *lpImportContentsChanges = NULL;
	memory_ptr<READSTATE> lpReadStates;
	ULONG			cValues = 0;

	RETVAL_FALSE;
	MAPI_G(hr) = MAPI_E_INVALID_PARAMETER;

	if(zend_parse_parameters(ZEND_NUM_ARGS() TSRMLS_CC, "ra", &resImportContentsChanges, &resReadStates) == FAILURE) return;

	auto laters = make_scope_success([&]() { LOG_END(); THROW_ON_ERROR(); });

	ZEND_FETCH_RESOURCE_C(lpImportContentsChanges, IExchangeImportContentsChanges *, &resImportContentsChanges, -1, name_mapi_importcontentschanges, le_mapi_importcontentschanges);

	MAPI_G(hr) = PHPArraytoReadStateArray(resReadStates, NULL, &cValues, &~lpReadStates TSRMLS_CC);
	if(MAPI_G(hr) != hrSuccess) {
		php_error_docref(NULL TSRMLS_CC, E_WARNING, "Unable to parse readstates");
		return;
	}

	MAPI_G(hr) = lpImportContentsChanges->ImportPerUserReadStateChange(cValues, lpReadStates);
	if(MAPI_G(hr) != hrSuccess)
		return;

	RETVAL_TRUE;
}

ZEND_FUNCTION(mapi_importcontentschanges_importmessagemove)
{
	PMEASURE_FUNC;
	LOG_BEGIN();
	php_stringsize_t cbSourceKeySrcFolder = 0;
	php_stringsize_t cbSourceKeySrcMessage = 0;
	php_stringsize_t cbPCLMessage = 0;
	php_stringsize_t cbSourceKeyDestMessage = 0;
	php_stringsize_t cbChangeNumDestMessage = 0;
	BYTE *			pbSourceKeySrcFolder = NULL;
	BYTE *			pbSourceKeySrcMessage = NULL;
	BYTE *			pbPCLMessage = NULL;
	BYTE *			pbSourceKeyDestMessage = NULL;
	BYTE *			pbChangeNumDestMessage = NULL;

	zval *			resImportContentsChanges;
	IExchangeImportContentsChanges *lpImportContentsChanges = NULL;

	RETVAL_FALSE;
	MAPI_G(hr) = MAPI_E_INVALID_PARAMETER;

	if(zend_parse_parameters(ZEND_NUM_ARGS() TSRMLS_CC, "rsssss", 	&resImportContentsChanges,
																	&pbSourceKeySrcFolder, &cbSourceKeySrcFolder,
																	&pbSourceKeySrcMessage, &cbSourceKeySrcMessage,
																	&pbPCLMessage, &cbPCLMessage,
																	&pbSourceKeyDestMessage, &cbSourceKeyDestMessage,
																	&pbChangeNumDestMessage, &cbChangeNumDestMessage) == FAILURE) return;

	auto laters = make_scope_success([&]() { LOG_END(); THROW_ON_ERROR(); });

	ZEND_FETCH_RESOURCE_C(lpImportContentsChanges, IExchangeImportContentsChanges *, &resImportContentsChanges, -1, name_mapi_importcontentschanges, le_mapi_importcontentschanges);

	MAPI_G(hr) = lpImportContentsChanges->ImportMessageMove(cbSourceKeySrcFolder, pbSourceKeySrcFolder, cbSourceKeySrcMessage, pbSourceKeySrcMessage, cbPCLMessage, pbPCLMessage, cbSourceKeyDestMessage, pbSourceKeyDestMessage, cbChangeNumDestMessage, pbChangeNumDestMessage);
	if(MAPI_G(hr) != hrSuccess)
		return;
}

ZEND_FUNCTION(mapi_importhierarchychanges_config)
{
	PMEASURE_FUNC;
	LOG_BEGIN();
	zval *					resImportHierarchyChanges = NULL;
	zval *					resStream = NULL;
	IExchangeImportHierarchyChanges *lpImportHierarchyChanges = NULL;
	IStream	*				lpStream = NULL;
	long					ulFlags = 0;

	RETVAL_FALSE;
	MAPI_G(hr) = MAPI_E_INVALID_PARAMETER;

	if(zend_parse_parameters(ZEND_NUM_ARGS() TSRMLS_CC, "rrl", &resImportHierarchyChanges, &resStream, &ulFlags) == FAILURE) return;

	auto laters = make_scope_success([&]() { LOG_END(); THROW_ON_ERROR(); });

	ZEND_FETCH_RESOURCE_C(lpImportHierarchyChanges, IExchangeImportHierarchyChanges *, &resImportHierarchyChanges, -1, name_mapi_importhierarchychanges, le_mapi_importhierarchychanges);
	ZEND_FETCH_RESOURCE_C(lpStream, IStream *, &resStream, -1, name_istream, le_istream);

	MAPI_G(hr) = lpImportHierarchyChanges->Config(lpStream, ulFlags);
	if(MAPI_G(hr) != hrSuccess)
		return;

	RETVAL_TRUE;
}

ZEND_FUNCTION(mapi_importhierarchychanges_updatestate)
{
	PMEASURE_FUNC;
	LOG_BEGIN();
	zval *							resImportHierarchyChanges = NULL;
	zval *							resStream = NULL;
	IExchangeImportHierarchyChanges	*lpImportHierarchyChanges = NULL;
	IStream *						lpStream = NULL;

	RETVAL_FALSE;
	MAPI_G(hr) = MAPI_E_INVALID_PARAMETER;

    if(zend_parse_parameters(ZEND_NUM_ARGS() TSRMLS_CC, "r|r", &resImportHierarchyChanges, &resStream) == FAILURE) return;

	auto laters = make_scope_success([&]() { LOG_END(); THROW_ON_ERROR(); });

    ZEND_FETCH_RESOURCE_C(lpImportHierarchyChanges, IExchangeImportHierarchyChanges *, &resImportHierarchyChanges, -1, name_mapi_importhierarchychanges, le_mapi_importhierarchychanges);
	if (resStream != NULL) {
		ZEND_FETCH_RESOURCE_C(lpStream, IStream *, &resStream, -1, name_istream, le_istream);
	}

	MAPI_G(hr) = lpImportHierarchyChanges->UpdateState(lpStream);

	if(MAPI_G(hr) != hrSuccess)
		return;

	RETVAL_TRUE;
}

ZEND_FUNCTION(mapi_importhierarchychanges_importfolderchange)
{
	PMEASURE_FUNC;
	LOG_BEGIN();
	zval *					resImportHierarchyChanges = NULL;
	zval *					resProps = NULL;
	IExchangeImportHierarchyChanges *lpImportHierarchyChanges = NULL;
	memory_ptr<SPropValue> lpProps;
	ULONG 					cValues = 0;

	RETVAL_FALSE;
	MAPI_G(hr) = MAPI_E_INVALID_PARAMETER;

	if(zend_parse_parameters(ZEND_NUM_ARGS() TSRMLS_CC, "ra", &resImportHierarchyChanges, &resProps) == FAILURE) return;

	auto laters = make_scope_success([&]() { LOG_END(); THROW_ON_ERROR(); });

	ZEND_FETCH_RESOURCE_C(lpImportHierarchyChanges, IExchangeImportHierarchyChanges *, &resImportHierarchyChanges, -1, name_mapi_importhierarchychanges, le_mapi_importhierarchychanges);

	MAPI_G(hr) = PHPArraytoPropValueArray(resProps, NULL, &cValues, &~lpProps TSRMLS_CC);
	if(MAPI_G(hr) != hrSuccess) {
		php_error_docref(NULL TSRMLS_CC, E_WARNING, "Unable to convert properties in properties array");
		MAPI_G(hr) = MAPI_E_INVALID_PARAMETER;
		return;
	}
	MAPI_G(hr) = lpImportHierarchyChanges->ImportFolderChange(cValues, lpProps);
	if(MAPI_G(hr) != hrSuccess)
		return;

	RETVAL_TRUE;
}

ZEND_FUNCTION(mapi_importhierarchychanges_importfolderdeletion)
{
	PMEASURE_FUNC;
	LOG_BEGIN();
	zval *					resImportHierarchyChanges = NULL;
	zval *					resFolders = NULL;
	IExchangeImportHierarchyChanges *lpImportHierarchyChanges = NULL;
	memory_ptr<SBinaryArray> lpFolders;
	long					ulFlags = 0;

	RETVAL_FALSE;
	MAPI_G(hr) = MAPI_E_INVALID_PARAMETER;

	if(zend_parse_parameters(ZEND_NUM_ARGS() TSRMLS_CC, "rla", &resImportHierarchyChanges, &ulFlags, &resFolders) == FAILURE) return;

	auto laters = make_scope_success([&]() { LOG_END(); THROW_ON_ERROR(); });

	ZEND_FETCH_RESOURCE_C(lpImportHierarchyChanges, IExchangeImportHierarchyChanges *, &resImportHierarchyChanges, -1, name_mapi_importhierarchychanges, le_mapi_importhierarchychanges);

	MAPI_G(hr) = PHPArraytoSBinaryArray(resFolders, NULL, &~lpFolders TSRMLS_CC);
	if(MAPI_G(hr) != hrSuccess) {
		php_error_docref(NULL TSRMLS_CC, E_WARNING, "Unable to parse folder list");
		MAPI_G(hr) = MAPI_E_INVALID_PARAMETER;
		return;
	}

	MAPI_G(hr) = lpImportHierarchyChanges->ImportFolderDeletion(ulFlags, lpFolders);
	if(MAPI_G(hr) != hrSuccess)
		return;

	RETVAL_TRUE;
}

/*
 * This function needs some explanation as it is not just a one-to-one MAPI function. This function
 * accepts an object from PHP, and returns a resource. The resource is the MAPI equivalent of the passed
 * object, which can then be passed to mapi_exportchanges_config(). This basically can be seen as a callback
 * system whereby mapi_exportchanges_synchronize() calls back to PHP-space to give it data.
 *
 * The way we do this is to create a real IExchangeImportChanges class that calls back to its PHP equivalent
 * in each method implementation. If the function cannot be found, we simply return an appropriate error.
 *
 * We also have to make sure that we do good refcounting here, as the user may wrap a PHP object, and then
 * delete references to that object. We still hold an internal reference though, so we have to tell Zend
 * that we still have a pointer to the object. We do this with the standard internal Zend refcounting system.
 */

ZEND_FUNCTION(mapi_wrap_importcontentschanges)
{
	PMEASURE_FUNC;
	LOG_BEGIN();
    zval *							objImportContentsChanges = NULL;
    ECImportContentsChangesProxy *	lpImportContentsChanges = NULL;

    RETVAL_FALSE;
    MAPI_G(hr) = MAPI_E_INVALID_PARAMETER;

    if(zend_parse_parameters(ZEND_NUM_ARGS() TSRMLS_CC, "o", &objImportContentsChanges) == FAILURE) return;

    lpImportContentsChanges = new ECImportContentsChangesProxy(objImportContentsChanges TSRMLS_CC);

    // Simply return the wrapped object
	ZEND_REGISTER_RESOURCE(return_value, lpImportContentsChanges, le_mapi_importcontentschanges);
	MAPI_G(hr) = hrSuccess;

	LOG_END();
	THROW_ON_ERROR();
}

// Same for IExchangeImportHierarchyChanges
ZEND_FUNCTION(mapi_wrap_importhierarchychanges)
{
	PMEASURE_FUNC;
	LOG_BEGIN();
    zval *							objImportHierarchyChanges = NULL;
    ECImportHierarchyChangesProxy *	lpImportHierarchyChanges = NULL;

    RETVAL_FALSE;
    MAPI_G(hr) = MAPI_E_INVALID_PARAMETER;

    if(zend_parse_parameters(ZEND_NUM_ARGS() TSRMLS_CC, "o", &objImportHierarchyChanges) == FAILURE) return;

    lpImportHierarchyChanges = new ECImportHierarchyChangesProxy(objImportHierarchyChanges TSRMLS_CC);

    // Simply return the wrapped object
	ZEND_REGISTER_RESOURCE(return_value, lpImportHierarchyChanges, le_mapi_importhierarchychanges);
	MAPI_G(hr) = hrSuccess;

	LOG_END();
	THROW_ON_ERROR();
}

ZEND_FUNCTION(mapi_inetmapi_imtoinet)
{
	PMEASURE_FUNC;
	LOG_BEGIN();
    zval *resSession;
    zval *resAddrBook;
    zval *resMessage;
    zval *resOptions;
    sending_options sopt;
	object_ptr<ECMemStream> lpMemStream = NULL;
    IStream *lpStream = NULL;
	std::unique_ptr<char[]> lpBuffer;
    
    imopt_default_sending_options(&sopt);
    sopt.no_recipients_workaround = true;
    
    IMAPISession *lpMAPISession = NULL;
    IAddrBook *lpAddrBook = NULL;
    IMessage *lpMessage = NULL;
    
    RETVAL_FALSE;
    MAPI_G(hr) = MAPI_E_INVALID_PARAMETER;
    
    if(zend_parse_parameters(ZEND_NUM_ARGS() TSRMLS_CC, "rrra", &resSession, &resAddrBook, &resMessage, &resOptions) == FAILURE) return;

	auto laters = make_scope_success([&]() { LOG_END(); THROW_ON_ERROR(); });

    ZEND_FETCH_RESOURCE_C(lpMAPISession, IMAPISession *, &resSession, -1, name_mapi_session, le_mapi_session);
    ZEND_FETCH_RESOURCE_C(lpAddrBook, IAddrBook *, &resAddrBook, -1, name_mapi_addrbook, le_mapi_addrbook);
    ZEND_FETCH_RESOURCE_C(lpMessage, IMessage *, &resMessage, -1, name_mapi_message, le_mapi_message);

    MAPI_G(hr) = PHPArraytoSendingOptions(resOptions, &sopt);
    if(MAPI_G(hr) != hrSuccess)
		return;
    
    MAPI_G(hr) = IMToINet(lpMAPISession, lpAddrBook, lpMessage, &unique_tie(lpBuffer), sopt);
    if(MAPI_G(hr) != hrSuccess)
		return;
    MAPI_G(hr) = ECMemStream::Create(lpBuffer.get(), strlen(lpBuffer.get()), 0, nullptr, nullptr, nullptr, &~lpMemStream);
    if(MAPI_G(hr) != hrSuccess)
		return;
        
    MAPI_G(hr) = lpMemStream->QueryInterface(IID_IStream, (void **)&lpStream);
    if(MAPI_G(hr) != hrSuccess)
		return;
        
    ZEND_REGISTER_RESOURCE(return_value, lpStream, le_istream);
}

ZEND_FUNCTION(mapi_inetmapi_imtomapi)
{
	PMEASURE_FUNC;
	LOG_BEGIN();
    zval *resSession;
    zval *resStore;
    zval *resAddrBook;
    zval *resMessage;
    zval *resOptions;
    delivery_options dopt;
	php_stringsize_t cbString = 0;
    char *szString = NULL;
    
    imopt_default_delivery_options(&dopt);
    
    IMAPISession *lpMAPISession = NULL;
    IAddrBook *lpAddrBook = NULL;
    IMessage *lpMessage = NULL;
    IMsgStore *lpMsgStore = NULL;
    
    RETVAL_FALSE;
    MAPI_G(hr) = MAPI_E_INVALID_PARAMETER;
    
    if(zend_parse_parameters(ZEND_NUM_ARGS() TSRMLS_CC, "rrrrsa", &resSession, &resStore, &resAddrBook, &resMessage, &szString, &cbString, &resOptions) == FAILURE) return;

	auto laters = make_scope_success([&]() { LOG_END(); THROW_ON_ERROR(); });

    ZEND_FETCH_RESOURCE_C(lpMAPISession, IMAPISession *, &resSession, -1, name_mapi_session, le_mapi_session);
    ZEND_FETCH_RESOURCE_C(lpMsgStore, IMsgStore *, &resStore, -1, name_mapi_msgstore, le_mapi_msgstore);
    ZEND_FETCH_RESOURCE_C(lpAddrBook, IAddrBook *, &resAddrBook, -1, name_mapi_addrbook, le_mapi_addrbook);
    ZEND_FETCH_RESOURCE_C(lpMessage, IMessage *, &resMessage, -1, name_mapi_message, le_mapi_message);

    std::string strInput(szString, cbString);

	MAPI_G(hr) = PHPArraytoDeliveryOptions(resOptions, &dopt);
    if(MAPI_G(hr) != hrSuccess)
		return;
   
    MAPI_G(hr) = IMToMAPI(lpMAPISession, lpMsgStore, lpAddrBook, lpMessage, strInput, dopt);

    if(MAPI_G(hr) != hrSuccess)
		return;
        
    RETVAL_TRUE;
}    

ZEND_FUNCTION(mapi_icaltomapi)
{
	PMEASURE_FUNC;
	LOG_BEGIN();
	zval *resSession;
	zval *resStore;
	zval *resAddrBook;
	zval *resMessage;
	zend_bool noRecipients = false;
	php_stringsize_t cbString = 0;
	char *szString = nullptr;
	IMAPISession *lpMAPISession = nullptr;
	IAddrBook *lpAddrBook = nullptr;
	IMessage *lpMessage = nullptr;
	IMsgStore *lpMsgStore = nullptr;
	std::unique_ptr<ICalToMapi> lpIcalToMapi;

	RETVAL_FALSE;
	MAPI_G(hr) = MAPI_E_INVALID_PARAMETER;
	if (zend_parse_parameters(ZEND_NUM_ARGS() TSRMLS_CC, "rrrrsb",
	    &resSession, &resStore, &resAddrBook, &resMessage, &szString,
	    &cbString, &noRecipients) == FAILURE)
		return;

	auto laters = make_scope_success([&]() { LOG_END(); THROW_ON_ERROR(); });

	ZEND_FETCH_RESOURCE_C(lpMAPISession, IMAPISession *, &resSession, -1, name_mapi_session, le_mapi_session);
	ZEND_FETCH_RESOURCE_C(lpMsgStore, IMsgStore *, &resStore, -1, name_mapi_msgstore, le_mapi_msgstore);
	ZEND_FETCH_RESOURCE_C(lpAddrBook, IAddrBook *, &resAddrBook, -1, name_mapi_addrbook, le_mapi_addrbook);
	ZEND_FETCH_RESOURCE_C(lpMessage, IMessage *, &resMessage, -1, name_mapi_message, le_mapi_message);

	std::string icalMsg(szString, cbString);
	memory_ptr<SPropValue> prop;
	object_ptr<IMailUser> mailuser;
	ULONG objtype;
	MAPI_G(hr) = HrGetOneProp(lpMsgStore, PR_MAILBOX_OWNER_ENTRYID, &~prop);
	if (MAPI_G(hr) == hrSuccess) {
		MAPI_G(hr) = lpMAPISession->OpenEntry(prop->Value.bin.cb, reinterpret_cast<ENTRYID *>(prop->Value.bin.lpb), &iid_of(mailuser), MAPI_BEST_ACCESS, &objtype, &~mailuser);
		if (MAPI_G(hr) != hrSuccess)
			return;
	} else if (MAPI_G(hr) != MAPI_E_NOT_FOUND) {
		return;
	}

	// noRecpients, skip recipients from ical.
	// Used for DAgent, which uses the mail recipients
	CreateICalToMapi(lpMsgStore, lpAddrBook, noRecipients, &unique_tie(lpIcalToMapi));
	if (lpIcalToMapi == nullptr) {
		MAPI_G(hr) = MAPI_E_NOT_ENOUGH_MEMORY;
		return;
	}
	// Set the default timezone to UTC if none is set, replicating the
	// behaviour of VMIMEToMAPI.
	MAPI_G(hr) = lpIcalToMapi->ParseICal(icalMsg, "utf-8", "UTC", mailuser, 0);
	if (MAPI_G(hr) != hrSuccess)
		return;
	if (lpIcalToMapi->GetItemCount() == 0) {
		/*
		 * Since there are 0 appointments in the message, GetItem(0)
		 * would fail with MAPI_E_INVALID_PARAMETER. Try giving
		 * something more appropriate.
		 */
		MAPI_G(hr) = MAPI_E_TABLE_EMPTY;
		return;
	}
	MAPI_G(hr) = lpIcalToMapi->GetItem(0, 0, lpMessage);
	if (MAPI_G(hr) != hrSuccess)
		return;

	RETVAL_TRUE;
}

ZEND_FUNCTION(mapi_mapitoical)
{
	PMEASURE_FUNC;
	LOG_BEGIN();
	zval *resSession;
	zval *resAddrBook;
	zval *resMessage;
	zval *resOptions;
	IMAPISession *lpMAPISession = nullptr;
	IAddrBook *lpAddrBook = nullptr;
	IMessage *lpMessage = nullptr;
	std::unique_ptr<MapiToICal> lpMtIcal;
	std::string strical("");
	std::string method("");

	RETVAL_FALSE;
	MAPI_G(hr) = MAPI_E_INVALID_PARAMETER;
	if (zend_parse_parameters(ZEND_NUM_ARGS() TSRMLS_CC, "rrra",
	    &resSession, &resAddrBook, &resMessage, &resOptions) == FAILURE)
		return;

	auto laters = make_scope_success([&]() { LOG_END(); THROW_ON_ERROR(); });

	ZEND_FETCH_RESOURCE_C(lpMAPISession, IMAPISession *, &resSession, -1, name_mapi_session, le_mapi_session);
	ZEND_FETCH_RESOURCE_C(lpAddrBook, IAddrBook *, &resAddrBook, -1, name_mapi_addrbook, le_mapi_addrbook);
	ZEND_FETCH_RESOURCE_C(lpMessage, IMessage *, &resMessage, -1, name_mapi_message, le_mapi_message);

	MAPI_G(hr) = CreateMapiToICal(lpAddrBook, "utf-8", &unique_tie(lpMtIcal));
	if (MAPI_G(hr) != hrSuccess)
		return;
	MAPI_G(hr) = lpMtIcal->AddMessage(lpMessage, "", 0);
	if (MAPI_G(hr) != hrSuccess)
		return;

	MAPI_G(hr) = lpMtIcal->Finalize(0, &method, &strical);
	RETVAL_STRING(strical.c_str());
}

ZEND_FUNCTION(mapi_vcftomapi)
{
	zval *resSession;
	zval *resStore;
	zval *resMessage;
	php_stringsize_t cbString = 0;
	char *szString = nullptr;
	IMAPISession *lpMAPISession = nullptr;
	IMessage *lpMessage = nullptr;
	IMsgStore *lpMsgStore = nullptr;
	std::unique_ptr<vcftomapi> conv;

	RETVAL_FALSE;
	MAPI_G(hr) = MAPI_E_INVALID_PARAMETER;
	if (zend_parse_parameters(ZEND_NUM_ARGS() TSRMLS_CC, "rrrs",
	    &resSession, &resStore, &resMessage, &szString,
	    &cbString) == FAILURE)
		return;

	auto laters = make_scope_success([&]() { LOG_END(); THROW_ON_ERROR(); });

	ZEND_FETCH_RESOURCE_C(lpMAPISession, IMAPISession *, &resSession, -1, name_mapi_session, le_mapi_session);
	ZEND_FETCH_RESOURCE_C(lpMsgStore, IMsgStore *, &resStore, -1, name_mapi_msgstore, le_mapi_msgstore);
	ZEND_FETCH_RESOURCE_C(lpMessage, IMessage *, &resMessage, -1, name_mapi_message, le_mapi_message);

	std::string vcfMsg(szString, cbString);

	create_vcftomapi(lpMsgStore, &unique_tie(conv));
	if (conv == nullptr) {
		MAPI_G(hr) = MAPI_E_NOT_ENOUGH_MEMORY;
		return;
	}

	MAPI_G(hr) = conv->parse_vcf(vcfMsg);
	if (MAPI_G(hr) != hrSuccess)
		return;

	MAPI_G(hr) = conv->get_item(lpMessage);
	if (MAPI_G(hr) != hrSuccess)
		return;

	RETVAL_TRUE;
}

ZEND_FUNCTION(mapi_mapitovcf)
{
	PMEASURE_FUNC;
	LOG_BEGIN();
	zval *resSession;
	zval *resAddrBook;
	zval *resMessage;
	zval *resOptions;
	IMAPISession *lpMAPISession = nullptr;
	IMessage *lpMessage = nullptr;
	std::unique_ptr<mapitovcf> conv;
	std::string vcf;

	RETVAL_FALSE;
	MAPI_G(hr) = MAPI_E_INVALID_PARAMETER;
	if (zend_parse_parameters(ZEND_NUM_ARGS() TSRMLS_CC, "rrra",
	    &resSession, &resAddrBook, &resMessage, &resOptions) == FAILURE)
		return;

	auto laters = make_scope_success([&]() { LOG_END(); THROW_ON_ERROR(); });

	ZEND_FETCH_RESOURCE_C(lpMAPISession, IMAPISession *, &resSession, -1, name_mapi_session, le_mapi_session);
	ZEND_FETCH_RESOURCE_C(lpMessage, IMessage *, &resMessage, -1, name_mapi_message, le_mapi_message);

	create_mapitovcf(&unique_tie(conv));
	if (conv == nullptr) {
		MAPI_G(hr) = MAPI_E_NOT_ENOUGH_MEMORY;
		return;
	}

	MAPI_G(hr) = conv->add_message(lpMessage);
	if (MAPI_G(hr) != hrSuccess)
		return;

	MAPI_G(hr) = conv->finalize(&vcf);
	RETVAL_STRING(vcf.c_str());
}

ZEND_FUNCTION(mapi_enable_exceptions)
{
	PMEASURE_FUNC;
	LOG_BEGIN();
	zend_class_entry *ce = NULL;
	zend_string *str_class;

	RETVAL_FALSE;
	
    if(zend_parse_parameters(ZEND_NUM_ARGS() TSRMLS_CC, "S", &str_class) == FAILURE) return;
    
    if ((ce = *(zend_class_entry **)zend_hash_find(CG(class_table), str_class)) != NULL) {
        MAPI_G(exceptions_enabled) = true;
        MAPI_G(exception_ce) = ce;
        RETVAL_TRUE;
    }
    
	LOG_END();
}

// Can be queried by client applications to check whether certain API features are supported or not.
ZEND_FUNCTION(mapi_feature)
{
	PMEASURE_FUNC;
	LOG_BEGIN();
	static const char *const features[] =
		{"LOGONFLAGS", "NOTIFICATIONS", "INETMAPI_IMTOMAPI", "ST_ONLY_WHEN_OOF"};
	const char *szFeature = NULL;
	php_stringsize_t cbFeature = 0;
    
    RETVAL_FALSE;
    
    if(zend_parse_parameters(ZEND_NUM_ARGS() TSRMLS_CC, "s", &szFeature, &cbFeature) == FAILURE) return;
	for (size_t i = 0; i < ARRAY_SIZE(features); ++i)
        if(strcasecmp(features[i], szFeature) == 0) {
            RETVAL_TRUE;
            break;
	}
    LOG_END();
}

ZEND_FUNCTION(kc_session_save)
{
	PMEASURE_FUNC;
	zval *res = nullptr, *outstr = nullptr;

	if (zend_parse_parameters(ZEND_NUM_ARGS() TSRMLS_CC, "rz", &res, &outstr) == FAILURE)
		return;
	IMAPISession *ses;
	ZEND_FETCH_RESOURCE_C(ses, IMAPISession *, &res, -1, name_mapi_session, le_mapi_session);
	std::string data;
	MAPI_G(hr) = kc_session_save(ses, data);
	if (MAPI_G(hr) == hrSuccess) {
		ZVAL_DEREF(outstr);
		ZVAL_STRINGL(outstr, data.c_str(), data.size());
	}
	RETVAL_LONG(MAPI_G(hr));
	LOG_END();
}

ZEND_FUNCTION(kc_session_restore)
{
	PMEASURE_FUNC;
	zval *data, *res;

	if (zend_parse_parameters(ZEND_NUM_ARGS() TSRMLS_CC, "zz", &data, &res) == FAILURE)
		return;
	if (Z_TYPE_P(data) != IS_STRING) {
		php_error_docref(NULL TSRMLS_CC, E_ERROR, "kc_session_restore() expects parameter 1 to be string, but something else was given");
		RETVAL_LONG(MAPI_G(hr) = MAPI_E_INVALID_PARAMETER);
		LOG_END();
		return;
	}
	object_ptr<IMAPISession> ses = nullptr;
	MAPI_G(hr) = kc_session_restore(std::string(Z_STRVAL_P(data), Z_STRLEN_P(data)), &~ses);
	if (MAPI_G(hr) == hrSuccess) {
		ZVAL_DEREF(res);
		ZEND_REGISTER_RESOURCE(res, ses.release(), le_mapi_session);
	}
	RETVAL_LONG(MAPI_G(hr));
	LOG_END();
}

ZEND_FUNCTION(mapi_msgstore_abortsubmit)
{
	PMEASURE_FUNC;
	LOG_BEGIN();
	zval *res;
	IMsgStore *store = nullptr;
	ENTRYID *eid = nullptr;
	size_t eid_size = 0;

	RETVAL_FALSE;
	MAPI_G(hr) = MAPI_E_INVALID_PARAMETER;
	if (zend_parse_parameters(ZEND_NUM_ARGS() TSRMLS_CC, "r|s", &res, &eid, &eid_size) == FAILURE)
		return;
	ZEND_FETCH_RESOURCE_C(store, IMsgStore *, &res, -1, name_mapi_msgstore, le_mapi_msgstore);
	MAPI_G(hr) = store->AbortSubmit(eid_size, eid, 0);
	if (FAILED(MAPI_G(hr)))
		php_error_docref(nullptr TSRMLS_CC, E_WARNING, "Unable to abort submit: %s (%x)", GetMAPIErrorMessage(MAPI_G(hr)), MAPI_G(hr));
	else
		RETVAL_TRUE;
	LOG_END();
	THROW_ON_ERROR();
}<|MERGE_RESOLUTION|>--- conflicted
+++ resolved
@@ -5511,8 +5511,6 @@
 		return;
 
 	RETVAL_TRUE;
-<<<<<<< HEAD
-=======
 }
 
 ZEND_FUNCTION(mapi_freebusy_openmsg)
@@ -5535,7 +5533,6 @@
 		return;
 
 	ZEND_REGISTER_RESOURCE(return_value, retval.release(), le_mapi_message);
->>>>>>> 8e970416
 }
 
 ZEND_FUNCTION(mapi_freebusysupport_open)
