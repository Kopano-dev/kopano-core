--- conflicted
+++ resolved
@@ -3049,11 +3049,6 @@
 	zval	*guidArray		= NULL;
 	// return value
 	memory_ptr<SPropTagArray> lpPropTagArray;
-<<<<<<< HEAD
-	// local
-	size_t hashTotal = 0;
-=======
->>>>>>> e71941a9
 	memory_ptr<MAPINAMEID *> lppNamePropId;
 	zval		*entry = NULL, *guidEntry = NULL;
 	HashTable	*targetHash	= NULL,	*guidHash = NULL;
@@ -3085,18 +3080,10 @@
 	HashPosition thpos, ghpos;
 	zend_hash_internal_pointer_reset_ex(targetHash, &thpos);
 	if(guidHash)
-<<<<<<< HEAD
-		zend_hash_internal_pointer_reset(guidHash);
-
-	for (size_t i = 0; i < hashTotal; ++i) {
-		//	Gets the element that exist at the current pointer.
-		entry = zend_hash_get_current_data(targetHash);
-=======
 		zend_hash_internal_pointer_reset_ex(guidHash, &ghpos);
 	for (unsigned int i = 0; i < hashTotal; ++i, zend_hash_move_forward_ex(targetHash, &thpos),
 	     (guidHash ? zend_hash_move_forward_ex(guidHash, &ghpos) : 0)) {
 		entry = zend_hash_get_current_data_ex(targetHash, &thpos);
->>>>>>> e71941a9
 		if(guidHash)
 			guidEntry = zend_hash_get_current_data_ex(guidHash, &ghpos);
 		MAPI_G(hr) = MAPIAllocateMore(sizeof(MAPINAMEID),lppNamePropId,(void **) &lppNamePropId[i]);
@@ -5441,10 +5428,6 @@
 	if (zend_parse_parameters(ZEND_NUM_ARGS() TSRMLS_CC, "ra", &res, &perms) == FAILURE) return;
 
 	auto laters = make_scope_success([&]() {
-		zend_string_release(str_userid);
-		zend_string_release(str_type);
-		zend_string_release(str_rights);
-		zend_string_release(str_state);
 		LOG_END();
 		THROW_ON_ERROR();
 	});
@@ -5530,7 +5513,6 @@
 	RETVAL_TRUE;
 }
 
-<<<<<<< HEAD
 ZEND_FUNCTION(mapi_freebusy_openmsg)
 {
 	object_ptr<IMessage> retval;
@@ -5551,11 +5533,6 @@
 		return;
 
 	ZEND_REGISTER_RESOURCE(return_value, retval.release(), le_mapi_message);
-=======
-exit:
-	LOG_END();
-	THROW_ON_ERROR();
->>>>>>> e71941a9
 }
 
 ZEND_FUNCTION(mapi_freebusysupport_open)
