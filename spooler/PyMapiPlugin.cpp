/*
 * SPDX-License-Identifier: AGPL-3.0-only
 * Copyright 2005 - 2016 Zarafa and its licensors
 */
#include <Python.h>
#include <kopano/platform.h>
#include <memory>
#include <string>
#include <mapi.h>
#include <mapix.h>
#include <mapiutil.h>
#include <mapidefs.h>
#include <kopano/mapiext.h>
#include <kopano/memory.hpp>
#include <mapiguid.h>
#include "PythonSWIGRuntime.h"
#include "PyMapiPlugin.h"
#include <kopano/stringutil.h>
#include "frameobject.h"
#include "pymem.hpp"

#define NEW_SWIG_INTERFACE_POINTER_OBJ(pyswigobj, objpointer, typeobj) {\
	if (objpointer) {\
		pyswigobj.reset(SWIG_NewPointerObj((void *)objpointer, typeobj, SWIG_POINTER_OWN | 0)); \
		PY_HANDLE_ERROR(pyswigobj) \
		\
		objpointer->AddRef();\
	} else {\
		pyswigobj.reset(Py_None); \
	    Py_INCREF(Py_None);\
	}\
}

#define BUILD_SWIG_TYPE(pyswigobj, type) {\
	pyswigobj = SWIG_TypeQuery(type); \
	if (!pyswigobj) {\
		assert(false);\
		return S_FALSE;\
	}\
}

using namespace KC;

class PyMapiPlugin final : public pym_plugin_intf {
	public:
	PyMapiPlugin() = default;
<<<<<<< HEAD
	HRESULT Init(PyObject *lpModMapiPlugin, const char* lpPluginManagerClassName, const char *lpPluginPath);
=======
	~PyMapiPlugin();
	HRESULT Init(ECConfig *, const char *);
>>>>>>> cc427cd6
	virtual HRESULT MessageProcessing(const char *func, IMAPISession *, IAddrBook *, IMsgStore *, IMAPIFolder *, IMessage *, ULONG *result);
	virtual HRESULT RulesProcessing(const char *func, IMAPISession *, IAddrBook *, IMsgStore *, IExchangeModifyTable *emt_rules, ULONG *result);
	virtual HRESULT RequestCallExecution(const char *func, IMAPISession *, IAddrBook *, IMsgStore *, IMAPIFolder *, IMessage *, ULONG *do_callexe, ULONG *result);

	private:
	pyobj_ptr m_module{nullptr}, m_ptrMapiPluginManager{nullptr};
	swig_type_info *type_p_ECLogger = nullptr, *type_p_IAddrBook = nullptr;
	swig_type_info *type_p_IMAPIFolder = nullptr;
	swig_type_info *type_p_IMAPISession = nullptr;
	swig_type_info *type_p_IMsgStore = nullptr, *type_p_IMessage = nullptr;
	swig_type_info *type_p_IExchangeModifyTable = nullptr;

<<<<<<< HEAD
	private:
	pyobj_ptr m_ptrMapiPluginManager{nullptr};

=======
>>>>>>> cc427cd6
	/* Inhibit (accidental) copying */
	PyMapiPlugin(const PyMapiPlugin &) = delete;
	PyMapiPlugin &operator=(const PyMapiPlugin &) = delete;
};

<<<<<<< HEAD
struct pym_factory_priv {
	pyobj_ptr m_ptrModMapiPlugin{nullptr};
};

=======
>>>>>>> cc427cd6
/**
 * Handle the python errors
 *
 * note: The traceback doesn't work very well
 */
static HRESULT PyHandleError(PyObject *pyobj)
{
	if (pyobj != nullptr)
		return hrSuccess;

	PyObject *lpErr = PyErr_Occurred();
	if (lpErr == nullptr) {
		assert(false);
		return S_FALSE;
	}
	if (PyErr_ExceptionMatches(PyExc_KeyboardInterrupt))
		return S_FALSE;
	if (PyErr_ExceptionMatches(PyExc_SystemExit)) {
		ec_log_err("Plugin called exit(), which is meaningless");
		return S_FALSE;
	}
	pyobj_ptr ptype, pvalue, ptraceback;
	PyErr_Fetch(&~ptype, &~pvalue, &~ptraceback);
	if (ptype == nullptr) {
		assert(false);
		return S_FALSE;
	}
	PyErr_NormalizeException(&+ptype, &+pvalue, &+ptraceback);
	if (ptraceback == nullptr) {
		ptraceback.reset(Py_None);
		Py_INCREF(ptraceback);
	}
	PyException_SetTraceback(pvalue, ptraceback);
	if (ptype == nullptr) {
		assert(false);
		return S_FALSE;
	}
	ec_log_info("Python traceback is on stderr (possibly check journalctl instead of logfile)");
	fprintf(stderr, "Python threw an exception:\n");
	PyErr_Display(ptype, pvalue, ptraceback);
	assert("Python threw an exception");
	return S_FALSE;
}

#define PY_HANDLE_ERROR(pyobj) { \
	hr = PyHandleError(pyobj); \
	if (hr != hrSuccess) \
		return hr; \
}

#define PY_CALL_METHOD(pluginmanager, functionname, returnmacro, format, ...) {\
	pyobj_ptr ptrResult; \
	{\
		ptrResult.reset(PyObject_CallMethod(pluginmanager, const_cast<char *>(functionname), const_cast<char *>(format), __VA_ARGS__)); \
		PY_HANDLE_ERROR(ptrResult) \
		\
		returnmacro\
	}\
}

/**
 * Helper macro to parse the python return values which work together
 * with the macro PY_CALL_METHOD.
 *
 */
#define PY_PARSE_TUPLE_HELPER(format, ...) {\
	if(!PyArg_ParseTuple(ptrResult, format, __VA_ARGS__)) { \
		ec_log_err("  Wrong return value from the pluginmanager or plugin"); \
		PY_HANDLE_ERROR(nullptr) \
	} \
}

/**
 * Initialize the PyMapiPlugin.
 *
 * @param[in]	lpConfig Pointer to the configuration class
 * @param[in]	lpPluginManagerClassName The class name of the plugin handler
 *
 * @return Standard mapi errorcodes
 */
HRESULT PyMapiPlugin::Init(ECConfig *cfg, const char *lpPluginManagerClassName)
{
	HRESULT			hr = S_OK;
	pyobj_ptr ptrClass, ptrArgs;

	auto lpPluginPath = cfg->GetSetting("plugin_path");
	auto lpEnvPython = getenv("PYTHONPATH");
	ec_log_debug("PYTHONPATH = %s", lpEnvPython != nullptr ? lpEnvPython : "");
	Py_Initialize();
	pyobj_ptr ptrModule(PyImport_ImportModule("MAPI"));
	PY_HANDLE_ERROR(ptrModule);
	// Import python plugin framework
	// @todo error unable to find file xxx
	pyobj_ptr ptrName(PyUnicode_FromString("mapiplugin"));
	pyobj_ptr lpModMapiPlugin(PyImport_Import(ptrName));
	PY_HANDLE_ERROR(lpModMapiPlugin);

	if (!lpModMapiPlugin)
		return S_OK;
	// Init MAPI-swig types
	BUILD_SWIG_TYPE(type_p_IMessage, "_p_IMessage");
	BUILD_SWIG_TYPE(type_p_IMAPISession, "_p_IMAPISession");
	BUILD_SWIG_TYPE(type_p_IMsgStore, "_p_IMsgStore");
	BUILD_SWIG_TYPE(type_p_IAddrBook, "_p_IAddrBook");
	BUILD_SWIG_TYPE(type_p_IMAPIFolder, "_p_IMAPIFolder");
	BUILD_SWIG_TYPE(type_p_IExchangeModifyTable, "_p_IExchangeModifyTable");

	// Init plugin class
	ptrClass.reset(PyObject_GetAttrString(lpModMapiPlugin, /*char* */lpPluginManagerClassName));
	PY_HANDLE_ERROR(ptrClass);
	ptrArgs.reset(Py_BuildValue("(s)", lpPluginPath));
	PY_HANDLE_ERROR(ptrArgs);
	m_ptrMapiPluginManager.reset(PyObject_CallObject(ptrClass, ptrArgs));
	PY_HANDLE_ERROR(m_ptrMapiPluginManager);
	m_module = std::move(lpModMapiPlugin);
	return hr;
}

/**
 * Plugin python call between MAPI and python.
 *
 * @param[in]	lpFunctionName	Python function name to call in the plugin framework.
 * 								 The function must be exist the lpPluginManagerClassName defined in the init function.
 * @param[in] lpMapiSession		Pointer to a mapi session. Not NULL.
 * @param[in] lpAdrBook			Pointer to a mapi Addressbook. Not NULL.
 * @param[in] lpMsgStore		Pointer to a mapi mailbox. Can be NULL.
 * @param[in] lpInbox
 * @param[in] lpMessage			Pointer to a mapi message.
 *
 * @return Default mapi error codes
 *
 * @todo something with exit codes
 */
HRESULT PyMapiPlugin::MessageProcessing(const char *lpFunctionName, IMAPISession *lpMapiSession, IAddrBook *lpAdrBook, IMsgStore *lpMsgStore, IMAPIFolder *lpInbox, IMessage *lpMessage, ULONG *lpulResult)
{
	HRESULT hr = hrSuccess;
	pyobj_ptr ptrPySession, ptrPyAddrBook, ptrPyStore, ptrPyMessage, ptrPyFolderInbox;

	if (!m_ptrMapiPluginManager)
		return hrSuccess;
	if (!lpFunctionName || !lpMapiSession || !lpAdrBook)
		return MAPI_E_INVALID_PARAMETER;
	if (!m_ptrMapiPluginManager)
		return MAPI_E_CALL_FAILED;

	NEW_SWIG_INTERFACE_POINTER_OBJ(ptrPySession, lpMapiSession, type_p_IMAPISession)
	NEW_SWIG_INTERFACE_POINTER_OBJ(ptrPyAddrBook, lpAdrBook, type_p_IAddrBook)
	NEW_SWIG_INTERFACE_POINTER_OBJ(ptrPyStore, lpMsgStore, type_p_IMsgStore)
	NEW_SWIG_INTERFACE_POINTER_OBJ(ptrPyFolderInbox, lpInbox, type_p_IMAPIFolder)
	NEW_SWIG_INTERFACE_POINTER_OBJ(ptrPyMessage, lpMessage, type_p_IMessage)

	// Call the python function and get the (hr) return code back
	PY_CALL_METHOD(m_ptrMapiPluginManager, const_cast<char *>(lpFunctionName),
		PY_PARSE_TUPLE_HELPER("I", lpulResult), "OOOOO",
		ptrPySession.get(), ptrPyAddrBook.get(), ptrPyStore.get(),
		ptrPyFolderInbox.get(), ptrPyMessage.get());
	return hr;
}

/**
 * Hook for change the rules.
 *
 * @param[in] lpFunctionName	Python function name to hook the rules in the plugin framework.
 * 								 The function must be exist the lpPluginManagerClassName defined in the init function.
 * @param[in] lpEMTRules		Pointer to a mapi IExchangeModifyTable object
 */
HRESULT PyMapiPlugin::RulesProcessing(const char *lpFunctionName, IMAPISession *lpMapiSession, IAddrBook *lpAdrBook, IMsgStore *lpMsgStore, IExchangeModifyTable *lpEMTRules, ULONG *lpulResult)
{
	HRESULT hr = hrSuccess;
	pyobj_ptr ptrPySession, ptrPyAddrBook, ptrPyStore, ptrEMTIn;

	if (!m_ptrMapiPluginManager)
		return hrSuccess;
	if (!lpFunctionName || !lpMapiSession || !lpAdrBook || !lpEMTRules)
		return MAPI_E_INVALID_PARAMETER;
	if (!m_ptrMapiPluginManager)
		return MAPI_E_CALL_FAILED;

	NEW_SWIG_INTERFACE_POINTER_OBJ(ptrPySession, lpMapiSession, type_p_IMAPISession)
	NEW_SWIG_INTERFACE_POINTER_OBJ(ptrPyAddrBook, lpAdrBook, type_p_IAddrBook)
	NEW_SWIG_INTERFACE_POINTER_OBJ(ptrPyStore, lpMsgStore, type_p_IMsgStore)
	NEW_SWIG_INTERFACE_POINTER_OBJ(ptrEMTIn, lpEMTRules, type_p_IExchangeModifyTable)

	PY_CALL_METHOD(m_ptrMapiPluginManager, const_cast<char *>(lpFunctionName),
		PY_PARSE_TUPLE_HELPER("I", lpulResult), "OOOO",
		ptrPySession.get(), ptrPyAddrBook.get(), ptrPyStore.get(),
		ptrEMTIn.get());
	return hr;
}

HRESULT PyMapiPlugin::RequestCallExecution(const char *lpFunctionName, IMAPISession *lpMapiSession, IAddrBook *lpAdrBook, IMsgStore *lpMsgStore,  IMAPIFolder *lpFolder, IMessage *lpMessage, ULONG *lpulDoCallexe, ULONG *lpulResult)
{
	HRESULT hr = hrSuccess;
	pyobj_ptr ptrPySession, ptrPyAddrBook, ptrPyStore, ptrFolder, ptrMessage;

	if (!m_ptrMapiPluginManager)
		return hrSuccess;
	if (!lpFunctionName || !lpMapiSession || !lpAdrBook || !lpulDoCallexe)
		return MAPI_E_INVALID_PARAMETER;
	if (!m_ptrMapiPluginManager)
		return MAPI_E_CALL_FAILED;

	NEW_SWIG_INTERFACE_POINTER_OBJ(ptrPySession, lpMapiSession, type_p_IMAPISession)
	NEW_SWIG_INTERFACE_POINTER_OBJ(ptrPyAddrBook, lpAdrBook, type_p_IAddrBook)
	NEW_SWIG_INTERFACE_POINTER_OBJ(ptrPyStore, lpMsgStore, type_p_IMsgStore)
	NEW_SWIG_INTERFACE_POINTER_OBJ(ptrFolder, lpFolder, type_p_IMAPIFolder)
	NEW_SWIG_INTERFACE_POINTER_OBJ(ptrMessage, lpMessage, type_p_IMessage)

	PY_CALL_METHOD(m_ptrMapiPluginManager, const_cast<char *>(lpFunctionName),
		PY_PARSE_TUPLE_HELPER("I|I", lpulResult, lpulDoCallexe), "OOOOO",
		ptrPySession.get(), ptrPyAddrBook.get(), ptrPyStore.get(),
		ptrFolder.get(), ptrMessage.get());
	return hr;
}

PyMapiPlugin::~PyMapiPlugin()
{
	m_ptrMapiPluginManager.reset();
	m_module.reset();
	Py_Finalize();
}

HRESULT plugin_manager_init(ECConfig *lpConfig, const char *cls,
    pym_plugin_intf **lppPlugin)
{
<<<<<<< HEAD
	HRESULT			hr = S_OK;
	std::string strPluginPath = lpConfig->GetSetting("plugin_path");
	auto lpEnvPython = getenv("PYTHONPATH");
	ec_log_debug("PYTHONPATH = %s", lpEnvPython);
	Py_Initialize();
	pyobj_ptr ptrModule(PyImport_ImportModule("MAPI"));
	PY_HANDLE_ERROR(ptrModule);
	// Import python plugin framework
	// @todo error unable to find file xxx
	pyobj_ptr ptrName(PyUnicode_FromString("mapiplugin"));
	m_priv.m_ptrModMapiPlugin.reset(PyImport_Import(ptrName));
	PY_HANDLE_ERROR(m_priv.m_ptrModMapiPlugin);

=======
>>>>>>> cc427cd6
	auto lpPlugin = make_unique_nt<PyMapiPlugin>();
	if (lpPlugin == nullptr)
		return MAPI_E_NOT_ENOUGH_MEMORY;
	auto hr = lpPlugin->Init(lpConfig, cls);
	if (hr != S_OK)
		return hr;
	*lppPlugin = lpPlugin.release();
	return S_OK;
}<|MERGE_RESOLUTION|>--- conflicted
+++ resolved
@@ -44,12 +44,8 @@
 class PyMapiPlugin final : public pym_plugin_intf {
 	public:
 	PyMapiPlugin() = default;
-<<<<<<< HEAD
-	HRESULT Init(PyObject *lpModMapiPlugin, const char* lpPluginManagerClassName, const char *lpPluginPath);
-=======
 	~PyMapiPlugin();
 	HRESULT Init(ECConfig *, const char *);
->>>>>>> cc427cd6
 	virtual HRESULT MessageProcessing(const char *func, IMAPISession *, IAddrBook *, IMsgStore *, IMAPIFolder *, IMessage *, ULONG *result);
 	virtual HRESULT RulesProcessing(const char *func, IMAPISession *, IAddrBook *, IMsgStore *, IExchangeModifyTable *emt_rules, ULONG *result);
 	virtual HRESULT RequestCallExecution(const char *func, IMAPISession *, IAddrBook *, IMsgStore *, IMAPIFolder *, IMessage *, ULONG *do_callexe, ULONG *result);
@@ -62,24 +58,11 @@
 	swig_type_info *type_p_IMsgStore = nullptr, *type_p_IMessage = nullptr;
 	swig_type_info *type_p_IExchangeModifyTable = nullptr;
 
-<<<<<<< HEAD
-	private:
-	pyobj_ptr m_ptrMapiPluginManager{nullptr};
-
-=======
->>>>>>> cc427cd6
 	/* Inhibit (accidental) copying */
 	PyMapiPlugin(const PyMapiPlugin &) = delete;
 	PyMapiPlugin &operator=(const PyMapiPlugin &) = delete;
 };
 
-<<<<<<< HEAD
-struct pym_factory_priv {
-	pyobj_ptr m_ptrModMapiPlugin{nullptr};
-};
-
-=======
->>>>>>> cc427cd6
 /**
  * Handle the python errors
  *
@@ -305,22 +288,6 @@
 HRESULT plugin_manager_init(ECConfig *lpConfig, const char *cls,
     pym_plugin_intf **lppPlugin)
 {
-<<<<<<< HEAD
-	HRESULT			hr = S_OK;
-	std::string strPluginPath = lpConfig->GetSetting("plugin_path");
-	auto lpEnvPython = getenv("PYTHONPATH");
-	ec_log_debug("PYTHONPATH = %s", lpEnvPython);
-	Py_Initialize();
-	pyobj_ptr ptrModule(PyImport_ImportModule("MAPI"));
-	PY_HANDLE_ERROR(ptrModule);
-	// Import python plugin framework
-	// @todo error unable to find file xxx
-	pyobj_ptr ptrName(PyUnicode_FromString("mapiplugin"));
-	m_priv.m_ptrModMapiPlugin.reset(PyImport_Import(ptrName));
-	PY_HANDLE_ERROR(m_priv.m_ptrModMapiPlugin);
-
-=======
->>>>>>> cc427cd6
 	auto lpPlugin = make_unique_nt<PyMapiPlugin>();
 	if (lpPlugin == nullptr)
 		return MAPI_E_NOT_ENOUGH_MEMORY;
