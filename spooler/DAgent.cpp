--- conflicted
+++ resolved
@@ -1887,11 +1887,7 @@
 	// copy headers in upper case, need to resize destination first
 	strHeaders.resize(end);
 	transform(strMail.begin(), strMail.begin() +end, strHeaders.begin(), ::toupper);
-<<<<<<< HEAD
-	auto match = strToUpper(std::string("\r\n") + szHeader);
-=======
-	match = strToUpper(std::string("\r\n") + szHeader + ":");
->>>>>>> e0a12298
+	auto match = strToUpper("\r\n"s + szHeader + ":");
 
 	// find header
 	auto pos = strHeaders.find(match.c_str());
