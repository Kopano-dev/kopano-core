/*
 * Copyright 2005 - 2016 Zarafa and its licensors
 *
 * This program is free software: you can redistribute it and/or modify
 * it under the terms of the GNU Affero General Public License, version 3,
 * as published by the Free Software Foundation.
 *
 * This program is distributed in the hope that it will be useful,
 * but WITHOUT ANY WARRANTY; without even the implied warranty of
 * MERCHANTABILITY or FITNESS FOR A PARTICULAR PURPOSE. See the
 * GNU Affero General Public License for more details.
 *
 * You should have received a copy of the GNU Affero General Public License
 * along with this program.  If not, see <http://www.gnu.org/licenses/>.
 *
 */

/*
 * E-mail is delivered to the client through this program; it is invoked
 * by the MTA with the username and rfc822 e-mail message, and the delivery
 * agent parses the rfc822 message, setting properties on the MAPI object
 * as it goes along.
 *
 * The delivery agent should be called with sufficient privileges to be 
 * able to open other users' inboxes.
 *
 * The actual decoding is done by the inetmapi library.
 */
/*
 * An LMTP reply contains:
 * <SMTP code> <ESMTP code> <message>
 * See RFC 1123 and 2821 for normal codes, 1893 and 2034 for enhanced codes.
 *
 * Enhanced Delivery status codes: Class.Subject.Detail
 *
 * Classes:
 * 2 = Success, 4 = Persistent Transient Failure, 5 = Permanent Failure
 *
 * Subjects:
 * 0 = Other/Unknown, 1 = Addressing, 2 = Mailbox, 3 = Mail system
 * 4 = Network/Routing, 5 = Mail delivery, 6 = Message content, 7 = Security
 *
 * Detail:
 * see rfc.
 */
#include <kopano/platform.h>
#include <memory>
#include <string>
#include <unordered_set>
#include <utility>
#include <climits>
#include <cstdio>
#include <cstdlib>

#include <iostream>
#include <algorithm>
#include <map>
#include <poll.h>
#include <kopano/ECRestriction.h>
#include <kopano/MAPIErrors.h>
#include <kopano/automapi.hpp>
#include <kopano/mapi_ptr.h>
#include <kopano/memory.hpp>
#include <kopano/scope.hpp>
#include <kopano/tie.hpp>
#include "fileutil.h"
#include "PyMapiPlugin.h"
#include <cerrno>
#include <sys/types.h>
#include <sys/stat.h>
#include <unistd.h>
#include <sys/mman.h>
#include <pwd.h>
#include "TmpPath.h"

/*
  This is actually from sysexits.h
  but since those windows lamers don't have it ..
  let's copy some defines here..
*/
#define EX_OK		0	/* successful termination */
#define EX__BASE	64	/* base value for error messages */
#define EX_USAGE	64	/* command line usage error */
#define EX_SOFTWARE	70	/* internal software error */
#define EX_TEMPFAIL	75	/* temp failure; user is invited to retry */

#define USES_IID_IMAPIFolder
#define USES_IID_IExchangeManageStore
#define USES_IID_IMsgStore
#include <kopano/ECGuid.h>

#include <inetmapi/inetmapi.h>

#include <mapi.h>
#include <mapix.h>
#include <mapiutil.h>
#include <mapidefs.h>
#include <kopano/mapiext.h>
#include <mapiguid.h>
#include <edkguid.h>
#include <edkmdb.h>
#include <kopano/EMSAbTag.h>

#include <cctype>
#include <ctime>

#include <kopano/stringutil.h>
#include <kopano/CommonUtil.h>
#include <kopano/Util.h>
#include <kopano/ECLogger.h>
#include <kopano/my_getopt.h>
#include "rules.h"
#include "archive.h"
#include "helpers/MAPIPropHelper.h"
#include <inetmapi/options.h>
#include <kopano/charset/convert.h>
#include <kopano/IECInterfaces.hpp>
#include <kopano/ECTags.h>
#include <kopano/ECFeatures.hpp>
#include <kopano/ECChannel.h>
#include <kopano/UnixUtil.h>
#include "LMTP.h"
#include <kopano/ecversion.h>
#include <csignal>
#include "SSLUtil.h"
#include "StatsClient.h"
#include <execinfo.h>

using namespace KC;
using namespace KC::string_literals;
using std::cerr;
using std::cout;
using std::endl;
using std::min;
using std::string;
using std::wstring;

enum _dt {
	DM_STORE=0,
	DM_JUNK,
	DM_PUBLIC
};
typedef _dt delivery_mode;

class DeliveryArgs final {
public:
	DeliveryArgs(void)
	{
		imopt_default_delivery_options(&sDeliveryOpts);
	}
	DeliveryArgs(const DeliveryArgs &o) :
		strPath(o.strPath), strAutorespond(o.strAutorespond),
		bCreateFolder(o.bCreateFolder), strDeliveryFolder(o.strDeliveryFolder),
		szPathSeparator(o.szPathSeparator), ulDeliveryMode(o.ulDeliveryMode),
		sDeliveryOpts(o.sDeliveryOpts), bNewmailNotify(o.bNewmailNotify),
		bResolveAddress(o.bResolveAddress)
	{}

	std::shared_ptr<StatsClient> sc;
	/* Channel for communication from MTA */
	std::unique_ptr<ECChannel> lpChannel;

	/* Connection path to storage server */
	std::string strPath;

	/* Path to autorespond handler */
	std::string strAutorespond;

	/* Options for delivery into special subfolder */
	bool bCreateFolder = false;
	std::wstring strDeliveryFolder;
	WCHAR szPathSeparator = '\\';

	/* Delivery options */
	delivery_mode ulDeliveryMode = DM_STORE;
	delivery_options sDeliveryOpts;

	/* Generate notifications regarding the new email */
	bool bNewmailNotify = true;

	/* Username is email address, resolve it to get username */
	bool bResolveAddress = false;

	/* Indication if we got an error calling external tools */
	bool got_error = false;
};

/**
 * ECRecipient contains an email address from LMTP, or from
 * commandline an email address or username.
 */
class ECRecipient {
public:
	ECRecipient(const std::string &wstrName) : wstrRCPT(wstrName)
	{
		/* strRCPT must match recipient string from LMTP caller */
		vwstrRecipients.emplace_back(wstrName);
		sEntryId.cb = 0;
		sEntryId.lpb = NULL;

		sSearchKey.cb = 0;
		sSearchKey.lpb = NULL;
	}

	~ECRecipient()
	{
		MAPIFreeBuffer(sEntryId.lpb);
		MAPIFreeBuffer(sSearchKey.lpb);
	}

	void combine(ECRecipient *lpRecip) {
		vwstrRecipients.emplace_back(lpRecip->wstrRCPT);
	}

	// sort recipients on imap data flag, then on username so find() for combine() works correctly.
	bool operator <(const ECRecipient &r) const {
		if (this->bHasIMAP == r.bHasIMAP)
			return this->wstrUsername < r.wstrUsername;
		else
			return this->bHasIMAP && !r.bHasIMAP;
	}

	ULONG ulResolveFlags = MAPI_UNRESOLVED;

	/* Information from LMTP caller */
	std::string wstrRCPT;
	std::vector<std::string> vwstrRecipients;

	/* User properties */
	std::wstring wstrUsername;
	std::wstring wstrFullname;
	std::wstring wstrCompany;
	std::wstring wstrEmail;
	std::wstring wstrServerDisplayName;
	std::string wstrDeliveryStatus;
	ULONG ulDisplayType = 0;
	ULONG ulAdminLevel = 0;
	std::string strAddrType;
	std::string strSMTP;
	SBinary sEntryId;
	SBinary sSearchKey;
	bool bHasIMAP = false;
};

class kc_icase_hash {
	public:
	size_t operator()(const std::string &i) const
	{
		return std::hash<std::string>()(strToLower(i));
	}
};

class kc_icase_equal {
	public:
	bool operator()(const std::string &a, const std::string &b) const
	{
		return strcasecmp(a.c_str(), b.c_str()) == 0;
	}
};

//Global variables

static bool g_bQuit = false;
static bool g_bTempfail = true; // Most errors are tempfails
static unsigned int g_nLMTPThreads = 0;
static ECLogger *g_lpLogger;
extern ECConfig *g_lpConfig;
ECConfig *g_lpConfig = NULL;
static bool g_dump_config;

class sortRecipients {
public:
	bool operator()(const ECRecipient *left, const ECRecipient *right) const
	{
		return *left < *right;
	}
};

typedef std::set<ECRecipient *, sortRecipients> recipients_t;
// we group by server to correctly single-instance the email data on each server
typedef std::map<std::wstring, recipients_t, wcscasecmp_comparison> serverrecipients_t;
// then we group by company to minimize re-opening the addressbook
typedef std::map<std::wstring, serverrecipients_t, wcscasecmp_comparison> companyrecipients_t;

static void sigterm(int)
{
	g_bQuit = true;
}

static void sighup(int sig)
{
	if (g_lpConfig != nullptr && !g_lpConfig->ReloadSettings() &&
	    g_lpLogger != nullptr)
		ec_log_warn("Unable to reload configuration file, continuing with current settings.");
	if (g_lpLogger == nullptr)
		return;
	if (g_lpConfig) {
		const char *ll = g_lpConfig->GetSetting("log_level");
		int new_ll = ll ? atoi(ll) : EC_LOGLEVEL_WARNING;
		g_lpLogger->SetLoglevel(new_ll);
	}
	g_lpLogger->Reset();
	ec_log_warn("Log connection was reset");
}

static void sigchld(int)
{
	int stat;
	while (waitpid (-1, &stat, WNOHANG) > 0)
		--g_nLMTPThreads;
}

// Look for segmentation faults
static void sigsegv(int signr, siginfo_t *si, void *uc)
{
	generic_sigsegv_handler(g_lpLogger, "kopano-dagent", PROJECT_VERSION, signr, si, uc);
}

/**
 * Check if the message should be processed with the autoaccepter
 *
 * This function returns TRUE if the message passed is a meeting request or meeting cancellation AND
 * the store being delivered in is marked for auto-accepting of meeting requests.
 *
 * @param lpStore Store that the message will be delivered in
 * @param lpMessage Message that will be delivered
 * @return TRUE if the message needs to be autoresponded
 */
static bool FNeedsAutoAccept(IMsgStore *lpStore, LPMESSAGE lpMessage)
{
	static constexpr const SizedSPropTagArray(2, sptaProps) =
		{2, {PR_RESPONSE_REQUESTED, PR_MESSAGE_CLASS}};
	memory_ptr<SPropValue> lpProps;
	ULONG cValues = 0;
	bool bAutoAccept = false, bDeclineConflict = false, bDeclineRecurring = false;
	
	auto hr = lpMessage->GetProps(sptaProps, 0, &cValues, &~lpProps);
	if (FAILED(hr)) {
		kc_perrorf("GetProps failed", hr);
		return false; /* hr */
	}
	if (PROP_TYPE(lpProps[1].ulPropTag) == PT_ERROR)
		return false; /* MAPI_E_NOT_FOUND */
	if (wcscasecmp(lpProps[1].Value.lpszW, L"IPM.Schedule.Meeting.Request") != 0 && wcscasecmp(lpProps[1].Value.lpszW, L"IPM.Schedule.Meeting.Canceled") != 0)
		return false; /* MAPI_E_NOT_FOUND */
	if ((PROP_TYPE(lpProps[0].ulPropTag) == PT_ERROR || !lpProps[0].Value.b) &&
	    wcscasecmp(lpProps[1].Value.lpszW, L"IPM.Schedule.Meeting.Request") == 0)
		// PR_RESPONSE_REQUESTED must be true for requests to start the auto accepter
		return false; /* MAPI_E_NOT_FOUND */
	
	hr = GetAutoAcceptSettings(lpStore, &bAutoAccept, &bDeclineConflict, &bDeclineRecurring);
	if (hr != hrSuccess) {
		kc_perrorf("GetAutoAcceptSettings failed", hr);
		return false; /* hr */
	}
	return bAutoAccept;
}

/**
 * Checks whether the message needs auto-processing
 */
static bool FNeedsAutoProcessing(IMessage *lpMessage)
{
	static constexpr const SizedSPropTagArray(1, sptaProps) = {1, {PR_MESSAGE_CLASS}};
	memory_ptr<SPropValue> lpProps;
	ULONG cValues = 0;

	auto hr = lpMessage->GetProps(sptaProps, 0, &cValues, &~lpProps);
	if (hr != hrSuccess) {
		kc_perrorf("GetProps failed", hr);
		return false; /* hr */
	}
	return wcsncasecmp(lpProps[0].Value.lpszW, L"IPM.Schedule.Meeting.", wcslen(L"IPM.Schedule.Meeting.")) == 0;
}

/**
 * Auto-respond to the passed message
 *
 * This function starts the external autoresponder. Since the external autoresponder needs to access a message,
 * we first copy (save) the message into the root folder of the store, then run the script on that message, and remove
 * the message afterwards (if the item was accepted, then it will have been moved to the calendar, which will cause
 * the delete to fail, but that's expected).
 *
 * @param lpRecip Recipient for whom lpMessage is being delivered
 * @param lpStore Store in which lpMessage is being delivered
 * @param lpMessage Message being delivered, should be a meeting request
 * 
 * @return result
 */
static HRESULT HrAutoAccept(StatsClient *sc, ECRecipient *lpRecip,
    IMsgStore *lpStore, IMessage *lpMessage)
{
	object_ptr<IMAPIFolder> lpRootFolder;
	object_ptr<IMessage> lpMessageCopy;
	const char *autoresponder = g_lpConfig->GetSetting("mr_autoaccepter");
	std::string strEntryID;
	memory_ptr<SPropValue> lpEntryID;
	ULONG ulType = 0;
	ENTRYLIST sEntryList;

	sc -> countInc("DAgent", "AutoAccept");

	// Our autoaccepter is an external script. This means that the message it is working on must be
	// saved so that it can find the message to open. Since we can't save the passed lpMessage (it
	// must be processed by the rules engine first), we make a copy, and let the autoaccept script
	// work on the copy.
	auto hr = lpStore->OpenEntry(0, nullptr, &iid_of(lpRootFolder), MAPI_MODIFY, &ulType, &~lpRootFolder);
	if (hr != hrSuccess)
		return kc_perrorf("OpenEntry failed", hr);
	hr = lpRootFolder->CreateMessage(nullptr, 0, &~lpMessageCopy);
	if (hr != hrSuccess)
		return kc_perrorf("CreateMessage failed", hr);
	hr = lpMessage->CopyTo(0, nullptr, nullptr, 0, nullptr, &IID_IMessage, lpMessageCopy, 0, nullptr);
	if (hr != hrSuccess)
		return kc_perrorf("CopyTo failed", hr);
	hr = lpMessageCopy->SaveChanges(0);
	if (hr != hrSuccess)
		return kc_perrorf("SaveChanges failed", hr);
	hr = HrGetOneProp(lpMessageCopy, PR_ENTRYID, &~lpEntryID);
	if (hr != hrSuccess)
		return kc_perrorf("HrGetOneProp failed", hr);
	strEntryID = bin2hex(lpEntryID->Value.bin);

	// We cannot rely on the 'current locale' to be able to represent the username in wstrUsername. We therefore
	// force UTF-8 output on the username. This means that the autoaccept script must also interpret the username
	// in UTF-8, *not* in the current locale.
	std::vector<std::string> cmdline = {
		autoresponder,
		convert_to<std::string>("UTF-8", lpRecip->wstrUsername, rawsize(lpRecip->wstrUsername), CHARSET_WCHAR),
		g_lpConfig->GetSettingsPath(), strEntryID
	};
	ec_log_debug("Starting autoaccept");
	if (!unix_system(autoresponder, cmdline, const_cast<const char **>(environ))) {
		hr = MAPI_E_CALL_FAILED;
		kc_perrorf("Invoking autoaccept script failed", hr);
	}
		
	// Delete the copy, irrespective of the outcome of the script.
	sEntryList.cValues = 1;
	sEntryList.lpbin = &lpEntryID->Value.bin;
	
	lpRootFolder->DeleteMessages(&sEntryList, 0, NULL, 0);
	// ignore error during delete; the autoaccept script may have already (re)moved the message
	return hr;
}

/**
 * Auto-process the passed message
 *
 * @param lpRecip Recipient for whom lpMessage is being delivered
 * @param lpStore Store in which lpMessage is being delivered
 * @param lpMessage Message being delivered, should be a meeting request
 *
 * @return result
 */
static HRESULT HrAutoProcess(StatsClient *sc, ECRecipient *lpRecip,
    IMsgStore *lpStore, IMessage *lpMessage)
{
	object_ptr<IMAPIFolder> lpRootFolder;
	object_ptr<IMessage> lpMessageCopy;
	const char *autoprocessor = g_lpConfig->GetSetting("mr_autoprocessor");
	memory_ptr<SPropValue> lpEntryID;
	ULONG ulType = 0;
	ENTRYLIST sEntryList;

	sc -> countInc("DAgent", "AutoProcess");

	// Pass a copy to the external script
	auto hr = lpStore->OpenEntry(0, nullptr, &iid_of(lpRootFolder), MAPI_MODIFY, &ulType, &~lpRootFolder);
	if (hr != hrSuccess)
		return kc_perrorf("OpenEntry failed", hr);
	hr = lpRootFolder->CreateMessage(nullptr, 0, &~lpMessageCopy);
	if (hr != hrSuccess)
		return kc_perrorf("CreateMessage failed", hr);
	hr = lpMessage->CopyTo(0, nullptr, nullptr, 0, nullptr, &IID_IMessage, lpMessageCopy, 0, nullptr);
	if (hr != hrSuccess)
		return kc_perrorf("CopyTo failed", hr);
	hr = lpMessageCopy->SaveChanges(0);
	if (hr != hrSuccess)
		return kc_perrorf("SaveChanges failed", hr);
	hr = HrGetOneProp(lpMessageCopy, PR_ENTRYID, &~lpEntryID);
	if (hr != hrSuccess)
		kc_perrorf("HrGetOneProp failed", hr);
	auto strEntryID = bin2hex(lpEntryID->Value.bin);

	// We cannot rely on the 'current locale' to be able to represent the username in wstrUsername. We therefore
	// force UTF-8 output on the username. This means that the autoaccept script must also interpret the username
	// in UTF-8, *not* in the current locale.
	std::vector<std::string> cmdline = {
		autoprocessor,
		convert_to<std::string>("UTF-8", lpRecip->wstrUsername, rawsize(lpRecip->wstrUsername), CHARSET_WCHAR),
		g_lpConfig->GetSettingsPath(), strEntryID
	};
	ec_log_debug("Starting autoprocessing");
	if (!unix_system(autoprocessor, cmdline, const_cast<const char **>(environ)))
		hr = MAPI_E_CALL_FAILED;

	// Delete the copy, irrespective of the outcome of the script.
	sEntryList.cValues = 1;
	sEntryList.lpbin = &lpEntryID->Value.bin;

	lpRootFolder->DeleteMessages(&sEntryList, 0, NULL, 0);
	// ignore error during delete; the autoaccept script may have already (re)moved the message
	return hr;
}

static bool kc_recip_in_list(const char *s, const char *recip)
{
	auto l = tokenize(s, ' ', true);
	return std::find(l.cbegin(), l.cend(), std::string(recip)) != l.cend();
}

/**
 * Save copy of the raw message
 *
 * @param[in] fp	File pointer to the email data
 * @param[in] lpRecipient	Pointer to a recipient name
 */
static void SaveRawMessage(FILE *fp, const char *lpRecipient, DeliveryArgs *lpArgs)
{
	if (!g_lpConfig || !g_lpLogger || !fp || !lpRecipient)
		return;

	std::string strFileName = g_lpConfig->GetSetting("log_raw_message_path");
	auto rawmsg = g_lpConfig->GetSetting("log_raw_message");
	bool y = parseBool(rawmsg);
	if (!y)
		return;
	y = strcasecmp(rawmsg, "all") == 0 || strcasecmp(rawmsg, "yes") == 0 ||
	    kc_recip_in_list(rawmsg, lpRecipient) ||
	    (strcasecmp(rawmsg, "error") == 0 && lpArgs->got_error);
	if (!y)
		return;

	char szBuff[64];
	tm tmResult;
	gmtime_safe(time(nullptr), &tmResult);
	if (strFileName.empty()) {
		 ec_log_crit("Unable to save raw message. Wrong configuration: field \"log_raw_message_path\" is empty.");
		 return;
	}
	if (strFileName[strFileName.size()-1] != '/')
		strFileName += '/';
	strFileName += lpRecipient;
	sprintf(szBuff, "_%04d%02d%02d%02d%02d%02d_%08x.eml", tmResult.tm_year+1900, tmResult.tm_mon+1, tmResult.tm_mday, tmResult.tm_hour, tmResult.tm_min, tmResult.tm_sec, rand_mt());
	strFileName += szBuff;
	if (DuplicateFile(fp, strFileName))
		ec_log_notice("Raw message saved to \"%s\"", strFileName.c_str());
}

/**
 * Opens the default addressbook container on the given addressbook.
 *
 * @param[in]	lpAdrBook	The IAddrBook interface
 * @param[out]	lppAddrDir	The default addressbook container.
 * @return		MAPI error code
 */
static HRESULT OpenResolveAddrFolder(LPADRBOOK lpAdrBook,
    IABContainer **lppAddrDir)
{
	memory_ptr<ENTRYID> lpEntryId;
	ULONG cbEntryId		= 0;
	ULONG ulObj			= 0;

	if (lpAdrBook == nullptr || lppAddrDir == nullptr)
		return MAPI_E_INVALID_PARAMETER;
	auto hr = lpAdrBook->GetDefaultDir(&cbEntryId, &~lpEntryId);
	if (hr != hrSuccess)
		return kc_perrorf("Unable to find default resolve directory", hr);
	hr = lpAdrBook->OpenEntry(cbEntryId, lpEntryId, &iid_of(*lppAddrDir), 0, &ulObj, reinterpret_cast<IUnknown **>(lppAddrDir));
	if (hr != hrSuccess)
		kc_perror("Unable to open default resolve directory", hr);
	return hr;
}

/**
 * Opens the addressbook on the given session, and optionally opens
 * the default addressbook container of the addressbook.
 *
 * @param[in]	lpSession	The IMAPISession interface of the logged in user.
 * @param[out]	lpAdrBook	The Global Addressbook.
 * @param[out]	lppAddrDir	The default addressbook container, may be NULL if not wanted.
 * @return		MAPI error code.
 */
static HRESULT OpenResolveAddrFolder(IMAPISession *lpSession,
    LPADRBOOK *lppAdrBook, IABContainer **lppAddrDir)
{
	if (lpSession == NULL || lppAdrBook == NULL)
		return MAPI_E_INVALID_PARAMETER;

	HRESULT hr = lpSession->OpenAddressBook(0, NULL, 0, lppAdrBook);
	if (hr != hrSuccess)
		return kc_perror("Unable to open addressbook", hr);
	if (lppAddrDir == nullptr)
		return hrSuccess;
	hr = OpenResolveAddrFolder(*lppAdrBook, lppAddrDir);
	if(hr != hrSuccess)
		kc_perrorf("OpenResolveAddrFolder failed", hr);
	return hrSuccess;
}

/** 
 * Resolve usernames/email addresses to Kopano users.
 * 
 * @param[in] lpAddrFolder resolve users from this addressbook container
 * @param[in,out] lRCPT the list of recipients to resolve in Kopano
 * 
 * @return MAPI Error code
 */
static HRESULT ResolveUsers(IABContainer *lpAddrFolder, recipients_t *lRCPT)
{
	adrlist_ptr lpAdrList;
	memory_ptr<FlagList> lpFlagList;
	static constexpr const SizedSPropTagArray(13, sptaAddress) = {13,
	{ PR_ENTRYID, PR_DISPLAY_NAME_W, PR_ACCOUNT_W, PR_SMTP_ADDRESS_A,
	  PR_ADDRTYPE_A, PR_EMAIL_ADDRESS_W, PR_DISPLAY_TYPE, PR_SEARCH_KEY,
	  PR_EC_COMPANY_NAME_W,	PR_EC_HOMESERVER_NAME_W, PR_EC_ADMINISTRATOR, 
	  PR_EC_ENABLED_FEATURES_A, PR_OBJECT_TYPE }
	};
	ULONG ulRCPT = lRCPT->size();

	auto hr = MAPIAllocateBuffer(CbNewADRLIST(ulRCPT), &~lpAdrList);
	if (hr != hrSuccess)
		return kc_perrorf("MAPIAllocateBuffer failed(1)", hr);
	lpAdrList->cEntries = 0;
	hr = MAPIAllocateBuffer(CbNewFlagList(ulRCPT), &~lpFlagList);
	if (hr != hrSuccess)
		return kc_perrorf("MAPIAllocateBuffer failed(2)", hr);
	lpFlagList->cFlags = ulRCPT;

	ulRCPT = 0;
	for (const auto &recip : *lRCPT) {
		lpAdrList->aEntries[ulRCPT].cValues = 1;

		hr = MAPIAllocateBuffer(sizeof(SPropValue), (void **) &lpAdrList->aEntries[ulRCPT].rgPropVals);
		if (hr != hrSuccess)
			return kc_perrorf("MAPIAllocateBuffer failed(3)", hr);
		++lpAdrList->cEntries;
		/* szName can either be the email address or username, it doesn't really matter */
		lpAdrList->aEntries[ulRCPT].rgPropVals[0].ulPropTag = PR_DISPLAY_NAME_A;
		lpAdrList->aEntries[ulRCPT].rgPropVals[0].Value.lpszA = const_cast<char *>(recip->wstrRCPT.c_str());
		lpFlagList->ulFlag[ulRCPT] = MAPI_UNRESOLVED;
		++ulRCPT;
	}

	// MAPI_UNICODE flag here doesn't have any effect, since we give all proptags ourself
	hr = lpAddrFolder->ResolveNames(sptaAddress,
	     MAPI_UNICODE | EMS_AB_ADDRESS_LOOKUP, lpAdrList, lpFlagList);
	if (hr != hrSuccess)
		return hr;

	ulRCPT = 0;
	for (const auto &recip : *lRCPT) {
		recip->ulResolveFlags = lpFlagList->ulFlag[ulRCPT];

		ULONG temp = lpFlagList->ulFlag[ulRCPT];
		if (temp != MAPI_RESOLVED) {
			ec_log_err("Failed to resolve recipient %s (%x)", recip->wstrRCPT.c_str(), temp);
			continue;
		}

		/* Yay, resolved the address, get it */
		auto lpEntryIdProp  = lpAdrList->aEntries[ulRCPT].cfind(PR_ENTRYID);
		auto lpFullNameProp = lpAdrList->aEntries[ulRCPT].cfind(PR_DISPLAY_NAME_W);
		auto lpAccountProp  = lpAdrList->aEntries[ulRCPT].cfind(PR_ACCOUNT_W);
		auto lpSMTPProp     = lpAdrList->aEntries[ulRCPT].cfind(PR_SMTP_ADDRESS_A);
		auto lpObjectProp   = lpAdrList->aEntries[ulRCPT].cfind(PR_OBJECT_TYPE);
		// the only property that is allowed NULL in this list
		auto lpDisplayProp  = lpAdrList->aEntries[ulRCPT].cfind(PR_DISPLAY_TYPE);
		if(!lpEntryIdProp || !lpFullNameProp || !lpAccountProp || !lpSMTPProp || !lpObjectProp) {
			ec_log_err("Not all properties found for %s", recip->wstrRCPT.c_str());
			continue;
		}

		if (lpObjectProp->Value.ul != MAPI_MAILUSER) {
			ec_log_warn("Resolved recipient %s is not a user", recip->wstrRCPT.c_str());
			continue;
		} else if (lpDisplayProp && lpDisplayProp->Value.ul == DT_REMOTE_MAILUSER) {
			// allowed are DT_MAILUSER, DT_ROOM and DT_EQUIPMENT. all other DT_* defines are no MAPI_MAILUSER
			ec_log_warn("Resolved recipient %s is a contact address, unable to deliver", recip->wstrRCPT.c_str());
			continue;
		}

		ec_log_notice("Resolved recipient %s as user %ls", recip->wstrRCPT.c_str(), lpAccountProp->Value.lpszW);

		/* The following are allowed to be NULL */
		auto lpCompanyProp   = lpAdrList->aEntries[ulRCPT].cfind(PR_EC_COMPANY_NAME_W);
		auto lpServerProp    = lpAdrList->aEntries[ulRCPT].cfind(PR_EC_HOMESERVER_NAME_W);
		auto lpAdminProp     = lpAdrList->aEntries[ulRCPT].cfind(PR_EC_ADMINISTRATOR);
		auto lpAddrTypeProp  = lpAdrList->aEntries[ulRCPT].cfind(PR_ADDRTYPE_A);
		auto lpEmailProp     = lpAdrList->aEntries[ulRCPT].cfind(PR_EMAIL_ADDRESS_W);
		auto lpSearchKeyProp = lpAdrList->aEntries[ulRCPT].cfind(PR_SEARCH_KEY);
		recip->wstrUsername.assign(lpAccountProp->Value.lpszW);
		recip->wstrFullname.assign(lpFullNameProp->Value.lpszW);
		recip->strSMTP.assign(lpSMTPProp->Value.lpszA);
		if (Util::HrCopyBinary(lpEntryIdProp->Value.bin.cb, lpEntryIdProp->Value.bin.lpb, &recip->sEntryId.cb, &recip->sEntryId.lpb) != hrSuccess)
			continue;

		/* Only when multi-company has been enabled will we have the companyname. */
		if (lpCompanyProp)
			recip->wstrCompany.assign(lpCompanyProp->Value.lpszW);

		/* Only when distributed has been enabled will we have the servername. */
		if (lpServerProp)
			recip->wstrServerDisplayName.assign(lpServerProp->Value.lpszW);

		if (lpDisplayProp)
			recip->ulDisplayType = lpDisplayProp->Value.ul;

		if (lpAdminProp)
			recip->ulAdminLevel = lpAdminProp->Value.ul;

		if (lpAddrTypeProp)
			recip->strAddrType.assign(lpAddrTypeProp->Value.lpszA);
		else
			recip->strAddrType.assign("SMTP");

		if (lpEmailProp)
			recip->wstrEmail.assign(lpEmailProp->Value.lpszW);

		if (lpSearchKeyProp) {
			if (Util::HrCopyBinary(lpSearchKeyProp->Value.bin.cb, lpSearchKeyProp->Value.bin.lpb, &recip->sSearchKey.cb, &recip->sSearchKey.lpb) != hrSuccess)
				continue;
		} else {
			std::string key = "SMTP:" + recip->strSMTP;
			key = strToUpper(key);

			recip->sSearchKey.cb = key.size() + 1; // + terminating 0
			if (KAllocCopy(key.c_str(), recip->sSearchKey.cb,
			    reinterpret_cast<void **>(&recip->sSearchKey.lpb)) != hrSuccess)
				++ulRCPT;
		}

		auto lpFeatureList = lpAdrList->aEntries[ulRCPT].cfind(PR_EC_ENABLED_FEATURES_A);
		recip->bHasIMAP = lpFeatureList && hasFeature("imap", lpFeatureList) == hrSuccess;
		++ulRCPT;
	}
	return hrSuccess;
}

/** 
 * Resolve a single recipient as Kopano user
 * 
 * @param[in] lpAddrFolder resolve users from this addressbook container
 * @param[in,out] lpRecip recipient to resolve in Kopano
 * 
 * @return MAPI Error code
 */
static HRESULT ResolveUser(IABContainer *lpAddrFolder, ECRecipient *lpRecip)
{
	recipients_t list;

	/* Simple wrapper around ResolveUsers */
	list.emplace(lpRecip);
	auto hr = ResolveUsers(lpAddrFolder, &list);
	if (hr != hrSuccess)
		kc_perrorf("ResolveUsers failed", hr);
	else if (lpRecip->ulResolveFlags != MAPI_RESOLVED)
		hr = MAPI_E_NOT_FOUND;

	return hr;
}

/** 
 * Free a list of recipients
 * 
 * @param[in] lpCompanyRecips list to free memory of, and clear.
 * 
 * @return MAPI Error code
 */
static HRESULT FreeServerRecipients(companyrecipients_t *lpCompanyRecips)
{
	if (lpCompanyRecips == NULL)
		return MAPI_E_INVALID_PARAMETER;

	for (const auto &cmp : *lpCompanyRecips)
		for (const auto &srv : cmp.second)
			for (const auto &rcpt : srv.second)
				delete rcpt;
	lpCompanyRecips->clear();
	return hrSuccess;
}

/** 
 * Add a recipient to a delivery list, grouped by companies and
 * servers. If recipient is added to the container, it will be set to
 * NULL so you can't free it anymore. It will be freed when the
 * container is freed.
 * 
 * @param[in,out] lpCompanyRecips container to add recipient in
 * @param[in,out] lppRecipient Recipient to add to the container
 * 
 * @return MAPI Error code
 */
static HRESULT AddServerRecipient(companyrecipients_t *lpCompanyRecips,
    ECRecipient **lppRecipient)
{
	ECRecipient *lpRecipient = *lppRecipient;

	if (lpCompanyRecips == NULL)
		return MAPI_E_INVALID_PARAMETER;
	/*
	 * emplace yields pair<iterator,bool>, take first;
	 * iterator deref yields a pair<wstring,mapped_type>, take second.
	 */
	auto &srvmap = lpCompanyRecips->emplace(lpRecipient->wstrCompany, serverrecipients_t()).first->second;
	auto &rcpset = srvmap.emplace(lpRecipient->wstrServerDisplayName, recipients_t()).first->second;
	/* find yields iterator, deref that yields ECRecipient * */
	auto iterRecip = rcpset.find(lpRecipient);
	if (iterRecip == rcpset.cend()) {
		rcpset.emplace(lpRecipient);
		// The recipient is in the list, and no longer belongs to the caller
		*lppRecipient = NULL;
	} else {
		ec_log_info("Combining recipient %s and %ls, delivering only once",
			lpRecipient->wstrRCPT.c_str(), (*iterRecip)->wstrUsername.c_str());
		(*iterRecip)->combine(lpRecipient);
	}
	return hrSuccess;
}

/** 
 * Make a map of recipients grouped by url instead of server name
 * 
 * @param[in] lpSession MAPI admin session
 * @param[in] lpServerNameRecips recipients grouped by server name
 * @param[in] strDefaultPath default connection url to kopano
 * @param[out] lpServerPathRecips recipients grouped by server url
 * 
 * @return MAPI Error code
 */
static HRESULT ResolveServerToPath(IMAPISession *lpSession,
    const serverrecipients_t *lpServerNameRecips,
    const std::string &strDefaultPath, serverrecipients_t *lpServerPathRecips)
{
	object_ptr<IMsgStore> lpAdminStore;
	object_ptr<IECServiceAdmin> lpServiceAdmin;
	memory_ptr<SPropValue> lpsObject;
	memory_ptr<ECSVRNAMELIST> lpSrvNameList;
	memory_ptr<ECSERVERLIST> lpSrvList;

	if (lpServerNameRecips == nullptr || lpServerPathRecips == nullptr)
		return MAPI_E_INVALID_PARAMETER;

	/* Single server environment, use default path */
	if (lpServerNameRecips->size() == 1 && lpServerNameRecips->begin()->first.empty()) {
		lpServerPathRecips->emplace(convert_to<std::wstring>(strDefaultPath), lpServerNameRecips->begin()->second);
		return hrSuccess;
	}
	auto hr = HrOpenDefaultStore(lpSession, &~lpAdminStore);
	if (hr != hrSuccess)
		// HrLogon() failed .. try again later
		return kc_perror("Unable to open default store for system account", hr);
	hr = GetECObject(lpAdminStore, iid_of(lpServiceAdmin), &~lpServiceAdmin);
	if (hr != hrSuccess)
		return kc_perror("Unable to get internal object", hr);
	hr = MAPIAllocateBuffer(sizeof(ECSVRNAMELIST), &~lpSrvNameList);
	if (hr != hrSuccess)
		return kc_perrorf("MAPIAllocateBuffer failed", hr);
	hr = MAPIAllocateMore(sizeof(WCHAR *) * lpServerNameRecips->size(), lpSrvNameList, (LPVOID *)&lpSrvNameList->lpszaServer);
	if (hr != hrSuccess)
		return kc_perrorf("MAPIAllocateMore failed(1)", hr);

	lpSrvNameList->cServers = 0;
	for (const auto &iter : *lpServerNameRecips) {
		if (iter.first.empty())
			// recipient doesn't have a home server.
			// don't try to resolve since that will break the GetServerDetails call
			// and thus fail all recipients, not just this one
			continue;

		hr = MAPIAllocateMore((iter.first.size() + 1) * sizeof(wchar_t),
		     lpSrvNameList, reinterpret_cast<LPVOID *>(&lpSrvNameList->lpszaServer[lpSrvNameList->cServers]));
		if (hr != hrSuccess)
			return kc_perrorf("MAPIAllocateMore failed(2)", hr);
		wcscpy(reinterpret_cast<LPWSTR>(lpSrvNameList->lpszaServer[lpSrvNameList->cServers]), iter.first.c_str());
		++lpSrvNameList->cServers;
	}

	hr = lpServiceAdmin->GetServerDetails(lpSrvNameList, EC_SERVERDETAIL_PREFEREDPATH | MAPI_UNICODE, &~lpSrvList);
	if (hr != hrSuccess)
		return kc_perrorf("GetServerDetails failed", hr);

	for (ULONG i = 0; i < lpSrvList->cServers; ++i) {
		auto iter = lpServerNameRecips->find((LPWSTR)lpSrvList->lpsaServer[i].lpszName);
		if (iter == lpServerNameRecips->cend()) {
			ec_log_err("Server '%s' not found", (char*)lpSrvList->lpsaServer[i].lpszName);
			return MAPI_E_NOT_FOUND;
		}

		ec_log_debug("%d recipient(s) on server '%ls' (url %ls)", (int)iter->second.size(),
						lpSrvList->lpsaServer[i].lpszName, lpSrvList->lpsaServer[i].lpszPreferedPath);
		lpServerPathRecips->emplace(reinterpret_cast<wchar_t *>(lpSrvList->lpsaServer[i].lpszPreferedPath), iter->second);
	}
	return hrSuccess;
}

/**
 * For a given recipient, open its store, inbox and delivery folder.
 *
 * @param[in] lpSession MAPI Admin session
 * @param[in] lpAdminStore Store of the admin
 * @param[in] lpRecip Resolved Kopano recipient to open folders for
 * @param[in] lpArgs Use these delivery options to open correct folders etc.
 * @param[out] lppStore Store of the recipient
 * @param[out] lppInbox Inbox of the recipient
 * @param[out] lppFolder Delivery folder of the recipient
 * 
 * @return MAPI Error code
 */
static HRESULT HrGetDeliveryStoreAndFolder(IMAPISession *lpSession,
    IMsgStore *lpAdminStore, ECRecipient *lpRecip, DeliveryArgs *lpArgs,
    LPMDB *lppStore, IMAPIFolder **lppInbox, IMAPIFolder **lppFolder)
{
	object_ptr<IMsgStore> lpUserStore, lpPublicStore, lpDeliveryStore;
	object_ptr<IMAPIFolder> lpInbox, lpSubFolder, lpJunkFolder, lpDeliveryFolder;
	object_ptr<IExchangeManageStore> lpIEMS;
	memory_ptr<SPropValue> lpJunkProp, lpWritePerms;
	ULONG cbUserStoreEntryId = 0;
	memory_ptr<ENTRYID> lpUserStoreEntryId, lpEntryId;
	ULONG cbEntryId = 0;
	ULONG ulObjType = 0;
	std::wstring strDeliveryFolder = lpArgs->strDeliveryFolder;
	bool bPublicStore = false;

	auto hr = lpAdminStore->QueryInterface(IID_IExchangeManageStore, &~lpIEMS);
	if (hr != hrSuccess)
		return kc_perrorf("QueryInterface failed", hr);
	hr = lpIEMS->CreateStoreEntryID(reinterpret_cast<const TCHAR *>(L""), reinterpret_cast<const TCHAR *>(lpRecip->wstrUsername.c_str()), MAPI_UNICODE | OPENSTORE_HOME_LOGON, &cbUserStoreEntryId, &~lpUserStoreEntryId);
	if (hr != hrSuccess)
		return kc_perrorf("CreateStoreEntry failed", hr);
	hr = lpSession->OpenMsgStore(0, cbUserStoreEntryId, lpUserStoreEntryId, nullptr, MDB_WRITE | MDB_NO_DIALOG | MDB_NO_MAIL | MDB_TEMPORARY, &~lpUserStore);
	if (hr != hrSuccess)
		return kc_perrorf("OpenMsgStore failed", hr);
	hr = lpUserStore->GetReceiveFolder(reinterpret_cast<const TCHAR *>("IPM"), 0, &cbEntryId, &~lpEntryId, nullptr);
	if (hr != hrSuccess)
		return kc_perror("Unable to resolve incoming folder", hr);
	
	// Open the inbox
	hr = lpUserStore->OpenEntry(cbEntryId, lpEntryId, &IID_IMAPIFolder, MAPI_MODIFY, &ulObjType, &~lpInbox);
	if (hr != hrSuccess || ulObjType != MAPI_FOLDER) {
		kc_perror("Unable to open Inbox folder", hr);
		return MAPI_E_NOT_FOUND;
	}

	// set default delivery to inbox, and default entryid for notify
	lpDeliveryFolder.reset(lpInbox);
	lpDeliveryStore.reset(lpUserStore);
	switch (lpArgs->ulDeliveryMode) {
	case DM_STORE:
		ec_log_info("Mail will be delivered in Inbox");
		lpArgs->sc->countInc("DAgent", "deliver_inbox");
		break;
	case DM_JUNK:
		lpArgs->sc->countInc("DAgent", "deliver_junk");
		hr = HrGetOneProp(lpInbox, PR_ADDITIONAL_REN_ENTRYIDS, &~lpJunkProp);
		if (hr != hrSuccess || lpJunkProp->Value.MVbin.lpbin[4].cb == 0) {
			ec_log_warn("Unable to resolve junk folder, using normal Inbox: %s (%x)",
				GetMAPIErrorMessage(hr), hr);
			break;
		}

		ec_log_info("Mail will be delivered in junkmail folder");

		// Open the Junk folder
		hr = lpUserStore->OpenEntry(lpJunkProp->Value.MVbin.lpbin[4].cb, reinterpret_cast<ENTRYID *>(lpJunkProp->Value.MVbin.lpbin[4].lpb),
		     &IID_IMAPIFolder, MAPI_MODIFY, &ulObjType, &~lpJunkFolder);
		if (hr != hrSuccess || ulObjType != MAPI_FOLDER) {
			ec_log_warn("Unable to open junkmail folder, using normal Inbox: %s (%x)",
				GetMAPIErrorMessage(hr), hr);
			break;
		}

		// set new delivery folder
		lpDeliveryFolder = lpJunkFolder;
		break;
	case DM_PUBLIC:
		lpArgs->sc->countInc("DAgent", "deliver_public");
		hr = HrOpenECPublicStore(lpSession, &~lpPublicStore);
		if (hr != hrSuccess) {
			kc_perror("Unable to open public store", hr);
			// revert to normal inbox delivery
			strDeliveryFolder.clear();
			ec_log_warn("Mail will be delivered in Inbox");
		} else {
			ec_log_info("Mail will be delivered in Public store subfolder");
			lpDeliveryStore = lpPublicStore;
			bPublicStore = true;
		}
		break;
	};

	if (!strDeliveryFolder.empty() && lpArgs->ulDeliveryMode != DM_JUNK) {
		hr = OpenSubFolder(lpDeliveryStore, strDeliveryFolder.c_str(),
		     lpArgs->szPathSeparator, bPublicStore,
		     lpArgs->bCreateFolder, &~lpSubFolder);
		if (hr != hrSuccess) {
			kc_pwarn("Subfolder not found, using normal Inbox", hr);
			// folder not found, use inbox
			lpDeliveryFolder = lpInbox;
			lpDeliveryStore = lpUserStore;
		} else {
			lpDeliveryFolder = lpSubFolder;
		}
	}

	// check if we may write in the selected folder
	hr = HrGetOneProp(lpDeliveryFolder, PR_ACCESS_LEVEL, &~lpWritePerms);
	if (FAILED(hr)) {
		kc_perror("Unable to read folder properties", hr);
		return hr;
	}
	if ((lpWritePerms->Value.ul & MAPI_MODIFY) == 0) {
		ec_log_warn("No write access in folder, using regular inbox");
		lpDeliveryStore = lpUserStore;
		lpDeliveryFolder = lpInbox;
	}
	*lppStore  = lpDeliveryStore.release();
	*lppInbox  = lpInbox.release();
	*lppFolder = lpDeliveryFolder.release();
	return hrSuccess;
}

/** 
 * Make the message a fallback message.
 * 
 * @param[in,out] lpMessage Message to place fallback data in
 * @param[in] msg original rfc2822 received message
 * 
 * @return MAPI Error code
 */
static HRESULT FallbackDelivery(StatsClient *sc, IMessage *lpMessage,
    const std::string &msg)
{
	memory_ptr<SPropValue> lpPropValue, lpAttPropValue;
	FILETIME		ft;
	object_ptr<IAttach> lpAttach;
	ULONG			ulAttachNum;
	object_ptr<IStream> lpStream;

	sc -> countInc("DAgent", "FallbackDelivery");

	// set props
	auto hr = MAPIAllocateBuffer(sizeof(SPropValue) * 8, &~lpPropValue);
	if (hr != hrSuccess)
		return kc_perrorf("MAPIAllocateBuffer failed", hr);

	unsigned int ulPropPos = 0;

	// Subject
	lpPropValue[ulPropPos].ulPropTag = PR_SUBJECT_W;
	lpPropValue[ulPropPos++].Value.lpszW = const_cast<wchar_t *>(L"Fallback delivery");

	// Message flags
	lpPropValue[ulPropPos].ulPropTag = PR_MESSAGE_FLAGS;
	lpPropValue[ulPropPos++].Value.ul = 0;

	// Message class
	lpPropValue[ulPropPos].ulPropTag = PR_MESSAGE_CLASS_W;
	lpPropValue[ulPropPos++].Value.lpszW = const_cast<wchar_t *>(L"IPM.Note");

	GetSystemTimeAsFileTime(&ft);

	// Submit time
	lpPropValue[ulPropPos].ulPropTag = PR_CLIENT_SUBMIT_TIME;
	lpPropValue[ulPropPos++].Value.ft = ft;

	// Delivery time
	lpPropValue[ulPropPos].ulPropTag = PR_MESSAGE_DELIVERY_TIME;
	lpPropValue[ulPropPos++].Value.ft = ft;

	std::string newbody = "An e-mail sent to you could not be delivered correctly.\n\n";
	newbody += "The original message is attached to this e-mail (the one you're reading right now).\n"; 

	lpPropValue[ulPropPos].ulPropTag = PR_BODY_A;
	lpPropValue[ulPropPos++].Value.lpszA = (char*)newbody.c_str();

	// Add the original message into the errorMessage
	hr = lpMessage->CreateAttach(nullptr, 0, &ulAttachNum, &~lpAttach);
	if (hr != hrSuccess)
		return kc_pwarn("Unable to create attachment", hr);
	hr = lpAttach->OpenProperty(PR_ATTACH_DATA_BIN, &IID_IStream, STGM_WRITE | STGM_TRANSACTED, MAPI_CREATE | MAPI_MODIFY, &~lpStream);
	if (hr != hrSuccess)
		return kc_perrorf("lpAttach->OpenProperty failed", hr);
	hr = lpStream->Write(msg.c_str(), msg.size(), NULL);
	if (hr != hrSuccess)
		return kc_perrorf("lpStream->Write failed", hr);
	hr = lpStream->Commit(0);
	if (hr != hrSuccess)
		return kc_perrorf("lpStream->Commit failed", hr);

	// Add attachment properties
	hr = MAPIAllocateBuffer(sizeof(SPropValue) * 4, &~lpAttPropValue);
	if (hr != hrSuccess)
		return kc_perrorf("MAPIAllocateBuffer failed", hr);
	unsigned int ulAttPropPos = 0;

	// Attach method .. ?
	lpAttPropValue[ulAttPropPos].ulPropTag = PR_ATTACH_METHOD;
	lpAttPropValue[ulAttPropPos++].Value.ul = ATTACH_BY_VALUE;

	lpAttPropValue[ulAttPropPos].ulPropTag = PR_ATTACH_LONG_FILENAME_W;
	lpAttPropValue[ulAttPropPos++].Value.lpszW = const_cast<wchar_t *>(L"original.eml");

	lpAttPropValue[ulAttPropPos].ulPropTag = PR_ATTACH_FILENAME_W;
	lpAttPropValue[ulAttPropPos++].Value.lpszW = const_cast<wchar_t *>(L"original.eml");

	lpAttPropValue[ulAttPropPos].ulPropTag = PR_ATTACH_CONTENT_ID_W;
	lpAttPropValue[ulAttPropPos++].Value.lpszW = const_cast<wchar_t *>(L"dagent-001@localhost");

	// Add attachment properties
	hr = lpAttach->SetProps(ulAttPropPos, lpAttPropValue, NULL);
	if (hr != hrSuccess)
		return kc_perrorf("SetProps failed(1)", hr);
	hr = lpAttach->SaveChanges(0);
	if (hr != hrSuccess)
		return kc_perrorf("SaveChanges failed", hr);

	// Add message properties
	hr = lpMessage->SetProps(ulPropPos, lpPropValue, NULL);
	if (hr != hrSuccess)
		return kc_perrorf("SetProps failed(2)", hr);
	hr = lpMessage->SaveChanges(KEEP_OPEN_READWRITE);
	if (hr != hrSuccess)
		kc_perrorf("lpMessage->SaveChanges failed", hr);
	return hr;
}

/** 
 * Write into the given fd, and if that fails log an error.
 * 
 * @param[in] fd file descriptor to write to
 * @param[in] buffer buffer to write
 * @param[in] len length of buffer to write
 * @param[in] wrap optional wrapping, inserts a \r\n at the point of the wrapping point
 * 
 * @return MAPI Error code
 */
static HRESULT WriteOrLogError(int fd, const char *buffer, size_t len,
    size_t wrap = 0)
{
	if (!wrap)
		wrap = len;

	while (len > 0) {
		ssize_t n = min(len, wrap);

		if (write_retry(fd, buffer, n) != n) {
			ec_log_err("Write error to temp file for out of office mail: %s", strerror(errno));
			return MAPI_E_CALL_FAILED;
		}
		buffer += n;
		len -= n;
		if (len > 0 && write_retry(fd, "\r\n", 2) != 2) {
			ec_log_err("Write error to temp file for out of office mail: %s", strerror(errno));
			return MAPI_E_CALL_FAILED;
		}
	}
	return hrSuccess;
}

static bool dagent_oof_active(const SPropValue *prop)
{
	bool a = prop[0].ulPropTag == PR_EC_OUTOFOFFICE && prop[0].Value.b;
	if (!a)
		return false;
	time_t now = time(nullptr);
	if (prop[3].ulPropTag == PR_EC_OUTOFOFFICE_FROM)
		a &= FileTimeToUnixTime(prop[3].Value.ft) <= now;
	if (prop[4].ulPropTag == PR_EC_OUTOFOFFICE_UNTIL)
		a &= now <= FileTimeToUnixTime(prop[4].Value.ft);
	return a;
}

/**
 * Contains all the exact-match header names that will inhibit autoreplies.
 */
static const std::unordered_set<std::string, kc_icase_hash, kc_icase_equal> kc_stopreply_hdr = {
	/* Kopano - Vacation header already present, do not send vacation reply. */
	"X-Kopano-Vacation",
	/* RFC 3834 - Precedence: list/bulk/junk, do not reply to these mails. */
	"Auto-Submitted",
	"Precedence",
	/* RFC 2919 */
	"List-Id",
	/* RFC 2369 */
	"List-Help",
	"List-Subscribe",
	"List-Unsubscribe",
	"List-Post",
	"List-Owner",
	"List-Archive",
};

/* A list of prefix searches for entire header-value lines */
static const std::unordered_set<std::string, kc_icase_hash, kc_icase_equal> kc_stopreply_hdr2 = {
	/* From the package "vacation" */
	"X-Spam-Flag: YES",
	/* From openSUSE's vacation package */
	"X-Is-Junk: YES",
	"X-AMAZON",
	"X-LinkedIn",
};

/**
 * Determines from a set of lines from internet headers (can be wrapped or
 * not) whether to inhibit autoreplies.
 */
static bool dagent_avoid_autoreply(const std::vector<std::string> &hl)
{
	for (const auto &line : hl) {
		if (isspace(line[0]))
			continue;
		size_t pos = line.find_first_of(':');
		if (pos == std::string::npos || pos == 0)
			continue;
		if (kc_stopreply_hdr.find(line.substr(0, pos)) != kc_stopreply_hdr.cend())
			return true;
		for (const auto &elem : kc_stopreply_hdr2)
			if (kc_stopreply_hdr2.find(line.substr(0, elem.size())) != kc_stopreply_hdr2.cend())
				return true;
	}
	return false;
}

/** 
 * Create an out-of-office mail, and start the script to trigger its
 * optional sending.
 * 
 * @param[in] lpAdrBook Addressbook for email address rewrites
 * @param[in] lpMDB Store of the user that triggered the oof email
 * @param[in] lpMessage delivery message that triggered the oof email
 * @param[in] lpRecip delivery recipient sending the oof email from
 * @param[in] strBaseCommand Command to use to start the oof mailer (kopano-autorespond)
 * 
 * @return MAPI Error code
 */
static HRESULT SendOutOfOffice(StatsClient *sc, IAddrBook *lpAdrBook,
    IMsgStore *lpMDB, IMessage *lpMessage, ECRecipient *lpRecip,
    const std::string &strBaseCommand)
{
	static constexpr const SizedSPropTagArray(5, sptaStoreProps) = {5, {
		PR_EC_OUTOFOFFICE, PR_EC_OUTOFOFFICE_MSG_W,
		PR_EC_OUTOFOFFICE_SUBJECT_W,
		PR_EC_OUTOFOFFICE_FROM, PR_EC_OUTOFOFFICE_UNTIL,
	}};
	static constexpr const SizedSPropTagArray(5, sptaMessageProps) = {5, {
		PR_TRANSPORT_MESSAGE_HEADERS_A, PR_MESSAGE_TO_ME,
		PR_MESSAGE_CC_ME, PR_SUBJECT_W, PR_EC_MESSAGE_BCC_ME,
	}};
	memory_ptr<SPropValue> lpStoreProps, lpMessageProps;
	ULONG cValues;

	const wchar_t *szSubject = L"Out of office";
	char szHeader[PATH_MAX] = {0};
	wchar_t szwHeader[PATH_MAX] = {0};
	char szTemp[PATH_MAX] = {0};
	int fd = -1;
	wstring	strFromName, strFromType, strFromEmail, strBody;
	string  unquoted, quoted;
	std::vector<std::string> cmdline = {strBaseCommand};
	// Environment
	std::unique_ptr<const char *[]> env;
	size_t s = 0;
	std::string strToMe;
	std::string strCcMe, strBccMe;
	std::string strTmpFile;
	std::string strTmpFileEnv;

	sc -> countInc("DAgent", "OutOfOffice");

	// @fixme need to stream PR_TRANSPORT_MESSAGE_HEADERS_A and PR_EC_OUTOFOFFICE_MSG_W if they're > 8Kb
	auto hr = lpMDB->GetProps(sptaStoreProps, 0, &cValues, &~lpStoreProps);
	if (FAILED(hr))
		return kc_perrorf("GetProps failed(1)", hr);
	hr = hrSuccess;

	// Check for autoresponder
	if (!dagent_oof_active(lpStoreProps)) {
		ec_log_debug("Target user has OOF inactive\n");
		return hrSuccess;
	}

	ec_log_debug("Target user has OOF active\n");
	// Check for presence of PR_EC_OUTOFOFFICE_MSG_W
	if (lpStoreProps[1].ulPropTag == PR_EC_OUTOFOFFICE_MSG_W) {
		strBody = lpStoreProps[1].Value.lpszW;
	} else {
		StreamPtr ptrStream;
		hr = lpMDB->OpenProperty(PR_EC_OUTOFOFFICE_MSG_W, &IID_IStream, 0, 0, &~ptrStream);
		if (hr == MAPI_E_NOT_FOUND) {
			/* no message is ok */
		} else if (hr != hrSuccess || (hr = Util::HrStreamToString(ptrStream, strBody)) != hrSuccess) {
			kc_perror("Unable to download out of office message", hr);
			return MAPI_E_FAILURE;
		}
	}

	// Possibly override default subject
	if (lpStoreProps[2].ulPropTag == PR_EC_OUTOFOFFICE_SUBJECT_W)
		szSubject = lpStoreProps[2].Value.lpszW;
	hr = lpMessage->GetProps(sptaMessageProps, 0, &cValues, &~lpMessageProps);
	if (FAILED(hr))
		return kc_perror("GetProps failed(2)", hr);
	hr = hrSuccess;

	// See if we're looping
	if (lpMessageProps[0].ulPropTag == PR_TRANSPORT_MESSAGE_HEADERS_A) {
		if (dagent_avoid_autoreply(tokenize(lpMessageProps[0].Value.lpszA, "\n"))) {
			ec_log_debug("Avoiding OOF reply to an automated message.");
			return erSuccess;
		}
		// save headers to a file so they can also be tested from the script we're runing
		snprintf(szTemp, PATH_MAX, "%s/autorespond-headers.XXXXXX", TmpPath::instance.getTempPath().c_str());
		auto mask = umask(S_IRWXO|S_IRWXG);
		fd = mkstemp(szTemp);
		umask(mask);
		if (fd >= 0) {
			hr = WriteOrLogError(fd, lpMessageProps[0].Value.lpszA, strlen(lpMessageProps[0].Value.lpszA));
			if (hr == hrSuccess)
				strTmpFile = szTemp; // pass to script
			else
				unlink(szTemp);	// ignore headers, but still try oof script
			close(fd);
			fd = -1;
		}
	}

	auto laters = make_scope_success([&]() {
		if (fd != -1)
			close(fd);
		if (szTemp[0] != 0)
			unlink(szTemp);
		if (!strTmpFile.empty())
			unlink(strTmpFile.c_str());
	});

	hr = HrGetAddress(lpAdrBook, lpMessage, PR_SENDER_ENTRYID, PR_SENDER_NAME, PR_SENDER_ADDRTYPE, PR_SENDER_EMAIL_ADDRESS, strFromName, strFromType, strFromEmail);
	if (hr != hrSuccess) {
		kc_perror("Unable to get sender e-mail address for autoresponder", hr);
		return hr;
	}

	snprintf(szTemp, PATH_MAX, "%s/autorespond.XXXXXX", TmpPath::instance.getTempPath().c_str());
	auto mask = umask(S_IRWXO|S_IRWXG);
	fd = mkstemp(szTemp);
	umask(mask);
	if (fd < 0) {
		ec_log_warn("Unable to create temp file for out of office mail: %s", strerror(errno));
		return MAPI_E_FAILURE;
	}

	// \n is on the beginning of the next header line because of snprintf and the requirement of the \n
	// PATH_MAX should never be reached though.
	quoted = ToQuotedBase64Header(lpRecip->wstrFullname);
	snprintf(szHeader, PATH_MAX, "From: %s <%s>", quoted.c_str(), lpRecip->strSMTP.c_str());
	hr = WriteOrLogError(fd, szHeader, strlen(szHeader));
	if (hr != hrSuccess) {
		kc_perrorf("WriteOrLogError failed(1)", hr);
		return hr;
	}

	snprintf(szHeader, PATH_MAX, "\nTo: %ls", strFromEmail.c_str());
	hr = WriteOrLogError(fd, szHeader, strlen(szHeader));
	if (hr != hrSuccess) {
		kc_perrorf("WriteOrLogError failed(2)", hr);
		return hr;
	}

	// add anti-loop header for Kopano
	snprintf(szHeader, PATH_MAX, "\nX-Kopano-Vacation: autorespond");
	hr = WriteOrLogError(fd, szHeader, strlen(szHeader));
	if (hr != hrSuccess) {
		kc_perrorf("WriteOrLogError failed(3)", hr);
		return hr;
	}

	/*
	 * Add anti-loop header for Exchange, see
	 * http://msdn.microsoft.com/en-us/library/ee219609(v=exchg.80).aspx
	 */
	snprintf(szHeader, PATH_MAX, "\nX-Auto-Response-Suppress: All");
	hr = WriteOrLogError(fd, szHeader, strlen(szHeader));
	if (hr != hrSuccess) {
		kc_perrorf("WriteOrLogError failed(4)", hr);
		return hr;
	}

	/*
	 * Add anti-loop header for vacation(1) compatible implementations,
	 * see book "Sendmail" (ISBN 0596555342), section 10.9.
	 * RFC 3834 §3.1.8.
	 */
	snprintf(szHeader, PATH_MAX, "\nPrecedence: bulk");
	hr = WriteOrLogError(fd, szHeader, strlen(szHeader));
	if (hr != hrSuccess) {
		kc_perrorf("WriteOrLogError failed(5)", hr);
		return hr;
	}

	if (lpMessageProps[3].ulPropTag == PR_SUBJECT_W)
		// convert as one string because of [] characters
		swprintf(szwHeader, PATH_MAX, L"%ls [%ls]", szSubject, lpMessageProps[3].Value.lpszW);
	else
		swprintf(szwHeader, PATH_MAX, L"%ls", szSubject);
	quoted = ToQuotedBase64Header(szwHeader);
	snprintf(szHeader, PATH_MAX, "\nSubject: %s", quoted.c_str());
	hr = WriteOrLogError(fd, szHeader, strlen(szHeader));
	if (hr != hrSuccess) {
		kc_perrorf("WriteOrLogError failed(4)", hr);
		return hr;
	}

	locale_t timelocale = createlocale(LC_TIME, "C");
	time_t now = time(NULL);
	tm local;
	localtime_r(&now, &local);
	strftime_l(szHeader, PATH_MAX, "\nDate: %a, %d %b %Y %T %z", &local, timelocale);
	freelocale(timelocale);

	if (WriteOrLogError(fd, szHeader, strlen(szHeader)) != hrSuccess) {
		kc_perrorf("WriteOrLogError failed(5)", hr);
		return hr;
	}

	snprintf(szHeader, PATH_MAX, "\nContent-Type: text/plain; charset=utf-8; format=flowed");
	hr = WriteOrLogError(fd, szHeader, strlen(szHeader));
	if (hr != hrSuccess) {
		kc_perrorf("WriteOrLogError failed(6)", hr);
		return hr;
	}

	snprintf(szHeader, PATH_MAX, "\nContent-Transfer-Encoding: base64");
	hr = WriteOrLogError(fd, szHeader, strlen(szHeader));
	if (hr != hrSuccess) {
		kc_perrorf("WriteOrLogError failed(7)", hr);
		return hr;
	}

	snprintf(szHeader, PATH_MAX, "\nMime-Version: 1.0"); // add mime-version header, so some clients show high-characters correctly
	hr = WriteOrLogError(fd, szHeader, strlen(szHeader));
	if (hr != hrSuccess) {
		kc_perrorf("WriteOrLogError failed(8)", hr);
		return hr;
	}

	snprintf(szHeader, PATH_MAX, "\n\n"); // last header line has double \n
	hr = WriteOrLogError(fd, szHeader, strlen(szHeader));
	if (hr != hrSuccess) {
		kc_perrorf("WriteOrLogError failed(9)", hr);
		return hr;
	}

	// write body
	unquoted = convert_to<string>("UTF-8", strBody, rawsize(strBody), CHARSET_WCHAR);
	quoted = base64_encode(unquoted.c_str(), unquoted.length());
	hr = WriteOrLogError(fd, quoted.c_str(), quoted.length(), 76);
	if (hr != hrSuccess) {
		kc_perrorf("WriteOrLogError failed(10)", hr);
		return hr;
	}

	close(fd);
	fd = -1;

	// Args: From, To, Subject, Username, Msg_Filename
	// Should run in UTF-8 to get correct strings in UTF-8 from shell_escape(wstring)
	cmdline.emplace_back(lpRecip->strSMTP);
	cmdline.emplace_back(convert_to<std::string>(strFromEmail));
	cmdline.emplace_back(convert_to<std::string>(szSubject));
	cmdline.emplace_back(convert_to<std::string>(lpRecip->wstrUsername));
	cmdline.emplace_back(szTemp);

	// Set MESSAGE_TO_ME and MESSAGE_CC_ME in environment
	strToMe = "MESSAGE_TO_ME="s + (lpMessageProps[1].ulPropTag == PR_MESSAGE_TO_ME && lpMessageProps[1].Value.b ? "1" : "0");
	strCcMe = "MESSAGE_CC_ME="s + (lpMessageProps[2].ulPropTag == PR_MESSAGE_CC_ME && lpMessageProps[2].Value.b ? "1" : "0");
	strBccMe = "MESSAGE_BCC_ME="s + (lpMessageProps[4].ulPropTag == PR_EC_MESSAGE_BCC_ME && lpMessageProps[4].Value.b ? "1" : "0");
	while (environ[s] != nullptr)
		s++;

	env.reset(new(std::nothrow) const char *[s + 5]);
	if (env == nullptr)
		return MAPI_E_NOT_ENOUGH_MEMORY;

	for (size_t i = 0; i < s && environ[i] != nullptr; ++i)
		env[i] = environ[i];

	env[s] = strToMe.c_str();
	env[s+1] = strCcMe.c_str();
	strTmpFileEnv = "MAILHEADERS=" + strTmpFile;
	env[s+2] = strTmpFileEnv.c_str();
	env[s+3] = strBccMe.c_str();
	env[s+4] = NULL;

	ec_log_info("Starting autoresponder for out-of-office message");
	if (!unix_system(strBaseCommand.c_str(), cmdline, env.get()))
		ec_log_err("Autoresponder failed");

	return hr;
}

/** 
 * Create an empty message for delivery
 * 
 * @param[in] lpFolder Create the message in this folder
 * @param[in] lpFallbackFolder If write access forbids the creation, fallback to this folder
 * @param[out] lppDeliveryFolder The folder where the message was created
 * @param[out] lppMessage The newly created message
 * 
 * @return MAPI Error code
 */
static HRESULT HrCreateMessage(IMAPIFolder *lpFolder,
    IMAPIFolder *lpFallbackFolder, IMAPIFolder **lppDeliveryFolder,
    IMessage **lppMessage)
{
	object_ptr<IMessage> lpMessage;

	auto hr = lpFolder->CreateMessage(nullptr, 0, &~lpMessage);
	if (hr != hrSuccess && lpFallbackFolder) {
		kc_pwarn("Unable to create new message in subfolder, using regular inbox", hr);
		lpFolder = lpFallbackFolder;
		hr = lpFolder->CreateMessage(nullptr, 0, &~lpMessage);
	}
	if (hr != hrSuccess)
		return kc_perror("Unable to create new message", hr);
	hr = lpMessage->QueryInterface(IID_IMessage, (void**)lppMessage);
	if (hr != hrSuccess)
		return kc_perrorf("QueryInterface:message failed", hr);
	hr = lpFolder->QueryInterface(IID_IMAPIFolder, (void**)lppDeliveryFolder);
	if (hr != hrSuccess)
		kc_perrorf("QueryInterface:folder failed", hr);
	return hr;
}

/** 
 * Convert the received rfc2822 email into a MAPI message
 * 
 * @param[in] strMail the received email
 * @param[in] lpSession a MAPI Session
 * @param[in] lpMsgStore The store of the delivery
 * @param[in] lpAdrBook The Global Addressbook
 * @param[in] lpDeliveryFolder Folder to create a new message in when the conversion fails
 * @param[in] lpMessage The message to write the conversion data in
 * @param[in] lpArgs delivery options
 * @param[out] lppMessage The delivered message
 * @param[out] lpbFallbackDelivery indicating if the message is a fallback message or not
 * 
 * @return MAPI Error code
 */
static HRESULT HrStringToMAPIMessage(const string &strMail,
    IMAPISession *lpSession, IMsgStore *lpMsgStore, LPADRBOOK lpAdrBook,
    IMAPIFolder *lpDeliveryFolder, IMessage *lpMessage, ECRecipient *lpRecip,
    DeliveryArgs *lpArgs, IMessage **lppMessage, bool *lpbFallbackDelivery)
{
	object_ptr<IMessage> lpFallbackMessage;
	bool bFallback = false;

	lpArgs->sDeliveryOpts.add_imap_data = lpRecip->bHasIMAP;

	// Set the properties on the object
	auto hr = IMToMAPI(lpSession, lpMsgStore, lpAdrBook, lpMessage, strMail, lpArgs->sDeliveryOpts);
	if (hr != hrSuccess) {
		kc_pwarn("E-mail parsing failed; starting fallback delivery.", hr);

		// create new message
		hr = lpDeliveryFolder->CreateMessage(nullptr, 0, &~lpFallbackMessage);
		if (hr != hrSuccess) {
			kc_perror("Unable to create fallback message", hr);
			goto exit;
		}

		hr = FallbackDelivery(lpArgs->sc.get(), lpFallbackMessage, strMail);
		if (hr != hrSuccess) {
			kc_perror("Unable to deliver fallback message", hr);
			goto exit;
		}

		// override original message with fallback version to return
		lpMessage = lpFallbackMessage;
		bFallback = true;
	}

	// return the filled (real or fallback) message
	hr = lpMessage->QueryInterface(IID_IMessage, (void**)lppMessage);
	if (hr != hrSuccess) {
		kc_perrorf("QueryInterface failed", hr);
		goto exit;
	}

	*lpbFallbackDelivery = bFallback;

exit:
	lpArgs->sc->countInc("DAgent", "string_to_mapi");

	// count attachments
	object_ptr<IMAPITable> lppAttTable;
	if (lpMessage->GetAttachmentTable(0, &~lppAttTable) == hrSuccess &&
	    lppAttTable != nullptr) {
		ULONG countAtt = 0;
		if (lppAttTable->GetRowCount(0, &countAtt) == hrSuccess &&
		    countAtt > 0) {
			lpArgs->sc->countInc("DAgent", "n_with_attachment");
			lpArgs->sc->countAdd("DAgent", "attachment_count", static_cast<int64_t>(countAtt));
		}
	}

	// count recipients
	object_ptr<IMAPITable> lppRecipTable;
	if (lpMessage->GetRecipientTable(0, &~lppRecipTable) == hrSuccess &&
	    lppRecipTable != nullptr) {
		ULONG countRecip = 0;
		if (lppRecipTable->GetRowCount(0, &countRecip) == hrSuccess)
			lpArgs->sc->countAdd("DAgent", "recipients", static_cast<int64_t>(countRecip));
	}
	return hr;
}

/** 
 * Check if the message was expired (delivery limit, header: Expiry-Time)
 * 
 * @param[in] lpMessage message for delivery
 * @param[out] bExpired message is expired or not
 * 
 * @return always hrSuccess
 */
static HRESULT HrMessageExpired(StatsClient *sc, IMessage *lpMessage, bool *bExpired)
{
	HRESULT hr = hrSuccess;
	memory_ptr<SPropValue> lpsExpiryTime;

	auto laters = make_scope_success([&]() { sc->countInc("DAgent", *bExpired ? "msg_expired" : "msg_not_expired"); });

	/*
	 * If the message has an expiry date, and it is past that time,
	 * skip delivering the email.
	 */
	if (HrGetOneProp(lpMessage, PR_EXPIRY_TIME, &~lpsExpiryTime) == hrSuccess &&
	    time(nullptr) > FileTimeToUnixTime(lpsExpiryTime->Value.ft)) {
		// exit with no errors
		hr = hrSuccess;
		*bExpired = true;
		ec_log_warn("Message was expired, not delivering");
		// TODO: if a read-receipt was requested, we need to send a non-read read-receipt
		return hr;
	}

	*bExpired = false;
	return hr;
}

/** 
 * Replace To recipient data in message with new recipient
 * 
 * @param[in] lpMessage delivery message to set new recipient data in
 * @param[in] lpRecip new recipient to deliver same message for
 * 
 * @return MAPI Error code
 */
static HRESULT HrOverrideRecipProps(IMessage *lpMessage, ECRecipient *lpRecip)
{
	object_ptr<IMAPITable> lpRecipTable;
	memory_ptr<SRestriction> lpRestrictRecipient;
	SPropValue sPropRecip[4];
	SPropValue sCmp[2];
	bool bToMe = false;
	bool bCcMe = false, bBccMe = false;
	bool bRecipMe = false;
	static constexpr const SizedSPropTagArray(2, sptaColumns) =
		{2, {PR_RECIPIENT_TYPE, PR_ENTRYID}};

	auto hr = lpMessage->GetRecipientTable (0, &~lpRecipTable);
	if (hr != hrSuccess)
		return kc_perrorf("GetRecipientTable failed", hr);
	hr = lpRecipTable->SetColumns(sptaColumns, 0);
	if (hr != hrSuccess)
		return kc_perrorf("SetColumns failed", hr);

	sCmp[0].ulPropTag = PR_ADDRTYPE_A;
	sCmp[0].Value.lpszA = const_cast<char *>("ZARAFA");
	sCmp[1].ulPropTag = PR_SMTP_ADDRESS_A;
	sCmp[1].Value.lpszA = (char*)lpRecip->strSMTP.c_str();

	hr = ECAndRestriction(
		ECExistRestriction(PR_RECIPIENT_TYPE) +
		ECPropertyRestriction(RELOP_EQ, PR_ADDRTYPE_A, &sCmp[0], ECRestriction::Cheap) +
		ECPropertyRestriction(RELOP_EQ, PR_SMTP_ADDRESS_A, &sCmp[1], ECRestriction::Cheap)
	).CreateMAPIRestriction(&~lpRestrictRecipient, ECRestriction::Cheap);
	if (hr != hrSuccess)
		return hr;

	hr = lpRecipTable->FindRow(lpRestrictRecipient, BOOKMARK_BEGINNING, 0);
	if (hr == hrSuccess) {
		rowset_ptr lpsRows;
		hr = lpRecipTable->QueryRows(1, 0, &~lpsRows);
		if (hr != hrSuccess)
			return kc_perrorf("QueryRows failed", hr);

		bRecipMe = (lpsRows->cRows == 1);
		if (bRecipMe) {
			auto lpProp = lpsRows[0].cfind(PR_RECIPIENT_TYPE);
			if (lpProp) {
				bToMe = (lpProp->Value.ul == MAPI_TO);
				bCcMe = (lpProp->Value.ul == MAPI_CC);
				bBccMe = lpProp->Value.ul == MAPI_BCC;
			}
		}
	} else {
		/*
		 * No recipients were found, message was not to me.
		 * Don't report error to caller, since we should set
		 * the properties to indicate this message is not for us.
		 */
		hr = hrSuccess;
	}

	sPropRecip[0].ulPropTag = PR_MESSAGE_RECIP_ME;
	sPropRecip[0].Value.b = bRecipMe;
	sPropRecip[1].ulPropTag = PR_MESSAGE_TO_ME;
	sPropRecip[1].Value.b = bToMe;
	sPropRecip[2].ulPropTag = PR_MESSAGE_CC_ME;
	sPropRecip[2].Value.b = bCcMe;
	sPropRecip[3].ulPropTag = PR_EC_MESSAGE_BCC_ME;
	sPropRecip[3].Value.b = bBccMe;

	hr = lpMessage->SetProps(4, sPropRecip, NULL);
	if (hr != hrSuccess)
		kc_perror("SetProps failed", hr);
	return hr;
}

/** 
 * Replace To and From recipient data in fallback message with new recipient
 * 
 * @param[in] lpMessage fallback message to set new recipient data in
 * @param[in] lpRecip new recipient to deliver same message for
 * 
 * @return MAPI Error code
 */
static HRESULT HrOverrideFallbackProps(IMessage *lpMessage,
    ECRecipient *lpRecip)
{
	memory_ptr<ENTRYID> lpEntryIdSender;
	ULONG cbEntryIdSender;
	SPropValue sPropOverride[17];
	ULONG ulPropPos = 0;

	// Set From: and To: to the receiving party, reply will be to yourself...
	// Too much information?
	sPropOverride[ulPropPos].ulPropTag = PR_SENDER_NAME_W;
	sPropOverride[ulPropPos++].Value.lpszW = const_cast<wchar_t *>(L"System Administrator");

	sPropOverride[ulPropPos].ulPropTag = PR_SENT_REPRESENTING_NAME_W;
	sPropOverride[ulPropPos++].Value.lpszW = const_cast<wchar_t *>(L"System Administrator");

	sPropOverride[ulPropPos].ulPropTag = PR_RECEIVED_BY_NAME_W;
	sPropOverride[ulPropPos++].Value.lpszW = (WCHAR *)lpRecip->wstrEmail.c_str();

	// PR_SENDER_EMAIL_ADDRESS
	sPropOverride[ulPropPos].ulPropTag = PR_SENDER_EMAIL_ADDRESS_A;
	sPropOverride[ulPropPos++].Value.lpszA = (char *)lpRecip->strSMTP.c_str();

	// PR_SENT_REPRESENTING_EMAIL_ADDRESS
	sPropOverride[ulPropPos].ulPropTag = PR_SENT_REPRESENTING_EMAIL_ADDRESS_A;
	sPropOverride[ulPropPos++].Value.lpszA = (char *)lpRecip->strSMTP.c_str();

	// PR_RECEIVED_BY_EMAIL_ADDRESS
	sPropOverride[ulPropPos].ulPropTag = PR_RECEIVED_BY_EMAIL_ADDRESS_A;
	sPropOverride[ulPropPos++].Value.lpszA = (char *)lpRecip->strSMTP.c_str();

	sPropOverride[ulPropPos].ulPropTag = PR_RCVD_REPRESENTING_EMAIL_ADDRESS_A;
	sPropOverride[ulPropPos++].Value.lpszA = (char *)lpRecip->strSMTP.c_str();

	// PR_SENDER_ADDRTYPE
	sPropOverride[ulPropPos].ulPropTag = PR_SENDER_ADDRTYPE_W;
	sPropOverride[ulPropPos++].Value.lpszW = const_cast<wchar_t *>(L"SMTP");

	// PR_SENT_REPRESENTING_ADDRTYPE
	sPropOverride[ulPropPos].ulPropTag = PR_SENT_REPRESENTING_ADDRTYPE_W;
	sPropOverride[ulPropPos++].Value.lpszW = const_cast<wchar_t *>(L"SMTP");

	// PR_RECEIVED_BY_ADDRTYPE
	sPropOverride[ulPropPos].ulPropTag = PR_RECEIVED_BY_ADDRTYPE_W;
	sPropOverride[ulPropPos++].Value.lpszW = const_cast<wchar_t *>(L"SMTP");

	sPropOverride[ulPropPos].ulPropTag = PR_RCVD_REPRESENTING_ADDRTYPE_W;
	sPropOverride[ulPropPos++].Value.lpszW = const_cast<wchar_t *>(L"SMTP");

	// PR_SENDER_SEARCH_KEY
	sPropOverride[ulPropPos].ulPropTag = PR_SENDER_SEARCH_KEY;
	sPropOverride[ulPropPos].Value.bin.cb = lpRecip->sSearchKey.cb;
	sPropOverride[ulPropPos++].Value.bin.lpb = lpRecip->sSearchKey.lpb;

	// PR_RECEIVED_BY_SEARCH_KEY (set as previous)
	sPropOverride[ulPropPos].ulPropTag = PR_RECEIVED_BY_SEARCH_KEY;
	sPropOverride[ulPropPos].Value.bin.cb = lpRecip->sSearchKey.cb;
	sPropOverride[ulPropPos++].Value.bin.lpb = lpRecip->sSearchKey.lpb;

	// PR_SENT_REPRESENTING_SEARCH_KEY (set as previous)
	sPropOverride[ulPropPos].ulPropTag = PR_SENT_REPRESENTING_SEARCH_KEY;
	sPropOverride[ulPropPos].Value.bin.cb = lpRecip->sSearchKey.cb;
	sPropOverride[ulPropPos++].Value.bin.lpb = lpRecip->sSearchKey.lpb;

	auto hr = ECCreateOneOff(reinterpret_cast<const TCHAR *>(lpRecip->wstrFullname.c_str()), reinterpret_cast<const TCHAR *>(L"SMTP"), reinterpret_cast<const TCHAR *>(convert_to<std::wstring>(lpRecip->strSMTP).c_str()),
	          MAPI_UNICODE | MAPI_SEND_NO_RICH_INFO, &cbEntryIdSender, &~lpEntryIdSender);
	if (hr == hrSuccess) {
		// PR_SENDER_ENTRYID
		sPropOverride[ulPropPos].ulPropTag = PR_SENDER_ENTRYID;
		sPropOverride[ulPropPos].Value.bin.cb = cbEntryIdSender;
		sPropOverride[ulPropPos++].Value.bin.lpb = reinterpret_cast<BYTE *>(lpEntryIdSender.get());

		// PR_RECEIVED_BY_ENTRYID
		sPropOverride[ulPropPos].ulPropTag = PR_RECEIVED_BY_ENTRYID;
		sPropOverride[ulPropPos].Value.bin.cb = cbEntryIdSender;
		sPropOverride[ulPropPos++].Value.bin.lpb = reinterpret_cast<BYTE *>(lpEntryIdSender.get());

		// PR_SENT_REPRESENTING_ENTRYID
		sPropOverride[ulPropPos].ulPropTag = PR_SENT_REPRESENTING_ENTRYID;
		sPropOverride[ulPropPos].Value.bin.cb = cbEntryIdSender;
		sPropOverride[ulPropPos++].Value.bin.lpb = reinterpret_cast<BYTE *>(lpEntryIdSender.get());
	} else {
		hr = hrSuccess;
	}

	hr = lpMessage->SetProps(ulPropPos, sPropOverride, NULL);
	if (hr != hrSuccess)
		kc_perror("Unable to set fallback delivery properties", hr);
	return hr;
}

/** 
 * Set new To recipient data in message
 * 
 * @param[in] lpMessage message to update recipient data in
 * @param[in] lpRecip recipient data to use
 * 
 * @return MAPI error code
 */
static HRESULT HrOverrideReceivedByProps(IMessage *lpMessage,
    ECRecipient *lpRecip)
{
	SPropValue sPropReceived[5];

	/* First set the PR_RECEIVED_BY_* properties */
	sPropReceived[0].ulPropTag = PR_RECEIVED_BY_ADDRTYPE_A;
	sPropReceived[0].Value.lpszA = (char *)lpRecip->strAddrType.c_str();

	sPropReceived[1].ulPropTag = PR_RECEIVED_BY_EMAIL_ADDRESS_W;
	sPropReceived[1].Value.lpszW = (WCHAR *)lpRecip->wstrUsername.c_str();

	sPropReceived[2].ulPropTag = PR_RECEIVED_BY_ENTRYID;
	sPropReceived[2].Value.bin.cb = lpRecip->sEntryId.cb;
	sPropReceived[2].Value.bin.lpb = lpRecip->sEntryId.lpb;

	sPropReceived[3].ulPropTag = PR_RECEIVED_BY_NAME_W;
	sPropReceived[3].Value.lpszW = (WCHAR *)lpRecip->wstrFullname.c_str();

	sPropReceived[4].ulPropTag = PR_RECEIVED_BY_SEARCH_KEY;
	sPropReceived[4].Value.bin.cb = lpRecip->sSearchKey.cb;
	sPropReceived[4].Value.bin.lpb = lpRecip->sSearchKey.lpb;

	HRESULT hr = lpMessage->SetProps(5, sPropReceived, NULL);
	if (hr != hrSuccess)
		kc_perror("Unable to set RECEIVED_BY properties", hr);
	return hr;
}

/** 
 * Copy a delivered message to another recipient
 * 
 * @param[in] lpOrigMessage The original delivered message
 * @param[in] lpDeliverFolder The delivery folder of the new message
 * @param[in] lpRecip recipient data to use
 * @param[in] lpFallbackFolder Fallback folder incase lpDeliverFolder cannot be delivered to
 * @param[in] bFallbackDelivery lpOrigMessage is a fallback delivery message
 * @param[out] lppFolder folder the new message was created in
 * @param[out] lppMessage the newly copied message
 * 
 * @return MAPI Error code
 */
static HRESULT HrCopyMessageForDelivery(IMessage *lpOrigMessage,
    IMAPIFolder *lpDeliverFolder, ECRecipient *lpRecip,
    IMAPIFolder *lpFallbackFolder, bool bFallbackDelivery,
    IMAPIFolder **lppFolder = NULL, IMessage **lppMessage = NULL)
{
	object_ptr<IMessage> lpMessage;
	object_ptr<IMAPIFolder> lpFolder;
	helpers::MAPIPropHelperPtr ptrArchiveHelper;
	static constexpr const SizedSPropTagArray(13, sptaReceivedBy) = {
		13, {
			/* Overriden by HrOverrideRecipProps() */
			PR_MESSAGE_RECIP_ME,
			PR_MESSAGE_TO_ME,
			PR_MESSAGE_CC_ME,
			/* HrOverrideReceivedByProps() */
			PR_RECEIVED_BY_ADDRTYPE,
			PR_RECEIVED_BY_EMAIL_ADDRESS,
			PR_RECEIVED_BY_ENTRYID,
			PR_RECEIVED_BY_NAME,
			PR_RECEIVED_BY_SEARCH_KEY,
			/* Written by rules */
			PR_LAST_VERB_EXECUTED,
			PR_LAST_VERB_EXECUTION_TIME,
			PR_ICON_INDEX,
		}
	};
	static constexpr const SizedSPropTagArray(12, sptaFallback) = {
		12, {
			/* Overriden by HrOverrideFallbackProps() */
			PR_SENDER_ADDRTYPE,
			PR_SENDER_EMAIL_ADDRESS,
			PR_SENDER_ENTRYID,
			PR_SENDER_NAME,
			PR_SENDER_SEARCH_KEY,
			PR_SENT_REPRESENTING_ADDRTYPE,
			PR_SENT_REPRESENTING_EMAIL_ADDRESS,
			PR_SENT_REPRESENTING_ENTRYID,
			PR_SENT_REPRESENTING_NAME,
			PR_SENT_REPRESENTING_SEARCH_KEY,
			PR_RCVD_REPRESENTING_ADDRTYPE,
			PR_RCVD_REPRESENTING_EMAIL_ADDRESS,
		}
	};

	auto hr = HrCreateMessage(lpDeliverFolder, lpFallbackFolder, &~lpFolder, &~lpMessage);
	if (hr != hrSuccess)
		return kc_perrorf("HrCreateMessage failed", hr);

	/* Copy message, exclude all previously set properties (Those are recipient dependent) */
	hr = lpOrigMessage->CopyTo(0, NULL, sptaReceivedBy, 0, NULL,
	     &IID_IMessage, lpMessage, 0, NULL);
	if (hr != hrSuccess)
		return kc_perrorf("CopyTo failed", hr);
		
	// For a fallback, remove some more properties
	if (bFallbackDelivery)
		lpMessage->DeleteProps(sptaFallback, 0);
		
	// Make sure the message is not attached to an archive
	hr = helpers::MAPIPropHelper::Create(MAPIPropPtr(lpMessage, true), &ptrArchiveHelper);
	if (hr != hrSuccess)
		return kc_perrorf("helpers::MAPIPropHelper::Create failed", hr);
	hr = ptrArchiveHelper->DetachFromArchives();
	if (hr != hrSuccess)
		return kc_perrorf("DetachFromArchives failed", hr);
	if (lpRecip->bHasIMAP)
		hr = Util::HrCopyIMAPData(lpOrigMessage, lpMessage);
	else
		hr = Util::HrDeleteIMAPData(lpMessage); // make sure the imap data is not set for this user.
	if (hr != hrSuccess)
		return kc_perrorf("IMAP handling failed", hr);
	if (lppFolder)
		lpFolder->QueryInterface(IID_IMAPIFolder, (void**)lppFolder);

	if (lppMessage)
		lpMessage->QueryInterface(IID_IMessage, (void**)lppMessage);
	return hrSuccess;
}

/** 
 * Make a new MAPI session under a specific username
 * 
 * @param[in] lpArgs delivery options
 * @param[in] szUsername username to create mapi session for
 * @param[out] lppSession new MAPI session for user
 * @param[in] bSuppress suppress logging (default: false)
 * 
 * @return MAPI Error code
 */
static HRESULT HrGetSession(const DeliveryArgs *lpArgs,
    const WCHAR *szUsername, IMAPISession **lppSession, bool bSuppress = false)
{
	auto hr = HrOpenECSession(lppSession, PROJECT_VERSION, "dagent",
	          szUsername, L"", lpArgs->strPath.c_str(), 0,
	          g_lpConfig->GetSetting("sslkey_file", "", nullptr),
	          g_lpConfig->GetSetting("sslkey_pass", "", nullptr));
	if (hr == hrSuccess)
		return hrSuccess;
	// if connecting fails, the mailer should try to deliver again.
	switch (hr) {
	case MAPI_E_NETWORK_ERROR:
		if (!bSuppress)
			ec_log_err("Unable to connect to storage server for user %ls, using socket: \"%s\"", szUsername, lpArgs->strPath.c_str());
		break;

	// MAPI_E_NO_ACCESS or MAPI_E_LOGON_FAILED are fatal (user does not exist)
	case MAPI_E_LOGON_FAILED: {
		// running dagent as Unix user != lpRecip->strUsername and ! listed in local_admin_user, which gives this error too
		if (!bSuppress)
			ec_log_err("Access denied or connection failed for user \"%ls\", using socket: \"%s\": %s (%x)",
				szUsername, lpArgs->strPath.c_str(), GetMAPIErrorMessage(hr), hr);
		// so also log userid we're running as
		auto pwd = getpwuid(getuid());
		std::string strUnixUser = (pwd != nullptr && pwd->pw_name != nullptr) ? pwd->pw_name : stringify(getuid());
		if (!bSuppress)
			ec_log_debug("Current uid:%d username:%s", getuid(), strUnixUser.c_str());
		break;
	}
	default:
		if (!bSuppress)
			ec_log_err("Unable to login for user \"%ls\": %s (%x)",
				szUsername, GetMAPIErrorMessage(hr), hr);
		break;
	}
	return hr;
}

/** 
 * Run rules on a message and/or send an oof email before writing it
 * to the server.
 * 
 * @param[in] lpAdrBook Addressbook to use during rules
 * @param[in] lpStore Store the message will be written too
 * @param[in] lpInbox Inbox of the user message is being delivered to
 * @param[in] lpFolder Actual delivery folder of message
 * @param[in,out] lppMessage message being delivered, can return another message due to rules
 * @param[in] lpRecip recipient that is delivered to
 * @param[in] lpArgs delivery options
 * 
 * @return MAPI Error code
 */
static HRESULT HrPostDeliveryProcessing(pym_plugin_intf *lppyMapiPlugin,
    LPADRBOOK lpAdrBook, LPMDB lpStore, IMAPIFolder *lpInbox,
    IMAPIFolder *lpFolder, IMessage **lppMessage, ECRecipient *lpRecip,
    DeliveryArgs *lpArgs)
{
	object_ptr<IMAPISession> lpUserSession;
	SPropValuePtr ptrProp;

	auto hr = HrOpenECSession(&~lpUserSession, PROJECT_VERSION,
	          "dagent:delivery", lpRecip->wstrUsername.c_str(), L"",
	          lpArgs->strPath.c_str(), EC_PROFILE_FLAGS_NO_NOTIFICATIONS,
	          g_lpConfig->GetSetting("sslkey_file", "", nullptr),
	          g_lpConfig->GetSetting("sslkey_pass", "", nullptr));
	if (hr != hrSuccess)
		return hr;

	if(FNeedsAutoAccept(lpStore, *lppMessage)) {
		ec_log_info("Starting MR autoaccepter");
		hr = HrAutoAccept(lpArgs->sc.get(), lpRecip, lpStore, *lppMessage);
		if(hr == hrSuccess) {
			ec_log_info("Autoaccept processing completed successfully. Skipping further processing.");
			// The MR autoaccepter has processed the message. Skip any further work on this message: dont
			// run rules and dont send new mail notifications (The message should be deleted now)
			return MAPI_E_CANCEL;
		}
		ec_log_info("Autoaccept processing failed, proceeding with rules processing: %s (%x).",
			GetMAPIErrorMessage(hr), hr);
		lpArgs->got_error = true;
		// The MR autoaccepter did not run properly. This could be correct behaviour; for example the
		// autoaccepter may want to defer accepting to a human controller. This means we have to continue
		// processing as if the autoaccepter was not used
		hr = hrSuccess;
	}
	else if (FNeedsAutoProcessing(*lppMessage)) {
		ec_log_info("Starting MR auto processing");
		hr = HrAutoProcess(lpArgs->sc.get(), lpRecip, lpStore, *lppMessage);
		if (hr == hrSuccess) {
			ec_log_info("Automatic MR processing successful.");
		} else {
			ec_log_info("Automatic MR processing failed: %s (%x).",
				GetMAPIErrorMessage(hr), hr);
			lpArgs->got_error = true;
		}
	}

	if (lpFolder == lpInbox) {
		// process rules for the inbox
		hr = HrProcessRules(convert_to<std::string>(lpRecip->wstrUsername), lppyMapiPlugin, lpUserSession, lpAdrBook, lpStore, lpInbox, lppMessage, lpArgs->sc.get());
		if (hr == MAPI_E_CANCEL)
			ec_log_notice("Message canceled by rule");
		else if (hr != hrSuccess)
			kc_pwarn("Unable to process rules", hr);
		// continue, still send possible out-of-office message
	}

	// do not send vacation message for junk messages
	if (lpArgs->ulDeliveryMode != DM_JUNK &&
	// do not send vacation message on delegated messages
	    (HrGetOneProp(*lppMessage, PR_DELEGATED_BY_RULE, &~ptrProp) != hrSuccess || ptrProp->Value.b == FALSE)) {
		auto autoresponder = lpArgs->strAutorespond.size() > 0 ? lpArgs->strAutorespond : g_lpConfig->GetSetting("autoresponder");
		SendOutOfOffice(lpArgs->sc.get(), lpAdrBook, lpStore,
			*lppMessage, lpRecip, autoresponder);
	}
	return hr;
}

/** 
 * Find spam header if needed, and mark delivery as spam delivery if
 * header found.
 * 
 * @param[in] strMail rfc2822 email being delivered
 * @param[in,out] lpArgs delivery options
 * 
 * @return MAPI Error code
 */
static HRESULT FindSpamMarker(const std::string &strMail,
    DeliveryArgs *lpArgs)
{
	HRESULT hr = hrSuccess;
	const char *szHeader = g_lpConfig->GetSetting("spam_header_name", "", NULL);
	const char *szValue = g_lpConfig->GetSetting("spam_header_value", "", NULL);
	size_t end, pos;
	string match;
	string strHeaders;
	auto laters = make_scope_success([&]() { lpArgs->sc->countInc("DAgent", lpArgs->ulDeliveryMode == DM_JUNK ? "is_spam" : "is_ham"); });

	if (!szHeader || !szValue)
		return hr;

	// find end of headers
	end = strMail.find("\r\n\r\n");
	if (end == string::npos)
		return hr;
	end += 2;

	// copy headers in upper case, need to resize destination first
	strHeaders.resize(end);
	transform(strMail.begin(), strMail.begin() +end, strHeaders.begin(), ::toupper);
	match = strToUpper(std::string("\r\n") + szHeader);

	// find header
	pos = strHeaders.find(match.c_str());
	if (pos == string::npos)
		return hr;

	// skip header and find end of line
	pos += match.length();
	end = strHeaders.find("\r\n", pos);
	match = strToUpper(szValue);
	// find value in header line (no header continuations supported here)
	pos = strHeaders.find(match.c_str(), pos);

	if (pos == string::npos || pos > end)
		return hr;

	// found, override delivery to junkmail folder
	lpArgs->ulDeliveryMode = DM_JUNK;
	ec_log_info("Spam marker found in e-mail, delivering to junk-mail folder");
	return hr;
}

/** 
 * Deliver an email (source is either rfc2822 or previous delivered
 * mapi message) to a specific recipient.
 * 
 * @param[in] lpSession MAPI session (user session when not in LMTP mode, else admin session)
 * @param[in] lpStore default store for lpSession (user store when not in LMTP mode, else admin store)
 * @param[in] bIsAdmin indicates that lpSession and lpStore are an admin session and store (true in LMTP mode)
 * @param[in] lpAdrBook Global Addressbook
 * @param[in] lpOrigMessage a previously delivered message, if any
 * @param[in] bFallbackDelivery previously delivered message was a fallback message
 * @param[in] strMail original received rfc2822 email
 * @param[in] lpRecip recipient to deliver message to
 * @param[in] lpArgs delivery options
 * @param[out] lppMessage the newly delivered message
 * @param[out] lpbFallbackDelivery newly delivered message is a fallback message
 * 
 * @return MAPI Error code
 */
static HRESULT ProcessDeliveryToRecipient(pym_plugin_intf *lppyMapiPlugin,
    IMAPISession *lpSession, IMsgStore *lpStore, bool bIsAdmin,
    LPADRBOOK lpAdrBook, IMessage *lpOrigMessage, bool bFallbackDelivery,
    const std::string &strMail, ECRecipient *lpRecip, DeliveryArgs *lpArgs,
    IMessage **lppMessage, bool *lpbFallbackDelivery)
{
	object_ptr<IMsgStore> lpTargetStore;
	object_ptr<IMAPIFolder> lpTargetFolder, lpFolder, lpInbox;
	object_ptr<IMessage> lpDeliveryMessage, lpMessageTmp;
	object_ptr<IABContainer> lpAddrDir;
	ULONG ulResult = 0;
	object_ptr<IECServiceAdmin> lpServiceAdmin;
	memory_ptr<ECQUOTASTATUS> lpsQuotaStatus;
	bool over_quota = false;

	// single user deliver did not lookup the user
	if (lpRecip->strSMTP.empty()) {
		auto hr = OpenResolveAddrFolder(lpAdrBook, &~lpAddrDir);
		if (hr != hrSuccess)
			return kc_perrorf("OpenResolveAddrFolder failed", hr);
		hr = ResolveUser(lpAddrDir, lpRecip);
		if (hr != hrSuccess)
			return kc_perrorf("ResolveUser failed", hr);
	}

	auto hr = HrGetDeliveryStoreAndFolder(lpSession, lpStore, lpRecip,
	          lpArgs, &~lpTargetStore, &~lpInbox, &~lpTargetFolder);
	if (hr != hrSuccess)
		return kc_perrorf("HrGetDeliveryStoreAndFolder failed", hr);

	if (!lpOrigMessage) {
		/* No message was provided, we have to construct it personally */
		bool bExpired = false;

		hr = HrCreateMessage(lpTargetFolder, lpInbox, &~lpFolder, &~lpMessageTmp);
		if (hr != hrSuccess)
			return kc_perrorf("HrCreateMessage failed", hr);
		hr = HrStringToMAPIMessage(strMail, lpSession, lpTargetStore, lpAdrBook, lpFolder, lpMessageTmp, lpRecip, lpArgs, &~lpDeliveryMessage, &bFallbackDelivery);
		if (hr != hrSuccess)
			return kc_perrorf("HrStringToMAPIMessage failed", hr);

		/*
		 * Check if the message has expired.
		 */
		hr = HrMessageExpired(lpArgs->sc.get(), lpDeliveryMessage, &bExpired);
		if (hr != hrSuccess)
			return kc_perrorf("HrMessageExpired failed", hr);
		if (bExpired)
			/* Set special error code for callers */
			return MAPI_W_CANCEL_MESSAGE;

		hr = lppyMapiPlugin->MessageProcessing("PostConverting", lpSession, lpAdrBook, NULL, NULL, lpDeliveryMessage, &ulResult);
		if (hr != hrSuccess)
			return kc_perrorf("MessageProcessing failed", hr);
		// TODO do something with ulResult
	} else {
		/* Copy message to prepare for new delivery */
		hr = HrCopyMessageForDelivery(lpOrigMessage, lpTargetFolder, lpRecip, lpInbox, bFallbackDelivery, &~lpFolder, &~lpDeliveryMessage);
		if (hr != hrSuccess)
			return kc_perrorf("HrCopyMessageForDelivery failed", hr);
	}

	hr = HrOverrideRecipProps(lpDeliveryMessage, lpRecip);
	if (hr != hrSuccess)
		return kc_perrorf("HrOverrideRecipProps failed", hr);

	if (bFallbackDelivery) {
		hr = HrOverrideFallbackProps(lpDeliveryMessage, lpRecip);
		if (hr != hrSuccess)
			return kc_perrorf("HrOverrideFallbackProps failed", hr);
	} else {
		hr = HrOverrideReceivedByProps(lpDeliveryMessage, lpRecip);
		if (hr != hrSuccess)
			return kc_perrorf("HrOverrideReceivedByProps failed", hr);
	}

	hr = lppyMapiPlugin->MessageProcessing("PreDelivery", lpSession, lpAdrBook, lpTargetStore, lpTargetFolder, lpDeliveryMessage, &ulResult);
	if (hr != hrSuccess)
		return kc_perrorf("MessageProcessing(2) failed", hr);

	// TODO do something with ulResult
	if (ulResult == MP_STOP_SUCCESS) {
		if (lppMessage)
			lpDeliveryMessage->QueryInterface(IID_IMessage, (void**)lppMessage);

		if (lpbFallbackDelivery)
			*lpbFallbackDelivery = bFallbackDelivery;
		return hr;
	}

	// Do rules & out-of-office
	hr = HrPostDeliveryProcessing(lppyMapiPlugin, lpAdrBook, lpTargetStore, lpInbox, lpTargetFolder, &+lpDeliveryMessage, lpRecip, lpArgs);
	if (hr != MAPI_E_CANCEL) {
		if(bIsAdmin) {
			hr = lpStore->QueryInterface(IID_IECServiceAdmin, &~lpServiceAdmin);
			if(hr != hrSuccess)
				kc_perror("Unable to access ServiceAdmin interface", hr);
			else {
				hr = lpServiceAdmin->GetQuotaStatus(lpRecip->sEntryId.cb, (LPENTRYID)lpRecip->sEntryId.lpb, &~lpsQuotaStatus);
				if(hr != hrSuccess)
					kc_perrorf("Unable to determine quota status", hr);
				else
					over_quota = lpsQuotaStatus->quotaStatus == QUOTA_HARDLIMIT;
			}
		}

		if(over_quota)
			hr = MAPI_E_STORE_FULL;
		else
			// ignore other errors for rules, still want to save the delivered message
			// Save message changes, message becomes visible for the user
			hr = lpDeliveryMessage->SaveChanges(KEEP_OPEN_READWRITE);

		if (hr != hrSuccess) {
			if (hr == MAPI_E_STORE_FULL)
				// make sure the error is printed on stderr, so this will be bounced as error by the MTA.
				// use cerr to avoid quiet mode.
				fprintf(stderr, "Store of user %ls is over quota limit.\n", lpRecip->wstrUsername.c_str());
			else
				kc_perror("Unable to commit message", hr);
			return hr;
		}

		hr = lppyMapiPlugin->MessageProcessing("PostDelivery", lpSession, lpAdrBook, lpTargetStore, lpTargetFolder, lpDeliveryMessage, &ulResult);
		if (hr != hrSuccess)
			return kc_perrorf("MessageProcessing(3) failed", hr);

		// TODO do something with ulResult
		if (parseBool(g_lpConfig->GetSetting("archive_on_delivery"))) {
			MAPISessionPtr ptrAdminSession;
			ArchivePtr ptrArchive;

			if (bIsAdmin)
				hr = lpSession->QueryInterface(iid_of(ptrAdminSession), &~ptrAdminSession);
			else {
				const char *server = g_lpConfig->GetSetting("server_socket");
				server = GetServerUnixSocket(server); // let environment override if present
				hr = HrOpenECAdminSession(&~ptrAdminSession, PROJECT_VERSION,
				     "dagent:system", server, EC_PROFILE_FLAGS_NO_NOTIFICATIONS,
				     g_lpConfig->GetSetting("sslkey_file", "", nullptr),
				     g_lpConfig->GetSetting("sslkey_pass", "", nullptr));
			}
			if (hr != hrSuccess)
				return kc_perror("Unable to open admin session for archive access", hr);
			hr = Archive::Create(ptrAdminSession, &ptrArchive);
			if (hr != hrSuccess)
				return kc_perror("Unable to instantiate archive object", hr);
			hr = ptrArchive->HrArchiveMessageForDelivery(lpDeliveryMessage);
			if (hr != hrSuccess) {
				kc_perror("Unable to archive message", hr);
				Util::HrDeleteMessage(lpSession, lpDeliveryMessage);
				return hr;
			}
		}

		if (lpArgs->bNewmailNotify) {
			ULONG ulNewMailNotify = TRUE;

			hr = lppyMapiPlugin->RequestCallExecution("SendNewMailNotify",  lpSession, lpAdrBook, lpTargetStore, lpTargetFolder, lpDeliveryMessage, &ulNewMailNotify, &ulResult);
			if (hr != hrSuccess) {
				// Plugin failed so fallback on the original state
				ulNewMailNotify = lpArgs->bNewmailNotify;
				hr = hrSuccess;
			}

			if (ulNewMailNotify == true) {
				hr = HrNewMailNotification(lpTargetStore, lpDeliveryMessage);
				if (hr != hrSuccess)
					kc_pwarn("Unable to send \"New Mail\" notification", hr);
				else
					ec_log_debug("Send 'New Mail' notification");

				hr = hrSuccess;
			}
		}
	}

	if (lppMessage)
		lpDeliveryMessage->QueryInterface(IID_IMessage, (void**)lppMessage);

	if (lpbFallbackDelivery)
		*lpbFallbackDelivery = bFallbackDelivery;
	return hr;
}

/** 
 * Log that the message was expired, and send that response for every given LMTP received recipient
 * 
 * @param[in] start Start of recipient list
 * @param[in] end End of recipient list
 */
static void RespondMessageExpired(recipients_t::const_iterator iter,
    recipients_t::const_iterator end)
{
	convert_context converter;
	ec_log_warn("Message was expired, not delivering");
	for (; iter != end; ++iter)
		(*iter)->wstrDeliveryStatus = "250 2.4.7 %s Delivery time expired";
}

/** 
 * For a specific storage server, deliver the same message to a list of
 * recipients. This makes sure this message is correctly single
 * instanced on this server.
 *
 * In this function, it is mandatory to have processed all recipients
 * in the list.
 *
 * @param[in] lpUserSession optional session of one user the message is being delivered to (cmdline dagent, NULL on LMTP mode)
 * @param[in] lpMessage an already delivered message
 * @param[in] bFallbackDelivery already delivered message is a fallback message
 * @param[in] strMail the rfc2822 received email
 * @param[in] strServer uri of the storage server to connect to
 * @param[in] listRecipients list of recipients present on the server connecting to
 * @param[in] lpAdrBook Global addressbook
 * @param[in] lpArgs delivery options
 * @param[out] lppMessage The newly delivered message
 * @param[out] lpbFallbackDelivery newly delivered message is a fallback message
 * 
 * @return MAPI Error code
 */
static HRESULT ProcessDeliveryToServer(pym_plugin_intf *lppyMapiPlugin,
    IMAPISession *lpUserSession, IMessage *lpMessage, bool bFallbackDelivery,
    const std::string &strMail, const std::string &strServer,
    const recipients_t &listRecipients, LPADRBOOK lpAdrBook,
    DeliveryArgs *lpArgs, IMessage **lppMessage, bool *lpbFallbackDelivery)
{
	HRESULT hr = hrSuccess;
	object_ptr<IMAPISession> lpSession;
	object_ptr<IMsgStore> lpStore;
	object_ptr<IMessage> lpOrigMessage;
	bool bFallbackDeliveryTmp = false;
	convert_context converter;

	lpArgs->sc->countInc("DAgent", "to_server");

	// if we already had a message, we can create a copy.
	if (lpMessage)
		lpMessage->QueryInterface(IID_IMessage, &~lpOrigMessage);

	if (lpUserSession)
		hr = lpUserSession->QueryInterface(IID_IMAPISession, &~lpSession);
	else
		hr = HrOpenECAdminSession(&~lpSession, PROJECT_VERSION,
		     "dagent/delivery:system", strServer.c_str(),
		     EC_PROFILE_FLAGS_NO_NOTIFICATIONS,
		     g_lpConfig->GetSetting("sslkey_file", "", NULL),
		     g_lpConfig->GetSetting("sslkey_pass", "", NULL));
	if (hr != hrSuccess || (hr = HrOpenDefaultStore(lpSession, &~lpStore)) != hrSuccess) {
		kc_perror("Unable to open default store for system account", hr);
		// notify LMTP client soft error to try again later
		for (const auto &recip : listRecipients)
			// error will be shown in postqueue status in postfix, probably too in other serves and mail syslog service
			recip->wstrDeliveryStatus = "450 4.5.0 %s network or permissions error to storage server: " + stringify(hr, true);
		return hr;
	}

	for (auto iter = listRecipients.cbegin(); iter != listRecipients.end(); ++iter) {
		const auto &recip = *iter;
		object_ptr<IMessage> lpMessageTmp;
		/*
		 * Normal error codes must be ignored, since we want to attempt to deliver the email to all users,
		 * however when the error code MAPI_W_CANCEL_MESSAGE was provided, the message has expired and it is
		 * pointles to continue delivering the mail. However we must continue looping through all recipients
		 * to inform the MTA we did handle the email properly.
		 */
		hr = ProcessDeliveryToRecipient(lppyMapiPlugin, lpSession,
		     lpStore, lpUserSession == NULL, lpAdrBook, lpOrigMessage,
		     bFallbackDelivery, strMail, recip, lpArgs, &~lpMessageTmp,
		     &bFallbackDeliveryTmp);
		if (hr == hrSuccess || hr == MAPI_E_CANCEL) {
			if (hr == hrSuccess) {
				memory_ptr<SPropValue> lpMessageId, lpSubject;
				wstring wMessageId;

				if (HrGetOneProp(lpMessageTmp, PR_INTERNET_MESSAGE_ID_W, &~lpMessageId) == hrSuccess)
					wMessageId = lpMessageId->Value.lpszW;
				HrGetOneProp(lpMessageTmp, PR_SUBJECT_W, &~lpSubject);
				ec_log_info("Delivered message to \"%ls\", Subject: \"%ls\", Message-Id: %ls, size %zu",
					recip->wstrUsername.c_str(),
					(lpSubject != NULL) ? lpSubject->Value.lpszW : L"<none>",
					wMessageId.c_str(), strMail.size());
			}
			// cancel already logged.
			hr = hrSuccess;
			recip->wstrDeliveryStatus = "250 2.1.5 %s Ok";
		} else if (hr == MAPI_W_CANCEL_MESSAGE) {
			/* Loop through all remaining recipients and start responding the status to LMTP */
			RespondMessageExpired(iter, listRecipients.cend());
			return MAPI_W_CANCEL_MESSAGE;
		} else {
			ec_log_err("Unable to deliver message to \"%ls\": %s (%x)",
				recip->wstrUsername.c_str(), GetMAPIErrorMessage(hr), hr);
			/* LMTP requires different notification when Quota for user was exceeded */
			if (hr == MAPI_E_STORE_FULL)
				recip->wstrDeliveryStatus = "552 5.2.2 %s Quota exceeded";
			else
				recip->wstrDeliveryStatus = "450 4.2.0 %s Mailbox temporarily unavailable";
		}

		if (lpMessageTmp) {
			if (lpOrigMessage == NULL)
				// If we delivered the message for the first time,
				// we keep the intermediate message to make copies of.
				lpMessageTmp->QueryInterface(IID_IMessage, &~lpOrigMessage);
			bFallbackDelivery = bFallbackDeliveryTmp;
		}
	}
	if (lppMessage != nullptr && lpOrigMessage)
		lpOrigMessage->QueryInterface(IID_IMessage, (void**)lppMessage);
	if (lpbFallbackDelivery)
		*lpbFallbackDelivery = bFallbackDelivery;
	return hr;
}

/** 
 * Commandline dagent delivery entrypoint.
 * Deliver an email to one recipient.
 *
 * Although this function is passed a recipient list, it's only
 * because the rest of the functions it calls requires this and the
 * caller of this function already has a list.
 * 
 * @param[in] lpSession User MAPI session
 * @param[in] lpAdrBook Global addressbook
 * @param[in] fp input file which contains the email to deliver
 * @param[in] lstSingleRecip list of recipients to deliver email to (one user)
 * @param[in] lpArgs delivery options
 * 
 * @return MAPI Error code
 */
static HRESULT ProcessDeliveryToSingleRecipient(pym_plugin_intf *lppyMapiPlugin,
    IMAPISession *lpSession, LPADRBOOK lpAdrBook, FILE *fp,
    recipients_t &lstSingleRecip, DeliveryArgs *lpArgs)
{
	std::string strMail;
	lpArgs->sc->countInc("DAgent", "to_single_recipient");

	/* Always start at the beginning of the file */
	rewind(fp);

	/* Read file into string */
	HRESULT hr = HrMapFileToString(fp, &strMail);
	if (hr != hrSuccess)
		return kc_perror("Unable to map input to memory", hr);

	FindSpamMarker(strMail, lpArgs);
	
	hr = ProcessDeliveryToServer(lppyMapiPlugin, lpSession, NULL, false, strMail, lpArgs->strPath, lstSingleRecip, lpAdrBook, lpArgs, NULL, NULL);

	if (hr != hrSuccess)
		kc_perrorf("ProcessDeliveryToServer failed", hr);
	return hr;
}

/** 
 * Deliver email from file to a list of recipients which are grouped
 * by server.
 * 
 * @param[in] lpSession Admin MAPI Session
 * @param[in] lpAdrBook Addressbook
 * @param[in] fp file containing the received email
 * @param[in] lpServerNameRecips recipients grouped by server
 * @param[in] lpArgs delivery options
 * 
 * @return MAPI Error code
 */
static HRESULT ProcessDeliveryToCompany(pym_plugin_intf *lppyMapiPlugin,
    IMAPISession *lpSession, LPADRBOOK lpAdrBook, FILE *fp,
    const serverrecipients_t *lpServerNameRecips, DeliveryArgs *lpArgs)
{
	HRESULT hr = hrSuccess;
	object_ptr<IMessage> lpMasterMessage;
	std::string strMail;
	serverrecipients_t listServerPathRecips;
	bool bFallbackDelivery = false;
	bool bExpired = false;

	lpArgs->sc->countInc("DAgent", "to_company");
	if (lpServerNameRecips == nullptr)
		return MAPI_E_INVALID_PARAMETER;

	/* Always start at the beginning of the file */
	rewind(fp);

	/* Read file into string */
	hr = HrMapFileToString(fp, &strMail);
	if (hr != hrSuccess)
		return kc_perror("Unable to map input to memory", hr);

	FindSpamMarker(strMail, lpArgs);

	hr = ResolveServerToPath(lpSession, lpServerNameRecips, lpArgs->strPath, &listServerPathRecips);
	if (hr != hrSuccess)
		return kc_perrorf("ResolveServerToPath failed", hr);

	for (const auto &iter : listServerPathRecips) {
		object_ptr<IMessage> lpMessageTmp;
		bool bFallbackDeliveryTmp = false;

		if (bExpired) {
			/* Simply loop through all recipients to respond to LMTP */
			RespondMessageExpired(iter.second.cbegin(), iter.second.cend());
			continue;
		}
		hr = ProcessDeliveryToServer(lppyMapiPlugin, NULL,
		     lpMasterMessage, bFallbackDelivery, strMail,
		     convert_to<std::string>(iter.first), iter.second,
		     lpAdrBook, lpArgs, &~lpMessageTmp, &bFallbackDeliveryTmp);
		if (hr == MAPI_W_CANCEL_MESSAGE)
			bExpired =  true;
			/* Don't report the error further (ignore it) */
		else if (hr != hrSuccess)
			ec_log_err("Unable to deliver all messages for server \"%ls\"",
				iter.first.c_str());

		/* lpMessage is our base message which we will copy to each server/recipient */
		if (lpMessageTmp == nullptr)
			continue;
		if (lpMasterMessage == NULL)
			// keep message to make copies of on the same server
			lpMessageTmp->QueryInterface(IID_IMessage, &~lpMasterMessage);
		bFallbackDelivery = bFallbackDeliveryTmp;
	}

	ec_log_info("Finished processing message");
	return hrSuccess;
}

/** 
 * Within a company space, find the recipient with the lowest
 * administrator rights. This user can be used to open the Global
 * Addressbook.
 * 
 * @param[in] lpServerRecips all recipients to deliver for within a company
 * @param[out] lppRecipient a recipient with the rights lower than server admin
 * 
 * @return MAPI Error code 
 */
static HRESULT
FindLowestAdminLevelSession(const serverrecipients_t *lpServerRecips,
    DeliveryArgs *lpArgs, IMAPISession **lppUserSession)
{
	HRESULT hr = hrSuccess;
	ECRecipient *lpRecip = NULL;
	bool bFound = false;

	for (const auto &server : *lpServerRecips) {
		for (const auto &recip : server.second) {
			if (recip->ulDisplayType == DT_REMOTE_MAILUSER)
				continue;
			else if (!lpRecip)
				lpRecip = recip;
			else if (recip->ulAdminLevel <= lpRecip->ulAdminLevel)
				lpRecip = recip;

			if (lpRecip->ulAdminLevel < 2) {
				// if this recipient cannot make the session for the addressbook, it will also not be able to open the store for delivery later on
				hr = HrGetSession(lpArgs, lpRecip->wstrUsername.c_str(), lppUserSession);
				if (hr == hrSuccess) {
					bFound = true;
					goto found;
				}
				// remove found entry, so higher admin levels can be found too if a lower cannot login
				ec_log_debug("Login on user \"%ls\" for addressbook resolves failed: %s (%x)",
					lpRecip->wstrUsername.c_str(), GetMAPIErrorMessage(hr), hr);
				lpRecip = NULL;
			}
		}
	}
	if (lpRecip && !bFound) {
		// we picked only an admin from the list, try this logon
		hr = HrGetSession(lpArgs, lpRecip->wstrUsername.c_str(), lppUserSession);
		bFound = (hr == hrSuccess);
	}

found:
	if (!bFound)
		hr = MAPI_E_NOT_FOUND; /* This only happens if there are no recipients or everybody is a contact */

	return hr;
}

/** 
 * LMTP delivery entry point
 * Deliver email to a list of recipients, grouped by company, grouped by server.
 * 
 * @param[in] lpSession Admin MAPI Session
 * @param[in] fp file containing email to deliver
 * @param[in] lpCompanyRecips list of all recipients to deliver to
 * @param[in] lpArgs delivery options
 * 
 * @return MAPI Error code
 */
static HRESULT ProcessDeliveryToList(pym_plugin_intf *lppyMapiPlugin,
    IMAPISession *lpSession, FILE *fp, companyrecipients_t *lpCompanyRecips,
    DeliveryArgs *lpArgs)
{
	HRESULT hr = hrSuccess;
	lpArgs->sc->countInc("DAgent", "to_list");

	/*
	 * Find user with lowest adminlevel, we will use the addressbook for this
	 * user to make sure the recipient resolving for all recipients for the company
	 * resolving will occur with the minimum set of view-levels to other
	 * companies.
	 */
	for (const auto &comp : *lpCompanyRecips) {
		object_ptr<IMAPISession> lpUserSession;
		object_ptr<IAddrBook> lpAdrBook;

		hr = FindLowestAdminLevelSession(&comp.second, lpArgs, &~lpUserSession);
		if (hr != hrSuccess)
			return kc_perrorf("FindLowestAdminLevelSession failed", hr);
		hr = OpenResolveAddrFolder(lpUserSession, &~lpAdrBook, nullptr);
		if (hr != hrSuccess)
			return kc_perrorf("OpenResolveAddrFolder failed", hr);
		hr = ProcessDeliveryToCompany(lppyMapiPlugin, lpSession, lpAdrBook, fp, &comp.second, lpArgs);
		if (hr != hrSuccess)
			return kc_perrorf("ProcessDeliveryToCompany failed", hr);
	}
	return hrSuccess;
}

static void add_misc_headers(FILE *tmp, const std::string &helo,
    const std::string &from, const DeliveryArgs *args)
{
	/*
	 * 1. Return-Path
	 * Add return-path header string, as specified by RFC 5321 (ZCP-12424)
	 * https://tools.ietf.org/html/rfc5322
	 * it should look like:
	 * 	Return-Path: <noreply+dev=kopano.io@other.com>
	 */
	fprintf(tmp, "Return-Path: <%s>\r\n", from.c_str());

	/*
	 * 2. Received
	 *
	 * Received: from lists.digium.com (digium-69-16-138-164.phx1.puregig.net [69.16.138.164])
	 *  by blah.com (Postfix) with ESMTP id 78BEB1CA369
	 *  for <target@blah.com>; Mon, 12 Dec 2005 11:35:12 +0100 (CET)
	 */
	std::string server_name;
	const char *dummy = g_lpConfig->GetSetting("server_name");
	if (dummy != nullptr) {
		server_name = dummy;
	} else {
		char buffer[4096] = {0};
		if (gethostname(buffer, sizeof buffer) == -1)
			strcpy(buffer, "???");
		server_name = buffer;
	}

	time_t t = time(nullptr);
	struct tm *tm = localtime(&t);
	char time_str[4096];
	strftime(time_str, sizeof(time_str), "%a, %d %b %Y %T %z (%Z)", tm);
	fprintf(tmp, "Received: from %s (%s)\r\n", helo.c_str(), args->lpChannel->peer_addr());
	fprintf(tmp, "\tby %s (kopano-dagent) with LMTP;\r\n", server_name.c_str());
	fprintf(tmp, "\t%s\r\n", time_str);
}

/** 
 * Handle an incoming LMTP connection
 * 
 * @param[in] lpArg delivery options
 * 
 * @return NULL
 */
static void *HandlerLMTP(void *lpArg)
{
	std::unique_ptr<DeliveryArgs> lpArgs(static_cast<DeliveryArgs *>(lpArg));
	std::string strMailAddress;
	companyrecipients_t mapRCPT;
	std::list<std::string> lOrderedRecipients;
	std::map<std::string, std::string> mapRecipientResults;
	std::string inBuffer;
	HRESULT hr = hrSuccess;
	bool bLMTPQuit = false;
	int timeouts = 0;
	PyMapiPluginFactory pyMapiPluginFactory;
	convert_context converter;
	std::string curFrom = "???", heloName = "???";
	LMTP lmtp(lpArgs->lpChannel.get(), lpArgs->strPath.c_str(), g_lpConfig);

	/* For resolving addresses from Address Book */
	object_ptr<IMAPISession> lpSession;
	object_ptr<IAddrBook> lpAdrBook;
	object_ptr<IABContainer> lpAddrDir;

	auto laters = make_scope_success([&]() {
		FreeServerRecipients(&mapRCPT);
		ec_log_info("LMTP thread exiting");
	});

	lpArgs->sc->countInc("DAgent::LMTP", "sessions");
	ec_log_info("Starting worker for LMTP request pid %d", getpid());
	const char *lpEnvGDB  = getenv("GDB");
	if (lpEnvGDB && parseBool(lpEnvGDB)) {
		lmtp.HrResponse("220-DEBUG MODE, please wait");
		Sleep(10000); //wait 10 seconds so you can attach gdb
		ec_log_info("Starting worker for LMTP request");
	}
	hr = HrGetSession(lpArgs.get(), KOPANO_SYSTEM_USER_W, &~lpSession);
	if (hr != hrSuccess) {
		kc_perrorf("HrGetSession failed", hr);
		lmtp.HrResponse("421 internal error: GetSession failed");
		return nullptr;
	}
	hr = OpenResolveAddrFolder(lpSession, &~lpAdrBook, &~lpAddrDir);
	if (hr != hrSuccess) {
		kc_perrorf("OpenResolveAddrFolder failed", hr);
		lmtp.HrResponse("421 internal error: OpenResolveAddrFolder failed");
		return nullptr;
	}

	// Send hello message
	lmtp.HrResponse("220 2.1.5 LMTP server is ready");

	while (!bLMTPQuit && !g_bQuit) {
		LMTP_Command eCommand;

		hr = lpArgs->lpChannel->HrSelect(60);
		if (hr == MAPI_E_CANCEL)
			/* signalled - reevaluate quit status */
			continue;

		if(hr == MAPI_E_TIMEOUT) {
			if(timeouts < 10) {
				++timeouts;
				continue;
			}

			lmtp.HrResponse("221 5.0.0 Connection closed due to timeout");
			ec_log_err("Connection closed due to timeout");
			bLMTPQuit = true;
			
			break;
		} else if (hr == MAPI_E_NETWORK_ERROR) {
			ec_log_err("Socket error: %s", strerror(errno));
			bLMTPQuit = true;
			
			break;
		}

		timeouts = 0;
		inBuffer.clear();

		errno = 0;				// clear errno, might be from double logoff to server
		hr = lpArgs->lpChannel->HrReadLine(&inBuffer);
		if (hr != hrSuccess){
			if (errno)
				ec_log_err("Failed to read line: %s", strerror(errno));
			else
				ec_log_err("Client disconnected");
			bLMTPQuit = true;
			break;
		}
			
		if (g_bQuit) {
			lmtp.HrResponse("221 2.0.0 Server is shutting down");
			bLMTPQuit = true;
			hr = MAPI_E_CALL_FAILED;
			break;
		}

		ec_log_debug("> " + inBuffer);
		hr = lmtp.HrGetCommand(inBuffer, eCommand);	
		if (hr != hrSuccess) {
			lmtp.HrResponse("555 5.5.4 Command not recognized");
			lpArgs->sc->countInc("DAgent::LMTP", "unknown_command");
			continue;
		}

		switch (eCommand) {
		case LMTP_Command_LHLO:
			if (lmtp.HrCommandLHLO(inBuffer, heloName) == hrSuccess) {
				lmtp.HrResponse("250-SERVER ready"); 
				lmtp.HrResponse("250-PIPELINING");
				lmtp.HrResponse("250-ENHANCEDSTATUSCODE");
				lmtp.HrResponse("250-RSET");
				lmtp.HrResponse("250 SMTPUTF8");
			} else {
				lmtp.HrResponse("501 5.5.4 Syntax: LHLO hostname");
				lpArgs->sc->countInc("DAgent::LMTP", "LHLO_fail");
			}				
			break;

		case LMTP_Command_MAIL_FROM:
			// @todo, if this command is received a second time, repond: 503 5.5.1 Error: nested MAIL command
			if (lmtp.HrCommandMAILFROM(inBuffer, &curFrom) != hrSuccess) {
				lmtp.HrResponse("503 5.1.7 Bad sender's mailbox address syntax");
				lpArgs->sc->countInc("DAgent::LMTP", "bad_sender_address");
			}
			else {
				lmtp.HrResponse("250 2.1.0 Ok");
			}
			break;

		case LMTP_Command_RCPT_TO: {
			if (lmtp.HrCommandRCPTTO(inBuffer, &strMailAddress) != hrSuccess) {
				lmtp.HrResponse("503 5.1.3 Bad destination mailbox address syntax");
				lpArgs->sc->countInc("DAgent::LMTP", "bad_recipient_address");
				break;
			}
			auto lpRecipient = new ECRecipient(strMailAddress);
			// Resolve the mail address, so to have a user name instead of a mail address
			hr = ResolveUser(lpAddrDir, lpRecipient);
			if (hr == hrSuccess) {
				// This is the status until it is delivered or some other error occurs
				lpRecipient->wstrDeliveryStatus = "450 4.2.0 %s Mailbox temporarily unavailable";
				hr = AddServerRecipient(&mapRCPT, &lpRecipient);
				if (hr != hrSuccess)
					lmtp.HrResponse("503 5.1.1 Failed to add user to recipients");
				else {
					// Save original order for final response when mail is delivered in DATA command
					lOrderedRecipients.emplace_back(strMailAddress);
					lmtp.HrResponse("250 2.1.5 Ok");
				}
			} else if (hr == MAPI_E_NOT_FOUND) {
				if (lpRecipient->ulResolveFlags == MAPI_AMBIGUOUS) {
					ec_log_err("Requested e-mail address \"%s\" resolves to multiple users.", strMailAddress.c_str());
					lmtp.HrResponse("503 5.1.4 Destination mailbox address ambiguous");
				} else {
					ec_log_err("Requested e-mail address \"%s\" does not resolve to a user.", strMailAddress.c_str());
					lmtp.HrResponse("503 5.1.1 User does not exist");
				}
			} else {
				kc_perror("Failed to lookup email address", hr);
				lmtp.HrResponse("503 5.1.1 Connection error: "+stringify(hr,1));
			}

			/*
			 * If recipient resolving failed, we need to free the recipient structure,
			 * only when the structure was added to the mapRCPT will it be freed automatically
			 * later during email delivery.
			 */
			delete lpRecipient;
			break;
		}

		case LMTP_Command_DATA: {
			if (mapRCPT.empty()) {
				lmtp.HrResponse("503 5.1.1 No recipients");
				lpArgs->sc->countInc("DAgent::LMTP", "no_recipients");
				break;
			}

			FILE *tmp = tmpfile();
			if (!tmp) {
				lmtp.HrResponse("503 5.1.1 Internal error during delivery");
				ec_log_err("Unable to create temp file for email delivery. Please check write-access in /tmp directory. Error: %s", strerror(errno));
				lpArgs->sc->countInc("DAgent::LMTP", "tmp_file_fail");
				break;
			}

			add_misc_headers(tmp, heloName, curFrom, lpArgs.get());
			hr = lmtp.HrCommandDATA(tmp);
			if (hr == hrSuccess) {
				std::unique_ptr<pym_plugin_intf> ptrPyMapiPlugin;
				hr = pyMapiPluginFactory.create_plugin(g_lpConfig, g_lpLogger, "DAgentPluginManager", &unique_tie(ptrPyMapiPlugin));
				if (hr != hrSuccess) {
					ec_log_crit("K-1731: Unable to initialize the dagent plugin manager: %s (%x).",
						GetMAPIErrorMessage(hr), hr);
					lmtp.HrResponse("503 5.1.1 Internal error during delivery");
					lpArgs->sc->countInc("DAgent::LMTP", "internal_error");
					fclose(tmp);
					hr = hrSuccess;
					break;
				}

				// During delivery lpArgs->ulDeliveryMode can be set to DM_JUNK. However it won't reset it
				// if required. So make sure to reset it here so we can safely reuse the LMTP connection
				delivery_mode ulDeliveryMode = lpArgs->ulDeliveryMode;
				ProcessDeliveryToList(ptrPyMapiPlugin.get(), lpSession, tmp, &mapRCPT, lpArgs.get());
				lpArgs->ulDeliveryMode = ulDeliveryMode;
			}

			// We're not that interested in the error value here; if an error occurs then this will be reflected in the
			// wstrDeliveryStatus of each recipient.
			hr = hrSuccess;

			/* Responses need to be sent in the same sequence that we received the recipients in.
			 * Build all responses and find the sequence through the ordered list
			 */

			auto rawmsg = g_lpConfig->GetSetting("log_raw_message");
			auto save_all = parseBool(rawmsg) && (strcasecmp(rawmsg, "all") == 0 || strcasecmp(rawmsg, "yes") == 0);
			auto save_error = strcasecmp(rawmsg, "error") == 0 && lpArgs->got_error;
			if (save_all || save_error)
				SaveRawMessage(tmp, "LMTP", lpArgs.get());

			for (const auto &company : mapRCPT)
				for (const auto &server : company.second)
					for (const auto &recip : server.second) {
						char wbuffer[4096];
						for (const auto i : recip->vwstrRecipients) {
							static_assert(std::is_same<decltype(recip->wstrDeliveryStatus.c_str()), decltype(i.c_str())>::value, "need compatible types");
							snprintf(wbuffer, ARRAY_SIZE(wbuffer), recip->wstrDeliveryStatus.c_str(), i.c_str());
							mapRecipientResults.emplace(converter.convert_to<std::string>(i), wbuffer);
							if (save_all || save_error)
								continue;
							auto save_username = converter.convert_to<std::string>(recip->wstrUsername);
							SaveRawMessage(tmp, save_username.c_str(), lpArgs.get());
						}
					}

			fclose(tmp);

			// Reply each recipient in the received order
			for (const auto &i : lOrderedRecipients) {
				std::map<std::string, std::string>::const_iterator r = mapRecipientResults.find(i);
				if (r == mapRecipientResults.cend()) {
					// FIXME if a following item from lORderedRecipients does succeed, then this error status
					// is forgotten. is that ok? (FvH)
					hr = lmtp.HrResponse("503 5.1.1 Internal error while searching recipient delivery status");
					lpArgs->sc->countInc("DAgent::LMTP", "internal_error");
				}
				else {
					hr = lmtp.HrResponse(r->second);
				}
				if (hr != hrSuccess)
					break;
			}

			lpArgs->sc->countInc("DAgent::LMTP", "received");
			// Reset RCPT TO list now
			FreeServerRecipients(&mapRCPT);
			lOrderedRecipients.clear();
			mapRecipientResults.clear();
			break;
		}

		case LMTP_Command_RSET:
			// Reset RCPT TO list
			FreeServerRecipients(&mapRCPT);
			lOrderedRecipients.clear();
			mapRecipientResults.clear();
			curFrom.clear();
			lmtp.HrResponse("250 2.1.0 Ok");
			break;

		case LMTP_Command_QUIT:
			lmtp.HrResponse("221 2.0.0 Bye");
			bLMTPQuit = true;
			break;	
		}
	}

	return NULL;
}

/**
 * Runs the LMTP service daemon. Listens on the LMTP port for incoming
 * connections and starts a new thread or child process to handle the
 * connection.  Only accepts the incoming connection when the maximum
 * number of processes hasn't been reached.
 * 
 * @param[in]	servicename	Name of the service, used to create a Unix pidfile.
 * @param[in]	bDaemonize	Starts a forked process in this loop to run in the background if true.
 * @param[in]	lpArgs		Struct containing delivery parameters
 * @retval MAPI error code	
 */
static HRESULT running_service(const char *servicename, bool bDaemonize,
    DeliveryArgs *lpArgs) 
{
	HRESULT hr = hrSuccess;
	int ulListenLMTP = 0;
	int err = 0;
	unsigned int nMaxThreads;
	int nCloseFDs = 0, pCloseFDs[1] = {0};
	struct pollfd pollfd;

	auto laters = make_scope_success([&]() { ECChannel::HrFreeCtx(); });

	nMaxThreads = atoui(g_lpConfig->GetSetting("lmtp_max_threads"));
	if (nMaxThreads == 0 || nMaxThreads == INT_MAX)
		nMaxThreads = 20;
	ec_log_info("Maximum LMTP threads set to %d", nMaxThreads);
	// Setup sockets
	err = ec_listen_inet(g_lpConfig->GetSetting("server_bind"),
	              atoi(g_lpConfig->GetSetting("lmtp_port")), &ulListenLMTP);
	if (err < 0) {
		ec_log_err("ec_listen_inet: %s", strerror(-err));
		return MAPI_E_NETWORK_ERROR;
	}
		
	err = zcp_bindtodevice(ulListenLMTP,
	      g_lpConfig->GetSetting("server_bind_intf"));
	if (err < 0) {
		ec_log_err("SO_BINDTODEVICE: %s", strerror(-err));
		return hr;
	}
	ec_log_info("Listening on port %s for LMTP", g_lpConfig->GetSetting("lmtp_port"));
	pCloseFDs[nCloseFDs++] = ulListenLMTP;

	// Setup signals
	signal(SIGTERM, sigterm);
	signal(SIGINT, sigterm);
	signal(SIGCHLD, sigchld);

	// fork if needed and drop privileges as requested.
	// this must be done before we do anything with pthreads
	if (unix_runas(g_lpConfig))
		return hr;
	if (bDaemonize && unix_daemonize(g_lpConfig))
		return hr;
	
	if (!bDaemonize)
		setsid();

	unix_create_pidfile(servicename, g_lpConfig);
	g_lpLogger = StartLoggerProcess(g_lpConfig, g_lpLogger); // maybe replace logger
	ec_log_set(g_lpLogger);

	AutoMAPI mapiinit;
	hr = mapiinit.Initialize();
	if (hr != hrSuccess) {
		ec_log_crit("Unable to initialize MAPI: %s (%x)",
			GetMAPIErrorMessage(hr), hr);
		return hr;
	}
	std::shared_ptr<StatsClient> sc(new StatsClient(g_lpLogger));
	sc->startup(g_lpConfig->GetSetting("z_statsd_stats"));
	ec_log(EC_LOGLEVEL_ALWAYS, "Starting kopano-dagent version " PROJECT_VERSION " (pid %d) (LMTP mode)", getpid());
	pollfd.fd = ulListenLMTP;
	pollfd.events = POLLIN | POLLRDHUP;

	// Mainloop
	while (!g_bQuit) {
		err = poll(&pollfd, 1, 10 * 1000);
		if (err < 0) {
			if (errno != EINTR) {
				ec_log_err("Socket error: %s", strerror(errno));
				g_bQuit = true;
				hr = MAPI_E_NETWORK_ERROR;
			}

			continue;
		} else if (err == 0) {
			continue;
		}

		if (!(pollfd.revents & (POLLIN | POLLRDHUP)))
			/* OS might set more bits than requested */
			continue;
		// don't start more "threads" that lmtp_max_threads config option
		if (g_nLMTPThreads == nMaxThreads) {
			sc -> countInc("DAgent", "max_thread_count");
			Sleep(100);
			continue;
		}

		// One socket has signalled a new incoming connection
		std::unique_ptr<DeliveryArgs> da(new DeliveryArgs(*lpArgs));
		hr = HrAccept(ulListenLMTP, &unique_tie(da->lpChannel));
		if (hr != hrSuccess) {
			kc_perrorf("HrAccept failed", hr);
			// just keep running
			hr = hrSuccess;
			continue;
		}
		sc->countInc("DAgent", "incoming_session");
<<<<<<< HEAD
		da->sc = sc;
		if (unix_fork_function(HandlerLMTP, da.get(), nCloseFDs, pCloseFDs) < 0)
=======
		/*
		 * Must raise this before fork. If the subprocess dies
		 * instantly, SIGCHLD could arrive before unix_fork_function
		 * returns, and then the CHLD handler could underflow the var.
		 */
		++g_nLMTPThreads;
		if (unix_fork_function(HandlerLMTP, da.get(), nCloseFDs, pCloseFDs) < 0) {
>>>>>>> 8a7fc86f
			ec_log_err("Can't create LMTP process.");
			--g_nLMTPThreads;
			// just keep running
		}

		// main handler always closes information it doesn't need
		hr = hrSuccess;
		continue;
	}

	ec_log(EC_LOGLEVEL_ALWAYS, "LMTP service will now exit");

	// in forked mode, send all children the exit signal
	signal(SIGTERM, SIG_IGN);
	kill(0, SIGTERM);

	// wait max 30 seconds
	for (int i = 30; g_nLMTPThreads && i; --i) {
		if (i % 5 == 0)
			ec_log_debug("Waiting for %d processes to terminate", g_nLMTPThreads);
		sleep(1);
	}

	if (g_nLMTPThreads)
		ec_log_notice("Forced shutdown with %d processes left", g_nLMTPThreads);
	else
		ec_log_info("LMTP service shutdown complete");
	return hr;
}

/**
 * Commandline delivery for one given user.
 *
 * Deliver the main received from <stdin> to the user named in the
 * recipient parameter. Valid recipient input is a username in current
 * locale, or the emailadress of the user.
 *
 * @param[in]	recipient	Username or emailaddress of a user, in current locale.
 * @param[in]	bStringEmail	true if we should strip everything from the @ to get the name to deliver to.
 * @param[in]	file		Filepointer to start of email.
 * @param[in]	lpArgs		Delivery arguments, according to given options on the commandline.
 * @return		MAPI Error code.
 */
static HRESULT deliver_recipient(pym_plugin_intf *lppyMapiPlugin,
    const char *recipient, bool bStringEmail, FILE *fpMail,
    DeliveryArgs *lpArgs)
{
	HRESULT hr = hrSuccess;
	object_ptr<IMAPISession> lpSession;
	object_ptr<IAddrBook> lpAdrBook;
	object_ptr<IABContainer> lpAddrDir;
	recipients_t lRCPT;
	std::string strUsername = recipient;

	if (bStringEmail)
		// we have to strip off the @domainname.tld to get the username
		strUsername = strUsername.substr(0, strUsername.find_first_of("@"));

	ECRecipient single_recip(strUsername);
	
	// Always try to resolve the user unless we just stripped an email address.
	if (!bStringEmail) {
		// only suppress error when it has no meaning (e.g. delivery of Unix user to itself)
		hr = HrGetSession(lpArgs, KOPANO_SYSTEM_USER_W, &~lpSession, !lpArgs->bResolveAddress);
		if (hr == hrSuccess) {
			hr = OpenResolveAddrFolder(lpSession, &~lpAdrBook, &~lpAddrDir);
			if (hr != hrSuccess)
				return kc_perrorf("OpenResolveAddrFolder failed", hr);
			hr = ResolveUser(lpAddrDir, &single_recip);
			if (hr != hrSuccess) {
				if (hr == MAPI_E_NOT_FOUND)
					g_bTempfail = false;
				return kc_perrorf("ResolveUser failed", hr);
			}
		}
		
		else if (lpArgs->bResolveAddress) {
			// Failure to open the admin session will only result in error if resolve was requested.
			// Non fatal, so when config is changes the message can be delivered.
			return hr;
		}
		else {
			// set commandline user in resolved name to deliver without resolve function
			single_recip.wstrUsername = convert_to<std::wstring>(single_recip.wstrRCPT);
		}
	}
	else {
		// set commandline user in resolved name to deliver without resolve function
		single_recip.wstrUsername = convert_to<std::wstring>(single_recip.wstrRCPT);
	}
	
	hr = HrGetSession(lpArgs, single_recip.wstrUsername.c_str(), &~lpSession);
	if (hr != hrSuccess) {
		if (hr == MAPI_E_LOGON_FAILED)
			// This is a hard failure, two things could have happened
			// * strUsername does not exist
			// * user does exist, but dagent is not running with the correct SYSTEM privileges, or user doesn't have a store
			// Since we cannot detect the difference, we're handling both of these situations
			// as hard errors
			g_bTempfail = false;
		return kc_perrorf("HrGetSession failed", hr);
	}
	hr = OpenResolveAddrFolder(lpSession, &~lpAdrBook, &~lpAddrDir);
	if (hr != hrSuccess)
		return kc_perrorf("OpenResolveAddrFolder failed", hr);
	lRCPT.emplace(&single_recip);
	hr = ProcessDeliveryToSingleRecipient(lppyMapiPlugin, lpSession, lpAdrBook, fpMail, lRCPT, lpArgs);

	// Over quota is a hard error
	if (hr == MAPI_E_STORE_FULL)
	    g_bTempfail = false;

	// Save copy of the raw message
	SaveRawMessage(fpMail, recipient, lpArgs);
	return hr;
}

static HRESULT deliver_recipients(pym_plugin_intf *py_plugin,
    unsigned int nrecip, char **recip, bool strip_em, FILE *file,
    DeliveryArgs *args)
{
	HRESULT func_ret = hrSuccess;
	args->sc->countInc("DAgent::STDIN", "received");
	FILE *fpmail = nullptr;
	auto ret = HrFileLFtoCRLF(file, &fpmail);
	if (ret != hrSuccess) {
		ec_log_warn("Unable to convert input to CRLF format: %s (%x)", GetMAPIErrorMessage(ret), ret);
		fpmail = file;
	}
	for (unsigned int ridx = 0; ridx < nrecip; ++ridx) {
		ret = deliver_recipient(py_plugin, recip[ridx], strip_em, fpmail, args);
		if (ret != hrSuccess && func_ret == hrSuccess)
			func_ret = ret;
	}
	if (fpmail != file)
		fclose(fpmail);
	return func_ret;
}

static void print_help(const char *name)
{
	cout << "Usage:\n" << endl;
	cout << name << " <recipient>" << endl;
	cout << " [-h|--host <serverpath>] [-c|--config <configfile>] [-f|--file <email-file>]" << endl;
	cout << " [-j|--junk] [-F|--folder <foldername>] [-P|--public <foldername>] [-p <separator>] [-C|--create]" << endl;
	cout<<	" [-d|--deamonize] [-l|--listen] [-r|--read] [-s] [-v] [-q] [-e] [-n] [-R]" << endl;
	cout << endl;
	cout << "  <recipient> Username or e-mail address of recipient" << endl;
	cout << "  -f file\t read e-mail from file" << endl;
	cout << "  -h path\t path to connect to (e.g. file:///var/run/socket)" << endl;
	cout << "  -c filename\t Use configuration file (e.g. /etc/kopano/dagent.cfg)\n\t\t Default: no config file used." << endl;
	cout << "  -j\t\t deliver in Junkmail" << endl;
	cout << "  -F foldername\t deliver in a subfolder of the store. Eg. 'Inbox\\sales'" << endl; 
	cout << "  -P foldername\t deliver in a subfolder of the public store. Eg. 'sales\\incoming'" << endl;
	cout << "  -p separator\t Override default path separator (\\). Eg. '-p % -F 'Inbox%dealers\\resellers'" << endl;
	cout << "  -C\t\t Create the subfolder if it does not exist. Default behaviour is to revert to the normal Inbox folder" << endl;
	cout << endl;
	cout << "  -s\t\t Make DAgent silent. No errors will be printed, except when the calling parameters are wrong." << endl;
	cout << "  -v\t\t Make DAgent verbose. More information on processing email rules can be printed." << endl;
	cout << "  -q\t\t Return qmail style errors." << endl;
	cout << "  -e\t\t Strip email domain from storename, eg username@domain.com will deliver to 'username'." << endl;
	cout << "  -R\t\t Attempt to resolve the passed name. Issue an error if the resolve fails. Only one of -e and -R may be specified." << endl;
	cout << "  -n\t\t Use 'now' as delivery time. Otherwise, time from delivery at the mailserver will be used." << endl;
	cout << "  -N\t\t Do not send a new mail notification to clients looking at this inbox. (Fixes Outlook 2000 running rules too)." << endl;
	cout << "  -r\t\t Mark mail as read on delivery. Default: mark mail as new unread mail." << endl;
	cout << "  -l\t\t Run DAgent as LMTP listener" << endl;
	cout << "  -d\t\t Run DAgent as LMTP daemon, implicates -l. DAgent will run in the background." << endl;
	cout << endl;
	cout << "  -a responder\t path to autoresponder (e.g. /usr/local/bin/autoresponder)" << endl;
	cout << "\t\t The autoresponder is called with </path/to/autoresponder> <from> <to> <subject> <kopano-username> <messagefile>" << endl;
	cout << "\t\t when the autoresponder is enabled for this user, and -j is not specified" << endl;
	cout << endl;
	cout << "<storename> is the name of the user where to deliver this mail." << endl;
	cout << "If no file is specified with -f, it will be read from standard in." << endl;
	cout << endl;
}

static int get_return_value(HRESULT hr, bool listen_lmtp, bool qmail)
{
	if (hr == hrSuccess || listen_lmtp)
		return EX_OK;

	if (g_bTempfail)
		// please retry again later.
		return qmail ? 111 : EX_TEMPFAIL;

	// fatal error, mail was undelivered (or Fallback delivery, but still return an error)
	return qmail ? 100 : EX_SOFTWARE;
}

int main(int argc, char *argv[]) {
	FILE *fp = stdin;
	HRESULT hr = hrSuccess;
	bool bDefaultConfigWarning = false; // Provide warning when default configuration is used
	bool bExplicitConfig = false; // User added config option to commandline
	bool bDaemonize = false; // The dagent is not daemonized by default
	bool bListenLMTP = false; // Do not listen for LMTP by default
	bool qmail = false;
	int loglevel = EC_LOGLEVEL_WARNING;	// normally, log warnings and up
	bool strip_email = false;
	bool bIgnoreUnknownConfigOptions = false;
	struct sigaction act;
	struct rlimit file_limit;
	memset(&act, 0, sizeof(act));

	DeliveryArgs sDeliveryArgs;
		const char *szConfig = ECConfig::GetDefaultPath("dagent.cfg");

	enum {
		OPT_HELP = UCHAR_MAX + 1,
		OPT_CONFIG,
		OPT_JUNK,
		OPT_FILE,
		OPT_HOST,
		OPT_DAEMONIZE,
		OPT_IGNORE_UNKNOWN_CONFIG_OPTIONS,
		OPT_LISTEN,
		OPT_FOLDER,
		OPT_PUBLIC,
		OPT_CREATE,
		OPT_MARKREAD,
		OPT_NEWMAIL,
		OPT_DUMP_CONFIG,
	};
	static const struct option long_options[] = {
		{ "help", 0, NULL, OPT_HELP },	// help text
		{ "config", 1, NULL, OPT_CONFIG },	// config file
		{ "junk", 0, NULL, OPT_JUNK },	// junk folder
		{ "file", 1, NULL, OPT_FILE },	// file as input
		{ "host", 1, NULL, OPT_HOST },	// kopano host parameter
		{ "daemonize",0 ,NULL,OPT_DAEMONIZE}, // daemonize and listen for LMTP
		{ "listen", 0, NULL, OPT_LISTEN},   // listen for LMTP 
		{ "folder", 1, NULL, OPT_FOLDER },	// subfolder of store to deliver in
		{ "public", 1, NULL, OPT_PUBLIC },	// subfolder of public to deliver in
		{ "create", 0, NULL, OPT_CREATE },	// create subfolder if not exist
		{ "read", 0, NULL, OPT_MARKREAD },	// mark mail as read on delivery
		{ "do-not-notify", 0, NULL, OPT_NEWMAIL },	// do not send new mail notification
		{ "ignore-unknown-config-options", 0, NULL, OPT_IGNORE_UNKNOWN_CONFIG_OPTIONS }, // ignore unknown settings
		{"dump-config", 0, nullptr, OPT_DUMP_CONFIG},
		{ NULL, 0, NULL, 0 }
	};

	// Default settings
	static const configsetting_t lpDefaults[] = {
		{ "server_bind", "" },
		{ "server_bind_intf", "" },
		{ "run_as_user", "kopano" },
		{ "run_as_group", "kopano" },
		{ "pid_file", "/var/run/kopano/dagent.pid" },
		{"coredump_enabled", "systemdefault"},
		{"lmtp_port", "2003", CONFIGSETTING_NONEMPTY},
		{ "lmtp_max_threads", "20" },
		{ "process_model", "", CONFIGSETTING_UNUSED },
		{"log_method", "auto", CONFIGSETTING_NONEMPTY},
		{"log_file", ""},
		{"log_level", "3", CONFIGSETTING_NONEMPTY | CONFIGSETTING_RELOADABLE},
		{ "log_timestamp", "0" },
		{ "log_buffer_size", "0" },
		{ "server_socket", "default:" },
		{ "sslkey_file", "" },
		{ "sslkey_pass", "", CONFIGSETTING_EXACT },
		{ "spam_header_name", "X-Spam-Status" },
		{ "spam_header_value", "Yes," },
		{ "log_raw_message", "error", CONFIGSETTING_RELOADABLE },
		{ "log_raw_message_path", "/tmp", CONFIGSETTING_RELOADABLE },
		{ "archive_on_delivery", "no", CONFIGSETTING_RELOADABLE },
		{ "mr_autoaccepter", "/usr/sbin/kopano-mr-accept", CONFIGSETTING_RELOADABLE },
		{ "mr_autoprocessor", "/usr/sbin/kopano-mr-process", CONFIGSETTING_RELOADABLE },
		{ "autoresponder", "/usr/sbin/kopano-autorespond", CONFIGSETTING_RELOADABLE },
		{ "plugin_enabled", "yes" },
		{ "plugin_path", "/var/lib/kopano/dagent/plugins" },
		{ "plugin_manager_path", "/usr/share/kopano-dagent/python" },
		{ "default_charset", "us-ascii"},
		{ "set_rule_headers", "yes", CONFIGSETTING_RELOADABLE },
		{ "no_double_forward", "no", CONFIGSETTING_RELOADABLE },
		{ "z_statsd_stats", "/var/run/kopano/statsd.sock" },
		{ "tmp_path", "/tmp" },
		{"forward_whitelist_domains", "*"},
		{"forward_whitelist_domain_message", "The Kopano mail system has rejected your "
		 "request to forward your e-mail with subject \"%subject\" (via mail filters) "
		 "to %sender: the operation is not permitted.\n\nRemove the rule or contact "
		 "your administrator about the forward_whitelist_domains setting.\n"},
		{"forward_whitelist_domain_subject", "REJECT: %subject not forwarded (administratively blocked)"},
		{"html_safety_filter", "no"},
		{"unknown_charset_substitutions", ""},
		{"indexed_headers", ""},
		{ NULL, NULL },
	};

	// @todo: check if we need to setlocale(LC_MESSAGE, "");
	setlocale(LC_CTYPE, "");

	if (argc < 2) {
		print_help(argv[0]);
		return EX_USAGE;
	}

	int c;
	while (1) {
		c = my_getopt_long_permissive(argc, argv, "c:jf:dh:a:F:P:p:qsvenCVrRlN", long_options, NULL);
		if (c == -1)
			break;
		switch (c) {
		case OPT_CONFIG:
		case 'c':
			szConfig = optarg;
			bExplicitConfig = true;
			break;
		case OPT_JUNK:
		case 'j':				// junkmail
			sDeliveryArgs.ulDeliveryMode = DM_JUNK;
			break;

		case OPT_FILE:
		case 'f':				// use file as input
			fp = fopen(optarg, "rb");
			if(!fp) {
				cerr << "Unable to open file '" << optarg << "' for reading" << endl;
				return EX_USAGE;
			}
			break;

		case OPT_LISTEN:
		case 'l':
			bListenLMTP = true;
			break;

		case OPT_DAEMONIZE:
		case 'd':
			//-d the Dagent is daemonized; service LMTP over socket starts listening on port 2003
			bDaemonize = true;
			bListenLMTP = true;
			break;
		
		case OPT_HOST:
		case 'h':				// 'host' (file:///var/run/kopano/server.sock)
			sDeliveryArgs.strPath = optarg;
			break;
		case 'a':				// external autoresponder program
			sDeliveryArgs.strAutorespond = optarg;
			break;
		case 'q':				// use qmail errors
			qmail = true;
			break;
		case 's':				// silent, no logging
			loglevel = EC_LOGLEVEL_NONE;
			break;
		case 'v':				// verbose logging
			if (loglevel == EC_LOGLEVEL_INFO)
				loglevel = EC_LOGLEVEL_DEBUG;
			else
				loglevel = EC_LOGLEVEL_INFO;
			break;
		case 'e':				// strip @bla.com from username
			strip_email = true;
			break;
		case 'n':
			sDeliveryArgs.sDeliveryOpts.use_received_date = false;	// conversion will use now()
			break;
		case OPT_FOLDER:
		case 'F':
			sDeliveryArgs.strDeliveryFolder = convert_to<wstring>(optarg);
			break;
		case OPT_PUBLIC:
		case 'P':
			sDeliveryArgs.ulDeliveryMode = DM_PUBLIC;
			sDeliveryArgs.strDeliveryFolder = convert_to<wstring>(optarg);
			break;
		case 'p':
			sDeliveryArgs.szPathSeparator = optarg[0];
			break;
		case OPT_CREATE:
		case 'C':
			sDeliveryArgs.bCreateFolder = true;
			break;
		case OPT_MARKREAD:
		case 'r':
			sDeliveryArgs.sDeliveryOpts.mark_as_read = true;
			break;
		case OPT_NEWMAIL:
		case 'N':
			sDeliveryArgs.bNewmailNotify = false;
			break;
		case OPT_IGNORE_UNKNOWN_CONFIG_OPTIONS:
			bIgnoreUnknownConfigOptions = true;
			break;
		case OPT_DUMP_CONFIG:
			g_dump_config = true;
			break;
		case 'V':
			cout << "kopano-dagent " PROJECT_VERSION << endl;
			return EX_USAGE;
		case 'R':
			sDeliveryArgs.bResolveAddress = true;
			break;
		case OPT_HELP:
		default:
			print_help(argv[0]);
			return EX_USAGE;
		};

	}

	g_lpConfig = ECConfig::Create(lpDefaults);
	auto free_config = make_scope_success([&]() { delete g_lpConfig; });
	/* When LoadSettings fails, provide warning to user (but wait until we actually have the Logger) */
	if (!g_lpConfig->LoadSettings(szConfig))
		bDefaultConfigWarning = true;
	else {
		auto argidx = g_lpConfig->ParseParams(argc - optind, &argv[optind]);
		if (argidx < 0)
			return get_return_value(hr, bListenLMTP, qmail);
		if (argidx > 0)
			// If one overrides the config, it is assumed that the
			// config is explicit. This causes errors from
			// ECConfig::ParseParams to be logged. Besides that
			// it doesn't make sense to override your config if
			// you don't know whats in it.
			bExplicitConfig = true;

		// ECConfig::ParseParams returns the index in the passed array,
		// after some shuffling, where it stopped parsing. optind is
		// the index where my_getopt_long_permissive stopped parsing. So
		// adding argidx to optind will result in the index after all
		// options are parsed.
		optind += argidx;
	}
	if (!bListenLMTP && optind == argc) {
		cerr << "Not enough options given, need at least the username" << endl;
		return EX_USAGE;
	}

	if (strip_email && sDeliveryArgs.bResolveAddress) {
		cerr << "You must specify either -e or -R, not both" << endl;
		return EX_USAGE;
	}

	if (!loglevel)
		g_lpLogger = new ECLogger_Null();
	else 
		g_lpLogger = CreateLogger(g_lpConfig, argv[0], "KopanoDAgent");
	ec_log_set(g_lpLogger);
	if (!g_lpLogger->Log(loglevel))
		/* raise loglevel if there are more -v on the command line than in dagent.cfg */
		g_lpLogger->SetLoglevel(loglevel);

	auto free_logger = make_scope_success([&]() { DeleteLogger(g_lpLogger); });

	/* Warn users that we are using the default configuration */
	if (bDefaultConfigWarning && bExplicitConfig) {
		ec_log_err("Unable to open configuration file %s", szConfig);
		ec_log_err("Continuing with defaults");
	}

	if ((bIgnoreUnknownConfigOptions && g_lpConfig->HasErrors()) || g_lpConfig->HasWarnings())
		LogConfigErrors(g_lpConfig);
	if (!TmpPath::instance.OverridePath(g_lpConfig))
		ec_log_err("Ignoring invalid path-setting!");

	/* If something went wrong, create special Logger, log message and bail out */
	if (g_lpConfig->HasErrors() && bExplicitConfig) {
		LogConfigErrors(g_lpConfig);
		return get_return_value(E_FAIL, bListenLMTP, qmail);
	}
	if (g_dump_config)
		return g_lpConfig->dump_config(stdout) == 0 ? EXIT_SUCCESS : EXIT_FAILURE;

	/* When path wasn't provided through commandline, resolve it from config file */
	if (sDeliveryArgs.strPath.empty())
		sDeliveryArgs.strPath = g_lpConfig->GetSetting("server_socket");
	sDeliveryArgs.strPath = GetServerUnixSocket((char*)sDeliveryArgs.strPath.c_str()); // let environment override if present
	sDeliveryArgs.sDeliveryOpts.ascii_upgrade = g_lpConfig->GetSetting("default_charset");
	sDeliveryArgs.sDeliveryOpts.html_safety_filter = strcasecmp(g_lpConfig->GetSetting("html_safety_filter"), "yes") == 0;
	{
		auto s = g_lpConfig->GetSetting("unknown_charset_substitutions");
		if (s != nullptr) {
			auto t = tokenize(s, ' ', true);
			for (size_t i = 0; i + 1 < t.size(); i += 2)
				sDeliveryArgs.sDeliveryOpts.cset_subst[t[i]] = std::move(t[i+1]);
		}
	}
	{
		auto s = g_lpConfig->GetSetting("indexed_headers");
		if (s != nullptr) {
			auto l = tokenize(s, ' ', true);
			auto &headers = sDeliveryArgs.sDeliveryOpts.indexed_headers;

			if (l.size() > 0) {
				headers.clear();
				for (const auto &elem : l)
					headers.push_back(elem);
			}
		}
	}

	signal(SIGHUP, sighup);		// logrotate
	signal(SIGPIPE, SIG_IGN);

	// SIGSEGV backtrace support
	KAlternateStack sigstack;
	act.sa_sigaction = sigsegv;
	act.sa_flags = SA_ONSTACK | SA_RESETHAND | SA_SIGINFO;
	sigemptyset(&act.sa_mask);
	sigaction(SIGSEGV, &act, NULL);
	sigaction(SIGBUS, &act, NULL);
	sigaction(SIGABRT, &act, NULL);
	file_limit.rlim_cur = KC_DESIRED_FILEDES;
	file_limit.rlim_max = KC_DESIRED_FILEDES;

	if (setrlimit(RLIMIT_NOFILE, &file_limit) < 0)
		ec_log_err("WARNING: setrlimit(RLIMIT_NOFILE, %d) failed: %s. "
			"You will only be able to connect up to %d sockets. "
			"Either start the process as root, "
			"or increase user limits for open file descriptors.",
			KC_DESIRED_FILEDES, strerror(errno), getdtablesize());
	unix_coredump_enable(g_lpConfig->GetSetting("coredump_enabled"));

	if (bListenLMTP) {
		/* MAPIInitialize done inside running_service */
		hr = running_service(argv[0], bDaemonize, &sDeliveryArgs);
		if (hr != hrSuccess)
			return get_return_value(hr, true, qmail);
	}
	else {
		PyMapiPluginFactory pyMapiPluginFactory;
		std::unique_ptr<pym_plugin_intf> ptrPyMapiPlugin;

		// log process id prefix to distinguinsh events, file logger only affected
		g_lpLogger->SetLogprefix(LP_PID);

		AutoMAPI mapiinit;
		hr = mapiinit.Initialize();
		if (hr != hrSuccess) {
			ec_log_crit("Unable to initialize MAPI: %s (%x)",
				GetMAPIErrorMessage(hr), hr);
			return get_return_value(hr, false, qmail);
		}
		std::shared_ptr<StatsClient> sc(new StatsClient(g_lpLogger));
		sc->startup(g_lpConfig->GetSetting("z_statsd_stats"));
		sDeliveryArgs.sc = std::move(sc);
		hr = pyMapiPluginFactory.create_plugin(g_lpConfig, g_lpLogger, "DAgentPluginManager", &unique_tie(ptrPyMapiPlugin));
		if (hr != hrSuccess) {
			ec_log_crit("K-1732: Unable to initialize the dagent plugin manager: %s (%x).",
				GetMAPIErrorMessage(hr), hr);
			return get_return_value(MAPI_E_CALL_FAILED, false, qmail);
		}

		hr = deliver_recipients(ptrPyMapiPlugin.get(), argc - optind, argv + optind, strip_email, fp, &sDeliveryArgs);
		if (hr != hrSuccess)
			kc_perrorf("deliver_recipient failed", hr);
		fclose(fp);
	}

	return get_return_value(hr, bListenLMTP, qmail);
}<|MERGE_RESOLUTION|>--- conflicted
+++ resolved
@@ -3121,10 +3121,7 @@
 			continue;
 		}
 		sc->countInc("DAgent", "incoming_session");
-<<<<<<< HEAD
 		da->sc = sc;
-		if (unix_fork_function(HandlerLMTP, da.get(), nCloseFDs, pCloseFDs) < 0)
-=======
 		/*
 		 * Must raise this before fork. If the subprocess dies
 		 * instantly, SIGCHLD could arrive before unix_fork_function
@@ -3132,7 +3129,6 @@
 		 */
 		++g_nLMTPThreads;
 		if (unix_fork_function(HandlerLMTP, da.get(), nCloseFDs, pCloseFDs) < 0) {
->>>>>>> 8a7fc86f
 			ec_log_err("Can't create LMTP process.");
 			--g_nLMTPThreads;
 			// just keep running
