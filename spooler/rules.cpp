--- conflicted
+++ resolved
@@ -537,13 +537,8 @@
 	lpRecipients->cEntries = 0;
 	std::vector<std::string> fwd_whitelist =
 		tokenize(g_lpConfig->GetSetting("forward_whitelist_domains"), " ");
-<<<<<<< HEAD
 	if (HrGetOneProp(lpMessage, PR_MESSAGE_CLASS_A, &~lpMsgClass) != hrSuccess)
 		/* ignore error - will check for pointer instead */;
-	lpRecipients->cEntries = 0;
-=======
-	HrGetOneProp(lpMessage, PR_MESSAGE_CLASS_A, &~lpMsgClass); //ignore errors
->>>>>>> 71366efb
 
 	for (ULONG i = 0; i < lpRuleRecipients->cEntries; ++i) {
 		std::wstring strRuleName, strRuleType, strRuleAddress;
