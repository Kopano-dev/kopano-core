--- conflicted
+++ resolved
@@ -1142,25 +1142,16 @@
 	ec_log_set(g_lpLogger);
 	g_lpLogger->SetLogprefix(LP_PID);
 
-<<<<<<< HEAD
+	if (parseBool(g_lpConfig->GetSetting("plugin_enabled"))) {
+		std::unique_ptr<pym_plugin_intf> tmp;
+		auto hr = create_pym_plugin(g_lpConfig.get(), "DAgentPluginManager", &unique_tie(tmp));
+		if (hr != hrSuccess)
+			return hr_lcrit(hr, "K-1729: plugin_enabled=yes requested but plugin system is not runnable");
+	}
+
 	auto hr = mapiinit.Initialize();
 	if (hr != hrSuccess)
 		return hr_lcrit(hr, "Unable to initialize MAPI");
-=======
-	if (parseBool(g_lpConfig->GetSetting("plugin_enabled"))) {
-		std::unique_ptr<pym_plugin_intf> tmp;
-		hr = create_pym_plugin(g_lpConfig.get(), "DAgentPluginManager", &unique_tie(tmp));
-		if (hr != hrSuccess)
-			return hr_lcrit(hr, "K-1729: plugin_enabled=yes requested but plugin system is not runnable");
-	}
-
-	hr = mapiinit.Initialize();
-	if (hr != hrSuccess) {
-		ec_log_crit("Unable to initialize MAPI: %s (%x)",
-			GetMAPIErrorMessage(hr), hr);
-		return hr;
-	}
->>>>>>> cc427cd6
 
 	sc.reset(new spooler_stats(g_lpConfig));
 	if (bForked) {
