/*
 * Copyright 2005 - 2016 Zarafa and its licensors
 *
 * This program is free software: you can redistribute it and/or modify
 * it under the terms of the GNU Affero General Public License, version 3,
 * as published by the Free Software Foundation.
 *
 * This program is distributed in the hope that it will be useful,
 * but WITHOUT ANY WARRANTY; without even the implied warranty of
 * MERCHANTABILITY or FITNESS FOR A PARTICULAR PURPOSE. See the
 * GNU Affero General Public License for more details.
 *
 * You should have received a copy of the GNU Affero General Public License
 * along with this program.  If not, see <http://www.gnu.org/licenses/>.
 *
 */

/*
 * This is the Kopano spooler.
 *
 *
 * The actual encoding is done by the inetmapi library.
 *
 * The spooler starts up, runs the queue once, and then
 * waits for changes in the outgoing queue. If any changes
 * occur, the whole queue is run again. This is done by having
 * an advise sink which is called when a table change is detected.
 * This advise sink unblocks the main (waiting) thread.
 */

#include <kopano/platform.h>
#include <chrono>
#include <condition_variable>
#include <mutex>
#include <new>
#include <string>
#include <utility>
#include "mailer.h"
#include <climits>
#include <cstdio>
#include <cstdlib>
#include <iostream>
#include <csignal>
#include <time.h>

#define USES_IID_IMAPIFolder
#define USES_IID_IMessage
#define USES_IID_IMsgStore

#include <mapi.h>
#include <mapix.h>
#include <mapiutil.h>
#include <mapidefs.h>
#include <mapiguid.h>
#include <kopano/IECInterfaces.hpp>
#include <kopano/MAPIErrors.h>
#include <kopano/ECGuid.h>
#include <kopano/EMSAbTag.h>
#include <kopano/ECTags.h>
#include <kopano/ECABEntryID.h>
#include <kopano/CommonUtil.h>
#include <kopano/ECLogger.h>
#include <kopano/ECConfig.h>
#include <kopano/UnixUtil.h>
#include <kopano/memory.hpp>
#include <kopano/my_getopt.h>
#include <kopano/ecversion.h>
#include <kopano/Util.h>
#include <kopano/stringutil.h>
#include <kopano/tie.hpp>
#include <kopano/mapiext.h>
#include <edkmdb.h>
#include <edkguid.h>
#include <kopano/mapiguidext.h>
#include "mapicontact.h"
#include <kopano/charset/convert.h>
#include <kopano/charset/convstring.h>
#include <kopano/charset/utf8string.h>
#include <kopano/ECGetText.h>
#include "StatsClient.h"
#include "TmpPath.h"

#include <map>

using namespace KCHL;
using std::cout;
using std::endl;
using std::map;
using std::string;
using std::wstring;

static StatsClient *sc = NULL;

// spooler exit codes
#define EXIT_OK 0
#define EXIT_FAILED 1
#define EXIT_WAIT 2
#define EXIT_REMOVE 3

static bool bQuit = false;
static int nReload = 0;
static int disconnects = 0;
static const char *szCommand = NULL;
static const char *szConfig = ECConfig::GetDefaultPath("spooler.cfg");
extern ECConfig *g_lpConfig;
ECConfig *g_lpConfig = NULL;
static ECLogger *g_lpLogger;

// notification
static bool bMessagesWaiting = false;
static std::mutex hMutexMessagesWaiting;
static std::condition_variable hCondMessagesWaiting;

// messages being processed
struct SendData {
	ULONG cbStoreEntryId;
	BYTE* lpStoreEntryId;
	ULONG cbMessageEntryId;
	BYTE* lpMessageEntryId;
	ULONG ulFlags;
	wstring strUsername;
};
static map<pid_t, SendData> mapSendData;
static map<pid_t, int> mapFinished;	// exit status of finished processes
static std::mutex hMutexFinished; /* mutex for mapFinished */

static HRESULT running_server(const char *szSMTP, int port, const char *szPath);

/**
 * Print command line options, only for daemon version, not for mailer fork process
 *
 * @param[in]	name	name of the command
 */
static void print_help(const char *name)
{
	cout << "Usage:\n" << endl;
	cout << name << " [-F] [-h|--host <serverpath>] [-c|--config <configfile>] [smtp server]" << endl;
	cout << "  -F\t\tDo not run in the background" << endl;
	cout << "  -h path\tUse alternate connect path (e.g. file:///var/run/socket).\n\t\tDefault: file:///var/run/kopano/server.sock" << endl;
	cout << "  -V Print version info." << endl;
	cout << "  -c filename\tUse alternate config file (e.g. /etc/kopano-spooler.cfg)\n\t\tDefault: /etc/kopano/spooler.cfg" << endl;
	cout << "  smtp server: The name or IP-address of the SMTP server, overriding the configuration" << endl;
	cout << endl;
}

/**
 * Encode a wide string in UTF-8 and output it in hexadecimal.
 * @param[in]	lpszW	The wide string to encode
 * @return				The encoded string.
 */
static string encodestring(const wchar_t *lpszW) {
	const utf8string u8 = convstring(lpszW);
	return bin2hex(u8.size(), u8.c_str());
}

/**
 * Decode a string previously encoded with encodestring.
 * @param[in]	lpszA	The string containing the hexadecimal
 * 						representation of the UTF-8 encoded string.
 * @return				The original wide string.
 */
static wstring decodestring(const char *lpszA) {
	return convert_to<std::wstring>(utf8string::from_string(hex2bin(lpszA)));
}

/**
 * Notification callback will be called about new messages in the
 * queue. Since this will happen from a different thread, we'll need
 * to use a mutex.
 *
 * @param[in]	lpContext	context of the callback (?)
 * @param[in]	cNotif		number of notifications in lpNotif
 * @param[in]	lpNotif		notification data
 */
static LONG AdviseCallback(void *lpContext, ULONG cNotif,
    LPNOTIFICATION lpNotif)
{
	std::unique_lock<std::mutex> lk(hMutexMessagesWaiting);
	for (ULONG i = 0; i < cNotif; ++i) {
		if (lpNotif[i].info.tab.ulTableEvent == TABLE_RELOAD) {
			// Table needs a reload - trigger a reconnect with the server
			nReload = true;
			bMessagesWaiting = true;
			hCondMessagesWaiting.notify_one();
		} 
		else if (lpNotif[i].info.tab.ulTableEvent != TABLE_ROW_DELETED) {
			bMessagesWaiting = true;
			hCondMessagesWaiting.notify_one();
			break;
		}
	}
	return 0;
}

/*
 * starting fork, passes:
 * -c config    for all log settings and smtp server and such
 * --log-fd x   execpt you should log here through a pipe
 * --entryids   the data to send
 * --username   the user to send the message as
 * if (szPath)  kopano host
 * if (szSMTP)  smtp host
 * if (szSMTPPport) smtp port
 */
/**
 * Starts a forked process which sends the actual mail, and removes it
 * from the queue, in normal situations.  On error, the
 * CleanFinishedMessages function will try to remove the failed
 * message if needed, else it will be tried again later (e.g. timestamp
 * on sending, or SMTP not responding).
 *
 * @param[in]	szUsername	The username. This name is in unicode.
 * @param[in]	szSMTP		SMTP server to use
 * @param[in]	ulPort		SMTP port to use
 * @param[in]	szPath		URL to storage server
 * @param[in]	cbStoreEntryId	Length of lpStoreEntryId
 * @param[in]	lpStoreEntryId	Entry ID of store of user containing the message to be sent
 * @param[in]	cbStoreEntryId	Length of lpMsgEntryId
 * @param[in]	lpMsgEntryId	Entry ID of message to be sent
 * @param[in]	ulFlags		PR_EC_OUTGOING_FLAGS of message (EC_SUBMIT_DOSENTMAIL flag)
 * @return		HRESULT
 */
static HRESULT StartSpoolerFork(const wchar_t *szUsername, const char *szSMTP,
    int ulSMTPPort, const char *szPath, ULONG cbStoreEntryId,
    BYTE *lpStoreEntryId, ULONG cbMsgEntryId, BYTE *lpMsgEntryId,
    ULONG ulFlags)
{
	SendData sSendData;
	pid_t pid;
	bool bDoSentMail = ulFlags & EC_SUBMIT_DOSENTMAIL;
	std::string strPort = stringify(ulSMTPPort);

	// place pid with entryid copy in map
	sSendData.cbStoreEntryId = cbStoreEntryId;
	HRESULT hr = MAPIAllocateBuffer(cbStoreEntryId,
	             reinterpret_cast<void **>(&sSendData.lpStoreEntryId));
	if (hr != hrSuccess)
		return kc_perrorf("MAPIAllocateBuffer failed(1)", hr);
	memcpy(sSendData.lpStoreEntryId, lpStoreEntryId, cbStoreEntryId);
	sSendData.cbMessageEntryId = cbMsgEntryId;
	hr = MAPIAllocateBuffer(cbMsgEntryId, (void**)&sSendData.lpMessageEntryId);
	if (hr != hrSuccess)
		return kc_perror("MAPIAllocateBuffer failed(2)", hr);
	memcpy(sSendData.lpMessageEntryId, lpMsgEntryId, cbMsgEntryId);
	sSendData.ulFlags = ulFlags;
	sSendData.strUsername = szUsername;

	// execute the new spooler process to send the email
	pid = vfork();
	if (pid < 0) {
		ec_log_crit(string("Unable to start new spooler process: ") + strerror(errno));
		return MAPI_E_CALL_FAILED;
	}

	if (pid == 0) {
		char *bname = strdup(szCommand);
		ec_log_debug("%s %s %s %s %s %s %s %s %s %s %s %s %s %s %s %s %s",
			  szCommand, basename(bname) /* argv[0] */,
			  "--send-message-entryid", bin2hex(cbMsgEntryId, lpMsgEntryId).c_str(),
			  "--send-username-enc", encodestring(szUsername).c_str(),
			  "--log-fd", stringify(g_lpLogger->GetFileDescriptor()).c_str(),
			  "--config", szConfig,
			  "--host", szPath,
			  "--foreground", szSMTP,
			  "--port", strPort.c_str(),
			  bDoSentMail ? "--do-sentmail" : "");
#ifdef SPOOLER_FORK_DEBUG
		_exit(EXIT_WAIT);
#else
		// we execute because of all the mapi memory in use would be duplicated in the child,
		// and there won't be a nice way to clean it all up.
		execlp(szCommand, basename(bname) /* argv[0] */,
			  "--send-message-entryid", bin2hex(cbMsgEntryId, lpMsgEntryId).c_str(),
			  "--send-username-enc", encodestring(szUsername).c_str(),
			  "--log-fd", stringify(g_lpLogger->GetFileDescriptor()).c_str(),
			  "--config", szConfig,
			  "--host", szPath,
			  "--foreground", szSMTP, 
			  "--port", strPort.c_str(),
			  bDoSentMail ? "--do-sentmail" : NULL, NULL);
		ec_log_crit(string("Cannot start spooler process `") + szCommand + "`: " + strerror(errno));
		_exit(EXIT_REMOVE);
#endif
	}

	ec_log_info("Spooler process started on PID %d", pid);
	// process is started, place in map
	mapSendData[pid] = sSendData;
	return hrSuccess;
}

/**
 * Opens all required objects of the administrator to move an error
 * mail out of the queue.
 *
 * @param[in]	sSendData		Struct with information about the mail in the queue which caused a fatal error
 * @param[in]	lpAdminSession	MAPI session of Kopano SYSTEM user
 * @param[out]	lppAddrBook		MAPI Addressbook object
 * @param[out]	lppMailer		inetmapi ECSender object, which can generate an error text for the body for the mail
 * @param[out]	lppUserStore	The store of the user with the error mail, open with admin rights
 * @param[out]	lppMessage		The message of the user which caused the error, open with admin rights
 * @return		HRESULT
 */
static HRESULT GetErrorObjects(const SendData &sSendData,
    IMAPISession *lpAdminSession, IAddrBook **lppAddrBook,
    ECSender **lppMailer, IMsgStore **lppUserStore, IMessage **lppMessage)
{
	ULONG ulObjType = 0;

	if (*lppAddrBook == NULL) {
		auto hr = lpAdminSession->OpenAddressBook(0, NULL, AB_NO_DIALOG, lppAddrBook);
		if (hr != hrSuccess)
			return kc_perror("Unable to open addressbook for error mail (skipping)", hr);
	}

	if (*lppMailer == NULL) {
		/*
		 * SMTP server does not matter here, we just use the
		 * object for the error body.
		 */
		*lppMailer = CreateSender("localhost", 25);
		if (! (*lppMailer)) {
			ec_log_err("Unable to create error object for error mail, skipping.");
			return hrSuccess;
		}
	}

	if (*lppUserStore == NULL) {
		auto hr = lpAdminSession->OpenMsgStore(0, sSendData.cbStoreEntryId, reinterpret_cast<ENTRYID *>(sSendData.lpStoreEntryId), nullptr, MDB_WRITE | MDB_NO_DIALOG | MDB_NO_MAIL | MDB_TEMPORARY, lppUserStore);
		if (hr != hrSuccess)
			return kc_perror("Unable to open store of user for error mail (skipping)", hr);
	}

	if (*lppMessage == NULL) {
		auto hr = (*lppUserStore)->OpenEntry(sSendData.cbMessageEntryId, reinterpret_cast<ENTRYID *>(sSendData.lpMessageEntryId), &IID_IMessage, MAPI_BEST_ACCESS, &ulObjType, reinterpret_cast<IUnknown **>(lppMessage));
		if (hr != hrSuccess)
			return kc_perror("Unable to open message of user for error mail (skipping)", hr);
	}
	return hrSuccess;
}

/**
 * Cleans finished messages. Normally only prints a logmessage. If the
 * mailer completely failed (e.g. segfault), this function will try to
 * remove the faulty mail from the queue.
 *
 * @param[in]	lpAdminSession	MAPI session of the Kopano SYSTEM user
 * @param[in]	lpSpooler		IECSpooler object
 * @return		HRESULT
 */
static HRESULT CleanFinishedMessages(IMAPISession *lpAdminSession,
    IECSpooler *lpSpooler)
{
	HRESULT hr = hrSuccess;
	SendData sSendData;
	bool bErrorMail;
	int status;
	// error message creation
	object_ptr<IAddrBook> lpAddrBook;
	std::unique_ptr<ECSender> lpMailer;
	std::unique_lock<std::mutex> lock(hMutexFinished);

	if (mapFinished.empty())
		return hr;

	// copy map contents and clear it, so hMutexFinished can be unlocked again asap
	auto finished = std::move(mapFinished);
	mapFinished.clear();
	lock.unlock();
	ec_log_debug("Cleaning %zu messages from queue", finished.size());

	// process finished entries
	for (const auto &i : finished) {
		sSendData = mapSendData[i.first];

		/* Find exit status, and decide to remove mail from queue or not */
		status = i.second;

		bErrorMail = false;

		bool wasSent = false;

#ifdef WEXITSTATUS
		if(WIFEXITED(status)) {					/* Child exited by itself */
			if (WEXITSTATUS(status) == EXIT_WAIT) {
				// timed message, try again later
				ec_log_info("Message for user %ls will be tried again later", sSendData.strUsername.c_str());
				sc -> countInc("Spooler", "exit_wait");
			}
			else if (WEXITSTATUS(status) == EXIT_OK || WEXITSTATUS(status) == EXIT_FAILED) {
				// message was sent, or the user already received an error mail.
				ec_log_info("Processed message for user %ls", sSendData.strUsername.c_str());
				wasSent = true;
			}
			else {
				// message was not sent, and could not be removed from queue. Notify user also.
				bErrorMail = true;
				ec_log_warn("Failed message for user %ls will be removed from queue, error 0x%x", sSendData.strUsername.c_str(), status);
			}
		}
		else if(WIFSIGNALED(status)) {        /* Child was killed by a signal */
			bErrorMail = true;
			ec_log_notice("Spooler process %d was killed by signal %d", i.first, WTERMSIG(status));
			ec_log_warn("Message for user %ls will be removed from queue", sSendData.strUsername.c_str());
			sc -> countInc("Spooler", "sig_killed");
		}
		else {								/* Something strange happened */
			bErrorMail = true;
			ec_log_notice("Spooler process %d terminated abnormally", i.first);
			ec_log_warn("Message for user %ls will be removed from queue", sSendData.strUsername.c_str());
			sc -> countInc("Spooler", "abnormal_terminate");
		}
#else
		if (status) {
			bErrorMail = true;
			ec_log_err("Spooler process %d exited with status %d", i.first, status);
		}
#endif

		if (wasSent)
			sc -> countInc("Spooler", "sent");
		else if (bErrorMail)
			sc -> countInc("Spooler", "send_failed");

		if (bErrorMail) {
			object_ptr<IMsgStore> lpUserStore;
			object_ptr<IMessage> lpMessage;

			hr = GetErrorObjects(sSendData, lpAdminSession, &~lpAddrBook, &KCHL::unique_tie(lpMailer), &~lpUserStore, &~lpMessage);
			if (hr == hrSuccess) {
				lpMailer->setError(_("A fatal error occurred while processing your message, and Kopano is unable to send your email."));
				hr = SendUndeliverable(lpMailer.get(), lpUserStore, lpMessage);
				// TODO: if failed, and we have the lpUserStore, create message?
			}
			if (hr != hrSuccess)
				ec_log_warn("Failed to create error message for user %ls: %s (%x)",
					sSendData.strUsername.c_str(), GetMAPIErrorMessage(hr), hr);

			// remove mail from queue
			hr = lpSpooler->DeleteFromMasterOutgoingTable(sSendData.cbMessageEntryId, (LPENTRYID)sSendData.lpMessageEntryId, sSendData.ulFlags);
			if (hr != hrSuccess)
				ec_log_warn("Could not remove invalid message from queue, error code: 0x%08X", hr);

			// move mail to sent items folder
			if (sSendData.ulFlags & EC_SUBMIT_DOSENTMAIL && lpMessage) {
				hr = DoSentMail(lpAdminSession, lpUserStore, 0, std::move(lpMessage));
				if (hr != hrSuccess)
					kc_perror("Unable to move sent mail to Sent Items folder", hr);
			}
		}

		MAPIFreeBuffer(sSendData.lpStoreEntryId);
		MAPIFreeBuffer(sSendData.lpMessageEntryId);
		mapSendData.erase(i.first);
	}
	return hr;
}

/**
 * Sends all messages found in lpTable (outgoing queue).
 *
 * Starts forks or threads until maximum number of simultatious
 * messages is reached. Loops until a slot comes free to start a new
 * fork/thread. When a fatal MAPI error has occurred, or the table is
 * empty, this function will return.
 *
 * @param[in]	lpAdminSession	MAPI Session of Kopano SYSTEM user
 * @param[in]	lpSpooler		IECSpooler object
 * @param[in]	lpTable			Outgoing queue table view
 * @param[in]	szSMTP			SMTP server to use
 * @param[in]	ulPort			SMTP port
 * @param[in]	szPath			URI to storage server
 * @return		HRESULT
 */
static HRESULT ProcessAllEntries(IMAPISession *lpAdminSession,
    IECSpooler *lpSpooler, IMAPITable *lpTable, const char *szSMTP, int ulPort,
    const char *szPath)
{
	unsigned int ulMaxThreads	= 0;
<<<<<<< HEAD
	ULONG		ulRowCount		= 0;
=======
	unsigned int ulFreeThreads	= 0;
	ULONG ulRowCount = 0, later_mails = 0;
>>>>>>> 6b8c2104
	std::wstring strUsername;
	bool bForceReconnect = false;

	auto hr = lpTable->GetRowCount(0, &ulRowCount);
	if (hr != hrSuccess) {
		kc_perror("Unable to get outgoing queue count", hr);
		goto exit;
	}

	if (ulRowCount) {
		ec_log_debug("Number of messages in the queue: %d", ulRowCount);
		sc -> countInc("Spooler", "batch_invokes");
		sc -> countAdd("Spooler", "batch_count", int64_t(ulRowCount));
	}

	ulMaxThreads = atoi(g_lpConfig->GetSetting("max_threads"));
	if (ulMaxThreads == 0)
		ulMaxThreads = 1;

	while(!bQuit) {
		auto ulFreeThreads = ulMaxThreads - mapSendData.size();
		if (ulFreeThreads == 0) {
			Sleep(100);
			// remove enties from mapSendData which are finished
			CleanFinishedMessages(lpAdminSession, lpSpooler);
			continue;	/* Continue looping until threads become available */
		}

		rowset_ptr lpsRowSet;
		hr = lpTable->QueryRows(1, 0, &~lpsRowSet);
		if (hr != hrSuccess) {
			kc_perror("Unable to fetch data from table", hr);
			goto exit;
		}

		if (lpsRowSet->cRows == 0)		// All rows done
			goto exit;

		if (lpsRowSet->aRow[0].lpProps[4].ulPropTag == PR_DEFERRED_SEND_TIME) {
			// check time
			time_t now = time(NULL);
			time_t sendat;
			
			FileTimeToUnixTime(lpsRowSet->aRow[0].lpProps[4].Value.ft, &sendat);
			if (now < sendat) {
				// if we ever add logging here, it should trigger just once for this mail
				++later_mails;
				continue;
			}
		}

		// Check whether the row contains the entryid and store id
		if (lpsRowSet->aRow[0].lpProps[0].ulPropTag != PR_EC_MAILBOX_OWNER_ACCOUNT_W ||
			lpsRowSet->aRow[0].lpProps[1].ulPropTag != PR_STORE_ENTRYID ||
		    lpsRowSet->aRow[0].lpProps[2].ulPropTag != PR_ENTRYID ||
		    lpsRowSet->aRow[0].lpProps[3].ulPropTag != PR_EC_OUTGOING_FLAGS)
		{
			// Client was quick enough to remove message from queue before we could read it
			ec_log_notice("Empty row in OutgoingQueue");

			if (lpsRowSet->aRow[0].lpProps[2].ulPropTag == PR_ENTRYID && lpsRowSet->aRow[0].lpProps[3].ulPropTag == PR_EC_OUTGOING_FLAGS) {
				// we can remove this message
				ec_log_warn("Removing invalid entry from OutgoingQueue");

				hr = lpSpooler->DeleteFromMasterOutgoingTable(lpsRowSet->aRow[0].lpProps[2].Value.bin.cb, (LPENTRYID)lpsRowSet->aRow[0].lpProps[2].Value.bin.lpb, lpsRowSet->aRow[0].lpProps[3].Value.ul);

				if (hr != hrSuccess) {
					ec_log_warn("Could not remove invalid message from queue, error code: 0x%08X", hr);
					// since we have an error, we will reconnect to the server to fully reload the table
					goto exit;
				}
			}
			else {
				// this error makes the spooler disconnect from the server, and reconnect again (bQuit still false)
				bForceReconnect = true;
			}

			continue;
		}

		strUsername = lpsRowSet->aRow[0].lpProps[0].Value.lpszW;
		// Check if there is already an active process for this message
		bool bMatch = false;
		for (const auto &i : mapSendData)
			if (i.second.cbMessageEntryId == lpsRowSet->aRow[0].lpProps[2].Value.bin.cb &&
			    memcmp(i.second.lpMessageEntryId, lpsRowSet->aRow[0].lpProps[2].Value.bin.lpb, i.second.cbMessageEntryId) == 0) {
				bMatch = true;
				break;
			}
		if (bMatch)
			continue;

		// Start new process to send the mail
		hr = StartSpoolerFork(strUsername.c_str(), szSMTP, ulPort, szPath, lpsRowSet->aRow[0].lpProps[1].Value.bin.cb, lpsRowSet->aRow[0].lpProps[1].Value.bin.lpb, lpsRowSet->aRow[0].lpProps[2].Value.bin.cb, lpsRowSet->aRow[0].lpProps[2].Value.bin.lpb, lpsRowSet->aRow[0].lpProps[3].Value.ul);
		if (hr != hrSuccess) {
			ec_log_warn("ProcessAllEntries(): Failed starting spooler: %x", hr);
			goto exit;
		}
	}

exit:
	if (ulRowCount != 0)
		ec_log_debug("Messages with delayed delivery: %d", later_mails);
	return bForceReconnect ? MAPI_E_NETWORK_ERROR : hr;
}

/**
 * Opens the IECSpooler object on an admin session.
 *
 * @param[in]	lpAdminSession	MAPI Session of the Kopano SYSTEM user
 * @param[out]	lppSpooler		IECSpooler is a Kopano interface to the outgoing queue functions.
 * @return		HRESULT
 */
static HRESULT GetAdminSpooler(IMAPISession *lpAdminSession,
    IECSpooler **lppSpooler)
{
	object_ptr<IECSpooler> lpSpooler;
	object_ptr<IMsgStore> lpMDB;
	memory_ptr<SPropValue> lpsProp;

	auto hr = HrOpenDefaultStore(lpAdminSession, &~lpMDB);
	if (hr != hrSuccess)
		return kc_perror("Unable to open default store for system account", hr);
	hr = HrGetOneProp(lpMDB, PR_EC_OBJECT, &~lpsProp);
	if (hr != hrSuccess)
		return kc_perror("Unable to get Kopano internal object", hr);
	hr = reinterpret_cast<IUnknown *>(lpsProp->Value.lpszA)->QueryInterface(IID_IECSpooler, &~lpSpooler);
	if (hr != hrSuccess)
		return kc_perror("Spooler interface not supported", hr);
	*lppSpooler = lpSpooler.release();
	return hr;
}

/**
 * Opens an admin session and the outgoing queue. If either one
 * produces an error this function will return. If the queue is empty,
 * it will wait for a notification when new data is present in the
 * outgoing queue table.
 *
 * @param[in]	szSMTP	The SMTP server to send to.
 * @param[in]	ulPort	The SMTP port to sent to.
 * @param[in]	szPath	URI of storage server to connect to, must be file:// or https:// with valid SSL certificates.
 * @return		HRESULT
 */
static HRESULT ProcessQueue(const char *szSMTP, int ulPort, const char *szPath)
{
	object_ptr<IMAPISession> lpAdminSession;
	object_ptr<IECSpooler> lpSpooler;
	object_ptr<IMAPITable> lpTable;
	object_ptr<IMAPIAdviseSink> lpAdviseSink;
	ULONG				ulConnection	= 0;
	static constexpr const SizedSPropTagArray(5, sOutgoingCols) =
		{5, {PR_EC_MAILBOX_OWNER_ACCOUNT_W, PR_STORE_ENTRYID,
		PR_ENTRYID, PR_EC_OUTGOING_FLAGS, PR_DEFERRED_SEND_TIME}};
	static constexpr const SizedSSortOrderSet(1, sSort) =
		{1, 0, 0, {{PR_EC_HIERARCHYID, TABLE_SORT_ASCEND}}};

	auto hr = HrOpenECAdminSession(&~lpAdminSession, "spooler:system",
	          PROJECT_VERSION, szPath, EC_PROFILE_FLAGS_NO_PUBLIC_STORE,
	          g_lpConfig->GetSetting("sslkey_file", "", nullptr),
	          g_lpConfig->GetSetting("sslkey_pass", "", nullptr));
	if (hr != hrSuccess) {
		kc_perror("Unable to open admin session", hr);
		goto exit;
	}

	if (disconnects == 0)
		ec_log_debug("Connection to storage server succeeded");
	else
		ec_log_info("Connection to storage server succeeded after %d retries", disconnects);

	disconnects = 0;			// first call succeeded, assume all is well.

	hr = GetAdminSpooler(lpAdminSession, &~lpSpooler);
	if (hr != hrSuccess) {
		kc_perrorf("GetAdminSpooler failed", hr);
		goto exit;
	}

	// Mark reload as done since we reloaded the outgoing table
	nReload = false;
	
	// Request the master outgoing table
	hr = lpSpooler->GetMasterOutgoingTable(0, &~lpTable);
	if (hr != hrSuccess) {
		kc_perror("Master outgoing queue not available", hr);
		goto exit;
	}
	hr = lpTable->SetColumns(sOutgoingCols, 0);
	if (hr != hrSuccess) {
		kc_perror("Unable to setColumns() on OutgoingQueue", hr);
		goto exit;
	}
	
	// Sort by ascending hierarchyid: first in, first out queue
	hr = lpTable->SortTable(sSort, 0);
	if (hr != hrSuccess) {
		kc_perror("Unable to SortTable() on OutgoingQueue", hr);
		goto exit;
	}
	hr = HrAllocAdviseSink(AdviseCallback, nullptr, &~lpAdviseSink);	
	if (hr != hrSuccess) {
		kc_perror("Unable to allocate memory for advise sink", hr);
		goto exit;
	}

	// notify on new mail in the outgoing table
	hr = lpTable->Advise(fnevTableModified, lpAdviseSink, &ulConnection);

	while(!bQuit && !nReload) {
		bMessagesWaiting = false;

		lpTable->SeekRow(BOOKMARK_BEGINNING, 0, NULL);

		// also checks not to send a message again which is already sending
		hr = ProcessAllEntries(lpAdminSession, lpSpooler, lpTable, szSMTP, ulPort, szPath);
		if(hr != hrSuccess) {
			ec_log_warn("ProcessQueue: ProcessAllEntries failed %x", hr);
			goto exit;
		}

		// Exit signal, break the operation
		if(bQuit)
			break;
			
		if(nReload)
			break;

		std::unique_lock<std::mutex> lk(hMutexMessagesWaiting);
		if(!bMessagesWaiting) {
			auto target = std::chrono::steady_clock::now() + std::chrono::seconds(60);
			while (!bMessagesWaiting) {
				auto s = hCondMessagesWaiting.wait_until(lk, target);
				if (s == std::cv_status::timeout || bMessagesWaiting || bQuit || nReload)
					break;

				// not timed out, no messages waiting, not quit requested, no table reload required:
				// we were triggered for a cleanup call.
				lk.unlock();
				CleanFinishedMessages(lpAdminSession, lpSpooler);
				lk.lock();
			}
		}
		lk.unlock();

		// remove any entries that were done during the wait
		CleanFinishedMessages(lpAdminSession, lpSpooler);
	}

exit:
	// when we exit, we must make sure all forks started are cleaned
	if (bQuit) {
		ULONG ulCount = 0, ulThreads = 0;

		while (ulCount < 60) {
			if ((ulCount % 5) == 0) {
				ulThreads = mapSendData.size();
				ec_log_warn("Still waiting for %d thread(s) to exit.", ulThreads);
			}
			if (lpSpooler != nullptr)
				CleanFinishedMessages(lpAdminSession, lpSpooler);
			if (mapSendData.size() == 0)
				break;

			Sleep(1000);
			++ulCount;
		}
		if (ulCount == 60)
			ec_log_debug("%zu threads did not yet exit, closing anyway.", mapSendData.size());
	}
	else if (nReload) {
		ec_log_warn("Table reload requested, breaking server connection");
	}

	if (lpTable && ulConnection)
		lpTable->Unadvise(ulConnection);
	return hr;
}

/**
 * Segfault signal handler. Prints the backtrace of the crash in the log.
 *
 * @param[in]	signr	Any signal that can dump core. Mostly SIGSEGV.
 */
static void sigsegv(int signr, siginfo_t *si, void *uc)
{
	generic_sigsegv_handler(g_lpLogger, "kopano-spooler", PROJECT_VERSION, signr, si, uc);
}

/** 
 * actual signal handler, direct entry point if only linuxthreads is available.
 * 
 * @param[in] sig signal received
 */
static void process_signal(int sig)
{
	ec_log_debug("Received signal %d", sig);
	int stat;
	pid_t pid;

	switch (sig) {
	case SIGTERM:
	case SIGINT: {
		bQuit = true;
		// Trigger condition so we force wakeup the queue thread
		std::lock_guard<std::mutex> lk(hMutexMessagesWaiting);
		hCondMessagesWaiting.notify_one();
		break;
	}

	case SIGCHLD: {
		std::unique_lock<std::mutex> finlock(hMutexFinished);
		while ((pid = waitpid (-1, &stat, WNOHANG)) > 0)
			mapFinished[pid] = stat;
		finlock.unlock();
		// Trigger condition so the messages get cleaned from the queue
		std::lock_guard<std::mutex> mwlock(hMutexMessagesWaiting);
		hCondMessagesWaiting.notify_one();
		break;
	}

	case SIGHUP:
		if (g_lpConfig != nullptr && !g_lpConfig->ReloadSettings() &&
		    g_lpLogger != nullptr)
			ec_log_warn("Unable to reload configuration file, continuing with current settings.");
		if (g_lpLogger) {
			if (g_lpConfig) {
				const char *ll = g_lpConfig->GetSetting("log_level");
				int new_ll = ll ? atoi(ll) : EC_LOGLEVEL_WARNING;
				g_lpLogger->SetLoglevel(new_ll);
			}

			g_lpLogger->Reset();
			ec_log_warn("Log connection was reset");
		}
		break;

	case SIGUSR2: {
		ec_log_debug("Spooler stats:");
		ec_log_debug("Running threads: %zu", mapSendData.size());
		std::lock_guard<std::mutex> l(hMutexFinished);
		ec_log_debug("Finished threads: %zu", mapFinished.size());
		ec_log_debug("Disconnects: %d", disconnects);
		break;
	}
	default:
		ec_log_debug("Unknown signal %d received", sig);
		break;
	}
}

/**
 * Main program loop. Calls ProcessQueue, which logs in to MAPI. This
 * way, disconnects are solved. After a disconnect from the server,
 * the loop will try again after 3 seconds.
 *
 * @param[in]	szSMTP	The SMTP server to send to.
 * @param[in]	ulPort	The SMTP port to send to.
 * @param[in]	szPath	URI of storage server to connect to, must be file:// or https:// with valid SSL certificates.
 * @return		HRESULT
 */
static HRESULT running_server(const char *szSMTP, int ulPort,
    const char *szPath)
{
	HRESULT hr = hrSuccess;
	ec_log(EC_LOGLEVEL_ALWAYS, "Starting kopano-spooler version " PROJECT_VERSION " (pid %d)", getpid());
	ec_log_debug("Using SMTP server: %s, port %d", szSMTP, ulPort);

	disconnects = 0;

	while (1) {
		hr = ProcessQueue(szSMTP, ulPort, szPath);

		if (bQuit)
			break;

		if (disconnects == 0)
			ec_log_warn("Server connection lost. Reconnecting in 3 seconds...");
		++disconnects;
		Sleep(3000);			// wait 3s until retry to connect
	}

	bQuit = true;				// make sure the sigchld does not use the lock anymore
	return hr;
}

int main(int argc, char *argv[]) {

	HRESULT hr = hrSuccess;
	const char *szPath = NULL;
	const char *szSMTP = NULL;
	int ulPort = 0;
	int daemonize = 1;
	int logfd = -1;
	bool bForked = false;
	std::string strMsgEntryId;
	std::wstring strUsername;
	bool bDoSentMail = false;
	bool bIgnoreUnknownConfigOptions = false;

	// options
	enum {
		OPT_HELP = UCHAR_MAX + 1,
		OPT_CONFIG,
		OPT_HOST,
		OPT_FOREGROUND,
		OPT_IGNORE_UNKNOWN_CONFIG_OPTIONS,
		// only called by spooler itself
		OPT_SEND_MESSAGE_ENTRYID,
		OPT_SEND_USERNAME,
		OPT_LOGFD,
		OPT_DO_SENTMAIL,
		OPT_PORT
	};
	static const struct option long_options[] = {
		{ "help", 0, NULL, OPT_HELP },		// help text
		{ "config", 1, NULL, OPT_CONFIG },	// config file
		{ "host", 1, NULL, OPT_HOST },		// kopano host location
		{ "foreground", 0, NULL, OPT_FOREGROUND },		// do not daemonize
		// only called by spooler itself
		{ "send-message-entryid", 1, NULL, OPT_SEND_MESSAGE_ENTRYID },	// entryid of message to send
		{ "send-username-enc", 1, NULL, OPT_SEND_USERNAME },			// owner's username of message to send in hex-utf8
		{ "log-fd", 1, NULL, OPT_LOGFD },								// fd where to send log messages to
		{ "do-sentmail", 0, NULL, OPT_DO_SENTMAIL },
		{ "port", 1, NULL, OPT_PORT },
		{ "ignore-unknown-config-options", 0, NULL, OPT_IGNORE_UNKNOWN_CONFIG_OPTIONS },
		{ NULL, 0, NULL, 0 }
	};

	// Default settings
	static const configsetting_t lpDefaults[] = {
		{ "smtp_server","localhost", CONFIGSETTING_RELOADABLE },
		{ "smtp_port","25", CONFIGSETTING_RELOADABLE },
		{ "server_socket", "default:" },
		{ "run_as_user", "kopano" },
		{ "run_as_group", "kopano" },
		{ "pid_file", "/var/run/kopano/spooler.pid" },
		{ "running_path", "/var/lib/kopano" },
		{"coredump_enabled", "systemdefault"},
		{"log_method", "file", CONFIGSETTING_NONEMPTY},
		{"log_file", "-", CONFIGSETTING_NONEMPTY},
		{"log_level", "3", CONFIGSETTING_NONEMPTY | CONFIGSETTING_RELOADABLE},
		{ "log_timestamp","1" },
		{ "log_buffer_size", "0" },
		{ "sslkey_file", "" },
		{ "sslkey_pass", "", CONFIGSETTING_EXACT },
		{ "max_threads", "5", CONFIGSETTING_RELOADABLE },
		{ "fax_domain", "", CONFIGSETTING_RELOADABLE },
		{ "fax_international", "+", CONFIGSETTING_RELOADABLE },
		{ "always_send_delegates", "no", CONFIGSETTING_RELOADABLE },
		{ "always_send_tnef", "no", CONFIGSETTING_RELOADABLE },
		{ "always_send_utf8", "no", CONFIGSETTING_RELOADABLE },
		{ "charset_upgrade", "windows-1252", CONFIGSETTING_RELOADABLE },
		{ "allow_redirect_spoofing", "yes", CONFIGSETTING_RELOADABLE },
		{ "allow_delegate_meeting_request", "yes", CONFIGSETTING_RELOADABLE },
		{ "allow_send_to_everyone", "yes", CONFIGSETTING_RELOADABLE },
		{ "copy_delegate_mails", "yes", CONFIGSETTING_RELOADABLE },
		{ "expand_groups", "no", CONFIGSETTING_RELOADABLE },
		{ "archive_on_send", "no", CONFIGSETTING_RELOADABLE },
		{ "enable_dsn", "yes", CONFIGSETTING_RELOADABLE },
        { "plugin_enabled", "yes" },
        { "plugin_path", "/var/lib/kopano/spooler/plugins" },
        { "plugin_manager_path", "/usr/share/kopano-spooler/python" },
		{ "z_statsd_stats", "/var/run/kopano/statsd.sock" },
		{ "tmp_path", "/tmp" },
		{ "tmp_path", "/tmp" },
		{ "tmp_path", "/tmp" },
		{ NULL, NULL },
	};
    // SIGSEGV backtrace support
    stack_t st;
    struct sigaction act;

    memset(&st, 0, sizeof(st));
    memset(&act, 0, sizeof(act));

	setlocale(LC_CTYPE, "");
	setlocale(LC_MESSAGES, "");

	while(1) {
		auto c = my_getopt_long_permissive(argc, argv, "c:h:iuVF", long_options, NULL);
		if(c == -1)
			break;

		switch(c) {
		case OPT_CONFIG:
		case 'c':
			szConfig = optarg;
			break;
		case OPT_HOST:
		case 'h':
			szPath = optarg;
			break;
		case 'i': // Install service
		case 'u': // Uninstall service
			break;
		case 'F':
		case OPT_FOREGROUND:
			daemonize = 0;
			break;
		case OPT_SEND_MESSAGE_ENTRYID:
			bForked = true;
			strMsgEntryId = hex2bin(optarg);
			break;
		case OPT_SEND_USERNAME:
			bForked = true;
			strUsername = decodestring(optarg);
			break;
		case OPT_LOGFD:
			logfd = atoi(optarg);
			break;
		case OPT_DO_SENTMAIL:
			bDoSentMail = true;
			break;
		case OPT_PORT:
			ulPort = atoi(optarg);
			break;
		case OPT_IGNORE_UNKNOWN_CONFIG_OPTIONS:
			bIgnoreUnknownConfigOptions = true;
			break;
		case 'V':
			cout << "kopano-spooler " PROJECT_VERSION << endl;
			return 1;
		case OPT_HELP:
		default:
			cout << "Unknown option: " << c << endl;
			print_help(argv[0]);
			return 1;
		}
	}

	if (bForked)
		bIgnoreUnknownConfigOptions = true;

	g_lpConfig = ECConfig::Create(lpDefaults);
	if (szConfig) {
		int argidx = 0;

		if (!g_lpConfig->LoadSettings(szConfig) ||
		    (argidx = g_lpConfig->ParseParams(argc - optind, &argv[optind])) < 0 ||
		    (!bIgnoreUnknownConfigOptions && g_lpConfig->HasErrors())) {
			/* Create info logger without a timestamp to stderr. */
			g_lpLogger = new(std::nothrow) ECLogger_File(EC_LOGLEVEL_INFO, 0, "-", false);
			if (g_lpLogger == nullptr) {
				hr = MAPI_E_NOT_ENOUGH_MEMORY;
				goto exit;
			}
			ec_log_set(g_lpLogger);
			LogConfigErrors(g_lpConfig);
			hr = E_FAIL;
			goto exit;
		}
		
		// ECConfig::ParseParams returns the index in the passed array,
		// after some shuffling, where it stopped parsing. optind is
		// the index where my_getopt_long_permissive stopped parsing. So
		// adding argidx to optind will result in the index after all
		// options are parsed.
		optind += argidx;
	}

	// commandline overwrites spooler.cfg
	if (optind < argc)
		szSMTP = argv[optind];
	else
		szSMTP = g_lpConfig->GetSetting("smtp_server");
	
	if (!ulPort)
		ulPort = atoui(g_lpConfig->GetSetting("smtp_port"));

	szCommand = argv[0];

	// setup logging, use pipe to log if started in forked mode and using pipe (file) logger, create normal logger for syslog
	if (bForked && logfd != -1)
		g_lpLogger = new ECLogger_Pipe(logfd, 0, atoi(g_lpConfig->GetSetting("log_level")));
	else
		g_lpLogger = CreateLogger(g_lpConfig, argv[0], "KopanoSpooler");

	ec_log_set(g_lpLogger);
	if ((bIgnoreUnknownConfigOptions && g_lpConfig->HasErrors()) || g_lpConfig->HasWarnings())
		LogConfigErrors(g_lpConfig);

	if (!TmpPath::getInstance() -> OverridePath(g_lpConfig))
		ec_log_err("Ignoring invalid path setting!");

	// set socket filename
	if (!szPath)
		szPath = g_lpConfig->GetSetting("server_socket");

	if (bForked) {
		// keep sending mail when we're killed in forked mode
		signal(SIGTERM, SIG_IGN);
		signal(SIGINT, SIG_IGN);
		signal(SIGHUP, SIG_IGN);
		signal(SIGUSR1, SIG_IGN);
		signal(SIGUSR2, SIG_IGN);
	}
	else {
		// notification condition
		act.sa_handler = process_signal;
		act.sa_flags = SA_ONSTACK | SA_RESTART;
		sigemptyset(&act.sa_mask);
		sigaction(SIGHUP, &act, nullptr);
		sigaction(SIGINT, &act, nullptr);
		sigaction(SIGTERM, &act, nullptr);
		sigaction(SIGCHLD, &act, nullptr);
		sigaction(SIGUSR2, &act, nullptr);

	}

    st.ss_sp = malloc(65536);
    st.ss_flags = 0;
    st.ss_size = 65536;

	act.sa_sigaction = sigsegv;
	act.sa_flags = SA_ONSTACK | SA_RESETHAND | SA_SIGINFO;
	sigemptyset(&act.sa_mask);
    sigaltstack(&st, NULL);
    sigaction(SIGSEGV, &act, NULL);
    sigaction(SIGBUS, &act, NULL);
    sigaction(SIGABRT, &act, NULL);

	bQuit = bMessagesWaiting = false;
	unix_coredump_enable(g_lpConfig->GetSetting("coredump_enabled"));

	// fork if needed and drop privileges as requested.
	// this must be done before we do anything with pthreads
	if (unix_runas(g_lpConfig)) {
		ec_log_crit("main(): run_as failed");
		goto exit;
	}
	if (daemonize && unix_daemonize(g_lpConfig)) {
		ec_log_crit("main(): failed daemonizing");
		goto exit;
	}

	if (!daemonize)
		setsid();

	if (bForked == false && unix_create_pidfile(argv[0], g_lpConfig, false) < 0) {
		ec_log_crit("main(): Failed creating PID file");
		goto exit;
	}
	g_lpLogger = StartLoggerProcess(g_lpConfig, g_lpLogger);
	ec_log_set(g_lpLogger);
	g_lpLogger->SetLogprefix(LP_PID);

	hr = MAPIInitialize(NULL);
	if (hr != hrSuccess) {
		ec_log_crit("Unable to initialize MAPI: %s (%x)",
			GetMAPIErrorMessage(hr), hr);
		goto exit;
	}

	sc = new StatsClient(g_lpLogger);
	sc->startup(g_lpConfig->GetSetting("z_statsd_stats"));
	if (bForked)
		hr = ProcessMessageForked(strUsername.c_str(), szSMTP, ulPort, szPath, strMsgEntryId.length(), (LPENTRYID)strMsgEntryId.data(), bDoSentMail);
	else
			hr = running_server(szSMTP, ulPort, szPath);

	delete sc;

	if (!bForked)
		ec_log_info("Spooler shutdown complete");
	MAPIUninitialize();

exit:
	delete g_lpConfig;
	DeleteLogger(g_lpLogger);
	free(st.ss_sp);
	switch(hr) {
	case hrSuccess:
		return EXIT_OK;

	case MAPI_E_WAIT:			// Timed message
		case MAPI_W_NO_SERVICE:	// SMTP server did not react in forked mode, mail should be retried later
		return EXIT_WAIT;
	}

		// forked: failed sending message, but is already removed from the queue
		return EXIT_FAILED;
}<|MERGE_RESOLUTION|>--- conflicted
+++ resolved
@@ -477,12 +477,7 @@
     const char *szPath)
 {
 	unsigned int ulMaxThreads	= 0;
-<<<<<<< HEAD
-	ULONG		ulRowCount		= 0;
-=======
-	unsigned int ulFreeThreads	= 0;
 	ULONG ulRowCount = 0, later_mails = 0;
->>>>>>> 6b8c2104
 	std::wstring strUsername;
 	bool bForceReconnect = false;
 
