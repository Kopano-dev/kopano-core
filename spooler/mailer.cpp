--- conflicted
+++ resolved
@@ -1747,10 +1747,9 @@
 		goto exit;
 	}
 
-<<<<<<< HEAD
-	hr = HrGetOneProp(lpUserStore, PR_IPM_OUTBOX_ENTRYID, &~outbox_entryid);
+	hr = HrGetOneProp(lpUserStore, PR_IPM_WASTEBASKET_ENTRYID, &~trash_eid);
 	if (hr != hrSuccess && hr != MAPI_E_NOT_FOUND) {
-		kc_perror("Unable to get outbox entryid", hr);
+		kc_perror("Unable to get wastebasket entryid", hr);
 		goto exit;
 	}
 
@@ -1759,18 +1758,10 @@
 		kc_perror("Unable to get parent entryid", hr);
 		goto exit;
 	}
-
-	if (outbox_entryid && parent_entryid &&
-	    memcmp(outbox_entryid->Value.bin.lpb, parent_entryid->Value.bin.lpb, outbox_entryid->Value.bin.cb) != 0) {
-		ec_log_err("Message is not in outbox, will not send");
-=======
-	HrGetOneProp(lpUserStore, PR_IPM_WASTEBASKET_ENTRYID, &~trash_eid);
-	HrGetOneProp(lpMessage, PR_PARENT_ENTRYID, &~parent_entryid);
 	if (trash_eid != nullptr && parent_entryid != nullptr &&
 	    trash_eid->Value.bin.cb == parent_entryid->Value.bin.cb &&
 	    memcmp(trash_eid->Value.bin.lpb, parent_entryid->Value.bin.lpb, trash_eid->Value.bin.cb) == 0) {
 		ec_log_err("Message is in Trash, will not send");
->>>>>>> 82648bcf
 		doSentMail = false;
 		goto exit;
 	}
