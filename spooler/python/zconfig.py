--- conflicted
+++ resolved
@@ -1,16 +1,9 @@
 # SPDX-License-Identifier: AGPL-3.0-only
-<<<<<<< HEAD
 try:
     import ConfigParser
 except ImportError: # renamed in python3
     import configparser as ConfigParser
-from io import StringIO
-
-=======
-import configparser
-import zinterval
 import io
->>>>>>> 913826a9
 import os
 
 class ZConfigParser:
@@ -37,13 +30,8 @@
             data += line
 
         fp.close()
-<<<<<<< HEAD
-        
-        self.config.readfp(StringIO(data))
-=======
 
         self.config.readfp(io.StringIO(data))
->>>>>>> 913826a9
 
     def options(self):
         return self.config.defaults()
