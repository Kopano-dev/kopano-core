/*
 * SPDX-License-Identifier: AGPL-3.0-only
 * Copyright 2005 - 2016 Zarafa and its licensors
 */
#pragma once
#include <kopano/zcdefs.h>
#include <kopano/ECLogger.h>
#include <kopano/ECConfig.h>
#include <kopano/memory.hpp>
#include <edkmdb.h>

#define MAKE_CUSTOM_SCODE(sev,fac,code) \
				(((unsigned int)(sev)<<31) | ((unsigned int)(1)<<29) | ((unsigned int)(fac)<<16) | ((unsigned int)(code)))

#define MAPI_E_MP_STOP		MAKE_CUSTOM_SCODE(1, FACILITY_ITF, 0x1)

#define MP_CONTINUE			0	// Continue with the next hook
#define MP_FAILED			1	// Whole process failed
#define MP_STOP_SUCCESS		2	// Stop with the message processing go to the next recipient. Recpient return code OK
#define MP_STOP_FAILED		3	// Stop with the message processing go to the next recipient. Recpient return code failed
#define MP_EXIT				4	// Exit the all the hook calls and go further with the mail process.
#define MP_RETRY_LATER		5	// Stop Process and retry later

class pym_plugin_intf {
	public:
	virtual ~pym_plugin_intf() = default;
	virtual HRESULT MessageProcessing(const char *func, IMAPISession *, IAddrBook *, IMsgStore *, IMAPIFolder *, IMessage *, ULONG *result) { return hrSuccess; }
	virtual HRESULT RulesProcessing(const char *func, IMAPISession *, IAddrBook *, IMsgStore *, IExchangeModifyTable *emt_rules, ULONG *result) { return hrSuccess; }
	virtual HRESULT RequestCallExecution(const char *func, IMAPISession *, IAddrBook *, IMsgStore *, IMAPIFolder *, IMessage *, ULONG *do_callexe, ULONG *result) { return hrSuccess; }
};

<<<<<<< HEAD
class PyMapiPluginFactory final {
public:
	PyMapiPluginFactory() = default;
	~PyMapiPluginFactory();
	HRESULT create_plugin(KC::ECConfig *, const char *mgr_class, pym_plugin_intf **);

private:
	void (*m_exit)() = nullptr;

	// Inhibit (accidental) copying
	PyMapiPluginFactory(const PyMapiPluginFactory &) = delete;
	PyMapiPluginFactory &operator=(const PyMapiPluginFactory &) = delete;
};
=======
extern HRESULT create_pym_plugin(KC::ECConfig *, const char *mgr_class, pym_plugin_intf **);
>>>>>>> cc427cd6

extern "C" {

extern KC_EXPORT HRESULT plugin_manager_init(KC::ECConfig *, const char *, pym_plugin_intf **);
extern KC_EXPORT void plugin_manager_exit();

}<|MERGE_RESOLUTION|>--- conflicted
+++ resolved
@@ -29,23 +29,7 @@
 	virtual HRESULT RequestCallExecution(const char *func, IMAPISession *, IAddrBook *, IMsgStore *, IMAPIFolder *, IMessage *, ULONG *do_callexe, ULONG *result) { return hrSuccess; }
 };
 
-<<<<<<< HEAD
-class PyMapiPluginFactory final {
-public:
-	PyMapiPluginFactory() = default;
-	~PyMapiPluginFactory();
-	HRESULT create_plugin(KC::ECConfig *, const char *mgr_class, pym_plugin_intf **);
-
-private:
-	void (*m_exit)() = nullptr;
-
-	// Inhibit (accidental) copying
-	PyMapiPluginFactory(const PyMapiPluginFactory &) = delete;
-	PyMapiPluginFactory &operator=(const PyMapiPluginFactory &) = delete;
-};
-=======
 extern HRESULT create_pym_plugin(KC::ECConfig *, const char *mgr_class, pym_plugin_intf **);
->>>>>>> cc427cd6
 
 extern "C" {
 
