--- conflicted
+++ resolved
@@ -203,14 +203,7 @@
 		sProps[i].Value.lpszA = (char*)app_misc;
 		++i;
 	}
-<<<<<<< HEAD
-	hr = lpServiceAdmin->ConfigureMsgService(&service_uid, 0, 0, i, sProps);
-	if (hr != hrSuccess)
-		return kc_perrorf("ConfigureMsgService failed", hr);
-	return hr;
-=======
 	return lpServiceAdmin->ConfigureMsgService(&service_uid, 0, 0, i, sProps);
->>>>>>> aebc0985
 }
 
 /**
@@ -298,12 +291,7 @@
 	}
 
 	hr = CreateProfileTemp(szUsername, szPassword, szPath, szProfName.get(), ulProfileFlags, sslkey_file, sslkey_password, app_version, app_misc);
-<<<<<<< HEAD
-	if (hr != hrSuccess) {
-		kc_perror("CreateProfileTemp failed", hr);
-=======
 	if (hr != hrSuccess)
->>>>>>> aebc0985
 		goto exit;
 
 	// Log on the the profile
