/*
 * Copyright 2005 - 2016 Zarafa and its licensors
 *
 * This program is free software: you can redistribute it and/or modify
 * it under the terms of the GNU Affero General Public License, version 3,
 * as published by the Free Software Foundation.
 *
 * This program is distributed in the hope that it will be useful,
 * but WITHOUT ANY WARRANTY; without even the implied warranty of
 * MERCHANTABILITY or FITNESS FOR A PARTICULAR PURPOSE. See the
 * GNU Affero General Public License for more details.
 *
 * You should have received a copy of the GNU Affero General Public License
 * along with this program.  If not, see <http://www.gnu.org/licenses/>.
 *
 */

#include <kopano/zcdefs.h>
#include <kopano/platform.h>

#include <mapi.h>
#include <mapiutil.h>
#include <kopano/ECLogger.h>

#include <kopano/userutil.h>

#include <kopano/charset/utf8string.h>
#include <kopano/charset/convert.h>
#include <kopano/ECDefs.h>
#include <kopano/ECGuid.h>
#include <kopano/IECServiceAdmin.h>
#include <edkmdb.h>
#include <edkguid.h>
#include <kopano/IECLicense.h>
#include <kopano/CommonUtil.h>
#include <kopano/ECRestriction.h>
#include <kopano/mapi_ptr.h>
#include <kopano/mapiguidext.h>

using namespace std;

typedef mapi_object_ptr<IECLicense, IID_IECLicense>ECLicensePtr;

class servername _zcp_final {
public:
	servername(LPCTSTR lpszName): m_strName(lpszName) {}
	servername(const servername &other): m_strName(other.m_strName) {}

	servername& operator=(const servername &other) {
		if (&other != this)
			m_strName = other.m_strName;
		return *this;
	}

	LPTSTR c_str() const {
		return (LPTSTR)m_strName.c_str();
	}

	bool operator<(const servername &other) const {
		return wcscasecmp(m_strName.c_str(), other.m_strName.c_str()) < 0;
	}

private:
	wstring	m_strName;
};

static HRESULT GetMailboxDataPerServer(ECLogger *lpLogger, const char *lpszPath, const char *lpSSLKey, const char *lpSSLPass, DataCollector *lpCollector);
static HRESULT GetMailboxDataPerServer(ECLogger *lpLogger, IMAPISession *lpSession, const char *lpszPath, DataCollector *lpCollector);
static HRESULT UpdateServerList(ECLogger *lpLogger, IABContainer *lpContainer, std::set<servername> &listServers);

class UserCountCollector _zcp_final : public DataCollector
{
public:
	UserCountCollector();
	virtual HRESULT CollectData(LPMAPITABLE lpStoreTable) _zcp_override;
	unsigned int result() const;

private:
	unsigned int m_ulUserCount;
};

template <typename string_type, ULONG prAccount>
class UserListCollector _zcp_final : public DataCollector
{
public:
	UserListCollector(IMAPISession *lpSession);

	virtual HRESULT GetRequiredPropTags(LPMAPIPROP lpProp, LPSPropTagArray *lppPropTagArray) const _zcp_override;
	virtual HRESULT CollectData(LPMAPITABLE lpStoreTable) _zcp_override;
	void swap_result(std::list<string_type> *lplstUsers);

private:
	void push_back(LPSPropValue lpPropAccount);

private:
	std::list<string_type> m_lstUsers;
	MAPISessionPtr m_ptrSession;
};

HRESULT	DataCollector::GetRequiredPropTags(LPMAPIPROP /*lpProp*/, LPSPropTagArray *lppPropTagArray) const {
	static SizedSPropTagArray(1, sptaDefaultProps) = {1, {PR_DISPLAY_NAME}};
	return Util::HrCopyPropTagArray((LPSPropTagArray)&sptaDefaultProps, lppPropTagArray);
}

HRESULT DataCollector::GetRestriction(LPMAPIPROP lpProp, LPSRestriction *lppRestriction) {
	HRESULT hr = hrSuccess;
	SPropValue sPropOrphan;
	ECAndRestriction resMailBox;

	PROPMAP_START
		PROPMAP_NAMED_ID(STORE_ENTRYIDS, PT_MV_BINARY, PSETID_Archive, "store-entryids")
	PROPMAP_INIT(lpProp);

	sPropOrphan.ulPropTag = PR_EC_DELETED_STORE;
	sPropOrphan.Value.b = TRUE;

	resMailBox = ECAndRestriction (
					ECNotRestriction(
						ECAndRestriction(
								ECExistRestriction(PR_EC_DELETED_STORE) +
								ECPropertyRestriction(RELOP_EQ, PR_EC_DELETED_STORE, &sPropOrphan, ECRestriction::Cheap)
						)
					) + 
					ECExistRestriction(CHANGE_PROP_TYPE(PROP_STORE_ENTRYIDS, PT_MV_BINARY))
				);

	hr = resMailBox.CreateMAPIRestriction(lppRestriction);

exit:
	return hr;
}

UserCountCollector::UserCountCollector(): m_ulUserCount(0) {}

HRESULT UserCountCollector::CollectData(LPMAPITABLE lpStoreTable) {
	HRESULT hr = hrSuccess;
	ULONG ulCount = 0;

	hr = lpStoreTable->GetRowCount(0, &ulCount);
	if (hr != hrSuccess)
		goto exit;

	m_ulUserCount += ulCount;

exit:
	return hr;
}

inline unsigned int UserCountCollector::result() const {
	return m_ulUserCount;
}

template<typename string_type, ULONG prAccount>
UserListCollector<string_type, prAccount>::UserListCollector(IMAPISession *lpSession): m_ptrSession(lpSession, true) {}

template<typename string_type, ULONG prAccount>
HRESULT	UserListCollector<string_type, prAccount>::GetRequiredPropTags(LPMAPIPROP /*lpProp*/, LPSPropTagArray *lppPropTagArray) const {
	static SizedSPropTagArray(1, sptaDefaultProps) = {1, {PR_MAILBOX_OWNER_ENTRYID}};
	return Util::HrCopyPropTagArray((LPSPropTagArray)&sptaDefaultProps, lppPropTagArray);
}

template<typename string_type, ULONG prAccount>
HRESULT UserListCollector<string_type, prAccount>::CollectData(LPMAPITABLE lpStoreTable) {
	HRESULT hr = hrSuccess;

	while (true) {
		SRowSetPtr ptrRows;

		hr = lpStoreTable->QueryRows(50, 0, &ptrRows);
		if (hr != hrSuccess)
			goto exit;

		for (SRowSetPtr::size_type i = 0; i < ptrRows.size(); ++i) {
			if (ptrRows[i].lpProps[0].ulPropTag == PR_MAILBOX_OWNER_ENTRYID) {
				HRESULT hrTmp;
				ULONG ulType;
				MAPIPropPtr ptrUser;
				SPropValuePtr ptrAccount;

				hrTmp = m_ptrSession->OpenEntry(ptrRows[i].lpProps[0].Value.bin.cb, (LPENTRYID)ptrRows[i].lpProps[0].Value.bin.lpb, &ptrUser.iid, 0, &ulType, &ptrUser);
				if (hrTmp != hrSuccess)
					continue;

				hrTmp = HrGetOneProp(ptrUser, prAccount, &ptrAccount);
				if (hrTmp != hrSuccess)
					continue;

				push_back(ptrAccount);
			}
		}

		if (ptrRows.size() < 50)
			break;
	}
exit:
	return hr;
}

template<typename string_type, ULONG prAccount>
void UserListCollector<string_type, prAccount>::swap_result(std::list<string_type> *lplstUsers) {
	lplstUsers->swap(m_lstUsers);
}

template<>
void UserListCollector<std::string, PR_ACCOUNT_A>::push_back(LPSPropValue lpPropAccount) {
	m_lstUsers.push_back(lpPropAccount->Value.lpszA);
}

template<>
void UserListCollector<std::wstring, PR_ACCOUNT_W>::push_back(LPSPropValue lpPropAccount) {
	m_lstUsers.push_back(lpPropAccount->Value.lpszW);
}

<<<<<<< HEAD
=======
HRESULT ValidateArchivedUserCount(ECLogger *lpLogger, IMAPISession *lpMapiSession, const char *lpSSLKey, const char *lpSSLPass, unsigned int *lpulArchivedUsers, unsigned int *lpulMaxUsers)
{
	HRESULT hr = S_OK;
	unsigned int ulArchivedUsers = 0;
	unsigned int ulMaxUsers = 0;
	MsgStorePtr		ptrStore;
	ECLicensePtr	ptrLicense;

	hr = GetArchivedUserCount(lpLogger, lpMapiSession, lpSSLKey, lpSSLPass, &ulArchivedUsers);
	if (hr != hrSuccess)
		goto exit;

	//@todo use PR_EC_OBJECT property
	hr = HrOpenDefaultStore(lpMapiSession, &ptrStore);
	if(hr != hrSuccess) {
		lpLogger->Log(EC_LOGLEVEL_CRIT, "Unable to open default store: 0x%08X", hr);
		goto exit;
	}

	hr = ptrStore->QueryInterface(IID_IECLicense, &ptrLicense);
	if(hr != hrSuccess)
		goto exit;

	// Do no check the return value, possible the license server isn't running!
	ptrLicense->LicenseUsers(1/*SERVICE_TYPE_ARCHIVE*/, &ulMaxUsers);

	*lpulArchivedUsers = ulArchivedUsers;
	*lpulMaxUsers = ulMaxUsers;

exit:
	return hr;
}

/**
 * Get the archived users
 *
 * @param[out] lpulArchivedUsers	Get archived user count
 *
 * @return MAPI error codes
 */
HRESULT GetArchivedUserCount(ECLogger *lpLogger, IMAPISession *lpMapiSession, const char *lpSSLKey, const char *lpSSLPass, unsigned int *lpulArchivedUsers)
{
	HRESULT hr = hrSuccess;
	UserCountCollector collector;

	hr = GetMailboxData(lpLogger, lpMapiSession, lpSSLKey, lpSSLPass, false, &collector);
	if (hr != hrSuccess)
		goto exit;

	*lpulArchivedUsers = collector.result();

exit:
	return hr;
}

>>>>>>> 762be42d
HRESULT GetArchivedUserList(ECLogger *lpLogger, IMAPISession *lpMapiSession, const char *lpSSLKey, const char *lpSSLPass, std::list<std::string> *lplstUsers, bool bLocalOnly)
{
	HRESULT hr = hrSuccess;
	UserListCollector<std::string, PR_ACCOUNT_A> collector(lpMapiSession);

	hr = GetMailboxData(lpLogger, lpMapiSession, lpSSLKey, lpSSLPass, bLocalOnly, &collector);
	if (hr != hrSuccess)
		goto exit;

	collector.swap_result(lplstUsers);

exit:
	return hr;
}

HRESULT GetArchivedUserList(ECLogger *lpLogger, IMAPISession *lpMapiSession, const char *lpSSLKey, const char *lpSSLPass, std::list<std::wstring> *lplstUsers, bool bLocalOnly)
{
	HRESULT hr = hrSuccess;
	UserListCollector<std::wstring, PR_ACCOUNT_W> collector(lpMapiSession);

	hr = GetMailboxData(lpLogger, lpMapiSession, lpSSLKey, lpSSLPass, bLocalOnly, &collector);
	if (hr != hrSuccess)
		goto exit;

	collector.swap_result(lplstUsers);

exit:
	return hr;
}

HRESULT GetMailboxData(ECLogger *lpLogger, IMAPISession *lpMapiSession, const char *lpSSLKey, const char *lpSSLPass, bool bLocalOnly, DataCollector *lpCollector)
{
	HRESULT			hr = S_OK;

	AddrBookPtr		ptrAdrBook;
	EntryIdPtr		ptrDDEntryID;
	ABContainerPtr	ptrDefaultDir;
	ABContainerPtr	ptrCompanyDir;
	MAPITablePtr	ptrHierarchyTable;
	SRowSetPtr		ptrRows;
	MsgStorePtr		ptrStore;
	ECServiceAdminPtr	ptrServiceAdmin;

	ULONG ulObj = 0;
	ULONG cbDDEntryID = 0;
	ULONG ulCompanyCount = 0;

	std::set<servername>	listServers;
	convert_context		converter;
	
	ECSVRNAMELIST	*lpSrvNameList = NULL;
	ECSERVERLIST *lpSrvList = NULL;

	SizedSPropTagArray(1, sCols) = {1, { PR_ENTRYID } };

	if (!lpLogger || !lpMapiSession || !lpCollector) {
		hr = MAPI_E_INVALID_PARAMETER;
		goto exit;
	}

	hr = lpMapiSession->OpenAddressBook(0, &IID_IAddrBook, 0, &ptrAdrBook);
	if(hr != hrSuccess) {
		lpLogger->Log(EC_LOGLEVEL_FATAL, "Unable to open addressbook: 0x%08X", hr);
		goto exit;
	}

	hr = ptrAdrBook->GetDefaultDir(&cbDDEntryID, &ptrDDEntryID);
	if(hr != hrSuccess) {
		lpLogger->Log(EC_LOGLEVEL_FATAL, "Unable to open default addressbook: 0x%08X", hr);
		goto exit;
	}

	hr = ptrAdrBook->OpenEntry(cbDDEntryID, ptrDDEntryID, NULL, 0, &ulObj, (LPUNKNOWN*)&ptrDefaultDir);
	if(hr != hrSuccess) {
		lpLogger->Log(EC_LOGLEVEL_FATAL, "Unable to open GAB: 0x%08X", hr);
		goto exit;
	}

	/* Open Hierarchy Table to see if we are running in multi-tenancy mode or not */
	hr = ptrDefaultDir->GetHierarchyTable(0, &ptrHierarchyTable);
	if (hr != hrSuccess) {
		lpLogger->Log(EC_LOGLEVEL_FATAL, "Unable to open hierarchy table: 0x%08X", hr);
		goto exit;
	}

	hr = ptrHierarchyTable->GetRowCount(0, &ulCompanyCount);
	if(hr != hrSuccess) {
		lpLogger->Log(EC_LOGLEVEL_FATAL, "Unable to get hierarchy row count: 0x%08X", hr);
		goto exit;
	}

	if( ulCompanyCount > 0) {

		hr = ptrHierarchyTable->SetColumns((LPSPropTagArray)&sCols, TBL_BATCH);
		if(hr != hrSuccess) {
			lpLogger->Log(EC_LOGLEVEL_FATAL, "Unable to set set columns on user table: 0x%08X", hr);
			goto exit;
		}

		/* multi-tenancy, loop through all subcontainers to find all users */
		hr = ptrHierarchyTable->QueryRows(ulCompanyCount, 0, &ptrRows);
		if (hr != hrSuccess)
			goto exit;
		
		for (unsigned int i = 0; i < ptrRows.size(); ++i) {
			if (ptrRows[i].lpProps[0].ulPropTag != PR_ENTRYID) {
				lpLogger->Log(EC_LOGLEVEL_FATAL, "Unable to get entryid to open tenancy Address Book");
				hr = MAPI_E_INVALID_PARAMETER;
				goto exit;
			}
			
			hr = ptrAdrBook->OpenEntry(ptrRows[i].lpProps[0].Value.bin.cb, (LPENTRYID)ptrRows[i].lpProps[0].Value.bin.lpb, NULL, 0, &ulObj, (LPUNKNOWN*)&ptrCompanyDir);
			if (hr != hrSuccess) {
				lpLogger->Log(EC_LOGLEVEL_FATAL, "Unable to open tenancy Address Book: 0x%08X", hr);
				goto exit;
			}

			hr = UpdateServerList(lpLogger, ptrCompanyDir, listServers);
			if(hr != hrSuccess) {
				lpLogger->Log(EC_LOGLEVEL_FATAL, "Unable to create tenancy server list");
				goto exit;
			}
		}
	} else {
		hr = UpdateServerList(lpLogger, ptrDefaultDir, listServers);
		if(hr != hrSuccess) {
			lpLogger->Log(EC_LOGLEVEL_FATAL, "Unable to create server list");
			goto exit;
		}
	}

	hr = HrOpenDefaultStore(lpMapiSession, &ptrStore);
	if(hr != hrSuccess) {
		lpLogger->Log(EC_LOGLEVEL_FATAL, "Unable to open default store: 0x%08X", hr);
		goto exit;
	}

	//@todo use PT_OBJECT to queryinterface
	hr = ptrStore->QueryInterface(IID_IECServiceAdmin, &ptrServiceAdmin);
	if (hr != hrSuccess) {
		goto exit;
	}

	hr = MAPIAllocateBuffer(sizeof(ECSVRNAMELIST), (LPVOID *)&lpSrvNameList);
	if (hr != hrSuccess)
		goto exit;

	hr = MAPIAllocateMore(sizeof(WCHAR *) * listServers.size(), lpSrvNameList, (LPVOID *)&lpSrvNameList->lpszaServer);
	if (hr != hrSuccess)
		goto exit;

	lpSrvNameList->cServers = 0;
	for (std::set<servername>::const_iterator iServer = listServers.begin();
	     iServer != listServers.end(); ++iServer)
		lpSrvNameList->lpszaServer[lpSrvNameList->cServers++] = iServer->c_str();

	hr = ptrServiceAdmin->GetServerDetails(lpSrvNameList, MAPI_UNICODE, &lpSrvList);
	if (hr == MAPI_E_NETWORK_ERROR) {
		//support single server
		hr = GetMailboxDataPerServer(lpLogger, lpMapiSession, "", lpCollector);
		if (hr != hrSuccess)
			goto exit;

	} else if (FAILED(hr)) {
		lpLogger->Log(EC_LOGLEVEL_ERROR, "Unable to get server details: 0x%08X", hr);
		if (hr == MAPI_E_NOT_FOUND) {
			lpLogger->Log(EC_LOGLEVEL_ERROR, "Details for one or more requested servers was not found.");
			lpLogger->Log(EC_LOGLEVEL_ERROR, "This usually indicates a misconfigured home server for a user.");
			lpLogger->Log(EC_LOGLEVEL_ERROR, "Requested servers:");
			for (std::set<servername>::const_iterator iServer = listServers.begin();
			     iServer != listServers.end(); ++iServer)
				lpLogger->Log(EC_LOGLEVEL_ERROR, "* %ls", iServer->c_str());
		}
		goto exit;
	} else {

		for (ULONG i = 0; i < lpSrvList->cServers; ++i) {
			wchar_t *wszPath = NULL;

			lpLogger->Log(EC_LOGLEVEL_INFO, "Check server: '%ls' ssl='%ls' flag=%08x", 
				(lpSrvList->lpsaServer[i].lpszName)?lpSrvList->lpsaServer[i].lpszName : L"<UNKNOWN>", 
				(lpSrvList->lpsaServer[i].lpszSslPath)?lpSrvList->lpsaServer[i].lpszSslPath : L"<UNKNOWN>", 
				lpSrvList->lpsaServer[i].ulFlags);

			if (bLocalOnly && (lpSrvList->lpsaServer[i].ulFlags & EC_SDFLAG_IS_PEER) == 0) {
				lpLogger->Log(EC_LOGLEVEL_INFO, "Skipping remote server: '%ls'.", 
					(lpSrvList->lpsaServer[i].lpszName)?lpSrvList->lpsaServer[i].lpszName : L"<UNKNOWN>");
				continue;
			}

			if(lpSrvList->lpsaServer[i].ulFlags & EC_SDFLAG_IS_PEER) {
				if(lpSrvList->lpsaServer[i].lpszFilePath)
					wszPath = lpSrvList->lpsaServer[i].lpszFilePath;
			}
			if (wszPath == NULL) {
				if(lpSrvList->lpsaServer[i].lpszSslPath == NULL) {
					lpLogger->Log(EC_LOGLEVEL_ERROR, "No SSL or File path found for server: '%ls', please fix your configuration.", lpSrvList->lpsaServer[i].lpszName);
					goto exit;
				} else {
					wszPath = lpSrvList->lpsaServer[i].lpszSslPath;
				}
			}

			hr = GetMailboxDataPerServer(lpLogger, converter.convert_to<char *>(wszPath), lpSSLKey, lpSSLPass, lpCollector);
			if(FAILED(hr)) {
				lpLogger->Log(EC_LOGLEVEL_ERROR, "Failed to collect data from server: '%ls', hr: 0x%08x", wszPath, hr);
				goto exit;
			}
		}

		hr = hrSuccess;
	}

exit:
	MAPIFreeBuffer(lpSrvNameList);
	MAPIFreeBuffer(lpSrvList);
	return hr;
}

HRESULT GetMailboxDataPerServer(ECLogger *lpLogger, const char *lpszPath,
    const char *lpSSLKey, const char *lpSSLPass, DataCollector *lpCollector)
{
	HRESULT hr = hrSuccess;
	MAPISessionPtr  ptrSessionServer;

	hr = HrOpenECAdminSession(lpLogger, &ptrSessionServer, "userutil.cpp", "GetMailboxDataPerServer", lpszPath, 0, lpSSLKey, lpSSLPass);
	if(hr != hrSuccess) {
		lpLogger->Log(EC_LOGLEVEL_FATAL, "Unable to open admin session on server '%s': 0x%08X", lpszPath, hr);
		goto exit;
	}

	hr = GetMailboxDataPerServer(lpLogger, ptrSessionServer, lpszPath, lpCollector);
exit:
	return hr;
}

/**
 * Get archived user count per server
 *
 * @param[in] lpszPath	Path to a server
 * @param[out] lpulArchivedUsers The amount of archived user on the give server
 *
 * @return Mapi errors
 */
HRESULT GetMailboxDataPerServer(ECLogger *lpLogger, IMAPISession *lpSession,
    const char *lpszPath, DataCollector *lpCollector)
{
	HRESULT hr = hrSuccess;

	MsgStorePtr		ptrStoreAdmin;
	MAPITablePtr	ptrStoreTable;
	SPropTagArrayPtr ptrPropTagArray;
	SRestrictionPtr ptrRestriction;

	ExchangeManageStorePtr	ptrEMS;

	hr = HrOpenDefaultStore(lpSession, &ptrStoreAdmin);
	if(hr != hrSuccess) {
		lpLogger->Log(EC_LOGLEVEL_FATAL, "Unable to open default store on server '%s': 0x%08X", lpszPath, hr);
		goto exit;
	}

	//@todo use PT_OBJECT to queryinterface
	hr = ptrStoreAdmin->QueryInterface(IID_IExchangeManageStore, (void**)&ptrEMS);
	if (hr != hrSuccess) {
		goto exit;
	}

	hr = ptrEMS->GetMailboxTable(NULL, &ptrStoreTable, MAPI_DEFERRED_ERRORS);
	if (hr != hrSuccess)
		goto exit;

	hr = lpCollector->GetRequiredPropTags(ptrStoreAdmin, &ptrPropTagArray);
	if (hr != hrSuccess)
		goto exit;

	hr = ptrStoreTable->SetColumns(ptrPropTagArray, TBL_BATCH);
	if (hr != hrSuccess)
		goto exit;

	hr = lpCollector->GetRestriction(ptrStoreAdmin, &ptrRestriction);
	if (hr != hrSuccess)
		goto exit;

	hr = ptrStoreTable->Restrict(ptrRestriction, TBL_BATCH);
	if (hr != hrSuccess)
		goto exit;

	hr = lpCollector->CollectData(ptrStoreTable);
	if (hr != hrSuccess)
		goto exit;

exit:
	return hr;
}

/**
 * Build a server list from a countainer with users
 *
 * @param[in] lpContainer A container to get users, groups and other objects
 * @param[in,out] A set with server names. The new servers will be added
 *
 * @return MAPI error codes
 */
HRESULT UpdateServerList(ECLogger *lpLogger, IABContainer *lpContainer, std::set<servername> &listServers)
{
	HRESULT hr = S_OK;
	SRowSetPtr ptrRows;
	MAPITablePtr ptrTable;
	SRestriction sResAllUsers;
	SPropValue sPropUser;
	SPropValue sPropDisplayType;
	SRestriction sResSub[2];

	SizedSPropTagArray(2, sCols) = {2, { PR_EC_HOMESERVER_NAME_W, PR_DISPLAY_NAME_W } };

	sPropDisplayType.ulPropTag = PR_DISPLAY_TYPE;
	sPropDisplayType.Value.ul = DT_REMOTE_MAILUSER;

	sPropUser.ulPropTag = PR_OBJECT_TYPE;
	sPropUser.Value.ul = MAPI_MAILUSER;

	sResSub[0].rt = RES_PROPERTY;
	sResSub[0].res.resProperty.relop = RELOP_NE;
	sResSub[0].res.resProperty.ulPropTag = PR_DISPLAY_TYPE;
	sResSub[0].res.resProperty.lpProp = &sPropDisplayType;

	sResSub[1].rt = RES_PROPERTY;
	sResSub[1].res.resProperty.relop = RELOP_EQ;
	sResSub[1].res.resProperty.ulPropTag = PR_OBJECT_TYPE;
	sResSub[1].res.resProperty.lpProp = &sPropUser;

	sResAllUsers.rt = RES_AND;
	sResAllUsers.res.resAnd.cRes = 2;
	sResAllUsers.res.resAnd.lpRes = sResSub;

	hr = lpContainer->GetContentsTable(MAPI_DEFERRED_ERRORS, &ptrTable);
	if(hr != hrSuccess) {
		lpLogger->Log(EC_LOGLEVEL_FATAL, "Unable to open contents table: 0x%08X", hr);
		goto exit;
	}

	hr = ptrTable->SetColumns((LPSPropTagArray)&sCols, TBL_BATCH);
	if(hr != hrSuccess) {
		lpLogger->Log(EC_LOGLEVEL_FATAL, "Unable to set set columns on user table: 0x%08X", hr);
		goto exit;
	}

	// Restrict to users (not groups) 
	hr = ptrTable->Restrict(&sResAllUsers, TBL_BATCH);
	if (hr != hrSuccess) {
		lpLogger->Log(EC_LOGLEVEL_FATAL, "Unable to get total user count: 0x%08X", hr);
		goto exit;
	}

	while (true) {
		hr = ptrTable->QueryRows(50, 0, &ptrRows);
		if (hr != hrSuccess)
			goto exit;

		if (ptrRows.empty())
			break;

		for (unsigned int i = 0; i < ptrRows.size(); ++i) {
			if(ptrRows[i].lpProps[0].ulPropTag == PR_EC_HOMESERVER_NAME_W) {
				listServers.insert(ptrRows[i].lpProps[0].Value.lpszW);

				if(ptrRows[i].lpProps[1].ulPropTag == PR_DISPLAY_NAME_W)
					lpLogger->Log(EC_LOGLEVEL_INFO, "User: %ls on server '%ls'", ptrRows[i].lpProps[1].Value.lpszW, ptrRows[i].lpProps[0].Value.lpszW);
			}
		}
	}

exit:

	return hr;
}<|MERGE_RESOLUTION|>--- conflicted
+++ resolved
@@ -211,64 +211,6 @@
 	m_lstUsers.push_back(lpPropAccount->Value.lpszW);
 }
 
-<<<<<<< HEAD
-=======
-HRESULT ValidateArchivedUserCount(ECLogger *lpLogger, IMAPISession *lpMapiSession, const char *lpSSLKey, const char *lpSSLPass, unsigned int *lpulArchivedUsers, unsigned int *lpulMaxUsers)
-{
-	HRESULT hr = S_OK;
-	unsigned int ulArchivedUsers = 0;
-	unsigned int ulMaxUsers = 0;
-	MsgStorePtr		ptrStore;
-	ECLicensePtr	ptrLicense;
-
-	hr = GetArchivedUserCount(lpLogger, lpMapiSession, lpSSLKey, lpSSLPass, &ulArchivedUsers);
-	if (hr != hrSuccess)
-		goto exit;
-
-	//@todo use PR_EC_OBJECT property
-	hr = HrOpenDefaultStore(lpMapiSession, &ptrStore);
-	if(hr != hrSuccess) {
-		lpLogger->Log(EC_LOGLEVEL_CRIT, "Unable to open default store: 0x%08X", hr);
-		goto exit;
-	}
-
-	hr = ptrStore->QueryInterface(IID_IECLicense, &ptrLicense);
-	if(hr != hrSuccess)
-		goto exit;
-
-	// Do no check the return value, possible the license server isn't running!
-	ptrLicense->LicenseUsers(1/*SERVICE_TYPE_ARCHIVE*/, &ulMaxUsers);
-
-	*lpulArchivedUsers = ulArchivedUsers;
-	*lpulMaxUsers = ulMaxUsers;
-
-exit:
-	return hr;
-}
-
-/**
- * Get the archived users
- *
- * @param[out] lpulArchivedUsers	Get archived user count
- *
- * @return MAPI error codes
- */
-HRESULT GetArchivedUserCount(ECLogger *lpLogger, IMAPISession *lpMapiSession, const char *lpSSLKey, const char *lpSSLPass, unsigned int *lpulArchivedUsers)
-{
-	HRESULT hr = hrSuccess;
-	UserCountCollector collector;
-
-	hr = GetMailboxData(lpLogger, lpMapiSession, lpSSLKey, lpSSLPass, false, &collector);
-	if (hr != hrSuccess)
-		goto exit;
-
-	*lpulArchivedUsers = collector.result();
-
-exit:
-	return hr;
-}
-
->>>>>>> 762be42d
 HRESULT GetArchivedUserList(ECLogger *lpLogger, IMAPISession *lpMapiSession, const char *lpSSLKey, const char *lpSSLPass, std::list<std::string> *lplstUsers, bool bLocalOnly)
 {
 	HRESULT hr = hrSuccess;
