#!/usr/bin/python3
# SPDX-License-Identifier: AGPL-3.0-or-later
# -*- coding: utf-8 -*-
# vim: tabstop=8 expandtab shiftwidth=4 softtabstop=4
#
import gettext
import kopano
import locale
import sys

if sys.hexversion >= 0x03000000:
    def _encode(s):
        return s
else: # pragma: no cover
    def _encode(s):
        return s.encode(sys.stdout.encoding or 'utf8')

def opt_args():
    parser = kopano.parser('skpfuc')

    parser.add_option("--lang", dest="lang", action="store", help="A <lang> could be: nl_NL.UTF-8")
    parser.add_option("--reset", dest="reset", action="store_true", help="Reset the folder names to Default English")
    parser.add_option("--dry-run", dest="dryrun", action="store_true", help="Run script without making modifications")
    parser.add_option("--verbose", dest="verbose", action="store_true", help="Run script with output")

    return parser.parse_args()


def translate(lang, reset):
    if reset or 'en_gb' in lang.lower():
        trans = {"sentmail": "Sent Items",
                 "outbox": "Outbox",
                 "wastebasket": "Deleted Items",
                 "inbox": "Inbox",
                 "calendar": "Calendar",
                 "contacts": "Contacts",
                 "suggested_contacts": "Suggested Contacts",
                 "drafts": "Drafts",
                 "journal": "Journal",
                 "notes": "Notes",
                 "tasks": "Tasks",
                 "rss": "RSS Feeds",
                 "junk": "Junk E-mail"}
    else:
        try:
            locale.setlocale(locale.LC_ALL, lang)
        except locale.Error:
            print('Error: %s Is not a language pack or is not installed' % _encode(lang))
            sys.exit(1)

        encoding = locale.getlocale()[1]

        if "UTF-8" not in encoding:
            print('Error: Locale "%s" is in "%s" not in UTF-8, please select an appropriate UTF-8 locale.' % (
                _encode(lang), _encode(encoding)))
            sys.exit(1)
        try:
            t = gettext.translation('kopano', "/usr/share/locale", languages=[locale.getlocale()[0]])
            _ = t.gettext
        except (ValueError, IOError):
            print('Error: kopano is not translated in %s' % _encode(lang))
            sys.exit(1)

        trans = {"sentmail": _("Sent Items"),
                 "outbox": _("Outbox"),
                 "wastebasket": _("Deleted Items"),
                 "inbox": _("Inbox"),
                 "calendar": _("Calendar"),
                 "contacts": _("Contacts"),
                 "suggested_contacts": _("Suggested Contacts"),
                 "drafts": _("Drafts"),
                 "journal": _("Journal"),
                 "notes": _("Notes"),
                 "tasks": _("Tasks"),
                 "rss": _("RSS Feeds"),
                 "junk": _("Junk E-mail")}
    return trans


def main():
    options, args = opt_args()

    if not options.lang and not options.reset:
<<<<<<< HEAD
        print('Usage:\n%s -u <username> --lang <language>  ' % sys.argv[0])
=======
        print('Usage:\n%s -u <username> --lang <language>' % sys.argv[0])
>>>>>>> 913826a9
        sys.exit(1)

    trans = translate(options.lang, options.reset)
    for user in kopano.Server(options).users(options.users):
        print(_encode(user.name))
        if options.reset:
            print('%s: Changing localized folder names to \"en_GB.UTF-8\"' % _encode(user.name))
        else:
            print('%s: Changing localized folder names to \"%s\"' % (_encode(user.name), _encode(options.lang)))

        if options.verbose:
            print('Running in verbose mode')
        if options.dryrun:
            print('Running in dry mode no changes will be made')

        for mapifolder in trans:
            try:
                folderobject = getattr(user.store, mapifolder)
            except AttributeError as e:
                print('Warning: Cannot find MAPI folder %s, error code: %s' % (_encode(mapifolder), e))
                continue

            localizedname = trans[mapifolder]
            if options.verbose or options.dryrun:
                print('Changing MAPI "%s" -> Renaming "%s" to "%s"' % (_encode(mapifolder), _encode(folderobject.name), _encode(localizedname)))
            if not options.dryrun:
                try:
                    folderobject.name = localizedname
                except MAPI.Struct.MAPIErrorCollision:
                    print('%s is already being used' % _encode(localizedname))
                    sys.exit(1)


if __name__ == "__main__":
    main()<|MERGE_RESOLUTION|>--- conflicted
+++ resolved
@@ -81,11 +81,7 @@
     options, args = opt_args()
 
     if not options.lang and not options.reset:
-<<<<<<< HEAD
-        print('Usage:\n%s -u <username> --lang <language>  ' % sys.argv[0])
-=======
         print('Usage:\n%s -u <username> --lang <language>' % sys.argv[0])
->>>>>>> 913826a9
         sys.exit(1)
 
     trans = translate(options.lang, options.reset)
