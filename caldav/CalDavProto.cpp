--- conflicted
+++ resolved
@@ -18,11 +18,7 @@
 using namespace KC;
 
 /**
-<<<<<<< HEAD
- * Mapping of caldav properties to Mapi properties
-=======
  * Mapping of CalDAV properties to MAPI properties
->>>>>>> 071973b5
  */
 static const struct sMymap {
 	unsigned int ulPropTag;
