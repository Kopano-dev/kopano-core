--- conflicted
+++ resolved
@@ -815,17 +815,9 @@
 	if (hr != hrSuccess)
 		return kc_pdebug("CalDAV::HrMoveEntry MAPIAllocateBuffer failed", hr);
 	lpEntryList->cValues = 1;
-<<<<<<< HEAD
 	hr = MAPIAllocateMore(sizeof(SBinary), lpEntryList, reinterpret_cast<void **>(&lpEntryList->lpbin));
-	if (hr != hrSuccess) {
-		ec_log_debug("CalDAV::HrMoveEntry MAPIAllocateMore failed 0x%x %s", hr, GetMAPIErrorMessage(hr));
-		return hr;
-	}
-=======
-	hr = MAPIAllocateMore(sizeof(SBinary), lpEntryList, (void**)&lpEntryList->lpbin);
 	if (hr != hrSuccess)
 		return kc_pdebug("CalDAV::HrMoveEntry MAPIAllocateMore failed", hr);
->>>>>>> 04fd1957
 	lpEntryList->lpbin[0].cb = sbEid.cb;
 	hr = KAllocCopy(sbEid.lpb, sbEid.cb, reinterpret_cast<void **>(&lpEntryList->lpbin[0].lpb), lpEntryList);
 	if (hr != hrSuccess)
