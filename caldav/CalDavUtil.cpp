/*
 * SPDX-License-Identifier: AGPL-3.0-only
 * Copyright 2005 - 2016 Zarafa and its licensors
 */
#include <kopano/platform.h>
#include <memory>
#include <string>
#include <utility>
#include <kopano/ECRestriction.h>
#include "CalDavUtil.h"
#include <kopano/ECLogger.h>
#include <kopano/EMSAbTag.h>
#include <kopano/MAPIErrors.h>
#include <kopano/charset/convert.h>
#include <kopano/mapi_ptr.h>
#include <kopano/memory.hpp>
#include <kopano/timeutil.hpp>

using namespace KC;

/**
 * Open MAPI session
 *
 * @param[in]	strUser		User login name
 * @param[in]	strPass		User password
 * @param[in]	strPath		Kopano server path
 * @param[out]	lppSession	IMAPISession object if login is successful
 * @return		HRESULT
 * @retval		MAPI_E_LOGON_FAILED		Unable to login with the specified user-name and password
 */
HRESULT HrAuthenticate(const std::string &appVersion,
    const std::string &appMisc, const std::wstring &wstrUser,
    const std::wstring &wstrPass, const std::string &strPath,
    IMAPISession **lppSession)
{
	// @todo: if login with utf8 username is not possible, lookup user from addressbook? but how?
	return HrOpenECSession(lppSession, appVersion.c_str(), appMisc.c_str(),
	       wstrUser.c_str(), wstrPass.c_str(), strPath.c_str(),
	       0, NULL, NULL, NULL);
}

/**
 * Add Property to the folder or message
 *
 * @param[in]		lpMapiProp		IMAPIProp object pointer to which property is to be added
 * @param[in]		ulPropTag		Property Tag of the property to be added
 * @param[in]		bFldId			Boolean to state if the property to be added is FolderID or not
 * @param[in,out]	wstrProperty		String value of the property, if empty then GUID is created and added
 *
 * @return			HRESULT
 */
// @todo rewrite usage of this function, and remove it
HRESULT HrAddProperty(IMAPIProp *lpMapiProp, ULONG ulPropTag, bool bFldId, std::wstring *wstrProperty)
{
	SPropValue sPropVal;
	memory_ptr<SPropValue> lpMsgProp;
	GUID sGuid;

	if(wstrProperty->empty())
	{
		CoCreateGuid(&sGuid);
		wstrProperty->assign(convert_to<std::wstring>(bin2hex(sizeof(GUID), &sGuid)));
	}

	assert(PROP_TYPE(ulPropTag) == PT_UNICODE);
	sPropVal.ulPropTag = ulPropTag;
	sPropVal.Value.lpszW = (LPWSTR)wstrProperty->c_str();
	auto hr = HrGetOneProp(lpMapiProp, sPropVal.ulPropTag, &~lpMsgProp);
	if (hr == MAPI_E_NOT_FOUND) {
		hr = HrSetOneProp(lpMapiProp, &sPropVal);
		if (hr == E_ACCESSDENIED && bFldId)
		{
			hr = HrGetOneProp(lpMapiProp, PR_ENTRYID, &~lpMsgProp);
			if(hr != hrSuccess)
				return hr;
			wstrProperty->assign(convert_to<std::wstring>(bin2hex(lpMsgProp->Value.bin)));
		}
	} else if (hr == hrSuccess)
		wstrProperty->assign(lpMsgProp->Value.lpszW);
	return hr;
}

/**
 * Add Property to the folder or message
 *
 * @param[in]		lpMsgStore		Pointer to store of the user
 * @param[in]		sbEid			EntryID of the folder to which property has to be added
 * @param[in]		ulPropertyId	Property Tag of the property to be added
 * @param[in]		bIsFldID		Boolean to state if the property to be added is FolderID or not
 * @param[in,out]	lpwstrProperty	String value of the property, if empty then GUID is created and added
 *
 * @return			HRESULT
 */
HRESULT HrAddProperty(IMsgStore *lpMsgStore, SBinary sbEid, ULONG ulPropertyId, bool bIsFldID, std::wstring *lpwstrProperty )
{
	object_ptr<IMAPIFolder> lpUsrFld;
	ULONG ulObjType = 0;
	HRESULT hr = lpMsgStore->OpenEntry(sbEid.cb, reinterpret_cast<ENTRYID *>(sbEid.lpb),
	             &iid_of(lpUsrFld), MAPI_BEST_ACCESS, &ulObjType, &~lpUsrFld);
	if(hr != hrSuccess)
		return hr;
	hr = HrAddProperty(lpUsrFld, ulPropertyId, bIsFldID, lpwstrProperty);
	if(hr != hrSuccess)
		return hr;
	return lpUsrFld->SaveChanges(KEEP_OPEN_READWRITE);
}

/**
 * Finds the folder in the store by using the its Folder ID (if
 * prefixed with FOLDER_PREFIX), or the folder name.
 *
 * Folder-id is could be either named property (dispidFldID) or PR_ENTRYID
 * and I'm not sure why, but I'll leave this for now.
 *
 * @param[in]	lpMsgStore		Pointer to users store (used for inbox/outbox)
 * @param[in]	lpRootFolder	Pointer to users root container (starting point in hierarchy, IPMSubtree most likely)
 * @param[in]	lpNamedProps	Named property tag array
 * @param[in]	wstrFldId		Folder-id of the folder to be searched
 * @param[out]	lppUsrFld		Return pointer for the folder found
 *
 * @return		mapi error codes
 * @retval		MAPI_E_NOT_FOUND	Folder referenced by folder-id not found
 *
 * @todo	add some check to remove the dirty >50 length check
 */
HRESULT HrFindFolder(IMsgStore *lpMsgStore, IMAPIFolder *lpRootFolder,
    SPropTagArray *lpNamedProps, const std::wstring &wstrFldIdOrig,
    IMAPIFolder **lppUsrFld)
{
	std::string strBinEid;
	object_ptr<IMAPITable> lpHichyTable;
	SPropValue sPropFolderID, sPropFolderName;
	ULONG ulPropTagFldId = 0;
	rowset_ptr lpRows;
	SBinary sbEid = {0,0};
	IMAPIFolder *lpUsrFld = NULL;
	unsigned int ulObjType = 0, cbEntryID = 0;
	convert_context converter;
	memory_ptr<SPropValue> folder;
	static constexpr const SizedSPropTagArray(1, sPropTagArr) = {1, {PR_ENTRYID}};
	auto wstrFldId = wstrFldIdOrig;
	memory_ptr<ENTRYID> lpEntryID;

	// wstrFldId can be:
	//   FOLDER_PREFIX + hexed named folder id
	//   FOLDER_PREFIX + hexed entry id
	//   folder name
	if (wstrFldId.find(FOLDER_PREFIX) == 0)
		wstrFldId.erase(0, wcslen(FOLDER_PREFIX));

	// Hack Alert #47 -- get Inbox and Outbox as special folders
	if (wstrFldId == L"Inbox") {
		auto hr = lpMsgStore->GetReceiveFolder(KC_T("IPM"), fMapiUnicode, &cbEntryID, &~lpEntryID, nullptr);
		if (hr != hrSuccess)
			return kc_perror("Cannot open Inbox folder, no receive folder entryID", hr);
		hr = MAPIAllocateBuffer(sizeof(SPropValue), &~folder);
		if (hr != hrSuccess)
			return hr;
		folder->Value.bin.cb = cbEntryID;
		folder->Value.bin.lpb = reinterpret_cast<BYTE *>(lpEntryID.get());
	} else if (wstrFldId == L"Outbox") {
		memory_ptr<SPropValue> lpOutbox;
		auto hr = HrGetOneProp(lpMsgStore, PR_IPM_OUTBOX_ENTRYID, &~lpOutbox);
		if (hr != hrSuccess)
			return kc_perror("Cannot open Outbox folder, no PR_IPM_OUTBOX_ENTRYID", hr);
		folder = std::move(lpOutbox);
	}
	if (folder) {
		auto hr = lpMsgStore->OpenEntry(folder->Value.bin.cb, reinterpret_cast<ENTRYID *>(folder->Value.bin.lpb), &IID_IMAPIFolder, MAPI_BEST_ACCESS, &ulObjType, (LPUNKNOWN*)lppUsrFld);
		if (hr != hrSuccess)
			ec_log_err("Cannot open folder \"%ls\": %s (%x)",
				wstrFldId.c_str(), GetMAPIErrorMessage(hr), hr);
		// we're done either way
		return hr;
	}

	auto hr = lpRootFolder->GetHierarchyTable(CONVENIENT_DEPTH, &~lpHichyTable);
	if(hr != hrSuccess)
		return hr;
	//When ENTRY_ID is use For Read Only Calendars assuming the folder id string
	//not larger than length 50
	//FIXME: include some Entry-id identifier
	if(wstrFldId.size()> 50)
	{
		ulPropTagFldId = PR_ENTRYID;
		strBinEid = hex2bin(wstrFldId);
		sPropFolderID.Value.bin.cb = strBinEid.size();
		sPropFolderID.Value.bin.lpb = (LPBYTE)strBinEid.c_str();
	}
	else
	{
		// note: this is a custom kopano named property, defined in libicalmapi/names.*
		ulPropTagFldId = CHANGE_PROP_TYPE(lpNamedProps->aulPropTag[PROP_FLDID], PT_UNICODE);
		sPropFolderID.Value.lpszW = (LPWSTR)wstrFldId.c_str();
	}
	sPropFolderID.ulPropTag = ulPropTagFldId;
	sPropFolderName.ulPropTag = PR_DISPLAY_NAME_W;
	sPropFolderName.Value.lpszW = const_cast<wchar_t *>(wstrFldId.c_str());

	// @note, this will find the first folder using this name (1 level, eg 'Calendar', no subfolders in caldav)
	// so if you have Calendar and subfolder/Calendar, the latter will not be able to open using names, but must use IDs.
	hr = ECOrRestriction(
		ECPropertyRestriction(RELOP_EQ, ulPropTagFldId, &sPropFolderID, ECRestriction::Cheap) +
		ECContentRestriction(FL_IGNORECASE, PR_DISPLAY_NAME_W, &sPropFolderName, ECRestriction::Cheap)
	).RestrictTable(lpHichyTable);
	if (hr != hrSuccess)
		return hr;
	hr = lpHichyTable->SetColumns(sPropTagArr, 0);
	if(hr != hrSuccess)
		return hr;
	hr = lpHichyTable->QueryRows(1, 0, &~lpRows);
	if (hr != hrSuccess)
		return hr;
	if (lpRows->cRows != 1)
		return MAPI_E_NOT_FOUND;
	sbEid = lpRows[0].lpProps[0].Value.bin;
	hr = lpMsgStore->OpenEntry(sbEid.cb, reinterpret_cast<ENTRYID *>(sbEid.lpb),
	     &iid_of(lpUsrFld), MAPI_BEST_ACCESS, &ulObjType, reinterpret_cast<IUnknown **>(&lpUsrFld));
	if(hr != hrSuccess)
		return hr;
	*lppUsrFld = lpUsrFld;
	return hr;
}

/**
 * Set supported-report-set properties, used by mac ical.app client
 *
 * @param[in,out]	lpsProperty		Pointer to WEBDAVPROPERTY structure to store the supported-report-set properties
 *
 * @return			HRESULT			Always set to hrSuccess
 */
HRESULT HrBuildReportSet(WEBDAVPROPERTY *lpsProperty)
{
	int ulDepth = 0 ;
	WEBDAVITEM sDavItem;

	sDavItem.sDavValue.sPropName.strPropname = "supported-report";
	sDavItem.sDavValue.sPropName.strNS = WEBDAVNS;
	sDavItem.ulDepth = ulDepth ;
	lpsProperty->lstItems.emplace_back(sDavItem);

	sDavItem.sDavValue.sPropName.strPropname = "report";
	sDavItem.ulDepth = ulDepth + 1;
	lpsProperty->lstItems.emplace_back(sDavItem);

	sDavItem.sDavValue.sPropName.strPropname = "acl-principal-prop-set";
	sDavItem.ulDepth = ulDepth + 2 ;
	lpsProperty->lstItems.emplace_back(sDavItem);

	sDavItem.sDavValue.sPropName.strPropname = "supported-report";
	sDavItem.sDavValue.sPropName.strNS = WEBDAVNS;
	sDavItem.ulDepth = ulDepth ;
	lpsProperty->lstItems.emplace_back(sDavItem);

	sDavItem.sDavValue.sPropName.strPropname = "report";
	sDavItem.ulDepth = ulDepth + 1;
	lpsProperty->lstItems.emplace_back(sDavItem);

	sDavItem.sDavValue.sPropName.strPropname = "principal-match";
	sDavItem.ulDepth = ulDepth + 2 ;
	lpsProperty->lstItems.emplace_back(sDavItem);

	sDavItem.sDavValue.sPropName.strPropname = "supported-report";
	sDavItem.sDavValue.sPropName.strNS = WEBDAVNS;
	sDavItem.ulDepth = ulDepth ;
	lpsProperty->lstItems.emplace_back(sDavItem);

	sDavItem.sDavValue.sPropName.strPropname = "report";
	sDavItem.ulDepth = ulDepth + 1;
	lpsProperty->lstItems.emplace_back(sDavItem);

	sDavItem.sDavValue.sPropName.strPropname = "principal-property-search";
	sDavItem.ulDepth = ulDepth + 2 ;
	lpsProperty->lstItems.emplace_back(sDavItem);

	sDavItem.sDavValue.sPropName.strPropname = "supported-report";
	sDavItem.sDavValue.sPropName.strNS = WEBDAVNS;
	sDavItem.ulDepth = ulDepth ;
	lpsProperty->lstItems.emplace_back(sDavItem);

	sDavItem.sDavValue.sPropName.strPropname = "report";
	sDavItem.ulDepth = ulDepth + 1;
	lpsProperty->lstItems.emplace_back(sDavItem);

	sDavItem.sDavValue.sPropName.strPropname = "expand-property";
	sDavItem.ulDepth = ulDepth + 2 ;
	lpsProperty->lstItems.emplace_back(sDavItem);
	return hrSuccess;
}

/**
 * Set Acl properties, used by mac ical.app client
 *
 * @param[in,out]	lpsProperty		Pointer to WEBDAVPROPERTY structure to store the acl properties
 *
 * @return			HRESULT			Always set to hrSuccess
 */
HRESULT HrBuildACL(WEBDAVPROPERTY *lpsProperty)
{
	int ulDepth = 0 ;
	WEBDAVITEM sDavItem;

	sDavItem.sDavValue.sPropName.strPropname = "privilege";
	sDavItem.sDavValue.sPropName.strNS = WEBDAVNS;
	sDavItem.ulDepth = ulDepth ;
	lpsProperty->lstItems.emplace_back(sDavItem);

	sDavItem.sDavValue.sPropName.strPropname = "all";
	sDavItem.ulDepth = ulDepth + 1;
	lpsProperty->lstItems.emplace_back(sDavItem);

	sDavItem.sDavValue.sPropName.strPropname = "privilege";
	sDavItem.ulDepth = ulDepth ;
	lpsProperty->lstItems.emplace_back(sDavItem);

	sDavItem.sDavValue.sPropName.strPropname = "read-current-user-privilege-set";
	sDavItem.ulDepth = ulDepth + 1;
	lpsProperty->lstItems.emplace_back(sDavItem);

	sDavItem.sDavValue.sPropName.strPropname = "privilege";
	sDavItem.ulDepth = ulDepth ;
	lpsProperty->lstItems.emplace_back(sDavItem);

	sDavItem.sDavValue.sPropName.strPropname = "read";
	sDavItem.ulDepth = ulDepth + 1;
	lpsProperty->lstItems.emplace_back(sDavItem);

	sDavItem.sDavValue.sPropName.strPropname = "privilege";
	sDavItem.ulDepth = ulDepth ;
	lpsProperty->lstItems.emplace_back(sDavItem);

	sDavItem.sDavValue.sPropName.strPropname = "write";
	sDavItem.ulDepth = ulDepth + 1;
	lpsProperty->lstItems.emplace_back(sDavItem);

	sDavItem.sDavValue.sPropName.strPropname = "privilege";
	sDavItem.ulDepth = ulDepth;
	lpsProperty->lstItems.emplace_back(sDavItem);

	sDavItem.sDavValue.sPropName.strPropname = "write-content";
	sDavItem.ulDepth = ulDepth + 1;
	lpsProperty->lstItems.emplace_back(sDavItem);

	sDavItem.sDavValue.sPropName.strPropname = "privilege";
	sDavItem.ulDepth = ulDepth;
	lpsProperty->lstItems.emplace_back(sDavItem);

	sDavItem.sDavValue.sPropName.strPropname = "write-properties";
	sDavItem.ulDepth = ulDepth + 1;
	lpsProperty->lstItems.emplace_back(sDavItem);

	sDavItem.sDavValue.sPropName.strPropname = "privilege";
	sDavItem.ulDepth = ulDepth;
	lpsProperty->lstItems.emplace_back(sDavItem);

	sDavItem.sDavValue.sPropName.strPropname = "unlock";
	sDavItem.ulDepth = ulDepth + 1;
	lpsProperty->lstItems.emplace_back(sDavItem);

	sDavItem.sDavValue.sPropName.strPropname = "privilege";
	sDavItem.ulDepth = ulDepth;
	lpsProperty->lstItems.emplace_back(sDavItem);

	sDavItem.sDavValue.sPropName.strPropname = "read-acl";
	sDavItem.ulDepth = ulDepth + 1;
	lpsProperty->lstItems.emplace_back(sDavItem);

	sDavItem.sDavValue.sPropName.strPropname = "privilege";
	sDavItem.ulDepth = ulDepth;
	lpsProperty->lstItems.emplace_back(sDavItem);

	sDavItem.sDavValue.sPropName.strPropname = "bind";
	sDavItem.ulDepth = ulDepth + 1;
	lpsProperty->lstItems.emplace_back(sDavItem);
	sDavItem.sDavValue.sPropName.strPropname = "privilege";
	sDavItem.ulDepth = ulDepth;
	lpsProperty->lstItems.emplace_back(sDavItem);

	sDavItem.sDavValue.sPropName.strPropname = "unbind";
	sDavItem.ulDepth = ulDepth + 1;
	lpsProperty->lstItems.emplace_back(sDavItem);
	return hrSuccess;
}

/**
 * Return the GUID value from the input string
 *
 * Input string is of format '/caldav/Calendar name/asbxjk3-3980434-xn49cn4930.ics',
 * function returns 'asbxjk3-3980434-xn49cn4930'
 *
 * @param[in]	strInput	Input string containing guid
 * @return		string		string countaing guid
 */
std::string StripGuid(const std::string &strInput)
{
	auto ulFoundSlash = strInput.rfind('/');
	if (ulFoundSlash == std::string::npos)
		ulFoundSlash = 0;
	else
		++ulFoundSlash;
	auto ulFound = strInput.find(".ics", ulFoundSlash);
	if (ulFound != std::string::npos)
		return {strInput.cbegin() + ulFoundSlash, strInput.cbegin() + ulFound};
	return "";
}

/**
 * Get owner of given store
 *
 * @param[in]	lpSession			IMAPISession object pointer of the user
 * @param[in]	lpDefStore			Default store to get ownership info from
 * @param[out]	lppImailUser		IMailUser Object pointer of the owner
 *
 * @return		HRESULT
 */
HRESULT HrGetOwner(IMAPISession *lpSession, IMsgStore *lpDefStore, IMailUser **lppImailUser)
{
	SPropValuePtr ptrSProp;
	object_ptr<IMailUser> lpMailUser;
	ULONG ulObjType = 0;

	HRESULT hr = HrGetOneProp(lpDefStore, PR_MAILBOX_OWNER_ENTRYID, &~ptrSProp);
	if(hr != hrSuccess)
		return hr;
	hr = lpSession->OpenEntry(ptrSProp->Value.bin.cb, reinterpret_cast<ENTRYID *>(ptrSProp->Value.bin.lpb),
	     &iid_of(lpMailUser), MAPI_BEST_ACCESS, &ulObjType, &~lpMailUser);
	if(hr != hrSuccess)
		return hr;
	*lppImailUser = lpMailUser.release();
	return hrSuccess;
}

/**
 * Get all calendar folder of a specified folder, also includes all sub folders
 *
 * @param[in]	lpSession		IMAPISession object of the user
 * @param[in]	lpFolder		IMAPIFolder object for which all calendar are to returned(Optional, can be set to NULL if lpsbEid != NULL)
 * @param[in]	lpsbEid			EntryID of the Folder for which all calendar are to be returned(can be NULL if lpFolderIn != NULL)
 * @param[out]	lppTable		IMAPITable of the sub calendar of the folder
 *
 * @return		HRESULT
 */
HRESULT HrGetSubCalendars(IMAPISession *lpSession, IMAPIFolder *lpFolder,
    SBinary *lpsbEid, IMAPITable **lppTable)
{
	object_ptr<IMAPIFolder> local_fld;
	ULONG ulObjType = 0;
	IMAPITable *lpTable = NULL;
	SPropValue sPropVal;
	ECOrRestriction rst;

	if (lpFolder == nullptr) {
		auto hr = lpSession->OpenEntry(lpsbEid->cb, reinterpret_cast<ENTRYID *>(lpsbEid->lpb),
		          &iid_of(local_fld), MAPI_BEST_ACCESS, &ulObjType, &~local_fld);
		if(hr != hrSuccess)
			return hr;
		lpFolder = local_fld.get();
	}

	auto hr = lpFolder->GetHierarchyTable(CONVENIENT_DEPTH, &lpTable);
	if(hr != hrSuccess)
		return hr;

	sPropVal.ulPropTag = PR_CONTAINER_CLASS_A;
	sPropVal.Value.lpszA = const_cast<char *>("IPF.Appointment");
	rst += ECContentRestriction(FL_IGNORECASE, sPropVal.ulPropTag, &sPropVal, ECRestriction::Shallow);
	sPropVal.Value.lpszA = const_cast<char *>("IPF.Task");
	rst += ECContentRestriction(FL_IGNORECASE, sPropVal.ulPropTag, &sPropVal, ECRestriction::Shallow);
	hr = rst.RestrictTable(lpTable);
	if (hr != hrSuccess)
		return hr;
	*lppTable = lpTable;
	return hrSuccess;
}

/**
 * Check for delegate permissions on the store
 * @param[in]	lpDefStore		The users default store
 * @param[in]	lpSharedStore	The store of the other user
 *
 * @return		bool			True if permissions are set or false
 */
bool HasDelegatePerm(IMsgStore *lpDefStore, IMsgStore *lpSharedStore)
{
	object_ptr<IMessage> lpFbMessage;
	memory_ptr<SPropValue> lpProp, lpMailBoxEid;
	object_ptr<IMAPIContainer> lpRootCont;
	unsigned int ulType = 0, ulPos = 0;
	SBinary sbEid = {0,0};
	bool blFound = false;

	HRESULT hr = HrGetOneProp(lpDefStore, PR_MAILBOX_OWNER_ENTRYID, &~lpMailBoxEid);
	if (hr != hrSuccess)
		return false;
	hr = lpSharedStore->OpenEntry(0, nullptr, &iid_of(lpRootCont), 0, &ulType, &~lpRootCont);
	if (hr != hrSuccess)
		return false;
	hr = HrGetOneProp(lpRootCont, PR_FREEBUSY_ENTRYIDS, &~lpProp);
	if (hr != hrSuccess)
		return false;

	if (lpProp->Value.MVbin.cValues > 1 && lpProp->Value.MVbin.lpbin[1].cb != 0)
		sbEid = lpProp->Value.MVbin.lpbin[1];
	else
		return false;
	hr = lpSharedStore->OpenEntry(sbEid.cb, reinterpret_cast<ENTRYID *>(sbEid.lpb),
	     &iid_of(lpFbMessage), MAPI_BEST_ACCESS, &ulType, &~lpFbMessage);
	if (hr != hrSuccess)
		return false;
	hr = HrGetOneProp(lpFbMessage, PR_SCHDINFO_DELEGATE_ENTRYIDS, &~lpProp);
	if (hr != hrSuccess)
		return false;

	for (ULONG i = 0; i < lpProp->Value.MVbin.cValues; ++i) {
		if (lpProp->Value.MVbin.lpbin[i].cb == lpMailBoxEid->Value.bin.cb &&
		    memcmp(lpProp->Value.MVbin.lpbin[i].lpb, lpMailBoxEid->Value.bin.lpb, lpMailBoxEid->Value.bin.cb) == 0)
		{
			blFound = true;
			ulPos = i;
			break;
		}
	}

	if (!blFound)
		return false;
	hr = HrGetOneProp(lpFbMessage, PR_DELEGATE_FLAGS, &~lpProp);
	if (hr != hrSuccess)
		return false;
	return lpProp->Value.MVl.cValues >= ulPos && lpProp->Value.MVl.lpl[ulPos];
}
/**
 * Check if the message is a private item
 *
 * @param[in]	lpMessage			message to be checked
 * @param[in]	ulPropIDPrivate		named property tag
 * @return		bool
 */
bool IsPrivate(LPMESSAGE lpMessage, ULONG ulPropIDPrivate)
{
	memory_ptr<SPropValue> lpPropPrivate;
	return HrGetOneProp(lpMessage, ulPropIDPrivate, &~lpPropPrivate) == hrSuccess && lpPropPrivate->Value.b;
}

/**
 * Creates restriction to find calendar entries referenced by strGuid.
 *
 * @param[in]	strGuid			Guid string of calendar entry requested by caldav client, in url-base64 mode
 * @param[in]	lpNamedProps	Named property tag array
 * @param[out]	lpsRectrict		Pointer to the restriction created
 *
 * @return		HRESULT
 * @retval		MAPI_E_INVALID_PARAMETER	null parameter is passed in lpsRectrict
 */
HRESULT HrMakeRestriction(const std::string &strGuid, LPSPropTagArray lpNamedProps, LPSRestriction *lpsRectrict)
{
	LPSRestriction lpsRoot = NULL;
	std::string strBinGuid;
	SPropValue sSpropVal = {0};
	ECOrRestriction rst;

	if (lpsRectrict == nullptr)
		return MAPI_E_INVALID_PARAMETER;

	// convert guid to outlook format
	if (IsOutlookUid(strGuid))
		strBinGuid = hex2bin(strGuid);
	else
		HrMakeBinUidFromICalUid(strGuid, &strBinGuid);

	sSpropVal.Value.bin.cb = (ULONG)strBinGuid.size();
	sSpropVal.Value.bin.lpb = (LPBYTE)strBinGuid.c_str();
	sSpropVal.ulPropTag = CHANGE_PROP_TYPE(lpNamedProps->aulPropTag[PROP_GOID], PT_BINARY);
	rst += ECPropertyRestriction(RELOP_EQ, sSpropVal.ulPropTag, &sSpropVal, ECRestriction::Shallow);

	// converting guid to hex
	auto strBinOtherUID = hex2bin(strGuid);
	sSpropVal.ulPropTag = PR_ENTRYID;
	sSpropVal.Value.bin.cb = (ULONG)strBinOtherUID.size();
	sSpropVal.Value.bin.lpb = (LPBYTE)strBinOtherUID.c_str();

	// When CreateAndGetGuid() fails PR_ENTRYID is used as guid.
	rst += ECPropertyRestriction(RELOP_EQ, PR_ENTRYID, &sSpropVal, ECRestriction::Shallow);

	// z-push iphone UIDs are not in Outlook format
	sSpropVal.ulPropTag = CHANGE_PROP_TYPE(lpNamedProps->aulPropTag[PROP_GOID], PT_BINARY);
	rst += ECPropertyRestriction(RELOP_EQ, sSpropVal.ulPropTag, &sSpropVal, ECRestriction::Shallow);

	// PUT url [guid].ics part, (e.g. Evolution UIDs)
	sSpropVal.ulPropTag = CHANGE_PROP_TYPE(lpNamedProps->aulPropTag[PROP_APPTTSREF], PT_STRING8);
	sSpropVal.Value.lpszA = (char*)strGuid.c_str();
	rst += ECPropertyRestriction(RELOP_EQ, sSpropVal.ulPropTag, &sSpropVal, ECRestriction::Shallow);
	auto hr = rst.CreateMAPIRestriction(&lpsRoot, ECRestriction::Full);
	if (lpsRoot && lpsRectrict)
		*lpsRectrict = std::move(lpsRoot);
	return hr;
}

/**
 * Finds mapi message in the folder using the UID string.
 * UID string can be PR_ENTRYID/GlobalOjectId of the message.
 *
 * @param[in]	strGuid			Guid value of the message to be searched
 * @param[in]	lpUsrFld		Mapi folder in which the message has to be searched
 * @param[in]	lpNamedProps	Named property tag array
 * @param[out]	lppMessage		if found the mapi message is returned
 * @return		HRESULT
 * @retval		MAPI_E_NOT_FOUND	No message found containing the guid value.
 */
HRESULT HrFindAndGetMessage(const std::string &strGuid, IMAPIFolder *lpUsrFld,
    SPropTagArray *lpNamedProps, IMessage **lppMessage)
{
	memory_ptr<SRestriction> lpsRoot;
	rowset_ptr lpValRows;
	object_ptr<IMAPITable> lpTable;
	object_ptr<IMessage> lpMessage;
	ULONG ulObjType = 0;
	static constexpr const SizedSPropTagArray(1, sPropTagArr) = {1, {PR_ENTRYID}};

	HRESULT hr = HrMakeRestriction(strGuid, lpNamedProps, &~lpsRoot);
	if (hr != hrSuccess)
		return hr;
	hr = lpUsrFld->GetContentsTable(0, &~lpTable);
	if(hr != hrSuccess)
		return hr;
	hr = lpTable->SetColumns(sPropTagArr, 0);
	if(hr != hrSuccess)
		return hr;
	hr = lpTable->Restrict(lpsRoot, TBL_BATCH);
	if(hr != hrSuccess)
		return hr;
	hr = lpTable->QueryRows(1, 0, &~lpValRows);
	if (hr != hrSuccess)
		return hr;
	if (lpValRows->cRows != 1)
		return MAPI_E_NOT_FOUND;
	if (PROP_TYPE(lpValRows[0].lpProps[0].ulPropTag) != PT_BINARY)
		return MAPI_E_NOT_FOUND;
	SBinary sbEid = lpValRows[0].lpProps[0].Value.bin;
	hr = lpUsrFld->OpenEntry(sbEid.cb, reinterpret_cast<ENTRYID *>(sbEid.lpb),
	     &iid_of(lpMessage), MAPI_MODIFY, &ulObjType, &~lpMessage);
	if (hr != hrSuccess)
		return hr;
	*lppMessage = lpMessage.release();
	return hrSuccess;
}

/**
 * Retrieves freebusy information of attendees and converts it to ical data
 *
 * @param[in]	lpMapiToIcal	Mapi to ical conversion object
 * @param[in]	lpFBSupport		IFreebusySupport object used to retrieve freebusy information of attendee
 * @param[in]	lpAddrBook		Addressbook used for user lookups
 * @param[in]	lplstUsers		List of attendees whose freebusy is requested
 * @param[out]	lpFbInfo		Structure which stores the retrieved ical data for the attendees
 *
 * @return MAPI error code
 * @retval hrSuccess valid users have freebusy blocks, invalid users have empty string in ical data. (see xml converter for request-status code)
 */
HRESULT HrGetFreebusy(MapiToICal *lpMapiToIcal, IFreeBusySupport* lpFBSupport, IAddrBook *lpAddrBook, std::list<std::string> *lplstUsers, WEBDAVFBINFO *lpFbInfo)
{
	memory_ptr<FBUser> lpUsers;
	memory_ptr<FBBlock_1> lpsFBblks;
	std::string strMethod, strIcal;
	FILETIME ftStart = {0, 0}, ftEnd = {0, 0};
	LONG lMaxblks = 100, lblkFetched = 0;
	WEBDAVFBUSERINFO sWebFbUserInfo;
	std::list<std::string>::const_iterator itUsers;
	adrlist_ptr lpAdrList;
	memory_ptr<FlagList> ptrFlagList;
	EntryIdPtr ptrEntryId;
	unsigned int cFBData = 0, cbEntryId = 0, ulObj = 0;
	ABContainerPtr ptrABDir;

	HRESULT hr = lpAddrBook->GetDefaultDir(&cbEntryId, &~ptrEntryId);
	if (hr != hrSuccess)
		return hr;
	hr = lpAddrBook->OpenEntry(cbEntryId, ptrEntryId, &iid_of(ptrABDir), 0, &ulObj, &~ptrABDir);
	if (hr != hrSuccess)
		return hr;
	unsigned int cUsers = lplstUsers->size();
	hr = MAPIAllocateBuffer(CbNewADRLIST(cUsers), &~lpAdrList);
	if(hr != hrSuccess)
		return hr;
	lpAdrList->cEntries = 0;
	hr = MAPIAllocateBuffer(CbNewFlagList(cUsers), &~ptrFlagList);
	if (hr != hrSuccess)
		return hr;

	ptrFlagList->cFlags = cUsers;
	cUsers = 0;
	for (const auto &user : *lplstUsers) {
		lpAdrList->aEntries[cUsers].cValues = 1;
		hr = MAPIAllocateBuffer(sizeof(SPropValue), reinterpret_cast<void **>(&lpAdrList->aEntries[cUsers].rgPropVals));
		if(hr != hrSuccess)
			return hr;
		++lpAdrList->cEntries;
		lpAdrList->aEntries[cUsers].rgPropVals[0].ulPropTag = PR_DISPLAY_NAME_A;
		lpAdrList->aEntries[cUsers].rgPropVals[0].Value.lpszA = const_cast<char *>(user.c_str());
		ptrFlagList->ulFlag[cUsers] = MAPI_UNRESOLVED;
		++cUsers;
	}

	// NULL or sptaAddrListProps containing just PR_ENTRYID?
	hr = ptrABDir->ResolveNames(NULL, EMS_AB_ADDRESS_LOOKUP, lpAdrList, ptrFlagList);
	if (hr != hrSuccess)
		return hr;
	hr = MAPIAllocateBuffer(sizeof(FBUser)*cUsers, &~lpUsers);
	if (hr != hrSuccess)
		return hr;

	// Get the user entryids
	for (cUsers = 0; cUsers < lpAdrList->cEntries; ++cUsers) {
		const SPropValue *lpEntryID = nullptr;
		if (ptrFlagList->ulFlag[cUsers] == MAPI_RESOLVED)
			lpEntryID = lpAdrList->aEntries[cUsers].cfind(PR_ENTRYID);
		if (lpEntryID == nullptr) {
			lpUsers[cUsers].m_cbEid = 0;
			lpUsers[cUsers].m_lpEid = NULL;
			continue;
		}
		lpUsers[cUsers].m_cbEid = lpEntryID->Value.bin.cb;
		hr = KAllocCopy(lpEntryID->Value.bin.lpb, lpEntryID->Value.bin.cb, reinterpret_cast<void **>(&lpUsers[cUsers].m_lpEid), lpUsers);
		if (hr != hrSuccess)
			return hr;
	}

<<<<<<< HEAD
	hr = MAPIAllocateBuffer(sizeof(IFreeBusyData *) * cUsers, reinterpret_cast<void **>(&lppFBData));
=======
	std::vector<object_ptr<IFreeBusyData>> fbdata(cUsers);
	memory_ptr<IFreeBusyData *> lppFBData;
	hr = MAPIAllocateBuffer(sizeof(IFreeBusyData *) * cUsers, &~lppFBData);
>>>>>>> 4a04f13c
	if (hr != hrSuccess)
		return hr;

	// retrieve freebusy for the attendees
	hr = lpFBSupport->LoadFreeBusyData(cUsers, lpUsers, lppFBData, NULL, &cFBData);
	for (size_t i = 0; i < cUsers; ++i) {
		/* quickly move raw pointers into tracked storage (this is a noexcept region) */
		fbdata[i].reset(lppFBData[i]);
		lppFBData[i] = nullptr;
	}
	if (hr != hrSuccess)
		goto exit;
	ftStart = UnixTimeToFileTime(lpFbInfo->tStart);
	ftEnd   = UnixTimeToFileTime(lpFbInfo->tEnd);
	itUsers = lplstUsers->cbegin();
	// iterate through all users
	for (ULONG i = 0; i < cUsers; ++i) {
		object_ptr<IEnumFBBlock> lpEnumBlock;
		strIcal.clear();

		if (fbdata[i] == nullptr)
			goto next;
		hr = fbdata[i]->EnumBlocks(&~lpEnumBlock, ftStart, ftEnd);
		if (hr != hrSuccess)
			goto next;
		hr = MAPIAllocateBuffer(sizeof(FBBlock_1)*lMaxblks, &~lpsFBblks);
		if (hr != hrSuccess)
			goto next;
		// restrict the freebusy blocks
		hr = lpEnumBlock->Restrict(ftStart, ftEnd);
		if (hr != hrSuccess)
			goto next;

		// ignore error
		lpEnumBlock->Next(lMaxblks, lpsFBblks, &lblkFetched);
		// add freebusy blocks to ical data
		if (lblkFetched == 0)
			hr = lpMapiToIcal->AddBlocks(NULL, lblkFetched, lpFbInfo->tStart, lpFbInfo->tEnd, lpFbInfo->strOrganiser, *itUsers, lpFbInfo->strUID);
		else
			hr = lpMapiToIcal->AddBlocks(lpsFBblks, lblkFetched, lpFbInfo->tStart, lpFbInfo->tEnd, lpFbInfo->strOrganiser, *itUsers, lpFbInfo->strUID);
		if (hr != hrSuccess)
			goto next;

		// retrieve VFREEBUSY ical data
		lpMapiToIcal->Finalize(M2IC_NO_VTIMEZONE, &strMethod, &strIcal);
next:
		sWebFbUserInfo.strUser = *itUsers;
		sWebFbUserInfo.strIcal = strIcal;
		lpFbInfo->lstFbUserInfo.emplace_back(sWebFbUserInfo);
		++itUsers;
		lpMapiToIcal->ResetObject();
		lblkFetched = 0;
	}
	// ignoring ical data for unknown users.
	hr = hrSuccess;

exit:
	return hr;
}<|MERGE_RESOLUTION|>--- conflicted
+++ resolved
@@ -724,13 +724,9 @@
 			return hr;
 	}
 
-<<<<<<< HEAD
-	hr = MAPIAllocateBuffer(sizeof(IFreeBusyData *) * cUsers, reinterpret_cast<void **>(&lppFBData));
-=======
 	std::vector<object_ptr<IFreeBusyData>> fbdata(cUsers);
 	memory_ptr<IFreeBusyData *> lppFBData;
 	hr = MAPIAllocateBuffer(sizeof(IFreeBusyData *) * cUsers, &~lppFBData);
->>>>>>> 4a04f13c
 	if (hr != hrSuccess)
 		return hr;
 
