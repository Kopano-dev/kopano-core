/*
 * Copyright 2005 - 2016 Zarafa and its licensors
 *
 * This program is free software: you can redistribute it and/or modify
 * it under the terms of the GNU Affero General Public License, version 3,
 * as published by the Free Software Foundation.
 *
 * This program is distributed in the hope that it will be useful,
 * but WITHOUT ANY WARRANTY; without even the implied warranty of
 * MERCHANTABILITY or FITNESS FOR A PARTICULAR PURPOSE. See the
 * GNU Affero General Public License for more details.
 *
 * You should have received a copy of the GNU Affero General Public License
 * along with this program.  If not, see <http://www.gnu.org/licenses/>.
 *
 */

#include <kopano/platform.h>
#include <memory>
#include <utility>
#include <kopano/ECRestriction.h>
#include "CalDavUtil.h"
#include <kopano/EMSAbTag.h>
#include <kopano/charset/convert.h>
#include <kopano/mapi_ptr.h>
#include <kopano/memory.hpp>

using namespace std;
using namespace KCHL;

/**
 * Open MAPI session
 *
 * @param[in]	strUser		User's login name
 * @param[in]	strPass		User's password
 * @param[in]	strPath		Kopano server's path
 * @param[out]	lppSession	IMAPISession object if login is successful
 * @return		HRESULT
 * @retval		MAPI_E_LOGON_FAILED		Unable to login with the specified user-name and password
 */
HRESULT HrAuthenticate(const std::string &appVersion,
    const std::string &appMisc, const std::wstring &wstrUser,
    const std::wstring &wstrPass, const std::string &strPath,
    IMAPISession **lppSession)
{
	// @todo: if login with utf8 username is not possible, lookup user from addressbook? but how?
	return HrOpenECSession(lppSession, appVersion.c_str(), appMisc.c_str(),
	       wstrUser.c_str(), wstrPass.c_str(), strPath.c_str(),
	       0, NULL, NULL, NULL);
}

/**
 * Add Property to the folder or message
 *
 * @param[in]		lpMapiProp		IMAPIProp object pointer to which property is to be added
 * @param[in]		ulPropTag		Property Tag of the property to be added
 * @param[in]		bFldId			Boolean to state if the property to be added is FolderID or not
 * @param[in,out]	wstrProperty		String value of the property, if empty then GUID is created and added
 *
 * @return			HRESULT 
 */
// @todo rewrite usage of this function, and remove it
HRESULT HrAddProperty(IMAPIProp *lpMapiProp, ULONG ulPropTag, bool bFldId, std::wstring *wstrProperty)
{
	HRESULT hr = hrSuccess;
	SPropValue sPropVal;
	memory_ptr<SPropValue> lpMsgProp;
	GUID sGuid;

	if(wstrProperty->empty())
	{
		CoCreateGuid(&sGuid);
		wstrProperty->assign(convert_to<wstring>(bin2hex(sizeof(GUID), &sGuid)));
	}

	assert(PROP_TYPE(ulPropTag) == PT_UNICODE);
	sPropVal.ulPropTag = ulPropTag;
	sPropVal.Value.lpszW = (LPWSTR)wstrProperty->c_str();

	hr = HrGetOneProp(lpMapiProp, sPropVal.ulPropTag, &~lpMsgProp);
	if (hr == MAPI_E_NOT_FOUND) {
		hr = HrSetOneProp(lpMapiProp, &sPropVal);
		if (hr == E_ACCESSDENIED && bFldId)
		{
			hr = HrGetOneProp(lpMapiProp, PR_ENTRYID, &~lpMsgProp);
			if(hr != hrSuccess)
				return hr;
			wstrProperty->assign(convert_to<wstring>(bin2hex(lpMsgProp->Value.bin.cb, lpMsgProp->Value.bin.lpb)));
		}
	} else if (hr == hrSuccess)
		wstrProperty->assign(lpMsgProp->Value.lpszW);
	return hr;
}

/**
 * Add Property to the folder or message
 *
 * @param[in]		lpMsgStore		Pointer to store of the user
 * @param[in]		sbEid			EntryID of the folder to which property has to be added
 * @param[in]		ulPropertyId	Property Tag of the property to be added
 * @param[in]		bIsFldID		Boolean to state if the property to be added is FolderID or not
 * @param[in,out]	lpwstrProperty	String value of the property, if empty then GUID is created and added
 *
 * @return			HRESULT 
 */
HRESULT HrAddProperty(IMsgStore *lpMsgStore, SBinary sbEid, ULONG ulPropertyId, bool bIsFldID, std::wstring *lpwstrProperty )
{
	object_ptr<IMAPIFolder> lpUsrFld;
	ULONG ulObjType = 0;
	HRESULT hr = lpMsgStore->OpenEntry(sbEid.cb, reinterpret_cast<ENTRYID *>(sbEid.lpb),
	             &iid_of(lpUsrFld), MAPI_BEST_ACCESS, &ulObjType, &~lpUsrFld);
	if(hr != hrSuccess)
		return hr;
	hr = HrAddProperty(lpUsrFld, ulPropertyId, bIsFldID, lpwstrProperty);
	if(hr != hrSuccess)
		return hr;
	return lpUsrFld->SaveChanges(KEEP_OPEN_READWRITE);
}

/**
 * Finds the folder in the store by using the its Folder ID (if
 * prefixed with FOLDER_PREFIX), or the folder name.
 *
 * Folder-id is could be either named property (dispidFldID) or PR_ENTRYID
 * and I'm not sure why, but I'll leave this for now.
 *
 * @param[in]	lpMsgStore		Pointer to users store (used for inbox/outbox)
 * @param[in]	lpRootFolder	Pointer to users root container (starting point in hierarchy, IPMSubtree most likely)
 * @param[in]	lpNamedProps	Named property tag array
 * @param[in]	wstrFldId		Folder-id of the folder to be searched
 * @param[out]	lppUsrFld		Return pointer for the folder found
 *
 * @return		mapi error codes
 * @retval		MAPI_E_NOT_FOUND	Folder refrenced by folder-id not found
 *
 * @todo	add some check to remove the dirty >50 length check
 */
HRESULT HrFindFolder(IMsgStore *lpMsgStore, IMAPIFolder *lpRootFolder,
    SPropTagArray *lpNamedProps, const std::wstring &wstrFldIdOrig,
    IMAPIFolder **lppUsrFld)
{
	HRESULT hr = hrSuccess;
	std::string strBinEid;
	object_ptr<IMAPITable> lpHichyTable;
	SPropValue sPropFolderID;
	SPropValue sPropFolderName;
	ULONG ulPropTagFldId = 0;
	rowset_ptr lpRows;
	SBinary sbEid = {0,0};
	IMAPIFolder *lpUsrFld = NULL;
	ULONG ulObjType = 0;
	convert_context converter;
	ULONG cbEntryID = 0;
	memory_ptr<SPropValue> folder;
	static constexpr const SizedSPropTagArray(1, sPropTagArr) = {1, {PR_ENTRYID}};
	auto wstrFldId = wstrFldIdOrig;
	memory_ptr<ENTRYID> lpEntryID;

	// wstrFldId can be:
	//   FOLDER_PREFIX + hexed named folder id
	//   FOLDER_PREFIX + hexed entry id
	//   folder name

	if (wstrFldId.find(FOLDER_PREFIX) == 0)
		wstrFldId.erase(0, wcslen(FOLDER_PREFIX));

	// Hack Alert #47 -- get Inbox and Outbox as special folders
	if (wstrFldId.compare(L"Inbox") == 0) {
		hr = lpMsgStore->GetReceiveFolder(const_cast<TCHAR *>(KC_T("IPM")), fMapiUnicode, &cbEntryID, &~lpEntryID, NULL);
		if (hr != hrSuccess) {
			ec_log_err("Cannot open Inbox Folder, no Receive Folder EntryID: 0x%08X", hr);
			return hr;
		}

		hr = MAPIAllocateBuffer(sizeof(SPropValue), &~folder);
		if (hr != hrSuccess)
			return hr;

		folder->Value.bin.cb = cbEntryID;
		folder->Value.bin.lpb = reinterpret_cast<BYTE *>(lpEntryID.get());

	} else if (wstrFldId.compare(L"Outbox") == 0) {
		memory_ptr<SPropValue> lpOutbox;
		hr = HrGetOneProp(lpMsgStore, PR_IPM_OUTBOX_ENTRYID, &~lpOutbox);
		if (hr != hrSuccess) {
			ec_log_err("Cannot open Outbox Folder, no PR_IPM_OUTBOX_ENTRYID: 0x%08X", hr);
			return hr;
		}

		folder = std::move(lpOutbox);
	}
	if (folder) {
		hr = lpMsgStore->OpenEntry(folder->Value.bin.cb, reinterpret_cast<ENTRYID *>(folder->Value.bin.lpb), &IID_IMAPIFolder, MAPI_BEST_ACCESS, &ulObjType, (LPUNKNOWN*)lppUsrFld);
		if (hr != hrSuccess)
			ec_log_err("Cannot open %ls Folder: 0x%08X", wstrFldId.c_str(), hr);
		// we're done either way
		return hr;
	}

	hr = lpRootFolder->GetHierarchyTable(CONVENIENT_DEPTH, &~lpHichyTable);
	if(hr != hrSuccess)
		return hr;
	//When ENTRY_ID is use For Read Only Calendars assuming the folder id string 
	//not larger than lenght 50
	//FIXME: include some Entry-id identifier
	if(wstrFldId.size()> 50)
	{
		ulPropTagFldId = PR_ENTRYID;
		strBinEid = hex2bin(wstrFldId);
		sPropFolderID.Value.bin.cb = strBinEid.size();
		sPropFolderID.Value.bin.lpb = (LPBYTE)strBinEid.c_str();
	}
	else
	{
		// note: this is a custom kopano named property, defined in libicalmapi/names.*
		ulPropTagFldId = CHANGE_PROP_TYPE(lpNamedProps->aulPropTag[PROP_FLDID], PT_UNICODE);
		sPropFolderID.Value.lpszW = (LPWSTR)wstrFldId.c_str();
	}
	sPropFolderID.ulPropTag = ulPropTagFldId;

	sPropFolderName.ulPropTag = PR_DISPLAY_NAME_W;
	sPropFolderName.Value.lpszW = (WCHAR*)wstrFldId.c_str();

	// @note, this will find the first folder using this name (1 level, eg 'Calendar', no subfolders in caldav)
	// so if you have Calendar and subfolder/Calender, the latter will not be able to open using names, but must use IDs.
	hr = ECOrRestriction(
		ECPropertyRestriction(RELOP_EQ, ulPropTagFldId, &sPropFolderID, ECRestriction::Cheap) +
		ECContentRestriction(FL_IGNORECASE, PR_DISPLAY_NAME_W, &sPropFolderName, ECRestriction::Cheap)
	).RestrictTable(lpHichyTable);
	if (hr != hrSuccess)
		return hr;
	hr = lpHichyTable->SetColumns(sPropTagArr, 0);
	if(hr != hrSuccess)
		return hr;
	hr = lpHichyTable->QueryRows(1, 0, &~lpRows);
	if (hr != hrSuccess)
		return hr;

	if (lpRows->cRows != 1) {
		return MAPI_E_NOT_FOUND;
	}
	
	sbEid = lpRows->aRow[0].lpProps[0].Value.bin;
	hr = lpMsgStore->OpenEntry(sbEid.cb, reinterpret_cast<ENTRYID *>(sbEid.lpb),
	     &iid_of(lpUsrFld), MAPI_BEST_ACCESS, &ulObjType, reinterpret_cast<IUnknown **>(&lpUsrFld));
	if(hr != hrSuccess)
		return hr;

	*lppUsrFld = lpUsrFld;

	return hr;
}

/**
 * Set supported-report-set properties, used by mac ical.app client
 *
 * @param[in,out]	lpsProperty		Pointer to WEBDAVPROPERTY structure to store the supported-report-set properties
 *
 * @return			HRESULT			Always set to hrSuccess
 */
HRESULT HrBuildReportSet(WEBDAVPROPERTY *lpsProperty)
{
	HRESULT hr = hrSuccess;
	int ulDepth = 0 ;
	WEBDAVITEM sDavItem;

	sDavItem.sDavValue.sPropName.strPropname = "supported-report";
	sDavItem.sDavValue.sPropName.strNS = WEBDAVNS;
	sDavItem.ulDepth = ulDepth ;
	lpsProperty->lstItems.push_back(sDavItem);

	sDavItem.sDavValue.sPropName.strPropname = "report";
	sDavItem.ulDepth = ulDepth + 1;
	lpsProperty->lstItems.push_back(sDavItem);

	sDavItem.sDavValue.sPropName.strPropname = "acl-principal-prop-set";
	sDavItem.ulDepth = ulDepth + 2 ;
	lpsProperty->lstItems.push_back(sDavItem);

	sDavItem.sDavValue.sPropName.strPropname = "supported-report";
	sDavItem.sDavValue.sPropName.strNS = WEBDAVNS;
	sDavItem.ulDepth = ulDepth ;
	lpsProperty->lstItems.push_back(sDavItem);

	sDavItem.sDavValue.sPropName.strPropname = "report";
	sDavItem.ulDepth = ulDepth + 1;
	lpsProperty->lstItems.push_back(sDavItem);

	sDavItem.sDavValue.sPropName.strPropname = "principal-match";
	sDavItem.ulDepth = ulDepth + 2 ;
	lpsProperty->lstItems.push_back(sDavItem);
	
	sDavItem.sDavValue.sPropName.strPropname = "supported-report";	
	sDavItem.sDavValue.sPropName.strNS = WEBDAVNS;
	sDavItem.ulDepth = ulDepth ;
	lpsProperty->lstItems.push_back(sDavItem);

	sDavItem.sDavValue.sPropName.strPropname = "report";
	sDavItem.ulDepth = ulDepth + 1;
	lpsProperty->lstItems.push_back(sDavItem);

	sDavItem.sDavValue.sPropName.strPropname = "principal-property-search";
	sDavItem.ulDepth = ulDepth + 2 ;
	lpsProperty->lstItems.push_back(sDavItem);
	
	sDavItem.sDavValue.sPropName.strPropname = "supported-report";	
	sDavItem.sDavValue.sPropName.strNS = WEBDAVNS;
	sDavItem.ulDepth = ulDepth ;
	lpsProperty->lstItems.push_back(sDavItem);

	sDavItem.sDavValue.sPropName.strPropname = "report";
	sDavItem.ulDepth = ulDepth + 1;
	lpsProperty->lstItems.push_back(sDavItem);

	sDavItem.sDavValue.sPropName.strPropname = "expand-property";
	sDavItem.ulDepth = ulDepth + 2 ;
	lpsProperty->lstItems.push_back(sDavItem);

	return hr;
}

/**
 * Set Acl properties, used by mac ical.app client
 *
 * @param[in,out]	lpsProperty		Pointer to WEBDAVPROPERTY structure to store the acl properties
 *
 * @return			HRESULT			Always set to hrSuccess
 */
HRESULT HrBuildACL(WEBDAVPROPERTY *lpsProperty)
{
	HRESULT hr = hrSuccess;
	int ulDepth = 0 ;
	WEBDAVITEM sDavItem;

	sDavItem.sDavValue.sPropName.strPropname = "privilege";
	sDavItem.sDavValue.sPropName.strNS = WEBDAVNS;
	sDavItem.ulDepth = ulDepth ;
	lpsProperty->lstItems.push_back(sDavItem);

	sDavItem.sDavValue.sPropName.strPropname = "all";
	sDavItem.ulDepth = ulDepth + 1;
	lpsProperty->lstItems.push_back(sDavItem);

	sDavItem.sDavValue.sPropName.strPropname = "privilege";
	sDavItem.ulDepth = ulDepth ;
	lpsProperty->lstItems.push_back(sDavItem);

	sDavItem.sDavValue.sPropName.strPropname = "read-current-user-privilege-set";
	sDavItem.ulDepth = ulDepth + 1;
	lpsProperty->lstItems.push_back(sDavItem);

	sDavItem.sDavValue.sPropName.strPropname = "privilege";
	sDavItem.ulDepth = ulDepth ;
	lpsProperty->lstItems.push_back(sDavItem);

	sDavItem.sDavValue.sPropName.strPropname = "read";
	sDavItem.ulDepth = ulDepth + 1;
	lpsProperty->lstItems.push_back(sDavItem);

	sDavItem.sDavValue.sPropName.strPropname = "privilege";
	sDavItem.ulDepth = ulDepth ;
	lpsProperty->lstItems.push_back(sDavItem);

	sDavItem.sDavValue.sPropName.strPropname = "write";
	sDavItem.ulDepth = ulDepth + 1;
	lpsProperty->lstItems.push_back(sDavItem);

	sDavItem.sDavValue.sPropName.strPropname = "privilege";
	sDavItem.ulDepth = ulDepth;
	lpsProperty->lstItems.push_back(sDavItem);

	sDavItem.sDavValue.sPropName.strPropname = "write-content";
	sDavItem.ulDepth = ulDepth + 1;
	lpsProperty->lstItems.push_back(sDavItem);

	sDavItem.sDavValue.sPropName.strPropname = "privilege";
	sDavItem.ulDepth = ulDepth;
	lpsProperty->lstItems.push_back(sDavItem);

	sDavItem.sDavValue.sPropName.strPropname = "write-properties";
	sDavItem.ulDepth = ulDepth + 1;
	lpsProperty->lstItems.push_back(sDavItem);

	sDavItem.sDavValue.sPropName.strPropname = "privilege";
	sDavItem.ulDepth = ulDepth;
	lpsProperty->lstItems.push_back(sDavItem);

	sDavItem.sDavValue.sPropName.strPropname = "unlock";
	sDavItem.ulDepth = ulDepth + 1;
	lpsProperty->lstItems.push_back(sDavItem);

	sDavItem.sDavValue.sPropName.strPropname = "privilege";
	sDavItem.ulDepth = ulDepth;
	lpsProperty->lstItems.push_back(sDavItem);

	sDavItem.sDavValue.sPropName.strPropname = "read-acl";
	sDavItem.ulDepth = ulDepth + 1;
	lpsProperty->lstItems.push_back(sDavItem);

	sDavItem.sDavValue.sPropName.strPropname = "privilege";
	sDavItem.ulDepth = ulDepth;
	lpsProperty->lstItems.push_back(sDavItem);

	sDavItem.sDavValue.sPropName.strPropname = "bind";
	sDavItem.ulDepth = ulDepth + 1;
	lpsProperty->lstItems.push_back(sDavItem);
	sDavItem.sDavValue.sPropName.strPropname = "privilege";
	sDavItem.ulDepth = ulDepth;
	lpsProperty->lstItems.push_back(sDavItem);

	sDavItem.sDavValue.sPropName.strPropname = "unbind";
	sDavItem.ulDepth = ulDepth + 1;
	lpsProperty->lstItems.push_back(sDavItem);

	return hr;
}

/**
 * Return the GUID value from the input string
 *
 * Input string is of format '/caldav/Calendar name/asbxjk3-3980434-xn49cn4930.ics',
 * function returns 'asbxjk3-3980434-xn49cn4930'
 *
 * @param[in]	strInput	Input string contaning guid
 * @return		string		string countaing guid
 */
std::string StripGuid(const std::string &strInput)
{
	size_t ulFound = -1;
	size_t ulFoundSlash = -1;

	ulFoundSlash = strInput.rfind('/');
	if(ulFoundSlash == string::npos)
		ulFoundSlash = 0;
	else
		++ulFoundSlash;

	ulFound = strInput.find(".ics", ulFoundSlash);
	if (ulFound != string::npos)
		return {strInput.cbegin() + ulFoundSlash, strInput.cbegin() + ulFound};
	return "";
}

/**
 * Get owner of given store
 *
 * @param[in]	lpSession			IMAPISession object pointer of the user
 * @param[in]	lpDefStore			Default store to get ownership info from
 * @param[out]	lppImailUser		IMailUser Object pointer of the owner
 *
 * @return		HRESULT
 */
HRESULT HrGetOwner(IMAPISession *lpSession, IMsgStore *lpDefStore, IMailUser **lppImailUser)
{
	SPropValuePtr ptrSProp;
	object_ptr<IMailUser> lpMailUser;
	ULONG ulObjType = 0;

	HRESULT hr = HrGetOneProp(lpDefStore, PR_MAILBOX_OWNER_ENTRYID, &~ptrSProp);
	if(hr != hrSuccess)
		return hr;
	hr = lpSession->OpenEntry(ptrSProp->Value.bin.cb, reinterpret_cast<ENTRYID *>(ptrSProp->Value.bin.lpb),
	     &iid_of(lpMailUser), MAPI_BEST_ACCESS, &ulObjType, &~lpMailUser);
	if(hr != hrSuccess)
		return hr;
	*lppImailUser = lpMailUser.release();
	return hrSuccess;
}

/**
 * Get all calendar folder of a specified folder, also includes all sub folders
 * 
 * @param[in]	lpSession		IMAPISession object of the user
 * @param[in]	lpFolder		IMAPIFolder object for which all calendar are to returned(Optional, can be set to NULL if lpsbEid != NULL)
 * @param[in]	lpsbEid			EntryID of the Folder for which all calendar are to be returned(can be NULL if lpFolderIn != NULL)
 * @param[out]	lppTable		IMAPITable of the sub calendar of the folder
 * 
 * @return		HRESULT 
 */
HRESULT HrGetSubCalendars(IMAPISession *lpSession, IMAPIFolder *lpFolder,
    SBinary *lpsbEid, IMAPITable **lppTable)
{
	HRESULT hr = hrSuccess;
	object_ptr<IMAPIFolder> local_fld;
	ULONG ulObjType = 0;
	IMAPITable *lpTable = NULL;
	SPropValue sPropVal;
	ECOrRestriction rst;

	if (lpFolder == nullptr) {
		hr = lpSession->OpenEntry(lpsbEid->cb, reinterpret_cast<ENTRYID *>(lpsbEid->lpb),
		     &iid_of(local_fld), MAPI_BEST_ACCESS, &ulObjType, &~local_fld);
		if(hr != hrSuccess)
			return hr;
		lpFolder = local_fld.get();
	}

	hr = lpFolder->GetHierarchyTable(CONVENIENT_DEPTH,&lpTable);
	if(hr != hrSuccess)
		return hr;

	sPropVal.ulPropTag = PR_CONTAINER_CLASS_A;
	sPropVal.Value.lpszA = const_cast<char *>("IPF.Appointment");
	rst += ECContentRestriction(FL_IGNORECASE, sPropVal.ulPropTag, &sPropVal, ECRestriction::Shallow);
	sPropVal.Value.lpszA = const_cast<char *>("IPF.Task");
	rst += ECContentRestriction(FL_IGNORECASE, sPropVal.ulPropTag, &sPropVal, ECRestriction::Shallow);
	hr = rst.RestrictTable(lpTable);
	if (hr != hrSuccess)
		return hr;
	*lppTable = lpTable;
	return hrSuccess;
}

/**
 * Check for delegate permissions on the store
 * @param[in]	lpDefStore		The users default store
 * @param[in]	lpSharedStore	The store of the other user
 *
 * @return		bool			True if permissions are set or false
 */
bool HasDelegatePerm(IMsgStore *lpDefStore, IMsgStore *lpSharedStore)
{
	object_ptr<IMessage> lpFbMessage;
	memory_ptr<SPropValue> lpProp, lpMailBoxEid;
	object_ptr<IMAPIContainer> lpRootCont;
	ULONG ulType = 0;
	ULONG ulPos = 0;
	SBinary sbEid = {0,0};
	bool blFound = false;

	HRESULT hr = HrGetOneProp(lpDefStore, PR_MAILBOX_OWNER_ENTRYID, &~lpMailBoxEid);
	if (hr != hrSuccess)
		return false;
	hr = lpSharedStore->OpenEntry(0, nullptr, &iid_of(lpRootCont), 0, &ulType, &~lpRootCont);
	if (hr != hrSuccess)
		return false;
	hr = HrGetOneProp(lpRootCont, PR_FREEBUSY_ENTRYIDS, &~lpProp);
	if (hr != hrSuccess)
		return false;

	if (lpProp->Value.MVbin.cValues > 1 && lpProp->Value.MVbin.lpbin[1].cb != 0)
		sbEid = lpProp->Value.MVbin.lpbin[1];
	else
		return false;
	hr = lpSharedStore->OpenEntry(sbEid.cb, reinterpret_cast<ENTRYID *>(sbEid.lpb),
	     &iid_of(lpFbMessage), MAPI_BEST_ACCESS, &ulType, &~lpFbMessage);
	if (hr != hrSuccess)
		return false;
	hr = HrGetOneProp(lpFbMessage, PR_SCHDINFO_DELEGATE_ENTRYIDS, &~lpProp);
	if (hr != hrSuccess)
		return false;

	for (ULONG i = 0; i < lpProp->Value.MVbin.cValues; ++i) {
		if (lpProp->Value.MVbin.lpbin[i].cb == lpMailBoxEid->Value.bin.cb &&
		    memcmp(lpProp->Value.MVbin.lpbin[i].lpb, lpMailBoxEid->Value.bin.lpb, lpMailBoxEid->Value.bin.cb) == 0)
		{
			blFound = true;
			ulPos = i;
			break;
		}
	}
	
	if (!blFound)
		return false;
	hr = HrGetOneProp(lpFbMessage, PR_DELEGATE_FLAGS, &~lpProp);
	if (hr != hrSuccess)
		return false;
	return lpProp->Value.MVl.cValues >= ulPos && lpProp->Value.MVl.lpl[ulPos];
}
/**
 * Check if the message is a private item
 *
 * @param[in]	lpMessage			message to be checked
 * @param[in]	ulPropIDPrivate		named property tag
 * @return		bool
 */
bool IsPrivate(LPMESSAGE lpMessage, ULONG ulPropIDPrivate)
{
	memory_ptr<SPropValue> lpPropPrivate;
	return HrGetOneProp(lpMessage, ulPropIDPrivate, &~lpPropPrivate) == hrSuccess &&
	       lpPropPrivate->Value.b == TRUE;
}

/**
 * Creates restriction to find calendar entries refrenced by strGuid.
 *
 * @param[in]	strGuid			Guid string of calendar entry requested by caldav client, in url-base64 mode
 * @param[in]	lpNamedProps	Named property tag array
 * @param[out]	lpsRectrict		Pointer to the restriction created
 *
 * @return		HRESULT
 * @retval		MAPI_E_INVALID_PARAMETER	null parameter is passed in lpsRectrict
 */
HRESULT HrMakeRestriction(const std::string &strGuid, LPSPropTagArray lpNamedProps, LPSRestriction *lpsRectrict)
{
	HRESULT hr = hrSuccess;
	LPSRestriction lpsRoot = NULL;
	std::string strBinGuid;
	std::string strBinOtherUID;
	SPropValue sSpropVal = {0};
	ECOrRestriction rst;

	if (lpsRectrict == nullptr)
		return MAPI_E_INVALID_PARAMETER;

	// convert guid to outlook format
	if (IsOutlookUid(strGuid))
		strBinGuid = hex2bin(strGuid);
	else
		HrMakeBinUidFromICalUid(strGuid, &strBinGuid);
	
	sSpropVal.Value.bin.cb = (ULONG)strBinGuid.size();
	sSpropVal.Value.bin.lpb = (LPBYTE)strBinGuid.c_str();
	sSpropVal.ulPropTag = CHANGE_PROP_TYPE(lpNamedProps->aulPropTag[PROP_GOID], PT_BINARY);		
	rst += ECPropertyRestriction(RELOP_EQ, sSpropVal.ulPropTag, &sSpropVal, ECRestriction::Shallow);
	
	// converting guid to hex
	strBinOtherUID = hex2bin(strGuid);
	sSpropVal.ulPropTag = PR_ENTRYID;
	sSpropVal.Value.bin.cb = (ULONG)strBinOtherUID.size();
	sSpropVal.Value.bin.lpb = (LPBYTE)strBinOtherUID.c_str();
	
	// When CreateAndGetGuid() fails PR_ENTRYID is used as guid.
	rst += ECPropertyRestriction(RELOP_EQ, PR_ENTRYID, &sSpropVal, ECRestriction::Shallow);

	// z-push iphone UIDs are not in Outlook format		
	sSpropVal.ulPropTag = CHANGE_PROP_TYPE(lpNamedProps->aulPropTag[PROP_GOID], PT_BINARY);
	rst += ECPropertyRestriction(RELOP_EQ, sSpropVal.ulPropTag, &sSpropVal, ECRestriction::Shallow);

	// PUT url [guid].ics part, (eg. Evolution UIDs)
	sSpropVal.ulPropTag = CHANGE_PROP_TYPE(lpNamedProps->aulPropTag[PROP_APPTTSREF], PT_STRING8);
	sSpropVal.Value.lpszA = (char*)strGuid.c_str();
	rst += ECPropertyRestriction(RELOP_EQ, sSpropVal.ulPropTag, &sSpropVal, ECRestriction::Shallow);
	hr = rst.CreateMAPIRestriction(&lpsRoot, ECRestriction::Full);
	if (lpsRoot && lpsRectrict)
		*lpsRectrict = std::move(lpsRoot);
	return hr;
}

/**
 * Finds mapi message in the folder using the UID string.
 * UID string can be PR_ENTRYID/GlobalOjectId of the message.
 *
 * @param[in]	strGuid			Guid value of the message to be searched
 * @param[in]	lpUsrFld		Mapi folder in which the message has to be searched
 * @param[in]	lpNamedProps	Named property tag array
 * @param[out]	lppMessage		if found the mapi message is returned
 * @return		HRESULT
 * @retval		MAPI_E_NOT_FOUND	No message found containing the guid value. 
 */
HRESULT HrFindAndGetMessage(std::string strGuid, IMAPIFolder *lpUsrFld, LPSPropTagArray lpNamedProps, IMessage **lppMessage)
{
	SBinary sbEid = {0,0};
	memory_ptr<SRestriction> lpsRoot;
	rowset_ptr lpValRows;
	object_ptr<IMAPITable> lpTable;
	object_ptr<IMessage> lpMessage;
	ULONG ulObjType = 0;
	static constexpr const SizedSPropTagArray(1, sPropTagArr) = {1, {PR_ENTRYID}};
	
	HRESULT hr = HrMakeRestriction(strGuid, lpNamedProps, &~lpsRoot);
	if (hr != hrSuccess)
		return hr;
	hr = lpUsrFld->GetContentsTable(0, &~lpTable);
	if(hr != hrSuccess)
		return hr;
	hr = lpTable->SetColumns(sPropTagArr, 0);
	if(hr != hrSuccess)
		return hr;
	hr = lpTable->Restrict(lpsRoot, TBL_BATCH);
	if(hr != hrSuccess)
		return hr;
	hr = lpTable->QueryRows(1, 0, &~lpValRows);
	if (hr != hrSuccess)
		return hr;
	if (lpValRows->cRows != 1)
		return MAPI_E_NOT_FOUND;
	if (PROP_TYPE(lpValRows->aRow[0].lpProps[0].ulPropTag) != PT_BINARY)
		return MAPI_E_NOT_FOUND;
	sbEid = lpValRows->aRow[0].lpProps[0].Value.bin;
	hr = lpUsrFld->OpenEntry(sbEid.cb, reinterpret_cast<ENTRYID *>(sbEid.lpb),
	     &iid_of(lpMessage), MAPI_MODIFY, &ulObjType, &~lpMessage);
	if (hr != hrSuccess)
		return hr;
	*lppMessage = lpMessage.release();
	return hrSuccess;
}

/**
 * Retrieves freebusy information of attendees and converts it to ical data
 *
 * @param[in]	lpMapiToIcal	Mapi to ical conversion object
 * @param[in]	lpFBSupport		IFreebusySupport object used to retrive freebusy information of attendee
 * @param[in]	lpAddrBook		Addressbook used for user lookups
 * @param[in]	lplstUsers		List of attendees whose freebusy is requested
 * @param[out]	lpFbInfo		Structure which stores the retrieved ical data for the attendees
 *
 * @return MAPI error code
 * @retval hrSuccess valid users have freebusy blocks, invalid users have empty string in ical data. (see xml converter for request-status code)
 */
HRESULT HrGetFreebusy(MapiToICal *lpMapiToIcal, IFreeBusySupport* lpFBSupport, IAddrBook *lpAddrBook, std::list<std::string> *lplstUsers, WEBDAVFBINFO *lpFbInfo)
{
	memory_ptr<FBUser> lpUsers;
	IFreeBusyData **lppFBData = NULL;
	memory_ptr<FBBlock_1> lpsFBblks;
	std::string strMethod;
	std::string strIcal;
	ULONG cUsers = 0;
	ULONG cFBData = 0;
	FILETIME ftStart = {0,0};
	FILETIME ftEnd = {0,0};
	LONG lMaxblks = 100;
	LONG lblkFetched = 0;
	WEBDAVFBUSERINFO sWebFbUserInfo;
	std::list<std::string>::const_iterator itUsers;
	adrlist_ptr lpAdrList;
	memory_ptr<FlagList> ptrFlagList;

	EntryIdPtr ptrEntryId;
	ULONG cbEntryId		= 0;
	ULONG ulObj			= 0;
	ABContainerPtr ptrABDir;

	HRESULT hr = lpAddrBook->GetDefaultDir(&cbEntryId, &~ptrEntryId);
	if (hr != hrSuccess)
		return hr;
	hr = lpAddrBook->OpenEntry(cbEntryId, ptrEntryId, &iid_of(ptrABDir), 0, &ulObj, &~ptrABDir);
	if (hr != hrSuccess)
		return hr;
	cUsers = lplstUsers->size();
	hr = MAPIAllocateBuffer(CbNewADRLIST(cUsers), &~lpAdrList);
	if(hr != hrSuccess)
		return hr;
	lpAdrList->cEntries = cUsers;
	hr = MAPIAllocateBuffer(CbNewFlagList(cUsers), &~ptrFlagList);
	if (hr != hrSuccess)
		return hr;

	ptrFlagList->cFlags = cUsers;

	cUsers = 0;
	for (const auto &user : *lplstUsers) {
		lpAdrList->aEntries[cUsers].cValues = 1;

		hr = MAPIAllocateBuffer(sizeof(SPropValue), (void **)&lpAdrList->aEntries[cUsers].rgPropVals);
		if(hr != hrSuccess)
			return hr;
		lpAdrList->aEntries[cUsers].rgPropVals[0].ulPropTag = PR_DISPLAY_NAME_A;
		lpAdrList->aEntries[cUsers].rgPropVals[0].Value.lpszA = const_cast<char *>(user.c_str());
		ptrFlagList->ulFlag[cUsers] = MAPI_UNRESOLVED;
		++cUsers;
	}

	// NULL or sptaAddrListProps containing just PR_ENTRYID?
	hr = ptrABDir->ResolveNames(NULL, EMS_AB_ADDRESS_LOOKUP, lpAdrList, ptrFlagList);
	if (hr != hrSuccess)
		return hr;
	hr = MAPIAllocateBuffer(sizeof(FBUser)*cUsers, &~lpUsers);
	if (hr != hrSuccess)
		return hr;

	// Get the user entryids
	for (cUsers = 0; cUsers < lpAdrList->cEntries; ++cUsers) {
		const SPropValue *lpEntryID = nullptr;
		if (ptrFlagList->ulFlag[cUsers] == MAPI_RESOLVED)
			lpEntryID = PpropFindProp(lpAdrList->aEntries[cUsers].rgPropVals, lpAdrList->aEntries[cUsers].cValues, PR_ENTRYID);
		if (lpEntryID == nullptr) {
			lpUsers[cUsers].m_cbEid = 0;
			lpUsers[cUsers].m_lpEid = NULL;
			continue;
		}
		lpUsers[cUsers].m_cbEid = lpEntryID->Value.bin.cb;
		hr = MAPIAllocateMore(lpEntryID->Value.bin.cb, lpUsers, (void**)&lpUsers[cUsers].m_lpEid);
		if (hr != hrSuccess)
			return hr;
		memcpy(lpUsers[cUsers].m_lpEid, lpEntryID->Value.bin.lpb, lpEntryID->Value.bin.cb);
	}

	hr = MAPIAllocateBuffer(sizeof(IFreeBusyData*)*cUsers, (void **)&lppFBData);
	if (hr != hrSuccess)
<<<<<<< HEAD
		return hr;
	
=======
		goto exit;
	memset(lppFBData, '\0', sizeof(IFreeBusyData *) * cUsers);

>>>>>>> 7d340c59
	// retrieve freebusy for the attendees
	hr = lpFBSupport->LoadFreeBusyData(cUsers, lpUsers, lppFBData, NULL, &cFBData);
	if (hr != hrSuccess)
		goto exit;

	UnixTimeToFileTime(lpFbInfo->tStart, &ftStart);
	UnixTimeToFileTime(lpFbInfo->tEnd, &ftEnd);

	itUsers = lplstUsers->cbegin();
	// iterate through all users
	for (ULONG i = 0; i < cUsers; ++i) {
		object_ptr<IEnumFBBlock> lpEnumBlock;
		strIcal.clear();

		if (!lppFBData[i])
			goto next;
		
		hr = lppFBData[i]->EnumBlocks(&~lpEnumBlock, ftStart, ftEnd);
		if (hr != hrSuccess)
			goto next;
		hr = MAPIAllocateBuffer(sizeof(FBBlock_1)*lMaxblks, &~lpsFBblks);
		if (hr != hrSuccess)
			goto next;
		
		// restrict the freebusy blocks
		hr = lpEnumBlock->Restrict(ftStart, ftEnd);
		if (hr != hrSuccess)
			goto next;

		// ignore error
		lpEnumBlock->Next(lMaxblks, lpsFBblks, &lblkFetched);
		
		// add freebusy blocks to ical data
		if (lblkFetched == 0)
			hr = lpMapiToIcal->AddBlocks(NULL, lblkFetched, lpFbInfo->tStart, lpFbInfo->tEnd, lpFbInfo->strOrganiser, *itUsers, lpFbInfo->strUID);		
		else
			hr = lpMapiToIcal->AddBlocks(lpsFBblks, lblkFetched, lpFbInfo->tStart, lpFbInfo->tEnd, lpFbInfo->strOrganiser, *itUsers, lpFbInfo->strUID);
		
		if (hr != hrSuccess)
			goto next;
		
		// retrieve VFREEBUSY ical data 
		lpMapiToIcal->Finalize(M2IC_NO_VTIMEZONE, &strMethod, &strIcal);
next:
		sWebFbUserInfo.strUser = *itUsers;
		sWebFbUserInfo.strIcal = strIcal;
		lpFbInfo->lstFbUserInfo.push_back(sWebFbUserInfo);

		++itUsers;

		lpMapiToIcal->ResetObject();
		lblkFetched = 0;
	}
	// ignoring ical data for unknown users.
	hr = hrSuccess;

exit:
	if (lppFBData) {
		for (ULONG i = 0; i < cUsers; ++i)
			if (lppFBData[i])
				lppFBData[i]->Release();
		MAPIFreeBuffer(lppFBData);
	}

	return hr;
}<|MERGE_RESOLUTION|>--- conflicted
+++ resolved
@@ -778,14 +778,9 @@
 
 	hr = MAPIAllocateBuffer(sizeof(IFreeBusyData*)*cUsers, (void **)&lppFBData);
 	if (hr != hrSuccess)
-<<<<<<< HEAD
-		return hr;
-	
-=======
-		goto exit;
+		return hr;
 	memset(lppFBData, '\0', sizeof(IFreeBusyData *) * cUsers);
 
->>>>>>> 7d340c59
 	// retrieve freebusy for the attendees
 	hr = lpFBSupport->LoadFreeBusyData(cUsers, lpUsers, lppFBData, NULL, &cFBData);
 	if (hr != hrSuccess)
