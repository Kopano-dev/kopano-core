--- conflicted
+++ resolved
@@ -485,13 +485,8 @@
 	object_ptr<IMessage> lpFbMessage;
 	memory_ptr<SPropValue> lpProp, lpMailBoxEid;
 	object_ptr<IMAPIContainer> lpRootCont;
-<<<<<<< HEAD
 	unsigned int ulPos = 0;
-	SBinary sbEid = {0,0};
-=======
-	unsigned int ulType = 0, ulPos = 0;
 	SBinary sbEid{};
->>>>>>> 05ec2dbe
 	bool blFound = false;
 
 	HRESULT hr = HrGetOneProp(lpDefStore, PR_MAILBOX_OWNER_ENTRYID, &~lpMailBoxEid);
