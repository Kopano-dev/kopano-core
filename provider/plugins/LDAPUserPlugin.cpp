/*
 * SPDX-License-Identifier: AGPL-3.0-only
 * Copyright 2005 - 2016 Zarafa and its licensors
 */
#include <kopano/platform.h>
#include <chrono>
#include <exception>
#include <iostream>
#include <memory>
#include <string>
#include <stdexcept>
#include <algorithm>
#include <map>
#include <mutex>
#include <set>
#include <utility>
#include <list>
#include <cerrno>
#include <cassert>
#include <kopano/EMSAbTag.h>
#include <kopano/ECConfig.h>
#include <kopano/ECLogger.h>
#include <kopano/ECPluginSharedData.h>
#include <kopano/mapiext.h>
#include <kopano/memory.hpp>
#include "StatsClient.h"
#include <kopano/stringutil.h>
#include "LDAPUserPlugin.h"
#include "ldappasswords.h"
#include <kopano/ecversion.h>
#include "../soap/soapStub.h"

#ifndef PROP_ID
// from mapidefs.h
	#define PROP_ID(ulPropTag)		(((ULONG)(ulPropTag))>>16)
#endif

using namespace KC;
using namespace std::string_literals;

extern "C" {

UserPlugin *getUserPluginInstance(std::mutex &pluginlock,
    ECPluginSharedData *shareddata)
{
	return new LDAPUserPlugin(pluginlock, shareddata);
}

	void deleteUserPluginInstance(UserPlugin *up) {
		delete up;
	}

unsigned long getUserPluginVersion()
{
	return 1;
}

const char kcsrv_plugin_version[] = PROJECT_VERSION;

} /* extern "C" */

using std::list;
using std::runtime_error;
using std::string;

class ldap_deleter {
	public:
	void operator()(void *x) const { ldap_memfree(x); }
	void operator()(BerElement *x) const { ber_free(x, 0); }
	void operator()(LDAPMessage *x) const { ldap_msgfree(x); }
	void operator()(LDAPControl *x) const { ldap_control_free(x); }
	void operator()(LDAPControl **x) const { ldap_controls_free(x); }
	void operator()(struct berval **x) const { ldap_value_free_len(x); }
};

typedef memory_ptr<char, ldap_deleter> auto_free_ldap_attribute;
typedef memory_ptr<BerElement, ldap_deleter> auto_free_ldap_berelement;
typedef memory_ptr<LDAPMessage, ldap_deleter> auto_free_ldap_message;
typedef memory_ptr<LDAPControl, ldap_deleter> auto_free_ldap_control;
typedef memory_ptr<LDAPControl *, ldap_deleter> auto_free_ldap_controls;
typedef std::unique_ptr<struct berval *[], ldap_deleter> auto_free_ldap_berval;

#define LDAP_DATA_TYPE_DN			"dn"	// data in attribute like cn=piet,cn=user,dc=localhost,dc=com
#define LDAP_DATA_TYPE_BINARY		"binary"

#define FETCH_ATTR_VALS 0
#define DONT_FETCH_ATTR_VALS 1

#if HAVE_LDAP_CREATE_PAGE_CONTROL
#define FOREACH_PAGING_SEARCH(basedn, scope, filter, attrs, flags, res) \
{ \
	bool morePages = false; \
	struct berval sCookie = {0, NULL};									\
	int ldap_page_size = strtoul(m_config->GetSetting("ldap_page_size"), NULL, 10); \
	LDAPControl *serverControls[2] = { NULL, NULL }; \
	auto_free_ldap_control pageControl; \
	auto_free_ldap_controls returnedControls; \
	int rc; \
	\
	ldap_page_size = (ldap_page_size == 0) ? 1000 : ldap_page_size; \
	do { \
		if (m_ldap == NULL) \
			/* this either returns a connection or throws an exception */ \
			m_ldap = ConnectLDAP(m_config->GetSetting("ldap_bind_user"), m_config->GetSetting("ldap_bind_passwd"), parseBool(m_config->GetSetting("ldap_starttls"))); \
		/* set critical to 'F' to not force paging? @todo find an ldap server without support. */ \
		rc = ldap_create_page_control(m_ldap, ldap_page_size, &sCookie, 0, &~pageControl); \
		if (rc != LDAP_SUCCESS) \
			/* 'F' ? */ \
			throw ldap_error(string("ldap_create_page_control: ") + ldap_err2string(rc), rc); \
		serverControls[0] = pageControl; \
		\
		/* search like normal, throws on error */ \
		my_ldap_search_s(basedn, scope, filter, attrs, flags, &~res, serverControls); \
		\
		/* get paged result */ \
		rc = ldap_parse_result(m_ldap, res, nullptr, nullptr, nullptr, nullptr, &~returnedControls, 0); \
		if (rc != LDAP_SUCCESS) { \
			/* @todo, whoops do we really need to unbind? */ \
			/* ldap_unbind(m_ldap); */ \
			/* m_ldap = NULL; */ \
			throw ldap_error(string("ldap_parse_result: ") + ldap_err2string(rc), rc); \
		} \
		\
		if (sCookie.bv_val != NULL) { \
			ber_memfree(sCookie.bv_val); \
			sCookie.bv_val = NULL; \
			sCookie.bv_len = 0; \
		} \
		if (!!returnedControls) {										\
			rc = ldap_parse_pageresponse_control(m_ldap, returnedControls[0], NULL, &sCookie); \
			if (rc != LDAP_SUCCESS) \
				throw ldap_error(string("ldap_parse_pageresponse_control: ") + ldap_err2string(rc), rc); \
			morePages = sCookie.bv_len > 0; \
		} else { \
			morePages = false; \
		}

#define END_FOREACH_LDAP_PAGING	\
	} \
	while (morePages); \
	if (sCookie.bv_val != NULL) { \
		ber_memfree(sCookie.bv_val); \
		sCookie.bv_val = NULL; \
		sCookie.bv_len = 0; \
	} \
}
#else
// non paged support, revert to normal search
#define FOREACH_PAGING_SEARCH(basedn, scope, filter, attrs, flags, res) \
{ \
	my_ldap_search_s(basedn, scope, filter, attrs, flags, &~res);

#define END_FOREACH_LDAP_PAGING	\
	}

#endif

#define FOREACH_ENTRY(res) \
{ \
	LDAPMessage *entry = NULL; \
	for (entry = ldap_first_entry(m_ldap, res); \
		 entry != NULL; \
		 entry = ldap_next_entry(m_ldap, entry)) {

#define END_FOREACH_ENTRY \
	} \
}

#define FOREACH_ATTR(entry) \
{ \
	auto_free_ldap_attribute att; \
	auto_free_ldap_berelement ber; \
	for (att.reset(ldap_first_attribute(m_ldap, entry, &~ber)); \
		 att != NULL; \
		 att.reset(ldap_next_attribute(m_ldap, entry, ber))) {

#define END_FOREACH_ATTR \
	}\
}

class attrArray final {
public:
	attrArray(unsigned int ulSize) :
		ulAttrs(0), ulMaxAttrs(ulSize),
		lpAttrs(new const char *[ulMaxAttrs+1])
	{
		/* +1 for NULL entry */
		assert(lpAttrs != NULL);
		/* Make sure all entries are NULL */
		memset(lpAttrs.get(), 0, sizeof(const char *) * ulSize);
	}

	void add(const char *lpAttr)
	{
		assert(ulAttrs < ulMaxAttrs);
		lpAttrs[ulAttrs++] = lpAttr;
		lpAttrs[ulAttrs] = NULL;
	}

	void add(const char **lppAttr)
	{
		unsigned int i = 0;
		while (lppAttr[i])
			add(lppAttr[i++]);
	}

	bool empty() const { return lpAttrs[0] == nullptr; }
	const char **get() const { return lpAttrs.get(); }

private:
	unsigned int ulAttrs, ulMaxAttrs;
	std::unique_ptr<const char *[]> lpAttrs;
};

/* Make life a bit less boring */
#define CONFIG_TO_ATTR(__attrs, __var, __config)			\
	const char *__var = m_config->GetSetting(__config, "", NULL);	\
	if (__var)												\
		(__attrs)->add(__var);

static std::string rst2flt_main(const restrictTable *, const std::map<unsigned int, std::string> &, bool inot);
static HRESULT BintoEscapeSequence(const char *data, size_t size, std::string *);
static std::string StringEscapeSequence(const std::string &);
static std::string StringEscapeSequence(const char *, size_t);

std::unique_ptr<LDAPCache> LDAPUserPlugin::m_lpCache(new LDAPCache());

template<typename T> static constexpr inline LONGLONG dur2us(const T &t)
{
	return std::chrono::duration_cast<std::chrono::microseconds>(t).count();
}

static std::string rst2flt_or(const restrictOr *q,
    const std::map<unsigned int, std::string> &propmap, bool inot)
{
	/*
	 * 0-member OR restriction: evaluates to false in
	 * LDAP, MatchRowRestrict and TestRestriction.
	 */
	std::string s = "(|";
	for (int i = 0; i < q->__size; ++i)
		s += rst2flt_main(q->__ptr[i], propmap, inot);
	return s += ")";
}

static std::string rst2flt_and(const restrictAnd *q,
    const std::map<unsigned int, std::string> &propmap, bool inot)
{
	/*
	 * 0-member AND restriction: evaluates to true in LDAP
	 * and MatchRowRestrict, but not in TestRestriction.
	 */
	std::string s = "(&";
	for (int i = 0; i < q->__size; ++i)
		s += rst2flt_main(q->__ptr[i], propmap, inot);
	return s += ")";
}

static std::string rst2flt_main(const restrictTable *rt,
    const std::map<unsigned int, std::string> &propmap, bool inot)
{
	/* Transform a restriction into an LDAP filter. It need not be exact:
	 * matching more is always ok. */
	static const char always_true[] = "(objectClass=*)", always_false[] = "(!(objectClass=*))";
	switch (rt->ulType) {
	case RES_OR:
		return rst2flt_or(rt->lpOr, propmap, inot);
	case RES_AND:
		return rst2flt_and(rt->lpAnd, propmap, inot);
	case RES_NOT:
		return "(!" + rst2flt_main(rt->lpNot->lpNot, propmap, !inot) + ")";
	case RES_COMMENT:
		return rst2flt_main(rt->lpComment->lpResTable, propmap, inot);
	case RES_SUBRESTRICTION:
		return always_true; /* userdb has no concept of "sub" */
	case RES_EXIST: {
		auto i = propmap.find(PROP_ID(rt->lpExist->ulPropTag));
		return i == propmap.cend() ? std::string(always_true) : "(" + i->second + "=*)";
	}
	case RES_CONTENT:
		break;
	default:
		/*
		 * Unrepresentable restriction type (BITMASK, COMPARE,
		 * PROPERTY, SIZE); the result is therefore indefinite.
		 * "Indefinite" values need to evaluate to "true" in the
		 * outermost expression such that they do not lead to row
		 * filtering.
		 *
		 * AND(BITMASK) => (&(irrepr)) => (&(objectClass=*))   <=> (objectClass=*)
		 * NOT(BITMASK) => (!(irrepr)) => (!(!(objectClass=*)) <=> (objectClass=*)
		 */
		return inot ? always_false : always_true;
	}
	auto q = rt->lpContent;
	auto pv = q->lpProp;
	auto pt = propmap.find(PROP_ID(pv->ulPropTag));
	if (pt == propmap.cend())
		return always_true;
	std::string flt = "(" + pt->second + "=";
	if (PROP_TYPE(pv->ulPropTag) != PT_STRING8)
		/* Not supporting non-string checks yet */
		return flt += "*)";
	if (q->ulFuzzyLevel & FL_SUBSTRING)
		flt += "*";
	flt += StringEscapeSequence(pv->Value.lpszA);
	if (q->ulFuzzyLevel & (FL_PREFIX | FL_SUBSTRING))
		flt += "*";
	return flt += ")";
}

std::string LDAPUserPlugin::rst_to_filter(const restrictTable *rt)
{
	if (rt == nullptr)
		return "";
	std::map<unsigned int, std::string> map;
	for (const auto &cs : m_config->GetSettingGroup(CONFIGGROUP_PROPMAP))
		map.emplace(PROP_ID(xtoi(cs.szName)), cs.szValue);
	static const unsigned int nametags[] = {PR_DISPLAY_NAME, PR_NORMALIZED_SUBJECT, PR_7BIT_DISPLAY_NAME, PR_TRANSMITABLE_DISPLAY_NAME, PR_ORIGINAL_DISPLAY_NAME};
	auto value = m_config->GetSetting("ldap_fullname_attribute");
	for (auto tag : nametags)
		map.emplace(PROP_ID(tag), value);
	value = m_config->GetSetting("ldap_loginname_attribute");
	map.emplace(PROP_ID(PR_ACCOUNT), value);
	map.emplace(PROP_ID(PR_EMAIL_ADDRESS), value);
	map.emplace(PROP_ID(PR_EC_HOMESERVER_NAME), m_config->GetSetting("ldap_user_server_attribute"));
	map.emplace(PROP_ID(PR_SMTP_ADDRESS), m_config->GetSetting("ldap_emailaddress_attribute"));
	return rst2flt_main(rt, map, false);
}

LDAPUserPlugin::LDAPUserPlugin(std::mutex &pluginlock,
    ECPluginSharedData *shareddata) :
	UserPlugin(pluginlock, shareddata), m_ldap(NULL), ldapServerIndex(0)
{
	// LDAP Defaults
	const configsetting_t lpDefaults[] = {
		{ "ldap_user_sendas_relation_attribute", "ldap_sendas_relation_attribute", CONFIGSETTING_ALIAS },
		{ "ldap_user_sendas_attribute_type", "ldap_sendas_attribute_type", CONFIGSETTING_ALIAS },
		{ "ldap_user_sendas_attribute", "ldap_sendas_attribute", CONFIGSETTING_ALIAS },
		{"ldap_host", "localhost", CONFIGSETTING_OBSOLETE},
		{"ldap_port", "389", CONFIGSETTING_OBSOLETE},
		{ "ldap_uri","" },
		{"ldap_protocol", "ldap", CONFIGSETTING_OBSOLETE},
		{ "ldap_server_charset", "UTF-8" },
		{"ldap_starttls", "no", CONFIGSETTING_RELOADABLE},
		{ "ldap_bind_user","" },
		{ "ldap_bind_passwd","", CONFIGSETTING_EXACT | CONFIGSETTING_RELOADABLE },
		{ "ldap_search_base","", CONFIGSETTING_RELOADABLE },
		{ "ldap_object_type_attribute", "objectClass", CONFIGSETTING_RELOADABLE },
		{ "ldap_user_type_attribute_value", "", CONFIGSETTING_NONEMPTY | CONFIGSETTING_RELOADABLE },
		{ "ldap_group_type_attribute_value", "", CONFIGSETTING_NONEMPTY | CONFIGSETTING_RELOADABLE },
		{ "ldap_contact_type_attribute_value", "", CONFIGSETTING_RELOADABLE },
		{ "ldap_company_type_attribute_value", "", static_cast<unsigned short>((m_bHosted ? CONFIGSETTING_NONEMPTY : 0) | CONFIGSETTING_RELOADABLE)},
		{ "ldap_addresslist_type_attribute_value", "", CONFIGSETTING_RELOADABLE },
		{ "ldap_dynamicgroup_type_attribute_value", "", CONFIGSETTING_RELOADABLE },
		{ "ldap_server_type_attribute_value", "", static_cast<unsigned short>((m_bDistributed ? CONFIGSETTING_NONEMPTY : 0) | CONFIGSETTING_RELOADABLE)},
		{ "ldap_user_search_base","", CONFIGSETTING_UNUSED },
		{ "ldap_user_search_filter","", CONFIGSETTING_RELOADABLE },
		{ "ldap_user_unique_attribute","cn", CONFIGSETTING_RELOADABLE },
		{ "ldap_user_unique_attribute_type","text", CONFIGSETTING_RELOADABLE },
		{ "ldap_user_unique_attribute_name","objectClass", CONFIGSETTING_RELOADABLE },
		{ "ldap_group_search_base","", CONFIGSETTING_UNUSED },
		{ "ldap_group_search_filter","", CONFIGSETTING_RELOADABLE },
		{ "ldap_group_unique_attribute","cn", CONFIGSETTING_RELOADABLE },
		{ "ldap_group_unique_attribute_type","text", CONFIGSETTING_RELOADABLE },
		{ "ldap_group_security_attribute","kopanoSecurityGroup", CONFIGSETTING_RELOADABLE },
		{ "ldap_group_security_attribute_type","boolean", CONFIGSETTING_RELOADABLE },
		{ "ldap_company_search_base","", CONFIGSETTING_UNUSED },
		{ "ldap_company_search_filter","", CONFIGSETTING_RELOADABLE },
		{ "ldap_company_unique_attribute","ou", CONFIGSETTING_RELOADABLE },
		{ "ldap_company_unique_attribute_type","text", CONFIGSETTING_RELOADABLE },
		{ "ldap_fullname_attribute","cn", CONFIGSETTING_RELOADABLE },
		{ "ldap_loginname_attribute","uid", CONFIGSETTING_RELOADABLE },
		{ "ldap_password_attribute","userPassword", CONFIGSETTING_RELOADABLE },
		{ "ldap_nonactive_attribute","kopanoSharedStoreOnly", CONFIGSETTING_RELOADABLE },
		{ "ldap_resource_type_attribute","kopanoResourceType", CONFIGSETTING_RELOADABLE },
		{ "ldap_resource_capacity_attribute","kopanoResourceCapacity", CONFIGSETTING_RELOADABLE },
		{ "ldap_user_certificate_attribute", "userCertificate", CONFIGSETTING_RELOADABLE },
		{ "ldap_emailaddress_attribute","mail", CONFIGSETTING_RELOADABLE },
		{ "ldap_emailaliases_attribute","kopanoAliases", CONFIGSETTING_RELOADABLE },
		{ "ldap_groupname_attribute","cn", CONFIGSETTING_RELOADABLE },
		{ "ldap_groupmembers_attribute","member", CONFIGSETTING_RELOADABLE },
		{ "ldap_groupmembers_attribute_type","text", CONFIGSETTING_RELOADABLE },
		{ "ldap_companyname_attribute","ou", CONFIGSETTING_RELOADABLE },
		{ "ldap_isadmin_attribute","kopanoAdmin", CONFIGSETTING_RELOADABLE },
		{ "ldap_sendas_attribute","kopanoSendAsPrivilege", CONFIGSETTING_RELOADABLE },
		{ "ldap_sendas_attribute_type","text", CONFIGSETTING_RELOADABLE },
		{ "ldap_sendas_relation_attribute","", CONFIGSETTING_RELOADABLE },
		{ "ldap_user_exchange_dn_attribute", "0x6788001E", CONFIGSETTING_ALIAS },
		{ "ldap_user_telephone_attribute", "0x3A08001E", CONFIGSETTING_ALIAS },
		{ "ldap_user_department_attribute", "0x3A23001E", CONFIGSETTING_ALIAS },
		{ "ldap_user_location_attribute", "0x3A18001E", CONFIGSETTING_ALIAS},
		{ "ldap_user_fax_attribute", "0x3A19001E", CONFIGSETTING_ALIAS },
		{ "ldap_company_view_attribute","kopanoViewPrivilege", CONFIGSETTING_RELOADABLE },
		{ "ldap_company_view_attribute_type","text", CONFIGSETTING_RELOADABLE },
		{ "ldap_company_view_relation_attribute","", CONFIGSETTING_RELOADABLE },
		{ "ldap_company_admin_attribute","kopanoAdminPrivilege", CONFIGSETTING_RELOADABLE },
		{ "ldap_company_admin_attribute_type","text", CONFIGSETTING_RELOADABLE },
		{ "ldap_company_admin_relation_attribute","", CONFIGSETTING_RELOADABLE },
		{ "ldap_company_system_admin_attribute","kopanoSystemAdmin", CONFIGSETTING_RELOADABLE },
		{ "ldap_company_system_admin_attribute_type","text", CONFIGSETTING_RELOADABLE },
		{ "ldap_company_system_admin_relation_attribute","", CONFIGSETTING_RELOADABLE },
		{ "ldap_authentication_method","bind", CONFIGSETTING_RELOADABLE },
		{ "ldap_quotaoverride_attribute","kopanoQuotaOverride", CONFIGSETTING_RELOADABLE },
		{ "ldap_warnquota_attribute","kopanoQuotaWarn", CONFIGSETTING_RELOADABLE },
		{ "ldap_softquota_attribute","kopanoQuotaSoft", CONFIGSETTING_RELOADABLE },
		{ "ldap_hardquota_attribute","kopanoQuotaHard", CONFIGSETTING_RELOADABLE },
		{ "ldap_userdefault_quotaoverride_attribute","kopanoUserDefaultQuotaOverride", CONFIGSETTING_RELOADABLE },
		{ "ldap_userdefault_warnquota_attribute","kopanoUserDefaultQuotaWarn", CONFIGSETTING_RELOADABLE },
		{ "ldap_userdefault_softquota_attribute","kopanoUserDefaultQuotaSoft", CONFIGSETTING_RELOADABLE },
		{ "ldap_userdefault_hardquota_attribute","kopanoUserDefaultQuotaHard", CONFIGSETTING_RELOADABLE },
		{ "ldap_quota_userwarning_recipients_attribute","kopanoQuotaUserWarningRecipients", CONFIGSETTING_RELOADABLE },
		{ "ldap_quota_userwarning_recipients_attribute_type","text", CONFIGSETTING_RELOADABLE },
		{ "ldap_quota_userwarning_recipients_relation_attribute","", CONFIGSETTING_RELOADABLE },
		{ "ldap_quota_companywarning_recipients_attribute","kopanoQuotaCompanyWarningRecipients", CONFIGSETTING_RELOADABLE },
		{ "ldap_quota_companywarning_recipients_attribute_type","text", CONFIGSETTING_RELOADABLE },
		{ "ldap_quota_companywarning_recipients_relation_attribute","", CONFIGSETTING_RELOADABLE },
		{ "ldap_quota_multiplier","1", CONFIGSETTING_RELOADABLE },
		{ "ldap_user_scope","", CONFIGSETTING_UNUSED },
		{ "ldap_group_scope","", CONFIGSETTING_UNUSED },
		{ "ldap_company_scope","", CONFIGSETTING_UNUSED },
		{ "ldap_groupmembers_relation_attribute", "", CONFIGSETTING_RELOADABLE },
		{ "ldap_last_modification_attribute", "modifyTimestamp", CONFIGSETTING_RELOADABLE },
		{ "ldap_user_server_attribute", "kopanoUserServer", CONFIGSETTING_RELOADABLE },
		{ "ldap_company_server_attribute", "kopanoCompanyServer", CONFIGSETTING_RELOADABLE },
		{ "ldap_server_address_attribute", "", CONFIGSETTING_RELOADABLE },
		{ "ldap_server_http_port_attribute", "kopanoHttpPort", CONFIGSETTING_RELOADABLE },
		{ "ldap_server_ssl_port_attribute", "kopanoSslPort", CONFIGSETTING_RELOADABLE },
		{ "ldap_server_file_path_attribute", "kopanoFilePath", CONFIGSETTING_RELOADABLE },
		{ "ldap_server_proxy_path_attribute", "kopanoProxyURL", CONFIGSETTING_RELOADABLE },
		{ "ldap_server_contains_public_attribute", "kopanoContainsPublic", CONFIGSETTING_RELOADABLE },
		{ "ldap_server_scope", "", CONFIGSETTING_UNUSED },
		{ "ldap_server_search_base", "", CONFIGSETTING_UNUSED },
		{ "ldap_server_search_filter", "", CONFIGSETTING_RELOADABLE },
		{ "ldap_server_unique_attribute", "cn", CONFIGSETTING_RELOADABLE },
		{ "ldap_addresslist_search_base","", CONFIGSETTING_UNUSED },
		{ "ldap_addresslist_scope","", CONFIGSETTING_UNUSED },
		{ "ldap_addresslist_search_filter","", CONFIGSETTING_RELOADABLE },
		{ "ldap_addresslist_unique_attribute","cn", CONFIGSETTING_RELOADABLE },
		{ "ldap_addresslist_unique_attribute_type","text", CONFIGSETTING_RELOADABLE },
		{ "ldap_addresslist_filter_attribute","kopanoFilter", CONFIGSETTING_RELOADABLE },
		{ "ldap_addresslist_search_base_attribute","kopanoBase", CONFIGSETTING_RELOADABLE },
		{ "ldap_addresslist_name_attribute","cn", CONFIGSETTING_RELOADABLE },
		{ "ldap_dynamicgroup_search_filter","", CONFIGSETTING_RELOADABLE },
		{ "ldap_dynamicgroup_unique_attribute","cn", CONFIGSETTING_RELOADABLE },
		{ "ldap_dynamicgroup_unique_attribute_type","text", CONFIGSETTING_RELOADABLE },
		{ "ldap_dynamicgroup_filter_attribute","kopanoFilter", CONFIGSETTING_RELOADABLE },
		{ "ldap_dynamicgroup_search_base_attribute","kopanoBase", CONFIGSETTING_RELOADABLE },
		{ "ldap_dynamicgroup_name_attribute","cn", CONFIGSETTING_RELOADABLE },
		{ "ldap_addressbook_hide_attribute","kopanoHidden", CONFIGSETTING_RELOADABLE },
		{ "ldap_network_timeout", "30", CONFIGSETTING_RELOADABLE },
		{ "ldap_object_search_filter", "", CONFIGSETTING_RELOADABLE },
		{ "ldap_filter_cutoff_elements", "1000", CONFIGSETTING_RELOADABLE },
		{ "ldap_page_size", "1000", CONFIGSETTING_RELOADABLE }, // MaxPageSize in ADS defaults to 1000

		/* Aliases, they should be loaded through the propmap directive */
		{ "0x6788001E", "", 0, CONFIGGROUP_PROPMAP },								/* PR_EC_EXCHANGE_DN */
		{ "0x3A08001E", "telephoneNumber", 0, CONFIGGROUP_PROPMAP },				/* PR_BUSINESS_TELEPHONE_NUMBER */
		{ "0x3A23001E", "facsimileTelephoneNumber", 0, CONFIGGROUP_PROPMAP },		/* PR_PRIMARY_FAX_NUMBER */
		{ "0x3A18001E", "department", 0, CONFIGGROUP_PROPMAP },						/* PR_DEPARTMENT_NAME */
		{ "0x3A19001E", "physicalDeliveryOfficeName", 0, CONFIGGROUP_PROPMAP },		/* PR_OFFICE_LOCATION */
		{ NULL, NULL },
	};
	static const char *const lpszAllowedDirectives[] =
		{"include", "propmap", nullptr};

	m_config = shareddata->CreateConfig(lpDefaults, lpszAllowedDirectives);
	if (!m_config)
		throw runtime_error(string("Not a valid configuration file."));

	// get the list of ldap urls and split them
	const char *const ldap_uri = m_config->GetSetting("ldap_uri");

	if (ldap_uri && strlen(ldap_uri))
		ldap_servers = tokenize(std::string(ldap_uri), ' ', true);
	else {
		const char *const ldap_host = m_config->GetSetting("ldap_host");
		const char *const ldap_port = m_config->GetSetting("ldap_port");
		const char *const ldap_proto = m_config->GetSetting("ldap_protocol");
		std::string url;

		if (ldap_proto != NULL && strcmp(ldap_proto, "ldaps") == 0)
			url = format("ldaps://%s:%s", ldap_host, ldap_port);
		else
			url = format("ldap://%s:%s", ldap_host, ldap_port);
		ldap_servers.emplace_back(std::move(url));
	}

	if (ldap_servers.empty())
		throw ldap_error(string("No LDAP servers configured in ldap.cfg"));
	m_timeout.tv_sec = atoui(m_config->GetSetting("ldap_network_timeout"));
	m_timeout.tv_usec = 0;
}

void LDAPUserPlugin::InitPlugin(std::shared_ptr<ECStatsCollector> sc)
{
	m_lpStatsCollector = std::move(sc);
	const char *ldap_binddn = m_config->GetSetting("ldap_bind_user");
	const char *ldap_bindpw = m_config->GetSetting("ldap_bind_passwd");
	auto starttls = parseBool(m_config->GetSetting("ldap_starttls"));

	/* FIXME encode the user and password, now it depends on which charset the config is saved in */
	m_ldap = ConnectLDAP(ldap_binddn, ldap_bindpw, starttls);
	const char *ldap_server_charset = m_config->GetSetting("ldap_server_charset");
	try {
		m_iconv.reset(new decltype(m_iconv)::element_type("UTF-8", ldap_server_charset));
	} catch (const convert_exception &e) {
		throw ldap_error(format("Cannot convert %s to UTF-8: %s", ldap_server_charset, e.what()));
	}
	try {
		m_iconvrev.reset(new decltype(m_iconv)::element_type(m_config->GetSetting("ldap_server_charset"), "UTF-8"));
	} catch (const convert_exception &e) {
		throw ldap_error(format("Cannot convert UTF-8 to %s: %s", ldap_server_charset, e.what()));
	}
}

LDAP *LDAPUserPlugin::ConnectLDAP(const char *bind_dn,
    const char *bind_pw, bool starttls)
{
	int rc = -1;
	LDAP *ld = NULL;
	auto tstart = std::chrono::steady_clock::now();

	if ((bind_dn != nullptr && bind_dn[0] != '\0') &&
	    (bind_pw == nullptr || bind_pw[0] == '\0'))
		// Username specified, but no password. Apparently, OpenLDAP will attempt
		// an anonymous bind when this is attempted. We therefore disallow this
		// to make sure you can authenticate a user's password with this function
		throw ldap_error(string("Disallowing NULL password for user ") + bind_dn);

	// Initialize LDAP struct
	for (unsigned long int loop = 0; loop < ldap_servers.size(); ++loop) {
		static const int limit = 0, version = LDAP_VERSION3;
		std::string currentServer = ldap_servers.at(ldapServerIndex);

		ulock_normal biglock(m_plugin_lock);
		rc = ldap_initialize(&ld, currentServer.c_str());
		biglock.unlock();

		if (rc != LDAP_SUCCESS) {
			m_lpStatsCollector->inc(SCN_LDAP_CONNECT_FAILED);
			ec_log_crit("Failed to initialize LDAP for \"%s\": %s", currentServer.c_str(), ldap_err2string(rc));
			goto fail2;
		}

		LOG_PLUGIN_DEBUG("Trying to connect to %s", currentServer.c_str());
		rc = ldap_set_option(ld, LDAP_OPT_PROTOCOL_VERSION, &version);
		if (rc != LDAP_OPT_SUCCESS) {
			ec_log_err("LDAP_OPT_PROTOCOL_VERSION failed: %s", ldap_err2string(rc));
			goto fail;
		}
		// Disable response message size restrictions (but the server's
		// restrictions still apply)
		rc = ldap_set_option(ld, LDAP_OPT_SIZELIMIT, &limit);
		if (rc != LDAP_OPT_SUCCESS) {
			ec_log_err("LDAP_OPT_SIZELIMIT failed: %s", ldap_err2string(rc));
			goto fail;
		}
		// Search referrals are never accepted  - FIXME maybe needs config option
		rc = ldap_set_option(ld, LDAP_OPT_REFERRALS, LDAP_OPT_OFF);
		if (rc != LDAP_OPT_SUCCESS) {
			ec_log_err("LDAP_OPT_REFERRALS failed: %s", ldap_err2string(rc));
			goto fail;
		}
		// Set network timeout (for connect)
		rc = ldap_set_option(ld, LDAP_OPT_NETWORK_TIMEOUT, &m_timeout);
		if (rc != LDAP_OPT_SUCCESS) {
			ec_log_err("LDAP_OPT_NETWORK_TIMEOUT failed: %s", ldap_err2string(rc));
			goto fail;
		}
		if (starttls) {
#ifdef HAVE_LDAP_START_TLS_S
			/*
			 * Initialize TLS-secured connection - this is the first
			 * command after ldap_init, so it will be the call that
			 * actually connects to the server.
			 */
			rc = ldap_start_tls_s(ld, nullptr, nullptr);
			if (rc != LDAP_SUCCESS) {
				ec_log_err("Failed to enable TLS on LDAP session: %s", ldap_err2string(rc));
				goto fail;
			}
#else
			ec_log_err("LDAP library does not have STARTTLS");
			rc = LDAP_PROTOCOL_ERROR;
			goto fail;
#endif /* HAVE_LDAP_START_TLS_S */
		}

		// Bind
		// For these two values: if they are both NULL, anonymous bind
		// will be used (ldap_binddn, ldap_bindpw)
		LOG_PLUGIN_DEBUG("Issuing LDAP bind");
		rc = ldap_simple_bind_s(ld, (char *)bind_dn, (char *)bind_pw);
		if (rc == LDAP_SUCCESS)
			break;
		ec_log_warn("LDAP (simple) bind on %s failed: %s", bind_dn, ldap_err2string(rc));
	fail:
		if (ldap_unbind_s(ld) == -1)
			ec_log_err("LDAP unbind failed");
	fail2:
		// see if another (if any) server does work
		++ldapServerIndex;
		if (ldapServerIndex >= ldap_servers.size())
			ldapServerIndex = 0;
		m_lpStatsCollector->inc(SCN_LDAP_CONNECT_FAILED);
		ld = NULL;
		if (loop == ldap_servers.size() - 1)
			throw ldap_error("Failure connecting any of the LDAP servers");
	}

	auto llelapsedtime = dur2us(decltype(tstart)::clock::now() - tstart);
	m_lpStatsCollector->inc(SCN_LDAP_CONNECTS);
	m_lpStatsCollector->inc(SCN_LDAP_CONNECT_TIME, llelapsedtime);
	m_lpStatsCollector->Max(SCN_LDAP_CONNECT_TIME_MAX, llelapsedtime);
	LOG_PLUGIN_DEBUG("ldaptiming [%08.2f] connected to ldap", llelapsedtime / 1000000.0);
	return ld;
}

LDAPUserPlugin::~LDAPUserPlugin() {
	// Disconnect from the LDAP server
	if (m_ldap == nullptr)
		return;
	LOG_PLUGIN_DEBUG("%s", "Disconnecting from LDAP since unloading plugin instance");
	if (ldap_unbind_s(m_ldap) == -1)
		ec_log_err("LDAP unbind failed");
}

void LDAPUserPlugin::my_ldap_search_s(char *base, int scope, char *filter, char *attrs[], int attrsonly, LDAPMessage **lppres, LDAPControl **serverControls)
{
	int result=LDAP_SUCCESS;
	string req;
	LONGLONG llelapsedtime;
	auto_free_ldap_message res;
	auto tstart = std::chrono::steady_clock::now();

	if (attrs != NULL)
		for (unsigned int i = 0; attrs[i] != NULL; ++i)
			req += string(attrs[i]) + " ";

	// filter must be NULL to request everything (becomes (objectClass=*) in ldap library)
	if (filter[0] == '\0') {
		assert(scope == LDAP_SCOPE_BASE);
		filter = NULL;
	}
	/*
	 * When an m_ldap connection object already exists, use it to make
	 * a query, and, if that fails for any reason, reconnect-and-retry
	 * exactly once.
	 * When no m_ldap connection object existed, this boils down to
	 * one standard connect plus query.
	 */
	if (m_ldap != NULL)
		result = ldap_search_ext_s(m_ldap, base, scope, filter, attrs,
		         attrsonly, serverControls, nullptr, &m_timeout, 0, &~res);

	if (m_ldap == NULL || LDAP_API_ERROR(result)) {
		const char *ldap_binddn = m_config->GetSetting("ldap_bind_user");
		const char *ldap_bindpw = m_config->GetSetting("ldap_bind_passwd");
		auto starttls = parseBool(m_config->GetSetting("ldap_starttls"));

		if (m_ldap != NULL) {
			ec_log_err("LDAP search error: %s. Will unbind, reconnect and retry.", ldap_err2string(result));
			if (ldap_unbind_s(m_ldap) == -1)
				ec_log_err("LDAP unbind failed");
			m_ldap = NULL;
		}
		/// @todo encode the user and password, now it's depended in which charset the config is saved
		m_ldap = ConnectLDAP(ldap_binddn, ldap_bindpw, starttls);
		m_lpStatsCollector->inc(SCN_LDAP_RECONNECTS);
		result = ldap_search_ext_s(m_ldap, base, scope, filter, attrs,
		          attrsonly, serverControls, nullptr, nullptr, 0, &~res);
	}

	if(result != LDAP_SUCCESS) {
		ec_log_err("LDAP query in \"%s\" failed: %s (result=0x%02x, %s)", base, filter, result, ldap_err2string(result));

		if(LDAP_API_ERROR(result)) {
		    // Some kind of API error occurred (error is not from the server). Unbind the connection so any next try will re-bind
		    // which will possibly connect to a different (failed over) server.
			if (m_ldap != NULL) {
				ec_log_err("Unbinding from LDAP because of continued error (%s)", ldap_err2string(result));
				if (ldap_unbind_s(m_ldap) == -1)
					ec_log_err("LDAP unbind failed");
				m_ldap = NULL;
			}
		}
		goto exit;
	}

	llelapsedtime = dur2us(decltype(tstart)::clock::now() - tstart);
	LOG_PLUGIN_DEBUG("ldaptiming [%08.2f] (\"%s\" \"%s\" %s), results: %d", llelapsedtime/1000000.0, base, filter, req.c_str(), ldap_count_entries(m_ldap, res));
	*lppres = res.release(); // deref the pointer from object
	m_lpStatsCollector->inc(SCN_LDAP_SEARCH);
	m_lpStatsCollector->inc(SCN_LDAP_SEARCH_TIME, llelapsedtime);
	m_lpStatsCollector->Max(SCN_LDAP_SEARCH_TIME_MAX, llelapsedtime);

exit:
	if (result != LDAP_SUCCESS) {
		m_lpStatsCollector->inc(SCN_LDAP_SEARCH_FAILED);
		// throw ldap error
		throw ldap_error(string("ldap_search_ext_s: ") + ldap_err2string(result), result);
	}
	// In rare situations ldap_search_s can return LDAP_SUCCESS, but leave res at NULL. This
	// seems to happen when the connection to the server is lost at a very specific time.
	// The problem is that libldap checks its input parameters with an assert. So the next
	// call to ldap_find_first will cause an assertion to kick in because the result from
	// ldap_search_s is inconsistent.
	// The easiest way around this is to net let this function return with a NULL result.
	else if (*lppres == NULL) {
		m_lpStatsCollector->inc(SCN_LDAP_SEARCH_FAILED);
		throw ldap_error("ldap_search_ext_s: spurious NULL result");
	}
}

static std::vector<std::string> split_classes(const char *lpszClasses)
{
	auto lstClasses = tokenize(lpszClasses, ',');
	for (auto &&s : lstClasses)
		s = trim(s);
	return lstClasses;
}

static bool MatchClasses(const std::set<std::string> &a,
    const std::vector<std::string> &b)
{
	return !std::any_of(b.cbegin(), b.cend(),
	       [&](const auto &cls) { return a.find(strToUpper(cls)) == a.cend(); });
}

/**
 * Creates an LDAP object class filter for a list of object classes
 *
 * Takes the list of object classes passed and converts them into an LDAP
 * filter that matches entries which have all the passed object classes.
 */
static std::string GetObjectClassFilter(const char *lpszObjectClassAttr, const char *lpszClasses)
{
	auto lstObjectClasses = split_classes(lpszClasses);
	if (lstObjectClasses.size() == 0)
		return "";
	if (lstObjectClasses.size() == 1)
		return "("s + lpszObjectClassAttr + "=" + lstObjectClasses.front() + ")";
	std::string filter = "(&";
	for (const auto &cls : lstObjectClasses)
		filter += "("s + lpszObjectClassAttr + "=" + cls + ")";
	filter += ")";
	return filter;
}

objectid_t LDAPUserPlugin::GetObjectIdForEntry(LDAPMessage *entry)
{
	list<string>	objclasses;
	std::string nonactive_type, resource_type, security_type;
	std::string user_unique, group_unique, company_unique;
	std::string addresslist_unique, dynamicgroup_unique, object_uid;
	const char *class_attr = m_config->GetSetting("ldap_object_type_attribute");
	const char *nonactive_attr = m_config->GetSetting("ldap_nonactive_attribute");
	const char *resource_attr = m_config->GetSetting("ldap_resource_type_attribute");
	const char *security_attr = m_config->GetSetting("ldap_group_security_attribute");
	const char *security_attr_type = m_config->GetSetting("ldap_group_security_attribute_type");
	const char *user_unique_attr = m_config->GetSetting("ldap_user_unique_attribute");
	const char *group_unique_attr = m_config->GetSetting("ldap_group_unique_attribute");
	const char *company_unique_attr = m_config->GetSetting("ldap_company_unique_attribute");
	const char *addresslist_unique_attr = m_config->GetSetting("ldap_addresslist_unique_attribute");
	const char *dynamicgroup_unique_attr = m_config->GetSetting("ldap_dynamicgroup_unique_attribute");
	const char *class_user_type = m_config->GetSetting("ldap_user_type_attribute_value");
	const char *class_contact_type = m_config->GetSetting("ldap_contact_type_attribute_value");
	const char *class_group_type = m_config->GetSetting("ldap_group_type_attribute_value");
	const char *class_company_type = m_config->GetSetting("ldap_company_type_attribute_value");
	const char *class_address_type = m_config->GetSetting("ldap_addresslist_type_attribute_value");
	const char *class_dynamic_type = m_config->GetSetting("ldap_dynamicgroup_type_attribute_value");

	FOREACH_ATTR(entry) {
		if (class_attr && strcasecmp(att, class_attr) == 0)
			objclasses = getLDAPAttributeValues(att, entry);
		if (nonactive_attr != nullptr && strcasecmp(att, nonactive_attr) == 0)
			nonactive_type = getLDAPAttributeValue(att, entry);
		if (resource_attr && strcasecmp(att, resource_attr) == 0)
			resource_type = getLDAPAttributeValue(att, entry);
		if (security_attr != nullptr && strcasecmp(att, security_attr) == 0)
			security_type = getLDAPAttributeValue(att, entry);
		if (user_unique_attr && strcasecmp(att, user_unique_attr) == 0)
			user_unique = getLDAPAttributeValue(att, entry);
		if (group_unique_attr && strcasecmp(att, group_unique_attr) == 0)
			group_unique = getLDAPAttributeValue(att, entry);
		if (company_unique_attr && strcasecmp(att, company_unique_attr) == 0)
			company_unique = getLDAPAttributeValue(att, entry);
		if (addresslist_unique_attr && strcasecmp(att, addresslist_unique_attr) == 0)
			addresslist_unique = getLDAPAttributeValue(att, entry);
		if (dynamicgroup_unique_attr && strcasecmp(att, dynamicgroup_unique_attr) == 0)
			dynamicgroup_unique = getLDAPAttributeValue(att, entry);
	}
	END_FOREACH_ATTR

	// All object classes for a certain object
	std::set<std::string> setObjectClasses;
	// List of matching Kopano object classes
	std::list<std::pair<unsigned int, objectclass_t> > lstMatches;
	/*
	 * Find the Kopano object type by looking at the object classes.
	 *
	 * We do this by checking the best-match of objectclasses; if an LDAP objectClass is
	 * listed for multiple Kopano object classes, we use the following rules:
	 *
	 * First, the Kopano object class with the most matching LDAP objectClasses is selected.
	 * If that does not resolve the ambiguity, then object classes with higher numerical values
	 * override those with lower numerical values (most importantly, contacts override users)
	 */
	for (const auto &i : objclasses)
		setObjectClasses.emplace(strToUpper(i));

	auto lstLDAPObjectClasses = split_classes(class_user_type);
	if(MatchClasses(setObjectClasses, lstLDAPObjectClasses))
		lstMatches.emplace_back(lstLDAPObjectClasses.size(), OBJECTCLASS_USER); // Could still be active or nonactive, will resolve later

	lstLDAPObjectClasses = split_classes(class_contact_type);
	if(MatchClasses(setObjectClasses, lstLDAPObjectClasses))
		lstMatches.emplace_back(lstLDAPObjectClasses.size(), NONACTIVE_CONTACT);

	lstLDAPObjectClasses = split_classes(class_group_type);
	if(MatchClasses(setObjectClasses, lstLDAPObjectClasses))
		lstMatches.emplace_back(lstLDAPObjectClasses.size(), OBJECTCLASS_DISTLIST); // Could be permission or distribution group, will resolve later

	lstLDAPObjectClasses = split_classes(class_dynamic_type);
	if(MatchClasses(setObjectClasses, lstLDAPObjectClasses))
		lstMatches.emplace_back(lstLDAPObjectClasses.size(), DISTLIST_DYNAMIC);

	lstLDAPObjectClasses = split_classes(class_company_type);
	if(MatchClasses(setObjectClasses, lstLDAPObjectClasses))
		lstMatches.emplace_back(lstLDAPObjectClasses.size(), CONTAINER_COMPANY);

	lstLDAPObjectClasses = split_classes(class_address_type);
	if(MatchClasses(setObjectClasses, lstLDAPObjectClasses))
		lstMatches.emplace_back(lstLDAPObjectClasses.size(), CONTAINER_ADDRESSLIST);

	// lstMatches now contains all the kopano object classes that the object COULD be, now sort by number of object classes
	if(lstMatches.empty())
		throw data_error("Unable to detect object class for object: " + GetLDAPEntryDN(entry));
	lstMatches.sort();
	lstMatches.reverse();
	// Class we want is now at the top of the list (since we sorted by number of matches, then by class id)
	auto objclass = lstMatches.front().second;

	// Subspecify some generic types now
	if (objclass == OBJECTCLASS_USER) {
		objclass = atoi(nonactive_type.c_str()) == 0 ? ACTIVE_USER : NONACTIVE_USER;
		if (objclass == NONACTIVE_USER && !resource_type.empty()) {
			/* Overwrite objectclass, a resource is allowed to overwrite the nonactive type */
			if (strcasecmp(resource_type.c_str(), "room") == 0)
				objclass = NONACTIVE_ROOM;
			else if (strcasecmp(resource_type.c_str(), "equipment") == 0)
				objclass = NONACTIVE_EQUIPMENT;
		}
		object_uid = user_unique;
	}

	if (objclass == NONACTIVE_CONTACT)
		object_uid = user_unique;
	if (objclass == OBJECTCLASS_DISTLIST) {
		if (strcasecmp(security_attr_type, "ads") == 0)
			objclass = (atoi(security_type.c_str()) & 0x80000000) ? DISTLIST_SECURITY : DISTLIST_GROUP;
		else
			objclass = parseBool(security_type.c_str()) ? DISTLIST_SECURITY : DISTLIST_GROUP;
		object_uid = group_unique;
	}

	if (objclass == DISTLIST_DYNAMIC)
		object_uid = dynamicgroup_unique;
	if (objclass == CONTAINER_COMPANY)
		object_uid = company_unique;
	if (objclass == CONTAINER_ADDRESSLIST)
		object_uid = addresslist_unique;
	return objectid_t(object_uid, objclass);
}

signatures_t LDAPUserPlugin::getAllObjectsByFilter(const std::string &basedn,
    int scope, const std::string &search_filter,
    const std::string &strCompanyDN, bool bCache)
{
	signatures_t signatures;
	objectid_t				objectid;
	string					signature;
	std::map<objectclass_t, dn_cache_t> mapDNCache;
	dn_list_t dnFilter;
	auto_free_ldap_message res;

	/*
	 * When working in multi-company mode we need to determine if the found object
	 * is really a member of the requested company and not turned up in the
	 * result because he is member of a subcompany.
	 * Create a filter by requesting all subcompanies for he given company,
	 * and remove any returned objects which are member of these subcompanies.
	 */
	if (m_bHosted && !strCompanyDN.empty())
		dnFilter = m_lpCache->getChildrenForDN(m_lpCache->getObjectDNCache(this, CONTAINER_COMPANY), strCompanyDN);

	auto request_attrs = std::make_unique<attrArray>(15);
	/* Needed for GetObjectIdForEntry() */
	CONFIG_TO_ATTR(request_attrs, class_attr, "ldap_object_type_attribute");
	CONFIG_TO_ATTR(request_attrs, nonactive_attr, "ldap_nonactive_attribute");
	CONFIG_TO_ATTR(request_attrs, resource_attr, "ldap_resource_type_attribute");
	CONFIG_TO_ATTR(request_attrs, security_attr, "ldap_group_security_attribute");
	CONFIG_TO_ATTR(request_attrs, user_unique_attr, "ldap_user_unique_attribute");
	CONFIG_TO_ATTR(request_attrs, group_unique_attr, "ldap_group_unique_attribute");
	CONFIG_TO_ATTR(request_attrs, company_unique_attr, "ldap_company_unique_attribute");
	CONFIG_TO_ATTR(request_attrs, addresslist_unique_attr, "ldap_addresslist_unique_attribute");
	CONFIG_TO_ATTR(request_attrs, dynamicgroup_unique_attr, "ldap_dynamicgroup_unique_attribute");
	/* Needed for cache */
	CONFIG_TO_ATTR(request_attrs, modify_attr, "ldap_last_modification_attribute");

	FOREACH_PAGING_SEARCH((char *)basedn.c_str(), scope,
						  (char *)search_filter.c_str(), (char **)request_attrs->get(),
						  FETCH_ATTR_VALS, res)
	{
		FOREACH_ENTRY(res) {
			auto dn = GetLDAPEntryDN(entry);

			/* Make sure the DN isn't filtered because it is located in the subcontainer */
			if (m_bHosted && !strCompanyDN.empty() &&
			    m_lpCache->isDNInList(dnFilter, dn))
				continue;

			FOREACH_ATTR(entry) {
				if (modify_attr && strcasecmp(att, modify_attr) == 0)
					signature = getLDAPAttributeValue(att, entry);
			}
			END_FOREACH_ATTR

			try {
				objectid = GetObjectIdForEntry(entry);
			} catch (const data_error &e) {
				ec_log_warn("Unable to get object id: %s", e.what());
				continue;
			}

			if (objectid.id.empty()) {
				ec_log_warn("Unique id not found for DN: %s", dn.c_str());
				continue;
			}
			signatures.emplace_back(objectid, signature);
			if (bCache) {
				auto retval = mapDNCache.emplace(objectid.objclass, dn_cache_t());
				auto iterDNCache = retval.first;
				iterDNCache->second.emplace(objectid, dn);
			}
		}
		END_FOREACH_ENTRY
	}
	END_FOREACH_LDAP_PAGING

	/* Update cache */
	for (auto &p : mapDNCache)
		m_lpCache->setObjectDNCache(p.first, std::move(p.second));
	return signatures;
}

string LDAPUserPlugin::getSearchBase(const objectid_t &company)
{
	const char *lpszSearchBase = m_config->GetSetting("ldap_search_base");

	if (lpszSearchBase == nullptr)
		/* GetSetting returns "" for all options it knows.. */
		throw std::logic_error("getSearchBase: unexpected nullptr");
	if (!m_bHosted || company.id.empty())
		return lpszSearchBase;

	// find company DN, and use as search_base
	auto search_base = m_lpCache->getDNForObject(m_lpCache->getObjectDNCache(this, company.objclass), company);
	// CHECK: should not be possible to not already know the company
	if (!search_base.empty())
		return search_base;
	ec_log_crit("No search base found for company xid:\"%s\"", bin2txt(company.id).c_str());
	return lpszSearchBase;
}

string LDAPUserPlugin::getServerSearchFilter()
{
	const char *objecttype = m_config->GetSetting("ldap_object_type_attribute", "", NULL);
	const char *servertype = m_config->GetSetting("ldap_server_type_attribute_value", "", NULL);
	const char *serverfilter = m_config->GetSetting("ldap_server_search_filter");

	if (!objecttype)
		throw runtime_error("No object type attribute defined");
	if (!servertype)
		throw runtime_error("No server type attribute value defined");

	std::string filter = serverfilter;
	auto subfilter = "(" + string(objecttype) + "=" + servertype + ")";
	if (!filter.empty())
		return "(&(|" + filter + ")" + subfilter + ")";
	return subfilter;
}

string LDAPUserPlugin::getSearchFilter(objectclass_t objclass)
{
	string filter, subfilter;
	const char *objecttype = m_config->GetSetting("ldap_object_type_attribute", "", NULL);
	const char *usertype = m_config->GetSetting("ldap_user_type_attribute_value", "", NULL);
	const char *contacttype = m_config->GetSetting("ldap_contact_type_attribute_value", "", NULL);
	const char *grouptype = m_config->GetSetting("ldap_group_type_attribute_value", "", NULL);
	const char *companytype = m_config->GetSetting("ldap_company_type_attribute_value", "", NULL);
	const char *addresslisttype = m_config->GetSetting("ldap_addresslist_type_attribute_value", "", NULL);
	const char *dynamicgrouptype = m_config->GetSetting("ldap_dynamicgroup_type_attribute_value", "", NULL);
	const char *userfilter = m_config->GetSetting("ldap_user_search_filter");
	const char *groupfilter = m_config->GetSetting("ldap_group_search_filter");
	const char *companyfilter = m_config->GetSetting("ldap_company_search_filter");
	const char *addresslistfilter = m_config->GetSetting("ldap_addresslist_search_filter");
	const char *dynamicgroupfilter = m_config->GetSetting("ldap_dynamicgroup_search_filter");

	if (!objecttype)
		throw runtime_error("No object type attribute defined");

	switch (objclass) {
	case OBJECTCLASS_UNKNOWN:
		/* No objectclass is given, merge all filters together */
		subfilter = getSearchFilter(OBJECTCLASS_USER);
		if (contacttype)
			subfilter += getSearchFilter(NONACTIVE_CONTACT);
		subfilter += getSearchFilter(OBJECTCLASS_DISTLIST);
		subfilter += getSearchFilter(OBJECTCLASS_CONTAINER);
		subfilter = "(|" + subfilter + ")";
		break;
	case OBJECTCLASS_USER:
	case ACTIVE_USER:
	case NONACTIVE_USER:
	case NONACTIVE_ROOM:
	case NONACTIVE_EQUIPMENT:
		if (!usertype)
			throw runtime_error("No user type attribute value defined");
		filter = userfilter;
		subfilter += "(|";
		subfilter += GetObjectClassFilter(objecttype, usertype);
		/* Generic user type should not exclude Contacts */
		if (objclass == OBJECTCLASS_USER && contacttype)
			subfilter += GetObjectClassFilter(objecttype, contacttype);
		subfilter += ")";
		break;
	case NONACTIVE_CONTACT:
		if (!contacttype)
			throw runtime_error("No contact type attribute value defined");
		filter = userfilter;
		subfilter = GetObjectClassFilter(objecttype, contacttype);
		break;
	case OBJECTCLASS_DISTLIST:
	case DISTLIST_GROUP:
	case DISTLIST_SECURITY:
	case DISTLIST_DYNAMIC:
		if ((grouptype || (groupfilter && groupfilter[0] != '\0')) && (dynamicgrouptype || (dynamicgroupfilter && dynamicgroupfilter[0] != '\0')))
			subfilter = "(|";

		if (grouptype && groupfilter && groupfilter[0] != '\0')
			subfilter += string("(&") + GetObjectClassFilter(objecttype, grouptype) + groupfilter + ")";
		else if (grouptype)
			subfilter += GetObjectClassFilter(objecttype, grouptype);
		else if (groupfilter && groupfilter[0] != '\0')
			subfilter += groupfilter;

		if (dynamicgrouptype && dynamicgroupfilter && dynamicgroupfilter[0] != '\0')
			subfilter += string("(&") + GetObjectClassFilter(objecttype, dynamicgrouptype) + dynamicgroupfilter + ")";
		else if (dynamicgrouptype)
			subfilter += GetObjectClassFilter(objecttype, dynamicgrouptype);
		else if (dynamicgroupfilter && dynamicgroupfilter[0] != '\0')
			subfilter += dynamicgroupfilter;

		if ((grouptype || (groupfilter && groupfilter[0] != '\0')) && (dynamicgrouptype || (dynamicgroupfilter && dynamicgroupfilter[0] != '\0')))
			subfilter += ")";
		break;
	case OBJECTCLASS_CONTAINER:
		subfilter = "(|";
		if (m_bHosted) {
			if (!companytype)
				throw runtime_error("No company type attribute value defined");
			subfilter += string("(&") + companyfilter + GetObjectClassFilter(objecttype, companytype) + ")";
		}
		if (addresslisttype)
			subfilter += string("(&") + addresslistfilter + GetObjectClassFilter(objecttype, addresslisttype) + ")";
		else
			subfilter += addresslistfilter;
		subfilter += ")";
		break;
	case CONTAINER_COMPANY:
		if (!m_bHosted)
			throw runtime_error("Searching for companies is not supported in singlecompany server");
		if (!companytype)
			throw runtime_error("No company type attribute value defined");
		filter = companyfilter;
		subfilter = GetObjectClassFilter(objecttype, companytype);
		break;
	case CONTAINER_ADDRESSLIST:
		if (!addresslisttype)
			throw runtime_error("No addresslist type attribute value defined");
		filter = addresslistfilter;
		subfilter = GetObjectClassFilter(objecttype, addresslisttype);
		break;
	default:
		throw runtime_error("Unknown object type " + stringify(objclass));
	}

	if (!filter.empty())
		return "(&" + filter + subfilter + ")";
	return subfilter;
}

string LDAPUserPlugin::getSearchFilter(const string &data, const char *attr, const char *attr_type)
{
	string search_data;

	// Set binary uniqueid to escaped string
	if(attr_type && strcasecmp(attr_type, LDAP_DATA_TYPE_BINARY) == 0)
		BintoEscapeSequence(data.c_str(), data.size(), &search_data);
	else
		search_data = StringEscapeSequence(data);
	if (attr)
		return "(" + string(attr) + "=" + search_data + ")";
	return "";
}

string LDAPUserPlugin::getObjectSearchFilter(const objectid_t &id, const char *attr, const char *attr_type)
{
	if (attr)
		return "(&" + getSearchFilter(id.objclass) + getSearchFilter(id.id, attr, attr_type) + ")";

	switch (id.objclass) {
	case OBJECTCLASS_USER:
	case ACTIVE_USER:
	case NONACTIVE_USER:
	case NONACTIVE_ROOM:
	case NONACTIVE_EQUIPMENT:
	case NONACTIVE_CONTACT:
		return getObjectSearchFilter(id,
			m_config->GetSetting("ldap_user_unique_attribute"),
			m_config->GetSetting("ldap_user_unique_attribute_type"));
	case OBJECTCLASS_DISTLIST:
		return
			"(&" +
				getSearchFilter(id.objclass) +
				"(|" +
					getSearchFilter(id.id,
						m_config->GetSetting("ldap_group_unique_attribute"),
						m_config->GetSetting("ldap_group_unique_attribute_type")) +
					getSearchFilter(id.id,
						m_config->GetSetting("ldap_dynamicgroup_unique_attribute"),
						m_config->GetSetting("ldap_dynamicgroup_unique_attribute_type")) +
				"))";
	case DISTLIST_GROUP:
	case DISTLIST_SECURITY:
		return getObjectSearchFilter(id,
			m_config->GetSetting("ldap_group_unique_attribute"),
			m_config->GetSetting("ldap_group_unique_attribute_type"));
	case DISTLIST_DYNAMIC:
		return getObjectSearchFilter(id,
			m_config->GetSetting("ldap_dynamicgroup_unique_attribute"),
			m_config->GetSetting("ldap_dynamicgroup_unique_attribute_type"));
	case OBJECTCLASS_CONTAINER:
		return
			"(&" +
				getSearchFilter(id.objclass) +
				"(|" +
					getSearchFilter(id.id,
						m_config->GetSetting("ldap_company_unique_attribute"),
						m_config->GetSetting("ldap_company_unique_attribute_type")) +
					getSearchFilter(id.id,
						m_config->GetSetting("ldap_addresslist_unique_attribute"),
						m_config->GetSetting("ldap_addresslist_unique_attribute_type")) +
				"))";
	case CONTAINER_COMPANY:
		return getObjectSearchFilter(id,
			m_config->GetSetting("ldap_company_unique_attribute"),
			m_config->GetSetting("ldap_company_unique_attribute_type"));
	case CONTAINER_ADDRESSLIST:
		return getObjectSearchFilter(id,
			m_config->GetSetting("ldap_addresslist_unique_attribute"),
			m_config->GetSetting("ldap_addresslist_unique_attribute_type"));
	case OBJECTCLASS_UNKNOWN:
	default:
		throw runtime_error("Object is wrong type");
	}
}

string LDAPUserPlugin::objectUniqueIDtoAttributeData(const objectid_t &uniqueid, const char* lpAttr)
{
	auto_free_ldap_message res;
	bool			bDataAttrFound = false;
	std::string strData, ldap_basedn = getSearchBase();
	string ldap_filter = getObjectSearchFilter(uniqueid);
	char *request_attrs[] = {const_cast<char *>(lpAttr), nullptr};

	if (lpAttr == NULL)
		throw runtime_error("Cannot convert uniqueid to unknown attribute");

	my_ldap_search_s(
			(char *)ldap_basedn.c_str(), LDAP_SCOPE_SUBTREE,
			(char *)ldap_filter.c_str(),
			request_attrs, FETCH_ATTR_VALS, &~res);

	switch(ldap_count_entries(m_ldap, res)) {
	case 0:
		throw objectnotfound(ldap_filter);
	case 1:
		break;
	default:
		throw toomanyobjects(string("More than one object returned in search ") + ldap_filter);
	}

	auto entry = ldap_first_entry(m_ldap, res);
	if (entry == nullptr)
		throw runtime_error("ldap_dn: broken.");

	FOREACH_ATTR(entry) {
		if (strcasecmp(att, lpAttr) == 0) {
			strData = getLDAPAttributeValue(att, entry);
			bDataAttrFound = true;
		}
	}
	END_FOREACH_ATTR
	if (!bDataAttrFound)
		throw data_error(string(lpAttr)+" attribute not found");
	return strData;
}

string LDAPUserPlugin::objectUniqueIDtoObjectDN(const objectid_t &uniqueid, bool cache)
{
	auto lpCache = m_lpCache->getObjectDNCache(this, uniqueid.objclass);
	auto_free_ldap_message res;
	string			dn;
	LDAPMessage*	entry = NULL;

	/*
	 * The cache should actually contain this entry, search for the uniqueid in there first.
	 * In the rare case that the cache didn't contain the entry, check LDAP.
	 */
	if (cache) {
		dn = m_lpCache->getDNForObject(lpCache, uniqueid);
		if (!dn.empty())
			return dn;
	}

	/*
	 * That's odd, the cache didn't contain the uniqueid. Perform a LDAP query
	 * to search for the object, but chances are high the object doesn't exist at all.
	 *
	 * Except if we skipped the cache as per ZCP-11720, where we always
	 * want to issue an LDAP query.
	 */
	string			ldap_basedn = getSearchBase();
	string			ldap_filter = getObjectSearchFilter(uniqueid);
	auto request_attrs = std::make_unique<attrArray>(1);
	request_attrs->add("dn");

	my_ldap_search_s(
			 (char *)ldap_basedn.c_str(), LDAP_SCOPE_SUBTREE,
			 (char *)ldap_filter.c_str(), (char **)request_attrs->get(),
			 DONT_FETCH_ATTR_VALS, &~res);

	switch(ldap_count_entries(m_ldap, res)) {
	case 0:
		throw objectnotfound(ldap_filter);
	case 1:
		break;
	default:
		throw toomanyobjects(string("More than one object returned in search ") + ldap_filter);
	}

	entry = ldap_first_entry(m_ldap, res);
	if (entry == nullptr)
		throw runtime_error("ldap_dn: broken.");
	return GetLDAPEntryDN(entry);
}

objectsignature_t LDAPUserPlugin::objectDNtoObjectSignature(objectclass_t objclass, const string &dn)
{
	auto ldap_filter = getSearchFilter(objclass);
	auto signatures = getAllObjectsByFilter(dn, LDAP_SCOPE_BASE, ldap_filter, string(), false);
	if (signatures.empty())
		throw objectnotfound(dn);
	else if (signatures.size() != 1)
		throw toomanyobjects("More than one object returned in search for DN " + dn);
	return signatures.front();
}

signatures_t
LDAPUserPlugin::objectDNtoObjectSignatures(objectclass_t objclass,
    const std::list<std::string> &dn)
{
	signatures_t signatures;

	for (const auto &i : dn) {
		try {
			signatures.emplace_back(objectDNtoObjectSignature(objclass, i));
		} catch (const objectnotfound &e) {
			// resolve failed, drop entry
			continue;
		} catch (const ldap_error &e) {
			if(LDAP_NAME_ERROR(e.GetLDAPError()))
				continue;
			throw;
		} catch (const std::exception &e) {
			// query failed, drop entry
			continue;
		}
	}
	return signatures;
}

signatures_t
LDAPUserPlugin::resolveObjectsFromAttributes(objectclass_t objclass,
    const std::list<std::string> &objects, const char **lppAttr,
    const objectid_t &company)
{
	string companyDN;

	if (lppAttr == NULL || lppAttr[0] == NULL)
		throw runtime_error("Unable to search for unknown attribute");

	auto ldap_basedn = getSearchBase(company);
	auto ldap_filter = getSearchFilter(objclass);
	if (!company.id.empty())
		companyDN = ldap_basedn; // in hosted, companyDN is the same as searchbase?

	ldap_filter = "(&" + ldap_filter + "(|";
	for (const auto &i : objects)
		for (unsigned int j = 0; lppAttr[j] != NULL; ++j)
			ldap_filter += "(" + string(lppAttr[j]) + "=" + StringEscapeSequence(i) + ")";
	ldap_filter += "))";
	return getAllObjectsByFilter(ldap_basedn, LDAP_SCOPE_SUBTREE, ldap_filter, companyDN, false);
}

objectsignature_t LDAPUserPlugin::resolveObjectFromAttributeType(objectclass_t objclass, const string &object, const char* lpAttr, const char* lpAttrType, const objectid_t &company)
{
	auto signatures = resolveObjectsFromAttributeType(objclass,
		std::list<std::string>{object}, lpAttr, lpAttrType, company);
	if (signatures.empty())
		throw objectnotfound(object+" not found in LDAP");
	return signatures.front();
}

signatures_t
LDAPUserPlugin::resolveObjectsFromAttributeType(objectclass_t objclass,
    const std::list<std::string> &objects, const char *lpAttr,
    const char *lpAttrType, const objectid_t &company)
{
	const char *lpAttrs[] = {lpAttr, nullptr};
	return resolveObjectsFromAttributesType(objclass, objects, lpAttrs, lpAttrType, company);
}

signatures_t
LDAPUserPlugin::resolveObjectsFromAttributesType(objectclass_t objclass,
    const std::list<std::string> &objects, const char **lppAttr,
    const char *lpAttrType, const objectid_t &company)
{
	/* When the relation attribute the is the DN, we cannot perform any optimizations
	 * and we must incur the penalty of having to resolve each entry one by one.
	 * When the relation attribute is not the DN, we can optimize the lookup
	 * by creating a single query that obtains all the required data in a single query. */
	if (lpAttrType && strcasecmp(lpAttrType, LDAP_DATA_TYPE_DN) == 0)
		return objectDNtoObjectSignatures(objclass, objects);
	/* We have the full member list, create a new query that
	 * will request the unique modification attributes for all
	 * members in a single shot. With this data we can construct
	 * the list of object signatures */
	return resolveObjectsFromAttributes(objclass, objects, lppAttr, company);
}

objectsignature_t LDAPUserPlugin::resolveName(objectclass_t objclass, const string &name, const objectid_t &company)
{
	auto attrs = std::make_unique<attrArray>(6);
	const char *loginname_attr = m_config->GetSetting("ldap_loginname_attribute", "", NULL);
	const char *groupname_attr = m_config->GetSetting("ldap_groupname_attribute", "", NULL);
	const char *dyngroupname_attr = m_config->GetSetting("ldap_dynamicgroupname_attribute", "", NULL);
	const char *companyname_attr = m_config->GetSetting("ldap_companyname_attribute", "", NULL);
	const char *addresslistname_attr = m_config->GetSetting("ldap_addresslist_name_attribute", "", NULL);

	if (company.id.empty())
		LOG_PLUGIN_DEBUG("%s Class %x, Name %s", __FUNCTION__, objclass, name.c_str());
	else
		LOG_PLUGIN_DEBUG("%s Class %x, Name %s, Company xid:\"%s\"", __FUNCTION__,
			objclass, name.c_str(), bin2txt(company.id).c_str());

	switch (objclass) {
	case OBJECTCLASS_UNKNOWN:
		if (loginname_attr)
			attrs->add(loginname_attr);
		if (groupname_attr)
			attrs->add(groupname_attr);
		if (dyngroupname_attr)
			attrs->add(dyngroupname_attr);
		if (companyname_attr)
			attrs->add(companyname_attr);
		if (addresslistname_attr)
			attrs->add(addresslistname_attr);
		break;
	case OBJECTCLASS_USER:
		if (loginname_attr)
			attrs->add(loginname_attr);
		break;
	case ACTIVE_USER:
	case NONACTIVE_USER:
	case NONACTIVE_ROOM:
	case NONACTIVE_EQUIPMENT:
	case NONACTIVE_CONTACT:
		if (loginname_attr)
			attrs->add(loginname_attr);
		break;
	case OBJECTCLASS_DISTLIST:
		if (groupname_attr)
			attrs->add(groupname_attr);
		if (dyngroupname_attr)
			attrs->add(dyngroupname_attr);
		break;
	case DISTLIST_GROUP:
	case DISTLIST_SECURITY:
		if (groupname_attr)
			attrs->add(groupname_attr);
		break;
	case DISTLIST_DYNAMIC:
		if (dyngroupname_attr)
			attrs->add(dyngroupname_attr);
		break;
	case OBJECTCLASS_CONTAINER:
		if (companyname_attr)
			attrs->add(companyname_attr);
		if (addresslistname_attr)
			attrs->add(addresslistname_attr);
		break;
	case CONTAINER_COMPANY:
		if (companyname_attr)
			attrs->add(companyname_attr);
		break;
	case CONTAINER_ADDRESSLIST:
		if (addresslistname_attr)
			attrs->add(addresslistname_attr);
		break;
	default:
		throw runtime_error(string("resolveName: request for unknown object type"));
	}

	if (attrs->empty())
		throw runtime_error(string("Unable to resolve name with no attributes"));
	auto signatures = resolveObjectsFromAttributes(objclass,
		std::list<std::string>{m_iconvrev->convert(name)},
		attrs->get(), company);
	if (signatures.empty())
		throw objectnotfound(name+" not found in LDAP");

	// we can only resolve one name. caller should be more specific
	if (signatures.size() > 1)
		throw collision_error(name + " found " + stringify(signatures.size()) + " times in LDAP");
	if (!OBJECTCLASS_COMPARE(signatures.front().id.objclass, objclass))
		throw objectnotfound("No object has been found with name " + name);
	return signatures.front();
}

objectsignature_t LDAPUserPlugin::authenticateUser(const string &username, const string &password, const objectid_t &company)
{
	const char *authmethod = m_config->GetSetting("ldap_authentication_method");
	objectsignature_t id;
	auto tstart = std::chrono::steady_clock::now();

	try {
		if (strcasecmp(authmethod, "password") == 0)
			id = authenticateUserPassword(username, password, company);
		else
			id = authenticateUserBind(username, password, company);
	} catch (...) {
		m_lpStatsCollector->inc(SCN_LDAP_AUTH_DENIED);
		throw;
	}

	auto llelapsedtime = dur2us(decltype(tstart)::clock::now() - tstart);
	m_lpStatsCollector->inc(SCN_LDAP_AUTH_LOGINS);
	m_lpStatsCollector->inc(SCN_LDAP_AUTH_TIME, llelapsedtime);
	m_lpStatsCollector->Max(SCN_LDAP_AUTH_TIME_MAX, llelapsedtime);
	m_lpStatsCollector->avg(SCN_LDAP_AUTH_TIME_AVG, llelapsedtime);
	return id;
}

objectsignature_t LDAPUserPlugin::authenticateUserBind(const string &username, const string &password, const objectid_t &company)
{
	LDAP*		ld = NULL;
	objectsignature_t	signature;

	try {
		signature = resolveName(ACTIVE_USER, username, company);
		/*
		 * ZCP-11720: When looking for users, explicitly request
		 * skipping the cache.
		 */
		auto dn = objectUniqueIDtoObjectDN(signature.id, false);
		ld = ConnectLDAP(dn.c_str(), m_iconvrev->convert(password).c_str(),
			parseBool(m_config->GetSetting("ldap_starttls")));
	} catch (const std::exception &e) {
		throw login_error((string)"Trying to authenticate failed: " + e.what() + (string)"; username = " + username);
	}
	if (ld == nullptr)
		throw runtime_error("Trying to authenticate failed: connection failed");
	if (ldap_unbind_s(ld) == -1)
		ec_log_err("LDAP unbind failed");

	return signature;
}

objectsignature_t LDAPUserPlugin::authenticateUserPassword(const string &username, const string &password, const objectid_t &company)
{
	auto_free_ldap_message res;
	objectdetails_t	d;
	objectsignature_t signature;

	auto request_attrs = std::make_unique<attrArray>(4);
	CONFIG_TO_ATTR(request_attrs, loginname_attr, "ldap_loginname_attribute" );
	CONFIG_TO_ATTR(request_attrs, password_attr, "ldap_password_attribute");
	CONFIG_TO_ATTR(request_attrs, unique_attr, "ldap_user_unique_attribute");
	CONFIG_TO_ATTR(request_attrs, nonactive_attr, "ldap_nonactive_attribute");
	auto ldap_basedn = getSearchBase(company);
	auto ldap_filter = getObjectSearchFilter(objectid_t(m_iconvrev->convert(username), ACTIVE_USER), loginname_attr);

	/* LDAP filter does not exist, user does not exist, user cannot login */
	if (ldap_filter.empty())
		throw objectnotfound("LDAP filter is empty");

	my_ldap_search_s(
			(char *)ldap_basedn.c_str(), LDAP_SCOPE_SUBTREE,
			(char *)ldap_filter.c_str(), (char **)request_attrs->get(),
			FETCH_ATTR_VALS, &~res);

	switch(ldap_count_entries(m_ldap, res)) {
	case 0:
		throw login_error("Trying to authenticate failed: wrong username or password");
	case 1:
		break;
	default:
		throw login_error("Trying to authenticate failed: unknown error");
	}

	auto entry = ldap_first_entry(m_ldap, res);
	if (entry == nullptr)
		throw runtime_error("ldap_dn: broken.");

	FOREACH_ATTR(entry) {
		if (loginname_attr != nullptr && strcasecmp(att, loginname_attr) == 0)
			d.SetPropString(OB_PROP_S_LOGIN, m_iconv->convert(getLDAPAttributeValue(att, entry)));
		else if (password_attr != nullptr && strcasecmp(att, password_attr) == 0)
			d.SetPropString(OB_PROP_S_PASSWORD, getLDAPAttributeValue(att, entry));

		if (unique_attr && !strcasecmp(att, unique_attr)) {
			signature.id.id = getLDAPAttributeValue(att, entry);
			signature.id.objclass = ACTIVE_USER; // only users can authenticate
		}
		if (nonactive_attr != nullptr && strcasecmp(att, nonactive_attr) == 0 &&
		    parseBool(getLDAPAttributeValue(att, entry).c_str()))
			throw login_error("Cannot login as nonactive user");
	}
	END_FOREACH_ATTR

	auto strCryptedpw = d.GetPropString(OB_PROP_S_PASSWORD);
	auto strPasswordConverted = m_iconvrev->convert(password);
	if (strCryptedpw.empty())
		throw login_error("Trying to authenticate failed: password field is empty or unreadable");
	if (signature.id.id.empty())
		throw login_error("Trying to authenticate failed: uniqueid is empty or unreadable");

	if (!strncasecmp("{CRYPT}", strCryptedpw.c_str(), 7)) {
		if(checkPassword(PASSWORD_CRYPT, strPasswordConverted.c_str(), &(strCryptedpw.c_str()[7])) != 0)
			throw login_error("Trying to authenticate failed: wrong username or password");
	} else if (!strncasecmp("{MD5}", strCryptedpw.c_str(), 5)) {
		if(checkPassword(PASSWORD_MD5, strPasswordConverted.c_str(), &(strCryptedpw.c_str()[5])) != 0)
			throw login_error("Trying to authenticate failed: wrong username or password");
	} else if (!strncasecmp("{SMD5}", strCryptedpw.c_str(), 6)) {
		if(checkPassword(PASSWORD_SMD5, strPasswordConverted.c_str(), &(strCryptedpw.c_str()[6])) != 0)
			throw login_error("Trying to authenticate failed: wrong username or password");
	} else if (!strncasecmp("{SSHA}", strCryptedpw.c_str(), 6)) {
		if(checkPassword(PASSWORD_SSHA, strPasswordConverted.c_str(), &(strCryptedpw.c_str()[6])) != 0)
			throw login_error("Trying to authenticate failed: wrong username or password");
	} else if (!strncasecmp("{SHA}", strCryptedpw.c_str(), 5)) {
		if(checkPassword(PASSWORD_SHA, strPasswordConverted.c_str(), &(strCryptedpw.c_str()[5])) != 0)
			throw login_error("Trying to authenticate failed: wrong username or password");
	} else if(!strncasecmp("{MD5CRYPT}", strCryptedpw.c_str(), 10)) {
		throw login_error("Trying to authenticate failed: unsupported encryption scheme");
	} else {
		if (strcmp(strCryptedpw.c_str(), strPasswordConverted.c_str()) != 0) //Plain password
			throw login_error("Trying to authenticate failed: wrong username or password");
	}

	return signature;
}

signatures_t LDAPUserPlugin::getAllObjects(const objectid_t &company,
    objectclass_t objclass, const restrictTable *rst)
{
	string companyDN;
	if (!company.id.empty()) {
		LOG_PLUGIN_DEBUG("%s Company xid:\"%s\", Class %x", __FUNCTION__, bin2txt(company.id).c_str(), objclass);
		companyDN = getSearchBase(company);
	} else {
		LOG_PLUGIN_DEBUG("%s Class %x", __FUNCTION__, objclass);
	}
	return getAllObjectsByFilter(getSearchBase(company), LDAP_SCOPE_SUBTREE,
	       "(&" + getSearchFilter(objclass) + rst_to_filter(rst) + ")", companyDN, true);
}

string LDAPUserPlugin::getLDAPAttributeValue(char *attribute, LDAPMessage *entry) {
	list<string> l = getLDAPAttributeValues(attribute, entry);
	return !l.empty() ? l.front() : std::string();
}

list<string> LDAPUserPlugin::getLDAPAttributeValues(char *attribute, LDAPMessage *entry) {
	list<string> r;
	string s;
	auto_free_ldap_berval berval(ldap_get_values_len(m_ldap, entry, attribute));

	if (berval == NULL)
		return r;
	for (int i = 0; berval[i] != NULL; ++i) {
		s.assign(berval[i]->bv_val, berval[i]->bv_len);
		r.emplace_back(std::move(s));
	}
	return r;
}

std::string LDAPUserPlugin::GetLDAPEntryDN(LDAPMessage *entry)
{
	auto_free_ldap_attribute ptrDN(ldap_get_dn(m_ldap, entry));
	if (*ptrDN != '\0')
		return ptrDN.get();
	return {};
}

struct postaction {
	objectid_t objectid;		//!< object to act on in the resolved map
	objectclass_t objclass;		//!< resolveObject(s)FromAttributeType 1st parameter
	string ldap_attr;			//!< resolveObjectFromAttributeType 2nd parameter
	list<string> ldap_attrs;	//!< resolveObjectsFromAttributeType 2nd parameter
	const char *relAttr;		//!< resolveObject(s)FromAttributeType 3rd parameter
	const char *relAttrType;	//!< resolveObject(s)FromAttributeType 4th parameter
	property_key_t propname;	//!< object prop to add/set from the result
	std::string result_attr;	//!< optional: attribute to use from resulting object(s), if none then unique id
};

std::map<objectid_t, objectdetails_t>
LDAPUserPlugin::getObjectDetails(const std::list<objectid_t> &objectids)
{
	std::map<objectid_t, objectdetails_t> mapdetails;
	auto_free_ldap_message res;

	LOG_PLUGIN_DEBUG("%s N=%d", __FUNCTION__, (int)objectids.size() );

	/* That was easy ... */
	if (objectids.empty())
		return mapdetails;

	bool			bCutOff = false;
	dn_cache_t lpCompanyCache;
	std::string ldap_filter;
	string						strDN;
	list<postaction> lPostActions;
	std::set<objectid_t> setObjectIds;
	list<configsetting_t>	lExtraAttrs = m_config->GetSettingGroup(CONFIGGROUP_PROPMAP);
	auto request_attrs = std::make_unique<attrArray>(33 + lExtraAttrs.size());

	CONFIG_TO_ATTR(request_attrs, object_attr, "ldap_object_type_attribute");
	CONFIG_TO_ATTR(request_attrs, user_unique_attr, "ldap_user_unique_attribute");
	CONFIG_TO_ATTR(request_attrs, user_unique_attr_type, "ldap_user_unique_attribute_type");
	CONFIG_TO_ATTR(request_attrs, user_fullname_attr, "ldap_fullname_attribute");
	CONFIG_TO_ATTR(request_attrs, loginname_attr, "ldap_loginname_attribute");
	CONFIG_TO_ATTR(request_attrs, password_attr, "ldap_password_attribute");
	CONFIG_TO_ATTR(request_attrs, emailaddress_attr, "ldap_emailaddress_attribute");
	CONFIG_TO_ATTR(request_attrs, emailaliases_attr, "ldap_emailaliases_attribute");
	CONFIG_TO_ATTR(request_attrs, isadmin_attr, "ldap_isadmin_attribute");
	CONFIG_TO_ATTR(request_attrs, nonactive_attr, "ldap_nonactive_attribute");
	CONFIG_TO_ATTR(request_attrs, resource_type_attr, "ldap_resource_type_attribute");
	CONFIG_TO_ATTR(request_attrs, resource_capacity_attr, "ldap_resource_capacity_attribute");
	CONFIG_TO_ATTR(request_attrs, usercert_attr, "ldap_user_certificate_attribute");
	CONFIG_TO_ATTR(request_attrs, sendas_attr, "ldap_sendas_attribute");
	CONFIG_TO_ATTR(request_attrs, group_unique_attr, "ldap_group_unique_attribute");
	CONFIG_TO_ATTR(request_attrs, group_unique_attr_type, "ldap_group_unique_attribute_type");
	CONFIG_TO_ATTR(request_attrs, group_fullname_attr, "ldap_groupname_attribute");
	CONFIG_TO_ATTR(request_attrs, group_security_attr, "ldap_group_security_attribute");
	CONFIG_TO_ATTR(request_attrs, company_unique_attr, "ldap_company_unique_attribute");
	CONFIG_TO_ATTR(request_attrs, company_unique_attr_type, "ldap_company_unique_attribute_type");
	CONFIG_TO_ATTR(request_attrs, company_fullname_attr, "ldap_companyname_attribute");
	CONFIG_TO_ATTR(request_attrs, sysadmin_attr, "ldap_company_system_admin_attribute");
	CONFIG_TO_ATTR(request_attrs, sysadmin_attr_type, "ldap_company_system_admin_attribute_type");
	CONFIG_TO_ATTR(request_attrs, sysadmin_attr_rel, "ldap_company_system_admin_relation_attribute");
	CONFIG_TO_ATTR(request_attrs, addresslist_unique_attr, "ldap_addresslist_unique_attribute");
	CONFIG_TO_ATTR(request_attrs, addresslist_unique_attr_type, "ldap_addresslist_unique_attribute_type");
	CONFIG_TO_ATTR(request_attrs, addresslist_name_attr, "ldap_addresslist_name_attribute");
	CONFIG_TO_ATTR(request_attrs, dynamicgroup_unique_attr, "ldap_dynamicgroup_unique_attribute");
	CONFIG_TO_ATTR(request_attrs, dynamicgroup_unique_attr_type, "ldap_dynamicgroup_unique_attribute_type");
	CONFIG_TO_ATTR(request_attrs, dynamicgroup_name_attr, "ldap_dynamicgroup_name_attribute");
	CONFIG_TO_ATTR(request_attrs, ldap_addressbook_hide_attr, "ldap_addressbook_hide_attribute");
	CONFIG_TO_ATTR(request_attrs, user_server_attr, "ldap_user_server_attribute");
	CONFIG_TO_ATTR(request_attrs, company_server_attr, "ldap_company_server_attribute");
	if (!m_bDistributed) {
		user_server_attr = NULL;
		company_server_attr = NULL;
	}

	for (const auto &c : lExtraAttrs)
		request_attrs->add(c.szValue);
	unsigned int ulCutoff = atoui(m_config->GetSetting("ldap_filter_cutoff_elements"));

	/*
	 * When working in multi-company mode we need to determine to which company
	 * this object belongs. To do this efficiently we are using the cache for
	 * resolving the company based on the DN.
	 */
	if (m_bHosted)
		lpCompanyCache = m_lpCache->getObjectDNCache(this, CONTAINER_COMPANY);

	auto ldap_basedn = getSearchBase();

	/*
	 * Optimize the filter, by sorting the objectids we made sure that all
	 * object classes are grouped together. We then only need to create the
	 * objectclass filter once for each class and add the id filter after that.
	 * This makes the entire ldap filter much shorter and can be be handled much
	 * better by LDAP.
	 */
	setObjectIds.insert(objectids.begin(), objectids.end());

    /*
     * This is purely an optimization: to make sure we don't send huge 5000-item filters
     * to the LDAP Server (which may be slow), we have a cutoff point at which we simply
     * retrieve all LDAP data. This is sometimes (depending on the type of LDAP Server)
     * much, much faster (factor of 40 has been seen), with the minor expense of receiving
     * more data than actually needed. This means we're trading minor local processing time
     * and network activity for a much lower LDAP-server processing overhead.
     */

    if (ulCutoff != 0 && setObjectIds.size() >= ulCutoff) {
		// find all the different object classes in the objectids list, and make an or filter based on that
		auto objclass = static_cast<objectclass_t>(-1); // set to something invalid
		ldap_filter = "(|";
		for (const auto &id : setObjectIds)
			if (objclass != id.objclass) {
				ldap_filter += getSearchFilter(id.objclass);
				objclass = id.objclass;
			}
		ldap_filter += ")";
		bCutOff = true;
	} else {
		ldap_filter = "(|";
		for (auto iter = setObjectIds.cbegin(); iter != setObjectIds.cend(); /* no increment */) {
			objectclass_t objclass = iter->objclass;
			ldap_filter += "(&" + getSearchFilter(iter->objclass) + "(|";

			while (iter != setObjectIds.cend() && objclass == iter->objclass) {
				switch (objclass) {
				case OBJECTCLASS_USER:
				case ACTIVE_USER:
				case NONACTIVE_USER:
				case NONACTIVE_ROOM:
				case NONACTIVE_EQUIPMENT:
				case NONACTIVE_CONTACT:
					ldap_filter += getSearchFilter(iter->id, user_unique_attr, user_unique_attr_type);
					break;
				case OBJECTCLASS_DISTLIST:
					ldap_filter += getSearchFilter(iter->id, group_unique_attr, group_unique_attr_type);
					ldap_filter += getSearchFilter(iter->id, dynamicgroup_unique_attr, dynamicgroup_unique_attr_type);
					break;
				case DISTLIST_GROUP:
				case DISTLIST_SECURITY:
					ldap_filter += getSearchFilter(iter->id, group_unique_attr, group_unique_attr_type);
					break;
				case DISTLIST_DYNAMIC:
					ldap_filter += getSearchFilter(iter->id, dynamicgroup_unique_attr, dynamicgroup_unique_attr_type);
					break;
				case OBJECTCLASS_CONTAINER:
					ldap_filter += getSearchFilter(iter->id, company_unique_attr, company_unique_attr_type);
					ldap_filter += getSearchFilter(iter->id, addresslist_unique_attr, addresslist_unique_attr_type);
					break;
				case CONTAINER_COMPANY:
					ldap_filter += getSearchFilter(iter->id, company_unique_attr, company_unique_attr_type);
					break;
				case CONTAINER_ADDRESSLIST:
					ldap_filter += getSearchFilter(iter->id, addresslist_unique_attr, addresslist_unique_attr_type);
					break;
				case OBJECTCLASS_UNKNOWN:
					ldap_filter += getSearchFilter(iter->id, user_unique_attr, user_unique_attr_type);
					ldap_filter += getSearchFilter(iter->id, group_unique_attr, group_unique_attr_type);
					ldap_filter += getSearchFilter(iter->id, dynamicgroup_unique_attr, dynamicgroup_unique_attr_type);
					ldap_filter += getSearchFilter(iter->id, company_unique_attr, company_unique_attr_type);
					ldap_filter += getSearchFilter(iter->id, addresslist_unique_attr, addresslist_unique_attr_type);
					break;
				default:
					ec_log_crit("Incorrect object class %d for item xid:\"%s\"", iter->objclass, bin2txt(iter->id).c_str());
					continue;
				}
				++iter;
			}
			ldap_filter += "))";
		}
		ldap_filter += ")";
	}

	FOREACH_PAGING_SEARCH((char *)ldap_basedn.c_str(), LDAP_SCOPE_SUBTREE,
						  (char *)ldap_filter.c_str(), (char **)request_attrs->get(),
						  FETCH_ATTR_VALS, res)
	{
	FOREACH_ENTRY(res) {
		strDN = GetLDAPEntryDN(entry);
		objectid_t objectid = GetObjectIdForEntry(entry);
		objectdetails_t	sObjDetails = objectdetails_t(objectid.objclass);

		/* Default value, will be overridden later */
		if (sObjDetails.GetClass() == CONTAINER_COMPANY)
			sObjDetails.SetPropObject(OB_PROP_O_SYSADMIN, objectid_t("SYSTEM", ACTIVE_USER));
		// when cutoff is used, filter only the requested entries.
		if (bCutOff && setObjectIds.find(objectid) == setObjectIds.end())
			continue;

		FOREACH_ATTR(entry) {
			/*
			 * We check the attribute for every match possible,
			 * because an attribute can be used in multiple config options
			 */
			if (ldap_addressbook_hide_attr && !strcasecmp(att, ldap_addressbook_hide_attr)) {
				auto ldap_attr = getLDAPAttributeValue(att, entry);
				sObjDetails.SetPropBool(OB_PROP_B_AB_HIDDEN, parseBool(ldap_attr.c_str()));
			}

			for (const auto &se : lExtraAttrs) {
				/*
				 * The value should be set to something, as protection to make sure
				 * the name is a property tag all names should be prefixed with '0x'.
				 */
				if (strcasecmp(se.szValue, att) != 0 || strncasecmp(se.szName, "0x", strlen("0x")) != 0)
					continue;

				auto ulPropTag = xtoi(se.szName);
				/* Handle property actions */
				switch (PROP_ID(ulPropTag)) {
					// this property is only supported on ADS and OpenLDAP 2.4+ with slapo-memberof enabled
				case 0x8008:	/* PR_EMS_AB_IS_MEMBER_OF_DL */
				case 0x800E:	/* PR_EMS_AB_REPORTS */
				{
					/*
					 * These properties should contain the DN of the object,
					 * resolve them to the objectid and them as the PT_MV_BINARY
					 * version, the server will create the EntryIDs so the client
					 * can use the openEntry() to get the correct references.
					 */
					ulPropTag = (ulPropTag & 0xffff0000) | 0x1102;
					postaction p;

					p.objectid = objectid;
					p.objclass = ulPropTag == 0x800E1102 ? OBJECTCLASS_USER : OBJECTCLASS_DISTLIST;
					p.ldap_attrs = getLDAPAttributeValues(att, entry);
					p.relAttr = "dn";
					p.relAttrType = "dn";
					p.propname = static_cast<property_key_t>(ulPropTag);
					lPostActions.emplace_back(std::move(p));
					break;
                }
				case 0x3A4E:	/* PR_MANAGER_NAME */
					/* Rename to PR_EMS_AB_MANAGER */
					ulPropTag = 0x8005001E;
					/* fallthru */
				case 0x8005:	/* PR_EMS_AB_MANAGER */
				case 0x800C:	/* PR_EMS_AB_OWNER */
				{
					/*
					 * These properties should contain the DN of the object,
					 * resolve it to the objectid and store it as the PT_BINARY
					 * version, the server will create the EntryID so the client
					 * can use OpenEntry() to get the correct reference.
					 */
					ulPropTag = (ulPropTag & 0xffff0000) | 0x0102;
					postaction p;

					p.objectid = objectid;
                    p.objclass = OBJECTCLASS_USER;
					p.ldap_attr = getLDAPAttributeValue(att, entry);
					p.relAttr = "dn";
					p.relAttrType = "dn";
					p.propname = static_cast<property_key_t>(ulPropTag);
					lPostActions.emplace_back(std::move(p));
					break;
                }
				case 0x3A30:	/* PR_ASSISTANT */
				{
					/*
					 * These properties should contain the full name of the object,
					 * the client won't need to resolve them to a Address Book entry
					 * so a fullname will be sufficient.
					 */
					ulPropTag = 0x3A30001E;
					postaction p;

					p.objectid = objectid;
                    p.objclass = OBJECTCLASS_USER;
					p.ldap_attr = getLDAPAttributeValue(att, entry);
					p.relAttr = "dn";
					p.relAttrType = "dn";
					p.result_attr = m_config->GetSetting("ldap_fullname_attribute");
					p.propname = static_cast<property_key_t>(ulPropTag);
					lPostActions.emplace_back(std::move(p));
					break;
                }
				default: {
					auto ldap_attrs = getLDAPAttributeValues(att, entry);

					if ((ulPropTag & 0xFFFE) == 0x1E) // if (PROP_TYPE(ulPropTag) == PT_STRING8 || PT_UNICODE)
						for (auto &i : ldap_attrs)
							i = m_iconv->convert(i);

					if (ulPropTag & 0x1000) /* MV_FLAG */
						sObjDetails.SetPropListString(static_cast<property_key_t>(ulPropTag), std::move(ldap_attrs));
					else
						sObjDetails.SetPropString(static_cast<property_key_t>(ulPropTag), ldap_attrs.front());
					break;
				}
				}
			}

			/* Objectclass specific properties */
			switch (sObjDetails.GetClass()) {
			case ACTIVE_USER:
			case NONACTIVE_USER:
			case NONACTIVE_ROOM:
			case NONACTIVE_EQUIPMENT:
			case NONACTIVE_CONTACT:
				if (loginname_attr && !strcasecmp(att, loginname_attr)) {
					auto ldap_attr = m_iconv->convert(getLDAPAttributeValue(att, entry));
					sObjDetails.SetPropString(OB_PROP_S_LOGIN, ldap_attr);
				}
				if (user_fullname_attr && !strcasecmp(att, user_fullname_attr)) {
					auto ldap_attr = m_iconv->convert(getLDAPAttributeValue(att, entry));
					sObjDetails.SetPropString(OB_PROP_S_FULLNAME, ldap_attr);
				}
				if (password_attr && !strcasecmp(att, password_attr)) {
					auto ldap_attr = getLDAPAttributeValue(att, entry);
					sObjDetails.SetPropString(OB_PROP_S_PASSWORD, ldap_attr);
				}
				if (emailaddress_attr && !strcasecmp(att, emailaddress_attr)) {
					auto ldap_attr = m_iconv->convert(getLDAPAttributeValue(att, entry));
					sObjDetails.SetPropString(OB_PROP_S_EMAIL, ldap_attr);
				}
				if (emailaliases_attr != nullptr && strcasecmp(att, emailaliases_attr) == 0)
					sObjDetails.SetPropListString(OB_PROP_LS_ALIASES, getLDAPAttributeValues(att, entry));
				if (isadmin_attr && !strcasecmp(att, isadmin_attr)) {
					auto ldap_attr = getLDAPAttributeValue(att, entry);
					sObjDetails.SetPropInt(OB_PROP_I_ADMINLEVEL, std::min(2, atoi(ldap_attr.c_str())));
				}
				if (resource_type_attr && !strcasecmp(att, resource_type_attr)) {
					auto ldap_attr = m_iconv->convert(getLDAPAttributeValue(att, entry));
					sObjDetails.SetPropString(OB_PROP_S_RESOURCE_DESCRIPTION, ldap_attr);
				}
				if (resource_capacity_attr && !strcasecmp(att, resource_capacity_attr)) {
					auto ldap_attr = getLDAPAttributeValue(att, entry);
					sObjDetails.SetPropInt(OB_PROP_I_RESOURCE_CAPACITY, atoi(ldap_attr.c_str()));
				}
				if (usercert_attr != nullptr && strcasecmp(att, usercert_attr) == 0)
					sObjDetails.SetPropListString(OB_PROP_LS_CERTIFICATE, getLDAPAttributeValues(att, entry));

				if (sendas_attr && !strcasecmp(att, sendas_attr)) {
					postaction p;

					p.objectid = objectid;
					p.objclass = OBJECTCLASS_UNKNOWN;
					p.ldap_attrs = getLDAPAttributeValues(att, entry);
					p.relAttr = m_config->GetSetting("ldap_sendas_relation_attribute");
					p.relAttrType = m_config->GetSetting("ldap_sendas_attribute_type");
					if (p.relAttr == NULL || p.relAttr[0] == '\0')
						p.relAttr = m_config->GetSetting("ldap_user_unique_attribute");
					p.propname = OB_PROP_LO_SENDAS;
					lPostActions.emplace_back(std::move(p));
				}
				if (user_server_attr && !strcasecmp(att, user_server_attr)) {
					auto ldap_attr = getLDAPAttributeValue(att, entry);
					sObjDetails.SetPropString(OB_PROP_S_SERVERNAME, ldap_attr);
				}
				break;
			case DISTLIST_GROUP:
			case DISTLIST_SECURITY:
				if (group_fullname_attr && !strcasecmp(att, group_fullname_attr)) {
					auto ldap_attr = m_iconv->convert(getLDAPAttributeValue(att, entry));
					sObjDetails.SetPropString(OB_PROP_S_LOGIN, ldap_attr);
					sObjDetails.SetPropString(OB_PROP_S_FULLNAME, ldap_attr);
				}
				if (emailaddress_attr && !strcasecmp(att, emailaddress_attr)) {
					auto ldap_attr = m_iconv->convert(getLDAPAttributeValue(att, entry));
					sObjDetails.SetPropString(OB_PROP_S_EMAIL, ldap_attr);
				}
				if (emailaliases_attr != nullptr && strcasecmp(att, emailaliases_attr) == 0)
					sObjDetails.SetPropListString(OB_PROP_LS_ALIASES, getLDAPAttributeValues(att, entry));

				if (sendas_attr && !strcasecmp(att, sendas_attr)) {
					postaction p;

					p.objectid = objectid;
					p.objclass = OBJECTCLASS_UNKNOWN;
					p.ldap_attrs = getLDAPAttributeValues(att, entry);
					p.relAttr = m_config->GetSetting("ldap_sendas_relation_attribute");
					p.relAttrType = m_config->GetSetting("ldap_sendas_attribute_type");
					if (p.relAttr == NULL || p.relAttr[0] == '\0')
						p.relAttr = m_config->GetSetting("ldap_user_unique_attribute");
					p.propname = OB_PROP_LO_SENDAS;
					lPostActions.emplace_back(std::move(p));
				}
				break;
			case DISTLIST_DYNAMIC:
				if (dynamicgroup_name_attr && !strcasecmp(att, dynamicgroup_name_attr)) {
					auto ldap_attr = m_iconv->convert(getLDAPAttributeValue(att, entry));
					sObjDetails.SetPropString(OB_PROP_S_LOGIN, ldap_attr);
					sObjDetails.SetPropString(OB_PROP_S_FULLNAME, ldap_attr);
				}
				if (emailaddress_attr && !strcasecmp(att, emailaddress_attr)) {
					auto ldap_attr = m_iconv->convert(getLDAPAttributeValue(att, entry));
					sObjDetails.SetPropString(OB_PROP_S_EMAIL, ldap_attr);
				}
				if (emailaliases_attr != nullptr && strcasecmp(att, emailaliases_attr) == 0)
					sObjDetails.SetPropListString(OB_PROP_LS_ALIASES, getLDAPAttributeValues(att, entry));
				break;
			case CONTAINER_COMPANY:
				if (company_fullname_attr && !strcasecmp(att, company_fullname_attr)) {
					auto ldap_attr = m_iconv->convert(getLDAPAttributeValue(att, entry));
					sObjDetails.SetPropString(OB_PROP_S_LOGIN, ldap_attr);
					sObjDetails.SetPropString(OB_PROP_S_FULLNAME, ldap_attr);
				}
				if (company_server_attr && !strcasecmp(att, company_server_attr)) {
					auto ldap_attr = getLDAPAttributeValue(att, entry);
					sObjDetails.SetPropString(OB_PROP_S_SERVERNAME, ldap_attr);
				}
				if (sysadmin_attr && !strcasecmp(att, sysadmin_attr)) {
					postaction p;

					p.objectid = objectid;
					p.objclass = OBJECTCLASS_USER;
					p.ldap_attr = getLDAPAttributeValue(att, entry);
					p.relAttr = sysadmin_attr_rel ? sysadmin_attr_rel : user_unique_attr;
					p.relAttrType = sysadmin_attr_type;
					p.propname = OB_PROP_O_SYSADMIN;
					lPostActions.emplace_back(std::move(p));
				}
				break;
			case CONTAINER_ADDRESSLIST:
				if (addresslist_name_attr && !strcasecmp(att, addresslist_name_attr)) {
					auto ldap_attr = m_iconv->convert(getLDAPAttributeValue(att, entry));
					sObjDetails.SetPropString(OB_PROP_S_LOGIN, ldap_attr);
					sObjDetails.SetPropString(OB_PROP_S_FULLNAME, ldap_attr);
				}
				break;
			case OBJECTCLASS_UNKNOWN:
			case OBJECTCLASS_USER:
			case OBJECTCLASS_DISTLIST:
			case OBJECTCLASS_CONTAINER:
				throw runtime_error("getObjectDetails: found unknown object type");
			default:
				break;
			}
		}
		END_FOREACH_ATTR

		if (m_bHosted && sObjDetails.GetClass() != CONTAINER_COMPANY)
			sObjDetails.SetPropObject(OB_PROP_O_COMPANYID, m_lpCache->getParentForDN(lpCompanyCache, strDN));
		if (!objectid.id.empty())
			mapdetails[objectid] = sObjDetails;
	}
	END_FOREACH_ENTRY
	}
	END_FOREACH_LDAP_PAGING

	// paged loop ended, so now we can process the postactions.
	for (const auto &p : lPostActions) {
		auto o = mapdetails.find(p.objectid);
		if (o == mapdetails.cend()) {
			// this should never happen, but only some details will be missing, not the end of the world.
			ec_log_crit("No object xid:\"%s\" found for postaction", bin2txt(p.objectid.id).c_str());
			continue;
		}

		if (p.ldap_attr.empty()) {
			// list, so use AddPropObject()
			try {
			    // Currently not supported for multivalued arrays. This would require multiple calls to objectUniqueIDtoAttributeData
			    // which is inefficient, and it is currently unused.
				assert(p.result_attr.empty());
				auto lstSignatures = resolveObjectsFromAttributeType(p.objclass, p.ldap_attrs, p.relAttr, p.relAttrType);
				if (lstSignatures.size() != p.ldap_attrs.size()) {
					// try to rat out the object causing the failed ldap query
					ec_log_err("Not all objects in relation found for object \"%s\"", o->second.GetPropString(OB_PROP_S_LOGIN).c_str());
				}
				for (const auto &sig : lstSignatures)
					o->second.AddPropObject(p.propname, sig.id);
			} catch (const ldap_error &e) {
				if(!LDAP_NAME_ERROR(e.GetLDAPError()))
					throw;
			} catch (const std::exception &e) {
				ec_log_err("Unable to resolve object from relational attribute type \"%s\"", p.relAttr);
			}
		} else {
			// string, so use SetPropObject
			try {
				auto signature = resolveObjectFromAttributeType(p.objclass, p.ldap_attr, p.relAttr, p.relAttrType);
				if (!p.result_attr.empty()) {
				    // String type
				    try {
						o->second.SetPropString(p.propname, objectUniqueIDtoAttributeData(signature.id, p.result_attr.c_str()));
					} catch (const ldap_error &e) {
                        if(!LDAP_NAME_ERROR(e.GetLDAPError()))
                            throw;
					} catch (const std::exception &e) {
                        ec_log_err("Unable to get attribute \"%s\" for relation \"%s\" for object \"%s\"", p.result_attr.c_str(), p.ldap_attr.c_str(), o->second.GetPropString(OB_PROP_S_LOGIN).c_str());
                    }
				} else {
				    // ID type
    				if (!signature.id.id.empty())
						o->second.SetPropObject(p.propname, std::move(signature.id));
	    			else
					ec_log_err("Unable to find relation \"%s\" in attribute \"%s\"", p.ldap_attr.c_str(), p.relAttr);
                }
			} catch (const ldap_error &e) {
				if(!LDAP_NAME_ERROR(e.GetLDAPError()))
					throw;
			} catch (const std::exception &e) {
				ec_log_err("Unable to resolve object from relational attribute type \"%s\"", p.relAttr);
			}
		}
	}

	return mapdetails;
}

objectdetails_t LDAPUserPlugin::getObjectDetails(const objectid_t &id)
{
	auto mapDetails = getObjectDetails(std::list<objectid_t>{id});
	auto iterDetails = mapDetails.find(id);
	if (iterDetails == mapDetails.cend())
		throw objectnotfound("No details for xid:\"" + bin2txt(id.id) + "\"");
	return iterDetails->second;
}

void LDAPUserPlugin::changeObject(const objectid_t &id, const objectdetails_t &details, const std::list<std::string> *lpDelProps) {
	throw notimplemented("Changing objects not implemented by the ldap userplugin");
}

objectsignature_t LDAPUserPlugin::createObject(const objectdetails_t &details) {
	throw notimplemented("Creating objects not implemented by the ldap userplugin");
}

void LDAPUserPlugin::deleteObject(const objectid_t &id) {
	throw notimplemented("Deleting users not implemented by the ldap userplugin");
}

<<<<<<< HEAD
=======
void LDAPUserPlugin::modifyObjectId(const objectid_t &oldId, const objectid_t &newId)
{
	throw notimplemented("Modifying objects not implemented by the ldap userplugin");
}

>>>>>>> 37718666
/**
 * @todo speedup: read group info on the user (with ADS you know the groups if you have the user dn)
 * @note Missing one group: with linux you have one group id on the user and other objectid on every possible group.
 *  this function checks all groups from searchfilter for an existing objectid.
 */
signatures_t
LDAPUserPlugin::getParentObjectsForObject(userobject_relation_t relation,
    const objectid_t &childobject)
{
	string				member_data;
	objectclass_t		parentobjclass = OBJECTCLASS_UNKNOWN;
	const char *unique_attr = nullptr, *member_attr = nullptr;
	const char *member_attr_type = nullptr, *member_attr_rel = nullptr;

	switch (childobject.objclass) {
	case OBJECTCLASS_USER:
	case ACTIVE_USER:
	case NONACTIVE_USER:
	case NONACTIVE_ROOM:
	case NONACTIVE_EQUIPMENT:
	case NONACTIVE_CONTACT:
		unique_attr = m_config->GetSetting("ldap_user_unique_attribute");
		break;
	case OBJECTCLASS_DISTLIST:
	case DISTLIST_GROUP:
	case DISTLIST_SECURITY:
		unique_attr = m_config->GetSetting("ldap_group_unique_attribute");
		break;
	case DISTLIST_DYNAMIC:
		unique_attr = m_config->GetSetting("ldap_dynamicgroup_unique_attribute");
		break;
	case CONTAINER_COMPANY:
		unique_attr = m_config->GetSetting("ldap_company_unique_attribute");
		break;
	case CONTAINER_ADDRESSLIST:
		unique_attr = m_config->GetSetting("ldap_addresslist_unique_attribute");
		break;
	case OBJECTCLASS_UNKNOWN:
	case OBJECTCLASS_CONTAINER:
	default:
		throw runtime_error("Object is wrong type");
	}

	switch (relation) {
	case OBJECTRELATION_GROUP_MEMBER:
		LOG_PLUGIN_DEBUG("%s Relation: Group member", __FUNCTION__);
		parentobjclass = OBJECTCLASS_DISTLIST;
		member_attr = m_config->GetSetting("ldap_groupmembers_attribute");
		member_attr_type = m_config->GetSetting("ldap_groupmembers_attribute_type");
		member_attr_rel = m_config->GetSetting("ldap_groupmembers_relation_attribute");
		break;
	case OBJECTRELATION_COMPANY_VIEW:
		LOG_PLUGIN_DEBUG("%s Relation: Company view", __FUNCTION__);
		parentobjclass = CONTAINER_COMPANY;
		member_attr = m_config->GetSetting("ldap_company_view_attribute");
		member_attr_type = m_config->GetSetting("ldap_company_view_attribute_type");
		member_attr_rel = m_config->GetSetting("ldap_company_view_relation_attribute", "", NULL);
		// restrict to have only companies, nevery anything else
		if (!member_attr_rel)
			member_attr_rel = m_config->GetSetting("ldap_company_unique_attribute");
		break;
	case OBJECTRELATION_COMPANY_ADMIN:
		LOG_PLUGIN_DEBUG("%s Relation: Company admin", __FUNCTION__);
		parentobjclass = CONTAINER_COMPANY;
		member_attr = m_config->GetSetting("ldap_company_admin_attribute");
		member_attr_type = m_config->GetSetting("ldap_company_admin_attribute_type");
		member_attr_rel = m_config->GetSetting("ldap_company_admin_relation_attribute");
		break;
	case OBJECTRELATION_QUOTA_USERRECIPIENT:
		LOG_PLUGIN_DEBUG("%s Relation: Quota user recipient", __FUNCTION__);
		parentobjclass = CONTAINER_COMPANY;
		member_attr = m_config->GetSetting("ldap_quota_userwarning_recipients_attribute");
		member_attr_type = m_config->GetSetting("ldap_quota_userwarning_recipients_attribute_type");
		member_attr_rel = m_config->GetSetting("ldap_quota_userwarning_recipients_relation_attribute");
		break;
	case OBJECTRELATION_QUOTA_COMPANYRECIPIENT:
		LOG_PLUGIN_DEBUG("%s Relation: Quota company recipient", __FUNCTION__);
		parentobjclass = CONTAINER_COMPANY;
		member_attr = m_config->GetSetting("ldap_quota_companywarning_recipients_attribute");
		member_attr_type = m_config->GetSetting("ldap_quota_companywarning_recipients_attribute_type");
		member_attr_rel = m_config->GetSetting("ldap_quota_companywarning_recipients_relation_attribute");
		break;
	default:
		LOG_PLUGIN_DEBUG("%s Relation: Unhandled %x", __FUNCTION__, relation);
		throw runtime_error("Cannot obtain parents for relation " + stringify(relation));
		break;
	}

	auto ldap_basedn = getSearchBase();
	auto ldap_filter = getSearchFilter(parentobjclass);

	if(member_attr_rel == NULL  || strlen(member_attr_rel) == 0)
		member_attr_rel = unique_attr;

	if (member_attr_type && strcasecmp(member_attr_type, LDAP_DATA_TYPE_DN) == 0)
		//ads
		member_data = objectUniqueIDtoObjectDN(childobject);
	else if (strcasecmp(member_attr_rel, unique_attr) == 0)
		/* LDAP_DATA_TYPE_ATTRIBUTE / posix ldap */
		member_data = childobject.id;
	else
		// FIXME: No binary support for member_attr_rel
		member_data = objectUniqueIDtoAttributeData(childobject, member_attr_rel);

	ldap_filter = "(&" + ldap_filter + "(" + member_attr + "=" + StringEscapeSequence(member_data) + "))";
	return getAllObjectsByFilter(ldap_basedn, LDAP_SCOPE_SUBTREE,
	       ldap_filter, string(), false);
}

signatures_t
LDAPUserPlugin::getSubObjectsForObject(userobject_relation_t relation,
    const objectid_t &sExternId)
{
	enum LISTTYPE { MEMBERS, FILTER } ulType = MEMBERS;
	signatures_t members;
	list<string>			memberlist;
	auto_free_ldap_message res;
	std::string dn, ldap_member_filter, companyDN;
	objectid_t		companyid;
	objectclass_t	childobjclass = OBJECTCLASS_UNKNOWN;
	const char *unique_attr = nullptr, *unique_attr_type = nullptr;
	const char *member_attr = nullptr, *member_attr_type = nullptr;
	const char *base_attr = NULL;
	auto member_attr_rel = std::make_unique<attrArray>(5);
	auto child_unique_attr = std::make_unique<attrArray>(5);

	CONFIG_TO_ATTR(child_unique_attr, user_unique_attr, "ldap_user_unique_attribute");
	CONFIG_TO_ATTR(child_unique_attr, group_unique_attr, "ldap_group_unique_attribute");
	CONFIG_TO_ATTR(child_unique_attr, company_unique_attr, "ldap_company_unique_attribute");
	CONFIG_TO_ATTR(child_unique_attr, addresslist_unique_attr, "ldap_addresslist_unique_attribute");
	CONFIG_TO_ATTR(child_unique_attr, dynamicgroup_unique_attr, "ldap_dynamicgroup_unique_attribute");

	switch (relation) {
	case OBJECTRELATION_GROUP_MEMBER: {
		LOG_PLUGIN_DEBUG("%s Relation: Group member", __FUNCTION__);
		childobjclass = OBJECTCLASS_UNKNOWN; /* Support users & groups */
		if (sExternId.objclass != DISTLIST_DYNAMIC) {
			unique_attr = group_unique_attr;
			unique_attr_type = m_config->GetSetting("ldap_group_unique_attribute_type");
			member_attr = m_config->GetSetting("ldap_groupmembers_attribute");
			member_attr_type = m_config->GetSetting("ldap_groupmembers_attribute_type");
			CONFIG_TO_ATTR(member_attr_rel, group_rel_attr, "ldap_groupmembers_relation_attribute");
			if (member_attr_rel->empty()) {
				member_attr_rel->add(user_unique_attr);
				member_attr_rel->add(group_unique_attr);
			}
		} else {
			// dynamic group
			unique_attr = dynamicgroup_unique_attr;
			unique_attr_type = m_config->GetSetting("ldap_dynamicgroup_unique_attribute_type");
			member_attr = m_config->GetSetting("ldap_dynamicgroup_filter_attribute");
			base_attr = m_config->GetSetting("ldap_dynamicgroup_search_base_attribute");
			member_attr_rel->add(child_unique_attr->get());
			ulType = FILTER;
		}
		break;
	}
	case OBJECTRELATION_COMPANY_VIEW: {
		LOG_PLUGIN_DEBUG("%s Relation: Company view", __FUNCTION__);
		childobjclass = CONTAINER_COMPANY;
		unique_attr = company_unique_attr;
		unique_attr_type = m_config->GetSetting("ldap_company_unique_attribute_type");
		member_attr = m_config->GetSetting("ldap_company_view_attribute");
		member_attr_type = m_config->GetSetting("ldap_company_view_attribute_type");
		CONFIG_TO_ATTR(member_attr_rel, view_rel_attr, "ldap_company_view_relation_attribute");
		if (member_attr_rel->empty())
			member_attr_rel->add(company_unique_attr);
		break;
	}
	case OBJECTRELATION_COMPANY_ADMIN: {
		LOG_PLUGIN_DEBUG("%s Relation: Company admin", __FUNCTION__);
		childobjclass = ACTIVE_USER; /* Only active users can perform administrative tasks */
		unique_attr = company_unique_attr;
		unique_attr_type = m_config->GetSetting("ldap_company_unique_attribute_type");
		member_attr = m_config->GetSetting("ldap_company_admin_attribute");
		member_attr_type = m_config->GetSetting("ldap_company_admin_attribute_type");
		CONFIG_TO_ATTR(member_attr_rel, admin_rel_attr, "ldap_company_admin_relation_attribute");
		if (member_attr_rel->empty())
			member_attr_rel->add(user_unique_attr);
		break;
	}
	case OBJECTRELATION_QUOTA_USERRECIPIENT: {
		LOG_PLUGIN_DEBUG("%s Relation: Quota user recipient", __FUNCTION__);
		childobjclass = OBJECTCLASS_USER;
		unique_attr = company_unique_attr;
		unique_attr_type = m_config->GetSetting("ldap_company_unique_attribute_type");
		member_attr = m_config->GetSetting("ldap_quota_userwarning_recipients_attribute");
		member_attr_type = m_config->GetSetting("ldap_quota_userwarning_recipients_attribute_type");
		CONFIG_TO_ATTR(member_attr_rel, qur_rel_attr, "ldap_quota_userwarning_recipients_relation_attribute");
		if (!member_attr_rel->empty())
			break;
		member_attr_rel->add(user_unique_attr);
		member_attr_rel->add(group_unique_attr);
		break;
	}
	case OBJECTRELATION_QUOTA_COMPANYRECIPIENT: {
		LOG_PLUGIN_DEBUG("%s Relation: Quota company recipient", __FUNCTION__);
		childobjclass = OBJECTCLASS_USER;
		unique_attr = company_unique_attr;
		unique_attr_type = m_config->GetSetting("ldap_company_unique_attribute_type");
		member_attr = m_config->GetSetting("ldap_quota_companywarning_recipients_attribute");
		member_attr_type = m_config->GetSetting("ldap_quota_companywarning_recipients_attribute_type");
		CONFIG_TO_ATTR(member_attr_rel, qcr_rel_attr, "ldap_quota_companywarning_recipients_relation_attribute");
		if (!member_attr_rel->empty())
			break;
		member_attr_rel->add(user_unique_attr);
		member_attr_rel->add(group_unique_attr);
		break;
	}
	case OBJECTRELATION_ADDRESSLIST_MEMBER:
		LOG_PLUGIN_DEBUG("%s Relation: Addresslist member", __FUNCTION__);
		childobjclass = OBJECTCLASS_UNKNOWN;
		unique_attr = addresslist_unique_attr;
		unique_attr_type = m_config->GetSetting("ldap_addresslist_unique_attribute_type");
		member_attr = m_config->GetSetting("ldap_addresslist_filter_attribute");
		base_attr = m_config->GetSetting("ldap_addresslist_search_base_attribute");
		member_attr_rel->add(child_unique_attr->get());
		ulType = FILTER;
		break;
	default:
		LOG_PLUGIN_DEBUG("%s Relation: Unhandled %x", __FUNCTION__, relation);
		throw runtime_error("Cannot obtain children for relation " + stringify(relation));
		break;
	}

	const char *request_attrs[] = {member_attr, base_attr, nullptr};
	//Get group DN from unique id
	auto ldap_basedn = getSearchBase();
	auto ldap_filter = getObjectSearchFilter(sExternId, unique_attr, unique_attr_type);

	/* LDAP filter empty, parent does not exist */
	if (ldap_filter.empty())
		throw objectnotfound("ldap filter is empty");

	my_ldap_search_s(
			(char *)ldap_basedn.c_str(), LDAP_SCOPE_SUBTREE,
			(char *)ldap_filter.c_str(), (char **)request_attrs,
			FETCH_ATTR_VALS, &~res);

	if(ulType == MEMBERS) {
		// Get the DN for each of the returned entries
		FOREACH_ENTRY(res) {
			FOREACH_ATTR(entry) {
				if (member_attr && !strcasecmp(att, member_attr))
					memberlist = getLDAPAttributeValues(att, entry);
			}
			END_FOREACH_ATTR
		}
		END_FOREACH_ENTRY

		if (!memberlist.empty())
			members = resolveObjectsFromAttributesType(childobjclass, memberlist, member_attr_rel->get(), member_attr_type);
		return members;
	}

	// Members are specified by a filter
	FOREACH_ENTRY(res) {
		// We need the DN of the addresslist so that we can later find out which company it is in
		dn = GetLDAPEntryDN(entry);

		FOREACH_ATTR(entry) {
			if (member_attr && !strcasecmp(att, member_attr))
				ldap_member_filter = getLDAPAttributeValue(att, entry);
			if (base_attr && !strcasecmp(att, base_attr))
				ldap_basedn = getLDAPAttributeValue(att, entry);
		}
		END_FOREACH_ATTR
	}
	END_FOREACH_ENTRY

	if (ldap_member_filter.empty())
		return members;
	if (m_bHosted) {
		auto lpCompanyCache = m_lpCache->getObjectDNCache(this, CONTAINER_COMPANY);
		companyid = m_lpCache->getParentForDN(lpCompanyCache, dn);
		companyDN = m_lpCache->getDNForObject(lpCompanyCache, companyid);
	}

	// Use the filter to get all members matching the specified search filter
	if (ldap_basedn.empty())
		ldap_basedn = getSearchBase();
	ldap_filter = "(&" + getSearchFilter(childobjclass) + ldap_member_filter + ")";
	members = getAllObjectsByFilter(ldap_basedn, LDAP_SCOPE_SUBTREE, ldap_filter, companyDN, false);
	return members;
}

void LDAPUserPlugin::addSubObjectRelation(userobject_relation_t relation, const objectid_t &id, const objectid_t &member) {
	throw notimplemented("Adding object relations not implemented by the ldap userplugin");
}

void LDAPUserPlugin::deleteSubObjectRelation(userobject_relation_t relation, const objectid_t &id, const objectid_t &member) {
	throw notimplemented("Deleting object relations not implemented by the ldap userplugin");
}

signatures_t
LDAPUserPlugin::searchObject(const std::string &match, unsigned int ulFlags)
{
	string search_filter;
	LOG_PLUGIN_DEBUG("%s %s flags:%x", __FUNCTION__, match.c_str(), ulFlags);
	auto ldap_basedn = getSearchBase();
	auto ldap_filter = getSearchFilter();
	auto escMatch = StringEscapeSequence(m_iconvrev->convert(match));

	if (! (ulFlags & EMS_AB_ADDRESS_LOOKUP)) {
		try {
			// the admin should place %s* in the search filter
			search_filter = m_config->GetSetting("ldap_object_search_filter");
			// search/replace %s -> escMatch
			size_t pos;
			while ((pos = search_filter.find("%s")) != string::npos)
				search_filter.replace(pos, 2, escMatch);
		} catch (...) {};
		// custom filter was empty, add * for a full search
		if (search_filter.empty())
			escMatch += "*";
	}

	if (search_filter.empty()) {
		// if building the filter failed, use our search filter
		// @todo optimize filter, a lot of attributes can be the same.
		search_filter =
			"(|"
				"(" + string(m_config->GetSetting("ldap_loginname_attribute")) + "=" + escMatch + ")"
				"(" + string(m_config->GetSetting("ldap_fullname_attribute")) + "=" + escMatch + ")"
				"(" + string(m_config->GetSetting("ldap_emailaddress_attribute")) + "=" + escMatch + ")"
				"(" + string(m_config->GetSetting("ldap_emailaliases_attribute")) + "=" + escMatch + ")"
				"(" + string(m_config->GetSetting("ldap_groupname_attribute")) + "=" + escMatch + ")"
				"(" + string(m_config->GetSetting("ldap_companyname_attribute")) + "=" + escMatch + ")"
				"(" + string(m_config->GetSetting("ldap_addresslist_name_attribute")) + "=" + escMatch + ")"
				"(" + string(m_config->GetSetting("ldap_dynamicgroup_name_attribute")) + "=" + escMatch + ")"
			")";
	}
	ldap_filter = "(&" + ldap_filter + search_filter + ")";
	auto signatures = getAllObjectsByFilter(ldap_basedn, LDAP_SCOPE_SUBTREE,
	                  ldap_filter, string(), false);
	if (signatures.empty())
		throw objectnotfound(ldap_filter);
	return signatures;
}

objectdetails_t LDAPUserPlugin::getPublicStoreDetails()
{
	auto_free_ldap_message res;
	objectdetails_t details(CONTAINER_COMPANY);

	if (!m_bDistributed)
		throw objectnotfound("public store");

	LOG_PLUGIN_DEBUG("%s", __FUNCTION__);
	const char *publicstore_attr = m_config->GetSetting("ldap_server_contains_public_attribute", "", NULL);
	auto ldap_basedn = getSearchBase();
	auto search_filter = getServerSearchFilter();

	if (publicstore_attr)
		search_filter = "(&" + search_filter + "(" + publicstore_attr + "=1))";

	auto request_attrs = std::make_unique<attrArray>(1);
	CONFIG_TO_ATTR(request_attrs, unique_attr, "ldap_server_unique_attribute");

	// Do a search request to get all attributes for this user. The
	// attributes requested should be passed as the fifth argument, if
	// necessary
	my_ldap_search_s(
			 (char *)ldap_basedn.c_str(), LDAP_SCOPE_SUBTREE,
			 (char *)search_filter.c_str(), (char **)request_attrs->get(),
			 FETCH_ATTR_VALS, &~res);

	switch (ldap_count_entries(m_ldap, res)) {
	case 0:
		throw objectnotfound("public store server");
	case 1:
		break;
	default:
		throw toomanyobjects("public store server");
	}

	auto entry = ldap_first_entry(m_ldap, res);
	if (entry == nullptr)
		throw runtime_error("ldap_dn: broken.");

	FOREACH_ATTR(entry) {
		if (unique_attr && !strcasecmp(att, unique_attr))
			details.SetPropString(OB_PROP_S_SERVERNAME, m_iconv->convert(getLDAPAttributeValue(att, entry)));
	}
	END_FOREACH_ATTR
	return details;
}

serverlist_t LDAPUserPlugin::getServers()
{
	auto_free_ldap_message res;
	serverlist_t serverlist;

	if (!m_bDistributed)
		throw objectnotfound("Multi-server is not enabled");

	LOG_PLUGIN_DEBUG("%s", __FUNCTION__);
	auto ldap_basedn = getSearchBase();
	auto search_filter = "(&" + getServerSearchFilter() + ")";
	auto request_attrs = std::make_unique<attrArray>(1);
	CONFIG_TO_ATTR(request_attrs, name_attr, "ldap_server_unique_attribute");

	my_ldap_search_s(
			 (char *)ldap_basedn.c_str(), LDAP_SCOPE_SUBTREE,
			 (char *)search_filter.c_str(), (char **)request_attrs->get(),
			 FETCH_ATTR_VALS, &~res);

    FOREACH_ENTRY(res)
    {
    	FOREACH_ATTR(entry) {
			if (name_attr != nullptr && strcasecmp(att, name_attr) == 0)
				serverlist.emplace_back(m_iconv->convert(getLDAPAttributeValue(att, entry)));
        }
        END_FOREACH_ATTR
    }
    END_FOREACH_ENTRY
	return serverlist;
}

serverdetails_t LDAPUserPlugin::getServerDetails(const std::string &server)
{
	auto_free_ldap_message res;

	if (!m_bDistributed)
		throw objectnotfound("Multi-server is not enabled for " + server);

	LOG_PLUGIN_DEBUG("%s for server %s", __FUNCTION__, server.c_str());
	serverdetails_t serverDetails(server);
	std::string strAddress, strHttpPort, strSslPort, strFilePath, strProxyPath;
	auto ldap_basedn = getSearchBase();
	auto search_filter =
		"(&" +
		getServerSearchFilter() +
		getSearchFilter(server, m_config->GetSetting("ldap_server_unique_attribute")) +
		")";

	auto request_attrs = std::make_unique<attrArray>(5);
	CONFIG_TO_ATTR(request_attrs, address_attr, "ldap_server_address_attribute");
	CONFIG_TO_ATTR(request_attrs, http_port_attr, "ldap_server_http_port_attribute");
	CONFIG_TO_ATTR(request_attrs, ssl_port_attr, "ldap_server_ssl_port_attribute");
	CONFIG_TO_ATTR(request_attrs, file_path_attr, "ldap_server_file_path_attribute");
	CONFIG_TO_ATTR(request_attrs, proxy_path_attr, "ldap_server_proxy_path_attribute");

	if (request_attrs->empty())
		throw runtime_error("no attributes defined");

	// Do a search request to get all attributes for this server. The
	// attributes requested should be passed as the fifth argument, if
	// necessary
	my_ldap_search_s(
			 (char *)ldap_basedn.c_str(), LDAP_SCOPE_SUBTREE,
			 (char *)search_filter.c_str(), (char **)request_attrs->get(),
			 FETCH_ATTR_VALS, &~res);

	switch (ldap_count_entries(m_ldap, res)) {
	case 0:
		throw objectnotfound("No results from LDAP for \"" + server + "\"");
	case 1:
		break;
	default:
		throw toomanyobjects(server);
	}

	auto entry = ldap_first_entry(m_ldap, res);
	if (entry == nullptr)
		throw runtime_error("ldap_dn: broken.");

	FOREACH_ATTR(entry) {
		if (address_attr != nullptr && strcasecmp(att, address_attr) == 0)
			strAddress = m_iconv->convert(getLDAPAttributeValue(att, entry));
		if (http_port_attr != nullptr && strcasecmp(att, http_port_attr) == 0)
			strHttpPort = m_iconv->convert(getLDAPAttributeValue(att, entry));
		if (ssl_port_attr != nullptr && strcasecmp(att, ssl_port_attr) == 0)
			strSslPort = m_iconv->convert(getLDAPAttributeValue(att, entry));
		if (file_path_attr != nullptr && strcasecmp(att, file_path_attr) == 0)
			strFilePath = m_iconv->convert(getLDAPAttributeValue(att, entry));
		if (proxy_path_attr != nullptr && strcasecmp(att, proxy_path_attr) == 0)
		    strProxyPath = m_iconv->convert(getLDAPAttributeValue(att, entry));
	}
	END_FOREACH_ATTR

	if (strAddress.empty())
		throw runtime_error("obligatory address missing for server '" + server + "'");
	if (strHttpPort.empty())
		throw runtime_error("obligatory http port missing for server '" + server + "'");

	serverDetails.SetHostAddress(strAddress);
	serverDetails.SetHttpPort(atoi(strHttpPort.c_str()));
	serverDetails.SetSslPort(atoi(strSslPort.c_str()));
	serverDetails.SetFilePath(strFilePath);
	serverDetails.SetProxyPath(strProxyPath);
	return serverDetails;
}

// Convert unsigned char to 2-char hex string
static std::string toHex(unsigned char n)
{
	static const char digits[] = "0123456789ABCDEF";
	char x[2] = {digits[n>>4], digits[n&0xf]};
	return std::string(x, sizeof(x));
}

/**
 * Escape binary data to escaped string
 */
static HRESULT BintoEscapeSequence(const char *lpdata, size_t size, std::string *lpEscaped)
{
	lpEscaped->clear();
	for (size_t t = 0; t < size; ++t)
		lpEscaped->append("\\"+toHex(lpdata[t]));
	return 0;
}

static std::string StringEscapeSequence(const std::string &strData)
{
	return StringEscapeSequence(strData.c_str(), strData.size());
}

/**
 * Escape binary data to escaped string
 */
static std::string StringEscapeSequence(const char *lpdata, size_t size)
{
	std::string strEscaped;

	for (size_t t = 0; t < size; ++t)
		if (lpdata[t] != ' ' && (lpdata[t] < '0' || lpdata[t] > 122 ||
		    (lpdata[t] >= 58 /*:*/ && lpdata[t] <= 64 /*:;<=>?@*/) ||
		    (lpdata[t] >= 91 && lpdata[t] <= 96) /* [\]^_`*/))
			strEscaped.append("\\"+toHex(lpdata[t]));
		else
			strEscaped.append((char*)&lpdata[t], 1);
	return strEscaped;
}

quotadetails_t LDAPUserPlugin::getQuota(const objectid_t &id,
    bool bGetUserDefault)
{
	auto_free_ldap_message res;
	quotadetails_t quotaDetails;

	const char *multiplier_s = m_config->GetSetting("ldap_quota_multiplier");
	long long multiplier = 1L;
	if (multiplier_s != nullptr)
		multiplier = fromstring<const char *, long long>(multiplier_s);

	auto request_attrs = std::make_unique<attrArray>(4);
	CONFIG_TO_ATTR(request_attrs, usedefaults_attr,
		bGetUserDefault ?
			"ldap_userdefault_quotaoverride_attribute" :
			 "ldap_quotaoverride_attribute");
	CONFIG_TO_ATTR(request_attrs, warnquota_attr,
		bGetUserDefault ?
			"ldap_userdefault_warnquota_attribute" :
			"ldap_warnquota_attribute");
	CONFIG_TO_ATTR(request_attrs, softquota_attr,
		bGetUserDefault ?
			"ldap_userdefault_softquota_attribute" :
			"ldap_softquota_attribute");
	CONFIG_TO_ATTR(request_attrs, hardquota_attr,
		bGetUserDefault ?
			"ldap_userdefault_hardquota_attribute" :
			"ldap_hardquota_attribute");

	string ldap_basedn = getSearchBase();
	string ldap_filter = getObjectSearchFilter(id);

	/* LDAP filter empty, object does not exist */
	if (ldap_filter.empty())
		throw objectnotfound("No LDAP filter for xid:\"" + bin2txt(id.id) + "\"");
	LOG_PLUGIN_DEBUG("%s", __FUNCTION__);

	// Do a search request to get all attributes for this user. The
	// attributes requested should be passed as the fifth argument, if
	// necessary
	my_ldap_search_s(
			 (char *)ldap_basedn.c_str(), LDAP_SCOPE_SUBTREE,
			 (char *)ldap_filter.c_str(), (char **)request_attrs->get(),
			 FETCH_ATTR_VALS, &~res);
	quotaDetails.bIsUserDefaultQuota = bGetUserDefault;

	// Get the DN for each of the returned entries
	// ldap_first_message would work too, but that needs much more
	// work parsing the results from the ber structs.
	FOREACH_ENTRY(res) {
		FOREACH_ATTR(entry) {
			if (usedefaults_attr != nullptr && strcasecmp(att, usedefaults_attr) == 0)
				// Workaround quotaoverride == !usedefaultquota
				quotaDetails.bUseDefaultQuota = !parseBool(getLDAPAttributeValue(att, entry).c_str());
			else if (warnquota_attr != nullptr && strcasecmp(att, warnquota_attr) == 0)
				quotaDetails.llWarnSize = fromstring<std::string, long long>(getLDAPAttributeValue(att, entry)) * multiplier;
			else if (id.objclass != CONTAINER_COMPANY && softquota_attr != nullptr && strcasecmp(att, softquota_attr) == 0)
				quotaDetails.llSoftSize = fromstring<std::string, long long>(getLDAPAttributeValue(att, entry)) * multiplier;
			else if (id.objclass != CONTAINER_COMPANY && hardquota_attr != nullptr && strcasecmp(att, hardquota_attr) == 0)
				quotaDetails.llHardSize = fromstring<std::string, long long>(getLDAPAttributeValue(att, entry)) * multiplier;
		}
		END_FOREACH_ATTR
	}
	END_FOREACH_ENTRY

	return quotaDetails;
}

void LDAPUserPlugin::setQuota(const objectid_t &id, const quotadetails_t &quotadetails)
{
	throw notimplemented("Setting quotas not implemented by the ldap userplugin");
}

abprops_t LDAPUserPlugin::getExtraAddressbookProperties()
{
	auto sg = m_config->GetSettingGroup(CONFIGGROUP_PROPMAP);
	size_t i = 0;
	abprops_t lProps;

	LOG_PLUGIN_DEBUG("%s", __FUNCTION__);
	lProps.resize(sg.size());
	for (const auto &cs : sg)
		lProps[i++] = xtoi(cs.szName);
	return lProps;
<<<<<<< HEAD
=======
}

void LDAPUserPlugin::removeAllObjects(objectid_t except)
{
	throw notimplemented("The \"remove all objects\" action not implemented by the ldap userplugin");
>>>>>>> 37718666
}<|MERGE_RESOLUTION|>--- conflicted
+++ resolved
@@ -2143,14 +2143,6 @@
 	throw notimplemented("Deleting users not implemented by the ldap userplugin");
 }
 
-<<<<<<< HEAD
-=======
-void LDAPUserPlugin::modifyObjectId(const objectid_t &oldId, const objectid_t &newId)
-{
-	throw notimplemented("Modifying objects not implemented by the ldap userplugin");
-}
-
->>>>>>> 37718666
 /**
  * @todo speedup: read group info on the user (with ADS you know the groups if you have the user dn)
  * @note Missing one group: with linux you have one group id on the user and other objectid on every possible group.
@@ -2770,12 +2762,4 @@
 	for (const auto &cs : sg)
 		lProps[i++] = xtoi(cs.szName);
 	return lProps;
-<<<<<<< HEAD
-=======
-}
-
-void LDAPUserPlugin::removeAllObjects(objectid_t except)
-{
-	throw notimplemented("The \"remove all objects\" action not implemented by the ldap userplugin");
->>>>>>> 37718666
 }