--- conflicted
+++ resolved
@@ -577,22 +577,6 @@
 			if (ldap_unbind_s(ld) == -1)
 				ec_log_err("LDAP unbind failed");
 		}
-<<<<<<< HEAD
-
-		// Bind
-		// For these two values: if they are both NULL, anonymous bind
-		// will be used (ldap_binddn, ldap_bindpw)
-		LOG_PLUGIN_DEBUG("Issuing LDAP bind");
-		rc = ldap_simple_bind_s(ld, bind_dn, bind_pw);
-		if (rc == LDAP_SUCCESS)
-			break;
-		ec_log_warn("LDAP (simple) bind on %s failed: %s", bind_dn, ldap_err2string(rc));
-	fail:
-		if (ldap_unbind_s(ld) == -1)
-			ec_log_err("LDAP unbind failed");
-	fail2:
-=======
->>>>>>> dc02f506
 		// see if another (if any) server does work
 		++ldapServerIndex;
 		if (ldapServerIndex >= ldap_servers.size())
@@ -1484,9 +1468,6 @@
 			m_ldap2 = ConnectLDAP(nullptr, nullptr);
 		rc = ldap_simple_bind_s(m_ldap2, dn.c_str(), m_iconvrev->convert(password).c_str());
 	} catch (const std::exception &e) {
-<<<<<<< HEAD
-		throw login_error("Trying to authenticate failed: "s + e.what() + "; username = " + username);
-=======
 		throw login_error("ldap2 auth channel: "s + e.what());
 	}
 	if (rc == LDAP_INVALID_CREDENTIALS) {
@@ -1495,7 +1476,6 @@
 		ldap_unbind_ext_s(m_ldap2, nullptr, nullptr);
 		m_ldap2 = nullptr; /* pick new server on next try */
 		throw login_error(format("LDAP auth for user \"%s\": %s", username.c_str(), ldap_err2string(rc)));
->>>>>>> dc02f506
 	}
 	return signature;
 }
