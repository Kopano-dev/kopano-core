/*
 * SPDX-License-Identifier: AGPL-3.0-only
 * Copyright 2005 - 2016 Zarafa and its licensors
 */
#include <kopano/platform.h>
#include <chrono>
#include <exception>
#include <iostream>
#include <memory>
#include <string>
#include <stdexcept>
#include <algorithm>
#include <map>
#include <mutex>
#include <set>
#include <utility>
#include <list>
#include <cerrno>
#include <cassert>
#include <kopano/EMSAbTag.h>
#include <kopano/ECConfig.h>
#include <kopano/ECLogger.h>
#include <kopano/ECPluginSharedData.h>
#include <kopano/mapiext.h>
#include <kopano/memory.hpp>
#include "StatsClient.h"
#include <kopano/stringutil.h>
#include "LDAPUserPlugin.h"
#include "ldappasswords.h"
#include <kopano/ecversion.h>
#include "../soap/soapStub.h"

#ifndef PROP_ID
// from mapidefs.h
	#define PROP_ID(ulPropTag)		(((ULONG)(ulPropTag))>>16)
#endif

using namespace KC;
using namespace std::string_literals;

extern "C" {

UserPlugin *getUserPluginInstance(std::mutex &pluginlock,
    ECPluginSharedData *shareddata)
{
	return new LDAPUserPlugin(pluginlock, shareddata);
}

	void deleteUserPluginInstance(UserPlugin *up) {
		delete up;
	}

unsigned long getUserPluginVersion()
{
	return 1;
}

const char kcsrv_plugin_version[] = PROJECT_VERSION;

} /* extern "C" */

using std::list;
using std::runtime_error;
using std::string;

class ldap_deleter {
	public:
	void operator()(void *x) const { ldap_memfree(x); }
	void operator()(BerElement *x) const { ber_free(x, 0); }
	void operator()(LDAPMessage *x) const { ldap_msgfree(x); }
	void operator()(LDAPControl *x) const { ldap_control_free(x); }
	void operator()(LDAPControl **x) const { ldap_controls_free(x); }
	void operator()(struct berval **x) const { ldap_value_free_len(x); }
};

typedef memory_ptr<char, ldap_deleter> auto_free_ldap_attribute;
typedef memory_ptr<BerElement, ldap_deleter> auto_free_ldap_berelement;
typedef memory_ptr<LDAPMessage, ldap_deleter> auto_free_ldap_message;
typedef memory_ptr<LDAPControl, ldap_deleter> auto_free_ldap_control;
typedef memory_ptr<LDAPControl *, ldap_deleter> auto_free_ldap_controls;
typedef memory_ptr<struct berval *, ldap_deleter> auto_free_ldap_berval;

#define LDAP_DATA_TYPE_DN			"dn"	// data in attribute like cn=piet,cn=user,dc=localhost,dc=com
#define LDAP_DATA_TYPE_BINARY		"binary"

#define FETCH_ATTR_VALS 0
#define DONT_FETCH_ATTR_VALS 1

#if HAVE_LDAP_CREATE_PAGE_CONTROL
#define FOREACH_PAGING_SEARCH(basedn, scope, filter, attrs, flags, res) \
{ \
	bool morePages = false; \
	struct berval sCookie = {0, NULL};									\
	int ldap_page_size = strtoul(m_config->GetSetting("ldap_page_size"), NULL, 10); \
	LDAPControl *serverControls[2] = { NULL, NULL }; \
	auto_free_ldap_control pageControl; \
	auto_free_ldap_controls returnedControls; \
	int rc; \
	\
	ldap_page_size = (ldap_page_size == 0) ? 1000 : ldap_page_size; \
	do { \
		if (m_ldap == NULL) \
			/* this either returns a connection or throws an exception */ \
			m_ldap = ConnectLDAP(m_config->GetSetting("ldap_bind_user"), m_config->GetSetting("ldap_bind_passwd"), parseBool(m_config->GetSetting("ldap_starttls"))); \
		/* set critical to 'F' to not force paging? @todo find an ldap server without support. */ \
		rc = ldap_create_page_control(m_ldap, ldap_page_size, &sCookie, 0, &~pageControl); \
		if (rc != LDAP_SUCCESS) \
			/* 'F' ? */ \
			throw ldap_error(string("ldap_create_page_control: ") + ldap_err2string(rc), rc); \
		serverControls[0] = pageControl; \
		\
		/* search like normal, throws on error */ \
		my_ldap_search_s(basedn, scope, filter, attrs, flags, &~res, serverControls); \
		\
		/* get paged result */ \
		rc = ldap_parse_result(m_ldap, res, nullptr, nullptr, nullptr, nullptr, &~returnedControls, 0); \
		if (rc != LDAP_SUCCESS) { \
			/* @todo, whoops do we really need to unbind? */ \
			/* ldap_unbind(m_ldap); */ \
			/* m_ldap = NULL; */ \
			throw ldap_error(string("ldap_parse_result: ") + ldap_err2string(rc), rc); \
		} \
		\
		if (sCookie.bv_val != NULL) { \
			ber_memfree(sCookie.bv_val); \
			sCookie.bv_val = NULL; \
			sCookie.bv_len = 0; \
		} \
		if (!!returnedControls) {										\
			rc = ldap_parse_pageresponse_control(m_ldap, returnedControls[0], NULL, &sCookie); \
			if (rc != LDAP_SUCCESS) \
				throw ldap_error(string("ldap_parse_pageresponse_control: ") + ldap_err2string(rc), rc); \
			morePages = sCookie.bv_len > 0; \
		} else { \
			morePages = false; \
		}

#define END_FOREACH_LDAP_PAGING	\
	} \
	while (morePages); \
	if (sCookie.bv_val != NULL) { \
		ber_memfree(sCookie.bv_val); \
		sCookie.bv_val = NULL; \
		sCookie.bv_len = 0; \
	} \
}
#else
// non paged support, revert to normal search
#define FOREACH_PAGING_SEARCH(basedn, scope, filter, attrs, flags, res) \
{ \
	my_ldap_search_s(basedn, scope, filter, attrs, flags, &~res);

#define END_FOREACH_LDAP_PAGING	\
	}

#endif

#define FOREACH_ENTRY(res) \
{ \
	LDAPMessage *entry = NULL; \
	for (entry = ldap_first_entry(m_ldap, res); \
		 entry != NULL; \
		 entry = ldap_next_entry(m_ldap, entry)) {

#define END_FOREACH_ENTRY \
	} \
}

#define FOREACH_ATTR(entry) \
{ \
	auto_free_ldap_attribute att; \
	auto_free_ldap_berelement ber; \
	for (att.reset(ldap_first_attribute(m_ldap, entry, &~ber)); \
		 att != NULL; \
		 att.reset(ldap_next_attribute(m_ldap, entry, ber))) {

#define END_FOREACH_ATTR \
	}\
}

class attrArray final {
public:
	attrArray(unsigned int ulSize) :
		ulAttrs(0), ulMaxAttrs(ulSize),
		lpAttrs(new const char *[ulMaxAttrs+1])
	{
		/* +1 for NULL entry */
		assert(lpAttrs != NULL);
		/* Make sure all entries are NULL */
		memset(lpAttrs.get(), 0, sizeof(const char *) * ulSize);
	}

	void add(const char *lpAttr)
	{
		assert(ulAttrs < ulMaxAttrs);
		lpAttrs[ulAttrs++] = lpAttr;
		lpAttrs[ulAttrs] = NULL;
	}

	void add(const char **lppAttr)
	{
		unsigned int i = 0;
		while (lppAttr[i])
			add(lppAttr[i++]);
	}

	bool empty() const { return lpAttrs[0] == nullptr; }
	const char **get() const { return lpAttrs.get(); }

private:
	unsigned int ulAttrs, ulMaxAttrs;
	std::unique_ptr<const char *[]> lpAttrs;
};

/* Make life a bit less boring */
#define CONFIG_TO_ATTR(__attrs, __var, __config)			\
	const char *__var = m_config->GetSetting(__config, "", NULL);	\
	if (__var)												\
		(__attrs)->add(__var);

static std::string rst2flt_main(const restrictTable *, const std::map<unsigned int, std::string> &);
static HRESULT BintoEscapeSequence(const char *data, size_t size, std::string *);
static std::string StringEscapeSequence(const std::string &);
static std::string StringEscapeSequence(const char *, size_t);

std::unique_ptr<LDAPCache> LDAPUserPlugin::m_lpCache(new LDAPCache());

template<typename T> static constexpr inline LONGLONG dur2us(const T &t)
{
	return std::chrono::duration_cast<std::chrono::microseconds>(t).count();
}

static std::string rst2flt_or(const restrictOr *q,
    const std::map<unsigned int, std::string> &propmap)
{
	/*
	 * 0-member OR restriction: evaluates to false in
	 * LDAP, MatchRowRestrict and TestRestriction.
	 */
	std::string s = "(|";
	for (int i = 0; i < q->__size; ++i)
		s += rst2flt_main(q->__ptr[i], propmap);
	return s += ")";
}

static std::string rst2flt_and(const restrictAnd *q,
    const std::map<unsigned int, std::string> &propmap)
{
	/*
	 * 0-member AND restriction: evaluates to true in LDAP
	 * and MatchRowRestrict, but not in TestRestriction.
	 */
	std::string s = "(&";
	for (int i = 0; i < q->__size; ++i)
		s += rst2flt_main(q->__ptr[i], propmap);
	return s += ")";
}

static std::string rst2flt_main(const restrictTable *rt,
    const std::map<unsigned int, std::string> &propmap)
{
	/* Transform a restriction into an LDAP filter. It need not be exact:
	 * matching more is always ok. */
	//(gdb) p/x lpsRestrict[0].lpOr[0].__ptr[3][0].lpContent[0].ulPropTag
	//$14 = 0x3003001e
	switch (rt->ulType) {
	case RES_OR:
		return rst2flt_or(rt->lpOr, propmap);
	case RES_AND:
		return rst2flt_and(rt->lpAnd, propmap);
	case RES_NOT:
		return "(!" + rst2flt_main(rt->lpNot->lpNot, propmap) + ")";
	case RES_COMMENT:
		return rst2flt_main(rt->lpComment->lpResTable, propmap);
	case RES_SUBRESTRICTION:
		return "(|)"; /* userdb has no concept of "sub" */
	case RES_EXIST: {
		auto i = propmap.find(PROP_ID(rt->lpExist->ulPropTag));
		return i == propmap.cend() ? "(|)"s : "(" + i->second + "=*)";
	}
	case RES_CONTENT:
		break;
	default:
		/* Unrepresentable restriction type (BITMASK, COMPARE, PROPERTY, SIZE) */
		return "(&)";
	}
	auto q = rt->lpContent;
	auto pv = q->lpProp;
	auto pt = propmap.find(PROP_ID(pv->ulPropTag));
	if (pt == propmap.cend())
		return "(|)";
	std::string flt = "(" + pt->second + "=";
	if (PROP_TYPE(pv->ulPropTag) != PT_STRING8)
		/* Not supporting non-string checks yet */
		return flt += "*)";
	if (q->ulFuzzyLevel & FL_SUBSTRING)
		flt += "*";
	flt += StringEscapeSequence(pv->Value.lpszA);
	if (q->ulFuzzyLevel & (FL_PREFIX | FL_SUBSTRING))
		flt += "*";
	return flt += ")";
}

std::string LDAPUserPlugin::rst_to_filter(const restrictTable *rt)
{
	if (rt == nullptr)
		return "";
	std::map<unsigned int, std::string> map;
	for (const auto &cs : m_config->GetSettingGroup(CONFIGGROUP_PROPMAP))
		map.emplace(PROP_ID(xtoi(cs.szName)), cs.szValue);
	static const unsigned int nametags[] = {PR_DISPLAY_NAME, PR_NORMALIZED_SUBJECT, PR_7BIT_DISPLAY_NAME, PR_TRANSMITABLE_DISPLAY_NAME, PR_ORIGINAL_DISPLAY_NAME};
	auto value = m_config->GetSetting("ldap_fullname_attribute");
	for (auto tag : nametags)
		map.emplace(PROP_ID(tag), value);
	value = m_config->GetSetting("ldap_loginname_attribute");
	map.emplace(PROP_ID(PR_ACCOUNT), value);
	map.emplace(PROP_ID(PR_EMAIL_ADDRESS), value);
	map.emplace(PROP_ID(PR_EC_HOMESERVER_NAME), m_config->GetSetting("ldap_user_server_attribute"));
	map.emplace(PROP_ID(PR_SMTP_ADDRESS), m_config->GetSetting("ldap_emailaddress_attribute"));
	return rst2flt_main(rt, map);
}

LDAPUserPlugin::LDAPUserPlugin(std::mutex &pluginlock,
    ECPluginSharedData *shareddata) :
	UserPlugin(pluginlock, shareddata), m_ldap(NULL), ldapServerIndex(0)
{
	// LDAP Defaults
	const configsetting_t lpDefaults[] = {
		{ "ldap_user_sendas_relation_attribute", "ldap_sendas_relation_attribute", CONFIGSETTING_ALIAS },
		{ "ldap_user_sendas_attribute_type", "ldap_sendas_attribute_type", CONFIGSETTING_ALIAS },
		{ "ldap_user_sendas_attribute", "ldap_sendas_attribute", CONFIGSETTING_ALIAS },
		{"ldap_host", "localhost", CONFIGSETTING_OBSOLETE},
		{"ldap_port", "389", CONFIGSETTING_OBSOLETE},
		{ "ldap_uri","" },
		{"ldap_protocol", "ldap", CONFIGSETTING_OBSOLETE},
		{ "ldap_server_charset", "UTF-8" },
		{"ldap_starttls", "no", CONFIGSETTING_RELOADABLE},
		{ "ldap_bind_user","" },
		{ "ldap_bind_passwd","", CONFIGSETTING_EXACT | CONFIGSETTING_RELOADABLE },
		{ "ldap_search_base","", CONFIGSETTING_RELOADABLE },
		{ "ldap_object_type_attribute", "objectClass", CONFIGSETTING_RELOADABLE },
		{ "ldap_user_type_attribute_value", "", CONFIGSETTING_NONEMPTY | CONFIGSETTING_RELOADABLE },
		{ "ldap_group_type_attribute_value", "", CONFIGSETTING_NONEMPTY | CONFIGSETTING_RELOADABLE },
		{ "ldap_contact_type_attribute_value", "", CONFIGSETTING_RELOADABLE },
		{ "ldap_company_type_attribute_value", "", static_cast<unsigned short>((m_bHosted ? CONFIGSETTING_NONEMPTY : 0) | CONFIGSETTING_RELOADABLE)},
		{ "ldap_addresslist_type_attribute_value", "", CONFIGSETTING_RELOADABLE },
		{ "ldap_dynamicgroup_type_attribute_value", "", CONFIGSETTING_RELOADABLE },
		{ "ldap_server_type_attribute_value", "", static_cast<unsigned short>((m_bDistributed ? CONFIGSETTING_NONEMPTY : 0) | CONFIGSETTING_RELOADABLE)},
		{ "ldap_user_search_base","", CONFIGSETTING_UNUSED },
		{ "ldap_user_search_filter","", CONFIGSETTING_RELOADABLE },
		{ "ldap_user_unique_attribute","cn", CONFIGSETTING_RELOADABLE },
		{ "ldap_user_unique_attribute_type","text", CONFIGSETTING_RELOADABLE },
		{ "ldap_user_unique_attribute_name","objectClass", CONFIGSETTING_RELOADABLE },
		{ "ldap_group_search_base","", CONFIGSETTING_UNUSED },
		{ "ldap_group_search_filter","", CONFIGSETTING_RELOADABLE },
		{ "ldap_group_unique_attribute","cn", CONFIGSETTING_RELOADABLE },
		{ "ldap_group_unique_attribute_type","text", CONFIGSETTING_RELOADABLE },
		{ "ldap_group_security_attribute","kopanoSecurityGroup", CONFIGSETTING_RELOADABLE },
		{ "ldap_group_security_attribute_type","boolean", CONFIGSETTING_RELOADABLE },
		{ "ldap_company_search_base","", CONFIGSETTING_UNUSED },
		{ "ldap_company_search_filter","", CONFIGSETTING_RELOADABLE },
		{ "ldap_company_unique_attribute","ou", CONFIGSETTING_RELOADABLE },
		{ "ldap_company_unique_attribute_type","text", CONFIGSETTING_RELOADABLE },
		{ "ldap_fullname_attribute","cn", CONFIGSETTING_RELOADABLE },
		{ "ldap_loginname_attribute","uid", CONFIGSETTING_RELOADABLE },
		{ "ldap_password_attribute","userPassword", CONFIGSETTING_RELOADABLE },
		{ "ldap_nonactive_attribute","kopanoSharedStoreOnly", CONFIGSETTING_RELOADABLE },
		{ "ldap_resource_type_attribute","kopanoResourceType", CONFIGSETTING_RELOADABLE },
		{ "ldap_resource_capacity_attribute","kopanoResourceCapacity", CONFIGSETTING_RELOADABLE },
		{ "ldap_user_certificate_attribute", "userCertificate", CONFIGSETTING_RELOADABLE },
		{ "ldap_emailaddress_attribute","mail", CONFIGSETTING_RELOADABLE },
		{ "ldap_emailaliases_attribute","kopanoAliases", CONFIGSETTING_RELOADABLE },
		{ "ldap_groupname_attribute","cn", CONFIGSETTING_RELOADABLE },
		{ "ldap_groupmembers_attribute","member", CONFIGSETTING_RELOADABLE },
		{ "ldap_groupmembers_attribute_type","text", CONFIGSETTING_RELOADABLE },
		{ "ldap_companyname_attribute","ou", CONFIGSETTING_RELOADABLE },
		{ "ldap_isadmin_attribute","kopanoAdmin", CONFIGSETTING_RELOADABLE },
		{ "ldap_sendas_attribute","kopanoSendAsPrivilege", CONFIGSETTING_RELOADABLE },
		{ "ldap_sendas_attribute_type","text", CONFIGSETTING_RELOADABLE },
		{ "ldap_sendas_relation_attribute","", CONFIGSETTING_RELOADABLE },
		{ "ldap_user_exchange_dn_attribute", "0x6788001E", CONFIGSETTING_ALIAS },
		{ "ldap_user_telephone_attribute", "0x3A08001E", CONFIGSETTING_ALIAS },
		{ "ldap_user_department_attribute", "0x3A23001E", CONFIGSETTING_ALIAS },
		{ "ldap_user_location_attribute", "0x3A18001E", CONFIGSETTING_ALIAS},
		{ "ldap_user_fax_attribute", "0x3A19001E", CONFIGSETTING_ALIAS },
		{ "ldap_company_view_attribute","kopanoViewPrivilege", CONFIGSETTING_RELOADABLE },
		{ "ldap_company_view_attribute_type","text", CONFIGSETTING_RELOADABLE },
		{ "ldap_company_view_relation_attribute","", CONFIGSETTING_RELOADABLE },
		{ "ldap_company_admin_attribute","kopanoAdminPrivilege", CONFIGSETTING_RELOADABLE },
		{ "ldap_company_admin_attribute_type","text", CONFIGSETTING_RELOADABLE },
		{ "ldap_company_admin_relation_attribute","", CONFIGSETTING_RELOADABLE },
		{ "ldap_company_system_admin_attribute","kopanoSystemAdmin", CONFIGSETTING_RELOADABLE },
		{ "ldap_company_system_admin_attribute_type","text", CONFIGSETTING_RELOADABLE },
		{ "ldap_company_system_admin_relation_attribute","", CONFIGSETTING_RELOADABLE },
		{ "ldap_authentication_method","bind", CONFIGSETTING_RELOADABLE },
		{ "ldap_quotaoverride_attribute","kopanoQuotaOverride", CONFIGSETTING_RELOADABLE },
		{ "ldap_warnquota_attribute","kopanoQuotaWarn", CONFIGSETTING_RELOADABLE },
		{ "ldap_softquota_attribute","kopanoQuotaSoft", CONFIGSETTING_RELOADABLE },
		{ "ldap_hardquota_attribute","kopanoQuotaHard", CONFIGSETTING_RELOADABLE },
		{ "ldap_userdefault_quotaoverride_attribute","kopanoUserDefaultQuotaOverride", CONFIGSETTING_RELOADABLE },
		{ "ldap_userdefault_warnquota_attribute","kopanoUserDefaultQuotaWarn", CONFIGSETTING_RELOADABLE },
		{ "ldap_userdefault_softquota_attribute","kopanoUserDefaultQuotaSoft", CONFIGSETTING_RELOADABLE },
		{ "ldap_userdefault_hardquota_attribute","kopanoUserDefaultQuotaHard", CONFIGSETTING_RELOADABLE },
		{ "ldap_quota_userwarning_recipients_attribute","kopanoQuotaUserWarningRecipients", CONFIGSETTING_RELOADABLE },
		{ "ldap_quota_userwarning_recipients_attribute_type","text", CONFIGSETTING_RELOADABLE },
		{ "ldap_quota_userwarning_recipients_relation_attribute","", CONFIGSETTING_RELOADABLE },
		{ "ldap_quota_companywarning_recipients_attribute","kopanoQuotaCompanyWarningRecipients", CONFIGSETTING_RELOADABLE },
		{ "ldap_quota_companywarning_recipients_attribute_type","text", CONFIGSETTING_RELOADABLE },
		{ "ldap_quota_companywarning_recipients_relation_attribute","", CONFIGSETTING_RELOADABLE },
		{ "ldap_quota_multiplier","1", CONFIGSETTING_RELOADABLE },
		{ "ldap_user_scope","", CONFIGSETTING_UNUSED },
		{ "ldap_group_scope","", CONFIGSETTING_UNUSED },
		{ "ldap_company_scope","", CONFIGSETTING_UNUSED },
		{ "ldap_groupmembers_relation_attribute", "", CONFIGSETTING_RELOADABLE },
		{ "ldap_last_modification_attribute", "modifyTimestamp", CONFIGSETTING_RELOADABLE },
		{ "ldap_user_server_attribute", "kopanoUserServer", CONFIGSETTING_RELOADABLE },
		{ "ldap_company_server_attribute", "kopanoCompanyServer", CONFIGSETTING_RELOADABLE },
		{ "ldap_server_address_attribute", "", CONFIGSETTING_RELOADABLE },
		{ "ldap_server_http_port_attribute", "kopanoHttpPort", CONFIGSETTING_RELOADABLE },
		{ "ldap_server_ssl_port_attribute", "kopanoSslPort", CONFIGSETTING_RELOADABLE },
		{ "ldap_server_file_path_attribute", "kopanoFilePath", CONFIGSETTING_RELOADABLE },
		{ "ldap_server_proxy_path_attribute", "kopanoProxyURL", CONFIGSETTING_RELOADABLE },
		{ "ldap_server_contains_public_attribute", "kopanoContainsPublic", CONFIGSETTING_RELOADABLE },
		{ "ldap_server_scope", "", CONFIGSETTING_UNUSED },
		{ "ldap_server_search_base", "", CONFIGSETTING_UNUSED },
		{ "ldap_server_search_filter", "", CONFIGSETTING_RELOADABLE },
		{ "ldap_server_unique_attribute", "cn", CONFIGSETTING_RELOADABLE },
		{ "ldap_addresslist_search_base","", CONFIGSETTING_UNUSED },
		{ "ldap_addresslist_scope","", CONFIGSETTING_UNUSED },
		{ "ldap_addresslist_search_filter","", CONFIGSETTING_RELOADABLE },
		{ "ldap_addresslist_unique_attribute","cn", CONFIGSETTING_RELOADABLE },
		{ "ldap_addresslist_unique_attribute_type","text", CONFIGSETTING_RELOADABLE },
		{ "ldap_addresslist_filter_attribute","kopanoFilter", CONFIGSETTING_RELOADABLE },
		{ "ldap_addresslist_search_base_attribute","kopanoBase", CONFIGSETTING_RELOADABLE },
		{ "ldap_addresslist_name_attribute","cn", CONFIGSETTING_RELOADABLE },
		{ "ldap_dynamicgroup_search_filter","", CONFIGSETTING_RELOADABLE },
		{ "ldap_dynamicgroup_unique_attribute","cn", CONFIGSETTING_RELOADABLE },
		{ "ldap_dynamicgroup_unique_attribute_type","text", CONFIGSETTING_RELOADABLE },
		{ "ldap_dynamicgroup_filter_attribute","kopanoFilter", CONFIGSETTING_RELOADABLE },
		{ "ldap_dynamicgroup_search_base_attribute","kopanoBase", CONFIGSETTING_RELOADABLE },
		{ "ldap_dynamicgroup_name_attribute","cn", CONFIGSETTING_RELOADABLE },
		{ "ldap_addressbook_hide_attribute","kopanoHidden", CONFIGSETTING_RELOADABLE },
		{ "ldap_network_timeout", "30", CONFIGSETTING_RELOADABLE },
		{ "ldap_object_search_filter", "", CONFIGSETTING_RELOADABLE },
		{ "ldap_filter_cutoff_elements", "1000", CONFIGSETTING_RELOADABLE },
		{ "ldap_page_size", "1000", CONFIGSETTING_RELOADABLE }, // MaxPageSize in ADS defaults to 1000

		/* Aliases, they should be loaded through the propmap directive */
		{ "0x6788001E", "", 0, CONFIGGROUP_PROPMAP },								/* PR_EC_EXCHANGE_DN */
		{ "0x3A08001E", "telephoneNumber", 0, CONFIGGROUP_PROPMAP },				/* PR_BUSINESS_TELEPHONE_NUMBER */
		{ "0x3A23001E", "facsimileTelephoneNumber", 0, CONFIGGROUP_PROPMAP },		/* PR_PRIMARY_FAX_NUMBER */
		{ "0x3A18001E", "department", 0, CONFIGGROUP_PROPMAP },						/* PR_DEPARTMENT_NAME */
		{ "0x3A19001E", "physicalDeliveryOfficeName", 0, CONFIGGROUP_PROPMAP },		/* PR_OFFICE_LOCATION */
		{ NULL, NULL },
	};
	static const char *const lpszAllowedDirectives[] =
		{"include", "propmap", nullptr};

	m_config = shareddata->CreateConfig(lpDefaults, lpszAllowedDirectives);
	if (!m_config)
		throw runtime_error(string("Not a valid configuration file."));

	// get the list of ldap urls and split them
	const char *const ldap_uri = m_config->GetSetting("ldap_uri");

	if (ldap_uri && strlen(ldap_uri))
		ldap_servers = tokenize(std::string(ldap_uri), ' ', true);
	else {
		const char *const ldap_host = m_config->GetSetting("ldap_host");
		const char *const ldap_port = m_config->GetSetting("ldap_port");
		const char *const ldap_proto = m_config->GetSetting("ldap_protocol");
		std::string url;

		if (ldap_proto != NULL && strcmp(ldap_proto, "ldaps") == 0)
			url = format("ldaps://%s:%s", ldap_host, ldap_port);
		else
			url = format("ldap://%s:%s", ldap_host, ldap_port);
		ldap_servers.emplace_back(std::move(url));
	}

	if (ldap_servers.empty())
		throw ldap_error(string("No LDAP servers configured in ldap.cfg"));
	m_timeout.tv_sec = atoui(m_config->GetSetting("ldap_network_timeout"));
	m_timeout.tv_usec = 0;
}

void LDAPUserPlugin::InitPlugin(std::shared_ptr<ECStatsCollector> sc)
{
	m_lpStatsCollector = std::move(sc);
	const char *ldap_binddn = m_config->GetSetting("ldap_bind_user");
	const char *ldap_bindpw = m_config->GetSetting("ldap_bind_passwd");
	auto starttls = parseBool(m_config->GetSetting("ldap_starttls"));

	/* FIXME encode the user and password, now it depends on which charset the config is saved in */
	m_ldap = ConnectLDAP(ldap_binddn, ldap_bindpw, starttls);
	const char *ldap_server_charset = m_config->GetSetting("ldap_server_charset");
	try {
		m_iconv.reset(new decltype(m_iconv)::element_type("UTF-8", ldap_server_charset));
	} catch (const convert_exception &e) {
		throw ldap_error(format("Cannot convert %s to UTF-8: %s", ldap_server_charset, e.what()));
	}
	try {
		m_iconvrev.reset(new decltype(m_iconv)::element_type(m_config->GetSetting("ldap_server_charset"), "UTF-8"));
	} catch (const convert_exception &e) {
		throw ldap_error(format("Cannot convert UTF-8 to %s: %s", ldap_server_charset, e.what()));
	}
}

LDAP *LDAPUserPlugin::ConnectLDAP(const char *bind_dn,
    const char *bind_pw, bool starttls)
{
	int rc = -1;
	LDAP *ld = NULL;
	auto tstart = std::chrono::steady_clock::now();

	if ((bind_dn != nullptr && bind_dn[0] != '\0') &&
	    (bind_pw == nullptr || bind_pw[0] == '\0'))
		// Username specified, but no password. Apparently, OpenLDAP will attempt
		// an anonymous bind when this is attempted. We therefore disallow this
		// to make sure you can authenticate a user's password with this function
		throw ldap_error(string("Disallowing NULL password for user ") + bind_dn);

	// Initialize LDAP struct
	for (unsigned long int loop = 0; loop < ldap_servers.size(); ++loop) {
		static const int limit = 0, version = LDAP_VERSION3;
		std::string currentServer = ldap_servers.at(ldapServerIndex);

		ulock_normal biglock(m_plugin_lock);
		rc = ldap_initialize(&ld, currentServer.c_str());
		biglock.unlock();

		if (rc != LDAP_SUCCESS) {
			m_lpStatsCollector->inc(SCN_LDAP_CONNECT_FAILED);
			ec_log_crit("Failed to initialize LDAP for \"%s\": %s", currentServer.c_str(), ldap_err2string(rc));
			goto fail2;
		}

		LOG_PLUGIN_DEBUG("Trying to connect to %s", currentServer.c_str());
		if ((rc = ldap_set_option(ld, LDAP_OPT_PROTOCOL_VERSION, &version)) != LDAP_OPT_SUCCESS) {
			ec_log_err("LDAP_OPT_PROTOCOL_VERSION failed: %s", ldap_err2string(rc));
			goto fail;
		}
		// Disable response message size restrictions (but the server's
		// restrictions still apply)
		if ((rc = ldap_set_option(ld, LDAP_OPT_SIZELIMIT, &limit)) != LDAP_OPT_SUCCESS) {
			ec_log_err("LDAP_OPT_SIZELIMIT failed: %s", ldap_err2string(rc));
			goto fail;
		}
		// Search referrals are never accepted  - FIXME maybe needs config option
		if ((rc = ldap_set_option(ld, LDAP_OPT_REFERRALS, LDAP_OPT_OFF)) != LDAP_OPT_SUCCESS) {
			ec_log_err("LDAP_OPT_REFERRALS failed: %s", ldap_err2string(rc));
			goto fail;
		}
		// Set network timeout (for connect)
		if ((rc = ldap_set_option(ld, LDAP_OPT_NETWORK_TIMEOUT, &m_timeout)) != LDAP_OPT_SUCCESS) {
			ec_log_err("LDAP_OPT_NETWORK_TIMEOUT failed: %s", ldap_err2string(rc));
			goto fail;
		}
		if (starttls) {
#ifdef HAVE_LDAP_START_TLS_S
			/*
			 * Initialize TLS-secured connection - this is the first
			 * command after ldap_init, so it will be the call that
			 * actually connects to the server.
			 */
			rc = ldap_start_tls_s(ld, nullptr, nullptr);
			if (rc != LDAP_SUCCESS) {
				ec_log_err("Failed to enable TLS on LDAP session: %s", ldap_err2string(rc));
				goto fail;
			}
#else
			ec_log_err("LDAP library does not have STARTTLS");
			rc = LDAP_PROTOCOL_ERROR;
			goto fail;
#endif /* HAVE_LDAP_START_TLS_S */
		}

		// Bind
		// For these two values: if they are both NULL, anonymous bind
		// will be used (ldap_binddn, ldap_bindpw)
		LOG_PLUGIN_DEBUG("Issuing LDAP bind");
		if ((rc = ldap_simple_bind_s(ld, (char *)bind_dn, (char *)bind_pw)) == LDAP_SUCCESS)
			break;
		ec_log_warn("LDAP (simple) bind on %s failed: %s", bind_dn, ldap_err2string(rc));
	fail:
		if (ldap_unbind_s(ld) == -1)
			ec_log_err("LDAP unbind failed");
	fail2:
		// see if another (if any) server does work
		++ldapServerIndex;
		if (ldapServerIndex >= ldap_servers.size())
			ldapServerIndex = 0;
		m_lpStatsCollector->inc(SCN_LDAP_CONNECT_FAILED);
		ld = NULL;
		if (loop == ldap_servers.size() - 1)
			throw ldap_error("Failure connecting any of the LDAP servers");
	}

	auto llelapsedtime = dur2us(decltype(tstart)::clock::now() - tstart);
	m_lpStatsCollector->inc(SCN_LDAP_CONNECTS);
	m_lpStatsCollector->inc(SCN_LDAP_CONNECT_TIME, llelapsedtime);
	m_lpStatsCollector->Max(SCN_LDAP_CONNECT_TIME_MAX, llelapsedtime);
	LOG_PLUGIN_DEBUG("ldaptiming [%08.2f] connected to ldap", llelapsedtime / 1000000.0);
	return ld;
}

LDAPUserPlugin::~LDAPUserPlugin() {
	// Disconnect from the LDAP server
	if (m_ldap == nullptr)
		return;
	LOG_PLUGIN_DEBUG("%s", "Disconnecting from LDAP since unloading plugin instance");
	if (ldap_unbind_s(m_ldap) == -1)
		ec_log_err("LDAP unbind failed");
}

void LDAPUserPlugin::my_ldap_search_s(char *base, int scope, char *filter, char *attrs[], int attrsonly, LDAPMessage **lppres, LDAPControl **serverControls)
{
	int result=LDAP_SUCCESS;
	string req;
	LONGLONG llelapsedtime;
	auto_free_ldap_message res;
	auto tstart = std::chrono::steady_clock::now();

	if (attrs != NULL)
		for (unsigned int i = 0; attrs[i] != NULL; ++i)
			req += string(attrs[i]) + " ";

	// filter must be NULL to request everything (becomes (objectClass=*) in ldap library)
	if (filter[0] == '\0') {
		assert(scope == LDAP_SCOPE_BASE);
		filter = NULL;
	}
	/*
	 * When an m_ldap connection object already exists, use it to make
	 * a query, and, if that fails for any reason, reconnect-and-retry
	 * exactly once.
	 * When no m_ldap connection object existed, this boils down to
	 * one standard connect plus query.
	 */
	if (m_ldap != NULL)
		result = ldap_search_ext_s(m_ldap, base, scope, filter, attrs,
		         attrsonly, serverControls, nullptr, &m_timeout, 0, &~res);

	if (m_ldap == NULL || LDAP_API_ERROR(result)) {
		const char *ldap_binddn = m_config->GetSetting("ldap_bind_user");
		const char *ldap_bindpw = m_config->GetSetting("ldap_bind_passwd");
		auto starttls = parseBool(m_config->GetSetting("ldap_starttls"));

		if (m_ldap != NULL) {
			ec_log_err("LDAP search error: %s. Will unbind, reconnect and retry.", ldap_err2string(result));
			if (ldap_unbind_s(m_ldap) == -1)
				ec_log_err("LDAP unbind failed");
			m_ldap = NULL;
		}
		/// @todo encode the user and password, now it's depended in which charset the config is saved
		m_ldap = ConnectLDAP(ldap_binddn, ldap_bindpw, starttls);
		m_lpStatsCollector->inc(SCN_LDAP_RECONNECTS);
		result = ldap_search_ext_s(m_ldap, base, scope, filter, attrs,
		          attrsonly, serverControls, nullptr, nullptr, 0, &~res);
	}

	if(result != LDAP_SUCCESS) {
		ec_log_err("LDAP query in \"%s\" failed: %s (result=0x%02x, %s)", base, filter, result, ldap_err2string(result));

		if(LDAP_API_ERROR(result)) {
		    // Some kind of API error occurred (error is not from the server). Unbind the connection so any next try will re-bind
		    // which will possibly connect to a different (failed over) server.
			if (m_ldap != NULL) {
				ec_log_err("Unbinding from LDAP because of continued error (%s)", ldap_err2string(result));
				if (ldap_unbind_s(m_ldap) == -1)
					ec_log_err("LDAP unbind failed");
				m_ldap = NULL;
			}
		}
		goto exit;
	}

	llelapsedtime = dur2us(decltype(tstart)::clock::now() - tstart);
	LOG_PLUGIN_DEBUG("ldaptiming [%08.2f] (\"%s\" \"%s\" %s), results: %d", llelapsedtime/1000000.0, base, filter, req.c_str(), ldap_count_entries(m_ldap, res));
	*lppres = res.release(); // deref the pointer from object
	m_lpStatsCollector->inc(SCN_LDAP_SEARCH);
	m_lpStatsCollector->inc(SCN_LDAP_SEARCH_TIME, llelapsedtime);
	m_lpStatsCollector->Max(SCN_LDAP_SEARCH_TIME_MAX, llelapsedtime);

exit:
	if (result != LDAP_SUCCESS) {
		m_lpStatsCollector->inc(SCN_LDAP_SEARCH_FAILED);
		// throw ldap error
		throw ldap_error(string("ldap_search_ext_s: ") + ldap_err2string(result), result);
	}
	// In rare situations ldap_search_s can return LDAP_SUCCESS, but leave res at NULL. This
	// seems to happen when the connection to the server is lost at a very specific time.
	// The problem is that libldap checks its input parameters with an assert. So the next
	// call to ldap_find_first will cause an assertion to kick in because the result from
	// ldap_search_s is inconsistent.
	// The easiest way around this is to net let this function return with a NULL result.
	else if (*lppres == NULL) {
		m_lpStatsCollector->inc(SCN_LDAP_SEARCH_FAILED);
		throw ldap_error("ldap_search_ext_s: spurious NULL result");
	}
}

static std::vector<std::string> split_classes(const char *lpszClasses)
{
	auto lstClasses = tokenize(lpszClasses, ',');
	for (auto &&s : lstClasses)
		s = trim(s);
	return lstClasses;
}

static bool MatchClasses(const std::set<std::string> &a,
    const std::vector<std::string> &b)
{
	return !std::any_of(b.cbegin(), b.cend(),
	       [&](const auto &cls) { return a.find(strToUpper(cls)) == a.cend(); });
}

/**
 * Creates an LDAP object class filter for a list of object classes
 *
 * Takes the list of object classes passed and converts them into an LDAP
 * filter that matches entries which have all the passed object classes.
 */
static std::string GetObjectClassFilter(const char *lpszObjectClassAttr, const char *lpszClasses)
{
	auto lstObjectClasses = split_classes(lpszClasses);
	if (lstObjectClasses.size() == 0)
		return "";
	if (lstObjectClasses.size() == 1)
		return "("s + lpszObjectClassAttr + "=" + lstObjectClasses.front() + ")";
	std::string filter = "(&";
	for (const auto &cls : lstObjectClasses)
		filter += "("s + lpszObjectClassAttr + "=" + cls + ")";
	filter += ")";
	return filter;
}

objectid_t LDAPUserPlugin::GetObjectIdForEntry(LDAPMessage *entry)
{
	list<string>	objclasses;
	std::string nonactive_type, resource_type, security_type;
	std::string user_unique, group_unique, company_unique;
	std::string addresslist_unique, dynamicgroup_unique, object_uid;
	const char *class_attr = m_config->GetSetting("ldap_object_type_attribute");
	const char *nonactive_attr = m_config->GetSetting("ldap_nonactive_attribute");
	const char *resource_attr = m_config->GetSetting("ldap_resource_type_attribute");
	const char *security_attr = m_config->GetSetting("ldap_group_security_attribute");
	const char *security_attr_type = m_config->GetSetting("ldap_group_security_attribute_type");
	const char *user_unique_attr = m_config->GetSetting("ldap_user_unique_attribute");
	const char *group_unique_attr = m_config->GetSetting("ldap_group_unique_attribute");
	const char *company_unique_attr = m_config->GetSetting("ldap_company_unique_attribute");
	const char *addresslist_unique_attr = m_config->GetSetting("ldap_addresslist_unique_attribute");
	const char *dynamicgroup_unique_attr = m_config->GetSetting("ldap_dynamicgroup_unique_attribute");
	const char *class_user_type = m_config->GetSetting("ldap_user_type_attribute_value");
	const char *class_contact_type = m_config->GetSetting("ldap_contact_type_attribute_value");
	const char *class_group_type = m_config->GetSetting("ldap_group_type_attribute_value");
	const char *class_company_type = m_config->GetSetting("ldap_company_type_attribute_value");
	const char *class_address_type = m_config->GetSetting("ldap_addresslist_type_attribute_value");
	const char *class_dynamic_type = m_config->GetSetting("ldap_dynamicgroup_type_attribute_value");

	FOREACH_ATTR(entry) {
		if (class_attr && strcasecmp(att, class_attr) == 0)
			objclasses = getLDAPAttributeValues(att, entry);
		if (nonactive_attr != nullptr && strcasecmp(att, nonactive_attr) == 0)
			nonactive_type = getLDAPAttributeValue(att, entry);
		if (resource_attr && strcasecmp(att, resource_attr) == 0)
			resource_type = getLDAPAttributeValue(att, entry);
		if (security_attr != nullptr && strcasecmp(att, security_attr) == 0)
			security_type = getLDAPAttributeValue(att, entry);
		if (user_unique_attr && strcasecmp(att, user_unique_attr) == 0)
			user_unique = getLDAPAttributeValue(att, entry);
		if (group_unique_attr && strcasecmp(att, group_unique_attr) == 0)
			group_unique = getLDAPAttributeValue(att, entry);
		if (company_unique_attr && strcasecmp(att, company_unique_attr) == 0)
			company_unique = getLDAPAttributeValue(att, entry);
		if (addresslist_unique_attr && strcasecmp(att, addresslist_unique_attr) == 0)
			addresslist_unique = getLDAPAttributeValue(att, entry);
		if (dynamicgroup_unique_attr && strcasecmp(att, dynamicgroup_unique_attr) == 0)
			dynamicgroup_unique = getLDAPAttributeValue(att, entry);
	}
	END_FOREACH_ATTR

	// All object classes for a certain object
	std::set<std::string> setObjectClasses;
	// List of matching Kopano object classes
	std::list<std::pair<unsigned int, objectclass_t> > lstMatches;
	/*
	 * Find the Kopano object type by looking at the object classes.
	 *
	 * We do this by checking the best-match of objectclasses; if an LDAP objectClass is
	 * listed for multiple Kopano object classes, we use the following rules:
	 *
	 * First, the Kopano object class with the most matching LDAP objectClasses is selected.
	 * If that does not resolve the ambiguity, then object classes with higher numerical values
	 * override those with lower numerical values (most importantly, contacts override users)
	 */
	for (const auto &i : objclasses)
		setObjectClasses.emplace(strToUpper(i));

	auto lstLDAPObjectClasses = split_classes(class_user_type);
	if(MatchClasses(setObjectClasses, lstLDAPObjectClasses))
		lstMatches.emplace_back(lstLDAPObjectClasses.size(), OBJECTCLASS_USER); // Could still be active or nonactive, will resolve later

	lstLDAPObjectClasses = split_classes(class_contact_type);
	if(MatchClasses(setObjectClasses, lstLDAPObjectClasses))
		lstMatches.emplace_back(lstLDAPObjectClasses.size(), NONACTIVE_CONTACT);

	lstLDAPObjectClasses = split_classes(class_group_type);
	if(MatchClasses(setObjectClasses, lstLDAPObjectClasses))
		lstMatches.emplace_back(lstLDAPObjectClasses.size(), OBJECTCLASS_DISTLIST); // Could be permission or distribution group, will resolve later

	lstLDAPObjectClasses = split_classes(class_dynamic_type);
	if(MatchClasses(setObjectClasses, lstLDAPObjectClasses))
		lstMatches.emplace_back(lstLDAPObjectClasses.size(), DISTLIST_DYNAMIC);

	lstLDAPObjectClasses = split_classes(class_company_type);
	if(MatchClasses(setObjectClasses, lstLDAPObjectClasses))
		lstMatches.emplace_back(lstLDAPObjectClasses.size(), CONTAINER_COMPANY);

	lstLDAPObjectClasses = split_classes(class_address_type);
	if(MatchClasses(setObjectClasses, lstLDAPObjectClasses))
		lstMatches.emplace_back(lstLDAPObjectClasses.size(), CONTAINER_ADDRESSLIST);

	// lstMatches now contains all the kopano object classes that the object COULD be, now sort by number of object classes
	if(lstMatches.empty())
		throw data_error("Unable to detect object class for object: " + GetLDAPEntryDN(entry));
	lstMatches.sort();
	lstMatches.reverse();
	// Class we want is now at the top of the list (since we sorted by number of matches, then by class id)
	auto objclass = lstMatches.front().second;

	// Subspecify some generic types now
	if (objclass == OBJECTCLASS_USER) {
		objclass = atoi(nonactive_type.c_str()) == 0 ? ACTIVE_USER : NONACTIVE_USER;
		if (objclass == NONACTIVE_USER && !resource_type.empty()) {
			/* Overwrite objectclass, a resource is allowed to overwrite the nonactive type */
			if (strcasecmp(resource_type.c_str(), "room") == 0)
				objclass = NONACTIVE_ROOM;
			else if (strcasecmp(resource_type.c_str(), "equipment") == 0)
				objclass = NONACTIVE_EQUIPMENT;
		}
		object_uid = user_unique;
	}

	if (objclass == NONACTIVE_CONTACT)
		object_uid = user_unique;
	if (objclass == OBJECTCLASS_DISTLIST) {
		if (strcasecmp(security_attr_type, "ads") == 0)
			objclass = (atoi(security_type.c_str()) & 0x80000000) ? DISTLIST_SECURITY : DISTLIST_GROUP;
		else
			objclass = parseBool(security_type.c_str()) ? DISTLIST_SECURITY : DISTLIST_GROUP;
		object_uid = group_unique;
	}

	if (objclass == DISTLIST_DYNAMIC)
		object_uid = dynamicgroup_unique;
	if (objclass == CONTAINER_COMPANY)
		object_uid = company_unique;
	if (objclass == CONTAINER_ADDRESSLIST)
		object_uid = addresslist_unique;
	return objectid_t(object_uid, objclass);
}

signatures_t LDAPUserPlugin::getAllObjectsByFilter(const std::string &basedn,
    int scope, const std::string &search_filter,
    const std::string &strCompanyDN, bool bCache)
{
	signatures_t signatures;
	objectid_t				objectid;
	string					signature;
	std::map<objectclass_t, dn_cache_t> mapDNCache;
	dn_list_t dnFilter;
	auto_free_ldap_message res;

	/*
	 * When working in multi-company mode we need to determine if the found object
	 * is really a member of the requested company and not turned up in the
	 * result because he is member of a subcompany.
	 * Create a filter by requesting all subcompanies for he given company,
	 * and remove any returned objects which are member of these subcompanies.
	 */
	if (m_bHosted && !strCompanyDN.empty())
		dnFilter = m_lpCache->getChildrenForDN(m_lpCache->getObjectDNCache(this, CONTAINER_COMPANY), strCompanyDN);

	auto request_attrs = std::make_unique<attrArray>(15);
	/* Needed for GetObjectIdForEntry() */
	CONFIG_TO_ATTR(request_attrs, class_attr, "ldap_object_type_attribute");
	CONFIG_TO_ATTR(request_attrs, nonactive_attr, "ldap_nonactive_attribute");
	CONFIG_TO_ATTR(request_attrs, resource_attr, "ldap_resource_type_attribute");
	CONFIG_TO_ATTR(request_attrs, security_attr, "ldap_group_security_attribute");
	CONFIG_TO_ATTR(request_attrs, user_unique_attr, "ldap_user_unique_attribute");
	CONFIG_TO_ATTR(request_attrs, group_unique_attr, "ldap_group_unique_attribute");
	CONFIG_TO_ATTR(request_attrs, company_unique_attr, "ldap_company_unique_attribute");
	CONFIG_TO_ATTR(request_attrs, addresslist_unique_attr, "ldap_addresslist_unique_attribute");
	CONFIG_TO_ATTR(request_attrs, dynamicgroup_unique_attr, "ldap_dynamicgroup_unique_attribute");
	/* Needed for cache */
	CONFIG_TO_ATTR(request_attrs, modify_attr, "ldap_last_modification_attribute");

	FOREACH_PAGING_SEARCH((char *)basedn.c_str(), scope,
						  (char *)search_filter.c_str(), (char **)request_attrs->get(),
						  FETCH_ATTR_VALS, res)
	{
		FOREACH_ENTRY(res) {
			auto dn = GetLDAPEntryDN(entry);

			/* Make sure the DN isn't filtered because it is located in the subcontainer */
			if (m_bHosted && !strCompanyDN.empty() &&
			    m_lpCache->isDNInList(dnFilter, dn))
				continue;

			FOREACH_ATTR(entry) {
				if (modify_attr && strcasecmp(att, modify_attr) == 0)
					signature = getLDAPAttributeValue(att, entry);
			}
			END_FOREACH_ATTR

			try {
				objectid = GetObjectIdForEntry(entry);
			} catch (const data_error &e) {
				ec_log_warn("Unable to get object id: %s", e.what());
				continue;
			}

			if (objectid.id.empty()) {
				ec_log_warn("Unique id not found for DN: %s", dn.c_str());
				continue;
			}
			signatures.emplace_back(objectid, signature);
			if (bCache) {
				auto retval = mapDNCache.emplace(objectid.objclass, dn_cache_t());
				auto iterDNCache = retval.first;
				iterDNCache->second.emplace(objectid, dn);
			}
		}
		END_FOREACH_ENTRY
	}
	END_FOREACH_LDAP_PAGING

	/* Update cache */
	for (auto &p : mapDNCache)
		m_lpCache->setObjectDNCache(p.first, std::move(p.second));
	return signatures;
}

string LDAPUserPlugin::getSearchBase(const objectid_t &company)
{
	const char *lpszSearchBase = m_config->GetSetting("ldap_search_base");

	if (lpszSearchBase == nullptr)
		/* GetSetting returns "" for all options it knows.. */
		throw std::logic_error("getSearchBase: unexpected nullptr");
	if (!m_bHosted || company.id.empty())
		return lpszSearchBase;

	// find company DN, and use as search_base
	auto search_base = m_lpCache->getDNForObject(m_lpCache->getObjectDNCache(this, company.objclass), company);
	// CHECK: should not be possible to not already know the company
	if (!search_base.empty())
		return search_base;
	ec_log_crit("No search base found for company \"%s\"", company.id.c_str());
	return lpszSearchBase;
}

string LDAPUserPlugin::getServerSearchFilter()
{
	const char *objecttype = m_config->GetSetting("ldap_object_type_attribute", "", NULL);
	const char *servertype = m_config->GetSetting("ldap_server_type_attribute_value", "", NULL);
	const char *serverfilter = m_config->GetSetting("ldap_server_search_filter");

	if (!objecttype)
		throw runtime_error("No object type attribute defined");
	if (!servertype)
		throw runtime_error("No server type attribute value defined");

	std::string filter = serverfilter;
	auto subfilter = "(" + string(objecttype) + "=" + servertype + ")";
	if (!filter.empty())
		return "(&(|" + filter + ")" + subfilter + ")";
	return subfilter;
}

string LDAPUserPlugin::getSearchFilter(objectclass_t objclass)
{
	string filter, subfilter;
	const char *objecttype = m_config->GetSetting("ldap_object_type_attribute", "", NULL);
	const char *usertype = m_config->GetSetting("ldap_user_type_attribute_value", "", NULL);
	const char *contacttype = m_config->GetSetting("ldap_contact_type_attribute_value", "", NULL);
	const char *grouptype = m_config->GetSetting("ldap_group_type_attribute_value", "", NULL);
	const char *companytype = m_config->GetSetting("ldap_company_type_attribute_value", "", NULL);
	const char *addresslisttype = m_config->GetSetting("ldap_addresslist_type_attribute_value", "", NULL);
	const char *dynamicgrouptype = m_config->GetSetting("ldap_dynamicgroup_type_attribute_value", "", NULL);
	const char *userfilter = m_config->GetSetting("ldap_user_search_filter");
	const char *groupfilter = m_config->GetSetting("ldap_group_search_filter");
	const char *companyfilter = m_config->GetSetting("ldap_company_search_filter");
	const char *addresslistfilter = m_config->GetSetting("ldap_addresslist_search_filter");
	const char *dynamicgroupfilter = m_config->GetSetting("ldap_dynamicgroup_search_filter");

	if (!objecttype)
		throw runtime_error("No object type attribute defined");

	switch (objclass) {
	case OBJECTCLASS_UNKNOWN:
		/* No objectclass is given, merge all filters together */
		subfilter = getSearchFilter(OBJECTCLASS_USER);
		if (contacttype)
			subfilter += getSearchFilter(NONACTIVE_CONTACT);
		subfilter += getSearchFilter(OBJECTCLASS_DISTLIST);
		subfilter += getSearchFilter(OBJECTCLASS_CONTAINER);
		subfilter = "(|" + subfilter + ")";
		break;
	case OBJECTCLASS_USER:
	case ACTIVE_USER:
	case NONACTIVE_USER:
	case NONACTIVE_ROOM:
	case NONACTIVE_EQUIPMENT:
		if (!usertype)
			throw runtime_error("No user type attribute value defined");
		filter = userfilter;
		subfilter += "(|";
		subfilter += GetObjectClassFilter(objecttype, usertype);
		/* Generic user type should not exclude Contacts */
		if (objclass == OBJECTCLASS_USER && contacttype)
			subfilter += GetObjectClassFilter(objecttype, contacttype);
		subfilter += ")";
		break;
	case NONACTIVE_CONTACT:
		if (!contacttype)
			throw runtime_error("No contact type attribute value defined");
		filter = userfilter;
		subfilter = GetObjectClassFilter(objecttype, contacttype);
		break;
	case OBJECTCLASS_DISTLIST:
	case DISTLIST_GROUP:
	case DISTLIST_SECURITY:
	case DISTLIST_DYNAMIC:
		if ((grouptype || (groupfilter && groupfilter[0] != '\0')) && (dynamicgrouptype || (dynamicgroupfilter && dynamicgroupfilter[0] != '\0')))
			subfilter = "(|";

		if (grouptype && groupfilter && groupfilter[0] != '\0')
			subfilter += string("(&") + GetObjectClassFilter(objecttype, grouptype) + groupfilter + ")";
		else if (grouptype)
			subfilter += GetObjectClassFilter(objecttype, grouptype);
		else if (groupfilter && groupfilter[0] != '\0')
			subfilter += groupfilter;

		if (dynamicgrouptype && dynamicgroupfilter && dynamicgroupfilter[0] != '\0')
			subfilter += string("(&") + GetObjectClassFilter(objecttype, dynamicgrouptype) + dynamicgroupfilter + ")";
		else if (dynamicgrouptype)
			subfilter += GetObjectClassFilter(objecttype, dynamicgrouptype);
		else if (dynamicgroupfilter && dynamicgroupfilter[0] != '\0')
			subfilter += dynamicgroupfilter;

		if ((grouptype || (groupfilter && groupfilter[0] != '\0')) && (dynamicgrouptype || (dynamicgroupfilter && dynamicgroupfilter[0] != '\0')))
			subfilter += ")";
		break;
	case OBJECTCLASS_CONTAINER:
		subfilter = "(|";
		if (m_bHosted) {
			if (!companytype)
				throw runtime_error("No company type attribute value defined");
			subfilter += string("(&") + companyfilter + GetObjectClassFilter(objecttype, companytype) + ")";
		}
		if (addresslisttype)
			subfilter += string("(&") + addresslistfilter + GetObjectClassFilter(objecttype, addresslisttype) + ")";
		else
			subfilter += addresslistfilter;
		subfilter += ")";
		break;
	case CONTAINER_COMPANY:
		if (!m_bHosted)
			throw runtime_error("Searching for companies is not supported in singlecompany server");
		if (!companytype)
			throw runtime_error("No company type attribute value defined");
		filter = companyfilter;
		subfilter = GetObjectClassFilter(objecttype, companytype);
		break;
	case CONTAINER_ADDRESSLIST:
		if (!addresslisttype)
			throw runtime_error("No addresslist type attribute value defined");
		filter = addresslistfilter;
		subfilter = GetObjectClassFilter(objecttype, addresslisttype);
		break;
	default:
		throw runtime_error("Unknown object type " + stringify(objclass));
	}

	if (!filter.empty())
		return "(&" + filter + subfilter + ")";
	return subfilter;
}

string LDAPUserPlugin::getSearchFilter(const string &data, const char *attr, const char *attr_type)
{
	string search_data;

	// Set binary uniqueid to escaped string
	if(attr_type && strcasecmp(attr_type, LDAP_DATA_TYPE_BINARY) == 0)
		BintoEscapeSequence(data.c_str(), data.size(), &search_data);
	else
		search_data = StringEscapeSequence(data);
	if (attr)
		return "(" + string(attr) + "=" + search_data + ")";
	return "";
}

string LDAPUserPlugin::getObjectSearchFilter(const objectid_t &id, const char *attr, const char *attr_type)
{
	if (attr)
		return "(&" + getSearchFilter(id.objclass) + getSearchFilter(id.id, attr, attr_type) + ")";

	switch (id.objclass) {
	case OBJECTCLASS_USER:
	case ACTIVE_USER:
	case NONACTIVE_USER:
	case NONACTIVE_ROOM:
	case NONACTIVE_EQUIPMENT:
	case NONACTIVE_CONTACT:
		return getObjectSearchFilter(id,
			m_config->GetSetting("ldap_user_unique_attribute"),
			m_config->GetSetting("ldap_user_unique_attribute_type"));
	case OBJECTCLASS_DISTLIST:
		return
			"(&" +
				getSearchFilter(id.objclass) +
				"(|" +
					getSearchFilter(id.id,
						m_config->GetSetting("ldap_group_unique_attribute"),
						m_config->GetSetting("ldap_group_unique_attribute_type")) +
					getSearchFilter(id.id,
						m_config->GetSetting("ldap_dynamicgroup_unique_attribute"),
						m_config->GetSetting("ldap_dynamicgroup_unique_attribute_type")) +
				"))";
	case DISTLIST_GROUP:
	case DISTLIST_SECURITY:
		return getObjectSearchFilter(id,
			m_config->GetSetting("ldap_group_unique_attribute"),
			m_config->GetSetting("ldap_group_unique_attribute_type"));
	case DISTLIST_DYNAMIC:
		return getObjectSearchFilter(id,
			m_config->GetSetting("ldap_dynamicgroup_unique_attribute"),
			m_config->GetSetting("ldap_dynamicgroup_unique_attribute_type"));
	case OBJECTCLASS_CONTAINER:
		return
			"(&" +
				getSearchFilter(id.objclass) +
				"(|" +
					getSearchFilter(id.id,
						m_config->GetSetting("ldap_company_unique_attribute"),
						m_config->GetSetting("ldap_company_unique_attribute_type")) +
					getSearchFilter(id.id,
						m_config->GetSetting("ldap_addresslist_unique_attribute"),
						m_config->GetSetting("ldap_addresslist_unique_attribute_type")) +
				"))";
	case CONTAINER_COMPANY:
		return getObjectSearchFilter(id,
			m_config->GetSetting("ldap_company_unique_attribute"),
			m_config->GetSetting("ldap_company_unique_attribute_type"));
	case CONTAINER_ADDRESSLIST:
		return getObjectSearchFilter(id,
			m_config->GetSetting("ldap_addresslist_unique_attribute"),
			m_config->GetSetting("ldap_addresslist_unique_attribute_type"));
	case OBJECTCLASS_UNKNOWN:
	default:
		throw runtime_error("Object is wrong type");
	}
}

string LDAPUserPlugin::objectUniqueIDtoAttributeData(const objectid_t &uniqueid, const char* lpAttr)
{
	auto_free_ldap_message res;
	bool			bDataAttrFound = false;
	std::string strData, ldap_basedn = getSearchBase();
	string ldap_filter = getObjectSearchFilter(uniqueid);
	char *request_attrs[] = {const_cast<char *>(lpAttr), nullptr};

	if (lpAttr == NULL)
		throw runtime_error("Cannot convert uniqueid to unknown attribute");

	my_ldap_search_s(
			(char *)ldap_basedn.c_str(), LDAP_SCOPE_SUBTREE,
			(char *)ldap_filter.c_str(),
			request_attrs, FETCH_ATTR_VALS, &~res);

	switch(ldap_count_entries(m_ldap, res)) {
	case 0:
		throw objectnotfound(ldap_filter);
	case 1:
		break;
	default:
		throw toomanyobjects(string("More than one object returned in search ") + ldap_filter);
	}

	auto entry = ldap_first_entry(m_ldap, res);
	if (entry == nullptr)
		throw runtime_error("ldap_dn: broken.");

	FOREACH_ATTR(entry) {
		if (strcasecmp(att, lpAttr) == 0) {
			strData = getLDAPAttributeValue(att, entry);
			bDataAttrFound = true;
		}
	}
	END_FOREACH_ATTR
	if (!bDataAttrFound)
		throw data_error(string(lpAttr)+" attribute not found");
	return strData;
}

string LDAPUserPlugin::objectUniqueIDtoObjectDN(const objectid_t &uniqueid, bool cache)
{
	auto lpCache = m_lpCache->getObjectDNCache(this, uniqueid.objclass);
	auto_free_ldap_message res;
	string			dn;
	LDAPMessage*	entry = NULL;

	/*
	 * The cache should actually contain this entry, search for the uniqueid in there first.
	 * In the rare case that the cache didn't contain the entry, check LDAP.
	 */
	if (cache) {
		dn = m_lpCache->getDNForObject(lpCache, uniqueid);
		if (!dn.empty())
			return dn;
	}

	/*
	 * That's odd, the cache didn't contain the uniqueid. Perform a LDAP query
	 * to search for the object, but chances are high the object doesn't exist at all.
	 *
	 * Except if we skipped the cache as per ZCP-11720, where we always
	 * want to issue an LDAP query.
	 */
	string			ldap_basedn = getSearchBase();
	string			ldap_filter = getObjectSearchFilter(uniqueid);
	auto request_attrs = std::make_unique<attrArray>(1);
	request_attrs->add("dn");

	my_ldap_search_s(
			 (char *)ldap_basedn.c_str(), LDAP_SCOPE_SUBTREE,
			 (char *)ldap_filter.c_str(), (char **)request_attrs->get(),
			 DONT_FETCH_ATTR_VALS, &~res);

	switch(ldap_count_entries(m_ldap, res)) {
	case 0:
		throw objectnotfound(ldap_filter);
	case 1:
		break;
	default:
		throw toomanyobjects(string("More than one object returned in search ") + ldap_filter);
	}

	entry = ldap_first_entry(m_ldap, res);
	if (entry == nullptr)
		throw runtime_error("ldap_dn: broken.");
	return GetLDAPEntryDN(entry);
}

objectsignature_t LDAPUserPlugin::objectDNtoObjectSignature(objectclass_t objclass, const string &dn)
{
	auto ldap_filter = getSearchFilter(objclass);
	auto signatures = getAllObjectsByFilter(dn, LDAP_SCOPE_BASE, ldap_filter, string(), false);
	if (signatures.empty())
		throw objectnotfound(dn);
	else if (signatures.size() != 1)
		throw toomanyobjects("More than one object returned in search for DN " + dn);
	return signatures.front();
}

signatures_t
LDAPUserPlugin::objectDNtoObjectSignatures(objectclass_t objclass,
    const std::list<std::string> &dn)
{
	signatures_t signatures;

	for (const auto &i : dn) {
		try {
			signatures.emplace_back(objectDNtoObjectSignature(objclass, i));
		} catch (const objectnotfound &e) {
			// resolve failed, drop entry
			continue;
		} catch (const ldap_error &e) {
			if(LDAP_NAME_ERROR(e.GetLDAPError()))
				continue;
			throw;
		} catch (const std::exception &e) {
			// query failed, drop entry
			continue;
		}
	}
	return signatures;
}

signatures_t
<<<<<<< HEAD
=======
LDAPUserPlugin::resolveObjectsFromAttribute(objectclass_t objclass,
    const std::list<std::string> &objects, const char *lpAttr,
    const objectid_t &company)
{
	const char *lpAttrs[] = {lpAttr, nullptr};
	return resolveObjectsFromAttributes(objclass, objects, lpAttrs, company);
}

signatures_t
>>>>>>> 873f52b9
LDAPUserPlugin::resolveObjectsFromAttributes(objectclass_t objclass,
    const std::list<std::string> &objects, const char **lppAttr,
    const objectid_t &company)
{
	string companyDN;

	if (lppAttr == NULL || lppAttr[0] == NULL)
		throw runtime_error("Unable to search for unknown attribute");

	auto ldap_basedn = getSearchBase(company);
	auto ldap_filter = getSearchFilter(objclass);
	if (!company.id.empty())
		companyDN = ldap_basedn; // in hosted, companyDN is the same as searchbase?

	ldap_filter = "(&" + ldap_filter + "(|";
	for (const auto &i : objects)
		for (unsigned int j = 0; lppAttr[j] != NULL; ++j)
			ldap_filter += "(" + string(lppAttr[j]) + "=" + StringEscapeSequence(i) + ")";
	ldap_filter += "))";
	return getAllObjectsByFilter(ldap_basedn, LDAP_SCOPE_SUBTREE, ldap_filter, companyDN, false);
}

objectsignature_t LDAPUserPlugin::resolveObjectFromAttributeType(objectclass_t objclass, const string &object, const char* lpAttr, const char* lpAttrType, const objectid_t &company)
{
	auto signatures = resolveObjectsFromAttributeType(objclass,
		std::list<std::string>{object}, lpAttr, lpAttrType, company);
	if (signatures.empty())
		throw objectnotfound(object+" not found in LDAP");
	return signatures.front();
}

signatures_t
LDAPUserPlugin::resolveObjectsFromAttributeType(objectclass_t objclass,
    const std::list<std::string> &objects, const char *lpAttr,
    const char *lpAttrType, const objectid_t &company)
{
	const char *lpAttrs[] = {lpAttr, nullptr};
	return resolveObjectsFromAttributesType(objclass, objects, lpAttrs, lpAttrType, company);
}

signatures_t
LDAPUserPlugin::resolveObjectsFromAttributesType(objectclass_t objclass,
    const std::list<std::string> &objects, const char **lppAttr,
    const char *lpAttrType, const objectid_t &company)
{
	/* When the relation attribute the is the DN, we cannot perform any optimizations
	 * and we must incur the penalty of having to resolve each entry one by one.
	 * When the relation attribute is not the DN, we can optimize the lookup
	 * by creating a single query that obtains all the required data in a single query. */
	if (lpAttrType && strcasecmp(lpAttrType, LDAP_DATA_TYPE_DN) == 0)
		return objectDNtoObjectSignatures(objclass, objects);
	/* We have the full member list, create a new query that
	 * will request the unique modification attributes for all
	 * members in a single shot. With this data we can construct
	 * the list of object signatures */
	return resolveObjectsFromAttributes(objclass, objects, lppAttr, company);
}

objectsignature_t LDAPUserPlugin::resolveName(objectclass_t objclass, const string &name, const objectid_t &company)
{
	auto attrs = std::make_unique<attrArray>(6);
	const char *loginname_attr = m_config->GetSetting("ldap_loginname_attribute", "", NULL);
	const char *groupname_attr = m_config->GetSetting("ldap_groupname_attribute", "", NULL);
	const char *dyngroupname_attr = m_config->GetSetting("ldap_dynamicgroupname_attribute", "", NULL);
	const char *companyname_attr = m_config->GetSetting("ldap_companyname_attribute", "", NULL);
	const char *addresslistname_attr = m_config->GetSetting("ldap_addresslist_name_attribute", "", NULL);

	if (company.id.empty())
		LOG_PLUGIN_DEBUG("%s Class %x, Name %s", __FUNCTION__, objclass, name.c_str());
	else
		LOG_PLUGIN_DEBUG("%s Class %x, Name %s, Company %s", __FUNCTION__, objclass, name.c_str(), company.id.c_str());

	switch (objclass) {
	case OBJECTCLASS_UNKNOWN:
		if (loginname_attr)
			attrs->add(loginname_attr);
		if (groupname_attr)
			attrs->add(groupname_attr);
		if (dyngroupname_attr)
			attrs->add(dyngroupname_attr);
		if (companyname_attr)
			attrs->add(companyname_attr);
		if (addresslistname_attr)
			attrs->add(addresslistname_attr);
		break;
	case OBJECTCLASS_USER:
		if (loginname_attr)
			attrs->add(loginname_attr);
		break;
	case ACTIVE_USER:
	case NONACTIVE_USER:
	case NONACTIVE_ROOM:
	case NONACTIVE_EQUIPMENT:
	case NONACTIVE_CONTACT:
		if (loginname_attr)
			attrs->add(loginname_attr);
		break;
	case OBJECTCLASS_DISTLIST:
		if (groupname_attr)
			attrs->add(groupname_attr);
		if (dyngroupname_attr)
			attrs->add(dyngroupname_attr);
		break;
	case DISTLIST_GROUP:
	case DISTLIST_SECURITY:
		if (groupname_attr)
			attrs->add(groupname_attr);
		break;
	case DISTLIST_DYNAMIC:
		if (dyngroupname_attr)
			attrs->add(dyngroupname_attr);
		break;
	case OBJECTCLASS_CONTAINER:
		if (companyname_attr)
			attrs->add(companyname_attr);
		if (addresslistname_attr)
			attrs->add(addresslistname_attr);
		break;
	case CONTAINER_COMPANY:
		if (companyname_attr)
			attrs->add(companyname_attr);
		break;
	case CONTAINER_ADDRESSLIST:
		if (addresslistname_attr)
			attrs->add(addresslistname_attr);
		break;
	default:
		throw runtime_error(string("resolveName: request for unknown object type"));
	}

	if (attrs->empty())
		throw runtime_error(string("Unable to resolve name with no attributes"));
	auto signatures = resolveObjectsFromAttributes(objclass,
		std::list<std::string>{m_iconvrev->convert(name)},
		attrs->get(), company);
	if (signatures.empty())
		throw objectnotfound(name+" not found in LDAP");

	// we can only resolve one name. caller should be more specific
	if (signatures.size() > 1)
		throw collision_error(name + " found " + stringify(signatures.size()) + " times in LDAP");
	if (!OBJECTCLASS_COMPARE(signatures.front().id.objclass, objclass))
		throw objectnotfound("No object has been found with name " + name);
	return signatures.front();
}

objectsignature_t LDAPUserPlugin::authenticateUser(const string &username, const string &password, const objectid_t &company)
{
	const char *authmethod = m_config->GetSetting("ldap_authentication_method");
	objectsignature_t id;
	auto tstart = std::chrono::steady_clock::now();

	try {
		if (strcasecmp(authmethod, "password") == 0)
			id = authenticateUserPassword(username, password, company);
		else
			id = authenticateUserBind(username, password, company);
	} catch (...) {
		m_lpStatsCollector->inc(SCN_LDAP_AUTH_DENIED);
		throw;
	}

	auto llelapsedtime = dur2us(decltype(tstart)::clock::now() - tstart);
	m_lpStatsCollector->inc(SCN_LDAP_AUTH_LOGINS);
	m_lpStatsCollector->inc(SCN_LDAP_AUTH_TIME, llelapsedtime);
	m_lpStatsCollector->Max(SCN_LDAP_AUTH_TIME_MAX, llelapsedtime);
	m_lpStatsCollector->avg(SCN_LDAP_AUTH_TIME_AVG, llelapsedtime);
	return id;
}

objectsignature_t LDAPUserPlugin::authenticateUserBind(const string &username, const string &password, const objectid_t &company)
{
	LDAP*		ld = NULL;
	objectsignature_t	signature;

	try {
		signature = resolveName(ACTIVE_USER, username, company);
		/*
		 * ZCP-11720: When looking for users, explicitly request
		 * skipping the cache.
		 */
		auto dn = objectUniqueIDtoObjectDN(signature.id, false);
		ld = ConnectLDAP(dn.c_str(), m_iconvrev->convert(password).c_str(),
			parseBool(m_config->GetSetting("ldap_starttls")));
	} catch (const std::exception &e) {
		throw login_error((string)"Trying to authenticate failed: " + e.what() + (string)"; username = " + username);
	}
	if (ld == nullptr)
		throw runtime_error("Trying to authenticate failed: connection failed");
	if (ldap_unbind_s(ld) == -1)
		ec_log_err("LDAP unbind failed");

	return signature;
}

objectsignature_t LDAPUserPlugin::authenticateUserPassword(const string &username, const string &password, const objectid_t &company)
{
	auto_free_ldap_message res;
	objectdetails_t	d;
	objectsignature_t signature;

	auto request_attrs = std::make_unique<attrArray>(4);
	CONFIG_TO_ATTR(request_attrs, loginname_attr, "ldap_loginname_attribute" );
	CONFIG_TO_ATTR(request_attrs, password_attr, "ldap_password_attribute");
	CONFIG_TO_ATTR(request_attrs, unique_attr, "ldap_user_unique_attribute");
	CONFIG_TO_ATTR(request_attrs, nonactive_attr, "ldap_nonactive_attribute");
	auto ldap_basedn = getSearchBase(company);
	auto ldap_filter = getObjectSearchFilter(objectid_t(m_iconvrev->convert(username), ACTIVE_USER), loginname_attr);

	/* LDAP filter does not exist, user does not exist, user cannot login */
	if (ldap_filter.empty())
		throw objectnotfound("LDAP filter is empty");

	my_ldap_search_s(
			(char *)ldap_basedn.c_str(), LDAP_SCOPE_SUBTREE,
			(char *)ldap_filter.c_str(), (char **)request_attrs->get(),
			FETCH_ATTR_VALS, &~res);

	switch(ldap_count_entries(m_ldap, res)) {
	case 0:
		throw login_error("Trying to authenticate failed: wrong username or password");
	case 1:
		break;
	default:
		throw login_error("Trying to authenticate failed: unknown error");
	}

	auto entry = ldap_first_entry(m_ldap, res);
	if (entry == nullptr)
		throw runtime_error("ldap_dn: broken.");

	FOREACH_ATTR(entry) {
		if (loginname_attr != nullptr && strcasecmp(att, loginname_attr) == 0)
			d.SetPropString(OB_PROP_S_LOGIN, m_iconv->convert(getLDAPAttributeValue(att, entry)));
		else if (password_attr != nullptr && strcasecmp(att, password_attr) == 0)
			d.SetPropString(OB_PROP_S_PASSWORD, getLDAPAttributeValue(att, entry));

		if (unique_attr && !strcasecmp(att, unique_attr)) {
			signature.id.id = getLDAPAttributeValue(att, entry);
			signature.id.objclass = ACTIVE_USER; // only users can authenticate
		}
		if (nonactive_attr != nullptr && strcasecmp(att, nonactive_attr) == 0 &&
		    parseBool(getLDAPAttributeValue(att, entry).c_str()))
			throw login_error("Cannot login as nonactive user");
	}
	END_FOREACH_ATTR

	auto strCryptedpw = d.GetPropString(OB_PROP_S_PASSWORD);
	auto strPasswordConverted = m_iconvrev->convert(password);
	if (strCryptedpw.empty())
		throw login_error("Trying to authenticate failed: password field is empty or unreadable");
	if (signature.id.id.empty())
		throw login_error("Trying to authenticate failed: uniqueid is empty or unreadable");

	if (!strncasecmp("{CRYPT}", strCryptedpw.c_str(), 7)) {
		if(checkPassword(PASSWORD_CRYPT, strPasswordConverted.c_str(), &(strCryptedpw.c_str()[7])) != 0)
			throw login_error("Trying to authenticate failed: wrong username or password");
	} else if (!strncasecmp("{MD5}", strCryptedpw.c_str(), 5)) {
		if(checkPassword(PASSWORD_MD5, strPasswordConverted.c_str(), &(strCryptedpw.c_str()[5])) != 0)
			throw login_error("Trying to authenticate failed: wrong username or password");
	} else if (!strncasecmp("{SMD5}", strCryptedpw.c_str(), 6)) {
		if(checkPassword(PASSWORD_SMD5, strPasswordConverted.c_str(), &(strCryptedpw.c_str()[6])) != 0)
			throw login_error("Trying to authenticate failed: wrong username or password");
	} else if (!strncasecmp("{SSHA}", strCryptedpw.c_str(), 6)) {
		if(checkPassword(PASSWORD_SSHA, strPasswordConverted.c_str(), &(strCryptedpw.c_str()[6])) != 0)
			throw login_error("Trying to authenticate failed: wrong username or password");
	} else if (!strncasecmp("{SHA}", strCryptedpw.c_str(), 5)) {
		if(checkPassword(PASSWORD_SHA, strPasswordConverted.c_str(), &(strCryptedpw.c_str()[5])) != 0)
			throw login_error("Trying to authenticate failed: wrong username or password");
	} else if(!strncasecmp("{MD5CRYPT}", strCryptedpw.c_str(), 10)) {
		throw login_error("Trying to authenticate failed: unsupported encryption scheme");
	} else {
		if (strcmp(strCryptedpw.c_str(), strPasswordConverted.c_str()) != 0) //Plain password
			throw login_error("Trying to authenticate failed: wrong username or password");
	}

	return signature;
}

signatures_t LDAPUserPlugin::getAllObjects(const objectid_t &company,
    objectclass_t objclass, const restrictTable *rst)
{
	string companyDN;
	if (!company.id.empty()) {
		LOG_PLUGIN_DEBUG("%s Company %s, Class %x", __FUNCTION__, company.id.c_str(), objclass);
		companyDN = getSearchBase(company);
	} else {
		LOG_PLUGIN_DEBUG("%s Class %x", __FUNCTION__, objclass);
	}
	return getAllObjectsByFilter(getSearchBase(company), LDAP_SCOPE_SUBTREE,
	       "(&" + getSearchFilter(objclass) + rst_to_filter(rst) + ")", companyDN, true);
}

string LDAPUserPlugin::getLDAPAttributeValue(char *attribute, LDAPMessage *entry) {
	list<string> l = getLDAPAttributeValues(attribute, entry);
	return !l.empty() ? l.front() : std::string();
}

list<string> LDAPUserPlugin::getLDAPAttributeValues(char *attribute, LDAPMessage *entry) {
	list<string> r;
	string s;
	auto_free_ldap_berval berval(ldap_get_values_len(m_ldap, entry, attribute));

	if (berval == NULL)
		return r;
	for (int i = 0; berval[i] != NULL; ++i) {
		s.assign(berval[i]->bv_val, berval[i]->bv_len);
		r.emplace_back(std::move(s));
	}
	return r;
}

std::string LDAPUserPlugin::GetLDAPEntryDN(LDAPMessage *entry)
{
	auto_free_ldap_attribute ptrDN(ldap_get_dn(m_ldap, entry));
	if (*ptrDN != '\0')
		return ptrDN.get();
	return {};
}

struct postaction {
	objectid_t objectid;		//!< object to act on in the resolved map
	objectclass_t objclass;		//!< resolveObject(s)FromAttributeType 1st parameter
	string ldap_attr;			//!< resolveObjectFromAttributeType 2nd parameter
	list<string> ldap_attrs;	//!< resolveObjectsFromAttributeType 2nd parameter
	const char *relAttr;		//!< resolveObject(s)FromAttributeType 3rd parameter
	const char *relAttrType;	//!< resolveObject(s)FromAttributeType 4th parameter
	property_key_t propname;	//!< object prop to add/set from the result
	std::string result_attr;	//!< optional: attribute to use from resulting object(s), if none then unique id
};

std::map<objectid_t, objectdetails_t>
LDAPUserPlugin::getObjectDetails(const std::list<objectid_t> &objectids)
{
	std::map<objectid_t, objectdetails_t> mapdetails;
	auto_free_ldap_message res;

	LOG_PLUGIN_DEBUG("%s N=%d", __FUNCTION__, (int)objectids.size() );

	/* That was easy ... */
	if (objectids.empty())
		return mapdetails;

	bool			bCutOff = false;
	dn_cache_t lpCompanyCache;
	std::string ldap_filter;
	string						strDN;
	list<postaction> lPostActions;
	std::set<objectid_t> setObjectIds;
	list<configsetting_t>	lExtraAttrs = m_config->GetSettingGroup(CONFIGGROUP_PROPMAP);
	auto request_attrs = std::make_unique<attrArray>(33 + lExtraAttrs.size());

	CONFIG_TO_ATTR(request_attrs, object_attr, "ldap_object_type_attribute");
	CONFIG_TO_ATTR(request_attrs, user_unique_attr, "ldap_user_unique_attribute");
	CONFIG_TO_ATTR(request_attrs, user_unique_attr_type, "ldap_user_unique_attribute_type");
	CONFIG_TO_ATTR(request_attrs, user_fullname_attr, "ldap_fullname_attribute");
	CONFIG_TO_ATTR(request_attrs, loginname_attr, "ldap_loginname_attribute");
	CONFIG_TO_ATTR(request_attrs, password_attr, "ldap_password_attribute");
	CONFIG_TO_ATTR(request_attrs, emailaddress_attr, "ldap_emailaddress_attribute");
	CONFIG_TO_ATTR(request_attrs, emailaliases_attr, "ldap_emailaliases_attribute");
	CONFIG_TO_ATTR(request_attrs, isadmin_attr, "ldap_isadmin_attribute");
	CONFIG_TO_ATTR(request_attrs, nonactive_attr, "ldap_nonactive_attribute");
	CONFIG_TO_ATTR(request_attrs, resource_type_attr, "ldap_resource_type_attribute");
	CONFIG_TO_ATTR(request_attrs, resource_capacity_attr, "ldap_resource_capacity_attribute");
	CONFIG_TO_ATTR(request_attrs, usercert_attr, "ldap_user_certificate_attribute");
	CONFIG_TO_ATTR(request_attrs, sendas_attr, "ldap_sendas_attribute");
	CONFIG_TO_ATTR(request_attrs, group_unique_attr, "ldap_group_unique_attribute");
	CONFIG_TO_ATTR(request_attrs, group_unique_attr_type, "ldap_group_unique_attribute_type");
	CONFIG_TO_ATTR(request_attrs, group_fullname_attr, "ldap_groupname_attribute");
	CONFIG_TO_ATTR(request_attrs, group_security_attr, "ldap_group_security_attribute");
	CONFIG_TO_ATTR(request_attrs, company_unique_attr, "ldap_company_unique_attribute");
	CONFIG_TO_ATTR(request_attrs, company_unique_attr_type, "ldap_company_unique_attribute_type");
	CONFIG_TO_ATTR(request_attrs, company_fullname_attr, "ldap_companyname_attribute");
	CONFIG_TO_ATTR(request_attrs, sysadmin_attr, "ldap_company_system_admin_attribute");
	CONFIG_TO_ATTR(request_attrs, sysadmin_attr_type, "ldap_company_system_admin_attribute_type");
	CONFIG_TO_ATTR(request_attrs, sysadmin_attr_rel, "ldap_company_system_admin_relation_attribute");
	CONFIG_TO_ATTR(request_attrs, addresslist_unique_attr, "ldap_addresslist_unique_attribute");
	CONFIG_TO_ATTR(request_attrs, addresslist_unique_attr_type, "ldap_addresslist_unique_attribute_type");
	CONFIG_TO_ATTR(request_attrs, addresslist_name_attr, "ldap_addresslist_name_attribute");
	CONFIG_TO_ATTR(request_attrs, dynamicgroup_unique_attr, "ldap_dynamicgroup_unique_attribute");
	CONFIG_TO_ATTR(request_attrs, dynamicgroup_unique_attr_type, "ldap_dynamicgroup_unique_attribute_type");
	CONFIG_TO_ATTR(request_attrs, dynamicgroup_name_attr, "ldap_dynamicgroup_name_attribute");
	CONFIG_TO_ATTR(request_attrs, ldap_addressbook_hide_attr, "ldap_addressbook_hide_attribute");
	CONFIG_TO_ATTR(request_attrs, user_server_attr, "ldap_user_server_attribute");
	CONFIG_TO_ATTR(request_attrs, company_server_attr, "ldap_company_server_attribute");
	if (!m_bDistributed) {
		user_server_attr = NULL;
		company_server_attr = NULL;
	}

	for (const auto &c : lExtraAttrs)
		request_attrs->add(c.szValue);
	unsigned int ulCutoff = atoui(m_config->GetSetting("ldap_filter_cutoff_elements"));

	/*
	 * When working in multi-company mode we need to determine to which company
	 * this object belongs. To do this efficiently we are using the cache for
	 * resolving the company based on the DN.
	 */
	if (m_bHosted)
		lpCompanyCache = m_lpCache->getObjectDNCache(this, CONTAINER_COMPANY);

	auto ldap_basedn = getSearchBase();

	/*
	 * Optimize the filter, by sorting the objectids we made sure that all
	 * object classes are grouped together. We then only need to create the
	 * objectclass filter once for each class and add the id filter after that.
	 * This makes the entire ldap filter much shorter and can be be handled much
	 * better by LDAP.
	 */
	setObjectIds.insert(objectids.begin(), objectids.end());

    /*
     * This is purely an optimization: to make sure we don't send huge 5000-item filters
     * to the LDAP Server (which may be slow), we have a cutoff point at which we simply
     * retrieve all LDAP data. This is sometimes (depending on the type of LDAP Server)
     * much, much faster (factor of 40 has been seen), with the minor expense of receiving
     * more data than actually needed. This means we're trading minor local processing time
     * and network activity for a much lower LDAP-server processing overhead.
     */

    if (ulCutoff != 0 && setObjectIds.size() >= ulCutoff) {
		// find all the different object classes in the objectids list, and make an or filter based on that
		objectclass_t objclass = (objectclass_t)-1; // set to something invalid
		ldap_filter = "(|";
		for (const auto &id : setObjectIds)
			if (objclass != id.objclass) {
				ldap_filter += getSearchFilter(id.objclass);
				objclass = id.objclass;
			}
		ldap_filter += ")";
		bCutOff = true;
	} else {
		ldap_filter = "(|";
		for (auto iter = setObjectIds.cbegin(); iter != setObjectIds.cend(); /* no increment */) {
			objectclass_t objclass = iter->objclass;
			ldap_filter += "(&" + getSearchFilter(iter->objclass) + "(|";

			while (iter != setObjectIds.cend() && objclass == iter->objclass) {
				switch (objclass) {
				case OBJECTCLASS_USER:
				case ACTIVE_USER:
				case NONACTIVE_USER:
				case NONACTIVE_ROOM:
				case NONACTIVE_EQUIPMENT:
				case NONACTIVE_CONTACT:
					ldap_filter += getSearchFilter(iter->id, user_unique_attr, user_unique_attr_type);
					break;
				case OBJECTCLASS_DISTLIST:
					ldap_filter += getSearchFilter(iter->id, group_unique_attr, group_unique_attr_type);
					ldap_filter += getSearchFilter(iter->id, dynamicgroup_unique_attr, dynamicgroup_unique_attr_type);
					break;
				case DISTLIST_GROUP:
				case DISTLIST_SECURITY:
					ldap_filter += getSearchFilter(iter->id, group_unique_attr, group_unique_attr_type);
					break;
				case DISTLIST_DYNAMIC:
					ldap_filter += getSearchFilter(iter->id, dynamicgroup_unique_attr, dynamicgroup_unique_attr_type);
					break;
				case OBJECTCLASS_CONTAINER:
					ldap_filter += getSearchFilter(iter->id, company_unique_attr, company_unique_attr_type);
					ldap_filter += getSearchFilter(iter->id, addresslist_unique_attr, addresslist_unique_attr_type);
					break;
				case CONTAINER_COMPANY:
					ldap_filter += getSearchFilter(iter->id, company_unique_attr, company_unique_attr_type);
					break;
				case CONTAINER_ADDRESSLIST:
					ldap_filter += getSearchFilter(iter->id, addresslist_unique_attr, addresslist_unique_attr_type);
					break;
				case OBJECTCLASS_UNKNOWN:
					ldap_filter += getSearchFilter(iter->id, user_unique_attr, user_unique_attr_type);
					ldap_filter += getSearchFilter(iter->id, group_unique_attr, group_unique_attr_type);
					ldap_filter += getSearchFilter(iter->id, dynamicgroup_unique_attr, dynamicgroup_unique_attr_type);
					ldap_filter += getSearchFilter(iter->id, company_unique_attr, company_unique_attr_type);
					ldap_filter += getSearchFilter(iter->id, addresslist_unique_attr, addresslist_unique_attr_type);
					break;
				default:
					ec_log_crit("Incorrect object class %d for item \"%s\"", iter->objclass, iter->id.c_str());
					continue;
				}
				++iter;
			}
			ldap_filter += "))";
		}
		ldap_filter += ")";
	}

	FOREACH_PAGING_SEARCH((char *)ldap_basedn.c_str(), LDAP_SCOPE_SUBTREE,
						  (char *)ldap_filter.c_str(), (char **)request_attrs->get(),
						  FETCH_ATTR_VALS, res)
	{
	FOREACH_ENTRY(res) {
		strDN = GetLDAPEntryDN(entry);
		objectid_t objectid = GetObjectIdForEntry(entry);
		objectdetails_t	sObjDetails = objectdetails_t(objectid.objclass);

		/* Default value, will be overridden later */
		if (sObjDetails.GetClass() == CONTAINER_COMPANY)
			sObjDetails.SetPropObject(OB_PROP_O_SYSADMIN, objectid_t("SYSTEM", ACTIVE_USER));
		// when cutoff is used, filter only the requested entries.
		if (bCutOff && setObjectIds.find(objectid) == setObjectIds.end())
			continue;

		FOREACH_ATTR(entry) {
			/*
			 * We check the attribute for every match possible,
			 * because an attribute can be used in multiple config options
			 */
			if (ldap_addressbook_hide_attr && !strcasecmp(att, ldap_addressbook_hide_attr)) {
				auto ldap_attr = getLDAPAttributeValue(att, entry);
				sObjDetails.SetPropBool(OB_PROP_B_AB_HIDDEN, parseBool(ldap_attr.c_str()));
			}

			for (const auto &se : lExtraAttrs) {
				/*
				 * The value should be set to something, as protection to make sure
				 * the name is a property tag all names should be prefixed with '0x'.
				 */
				if (strcasecmp(se.szValue, att) != 0 || strncasecmp(se.szName, "0x", strlen("0x")) != 0)
					continue;

				auto ulPropTag = xtoi(se.szName);
				/* Handle property actions */
				switch (PROP_ID(ulPropTag)) {
					// this property is only supported on ADS and OpenLDAP 2.4+ with slapo-memberof enabled
				case 0x8008:	/* PR_EMS_AB_IS_MEMBER_OF_DL */
				case 0x800E:	/* PR_EMS_AB_REPORTS */
				{
					/*
					 * These properties should contain the DN of the object,
					 * resolve them to the objectid and them as the PT_MV_BINARY
					 * version, the server will create the EntryIDs so the client
					 * can use the openEntry() to get the correct references.
					 */
					ulPropTag = (ulPropTag & 0xffff0000) | 0x1102;
					postaction p;

					p.objectid = objectid;
					p.objclass = ulPropTag == 0x800E1102 ? OBJECTCLASS_USER : OBJECTCLASS_DISTLIST;
					p.ldap_attrs = getLDAPAttributeValues(att, entry);
					p.relAttr = "dn";
					p.relAttrType = "dn";
					p.propname = (property_key_t)ulPropTag;
					lPostActions.emplace_back(std::move(p));
					break;
                }
				case 0x3A4E:	/* PR_MANAGER_NAME */
					/* Rename to PR_EMS_AB_MANAGER */
					ulPropTag = 0x8005001E;
					/* fallthru */
				case 0x8005:	/* PR_EMS_AB_MANAGER */
				case 0x800C:	/* PR_EMS_AB_OWNER */
				{
					/*
					 * These properties should contain the DN of the object,
					 * resolve it to the objectid and store it as the PT_BINARY
					 * version, the server will create the EntryID so the client
					 * can use OpenEntry() to get the correct reference.
					 */
					ulPropTag = (ulPropTag & 0xffff0000) | 0x0102;
					postaction p;

					p.objectid = objectid;
                    p.objclass = OBJECTCLASS_USER;
					p.ldap_attr = getLDAPAttributeValue(att, entry);
					p.relAttr = "dn";
					p.relAttrType = "dn";
					p.propname = (property_key_t)ulPropTag;
					lPostActions.emplace_back(std::move(p));
					break;
                }
				case 0x3A30:	/* PR_ASSISTANT */
				{
					/*
					 * These properties should contain the full name of the object,
					 * the client won't need to resolve them to a Address Book entry
					 * so a fullname will be sufficient.
					 */
					ulPropTag = 0x3A30001E;
					postaction p;

					p.objectid = objectid;
                    p.objclass = OBJECTCLASS_USER;
					p.ldap_attr = getLDAPAttributeValue(att, entry);
					p.relAttr = "dn";
					p.relAttrType = "dn";
					p.result_attr = m_config->GetSetting("ldap_fullname_attribute");
					p.propname = (property_key_t)ulPropTag;
					lPostActions.emplace_back(std::move(p));
					break;
                }
				default: {
					auto ldap_attrs = getLDAPAttributeValues(att, entry);

					if ((ulPropTag & 0xFFFE) == 0x1E) // if (PROP_TYPE(ulPropTag) == PT_STRING8 || PT_UNICODE)
						for (auto &i : ldap_attrs)
							i = m_iconv->convert(i);

					if (ulPropTag & 0x1000) /* MV_FLAG */
						sObjDetails.SetPropListString((property_key_t)ulPropTag, ldap_attrs);
					else
						sObjDetails.SetPropString((property_key_t)ulPropTag, ldap_attrs.front());
					break;
				}
				}
			}

			/* Objectclass specific properties */
			switch (sObjDetails.GetClass()) {
			case ACTIVE_USER:
			case NONACTIVE_USER:
			case NONACTIVE_ROOM:
			case NONACTIVE_EQUIPMENT:
			case NONACTIVE_CONTACT:
				if (loginname_attr && !strcasecmp(att, loginname_attr)) {
					auto ldap_attr = m_iconv->convert(getLDAPAttributeValue(att, entry));
					sObjDetails.SetPropString(OB_PROP_S_LOGIN, ldap_attr);
				}
				if (user_fullname_attr && !strcasecmp(att, user_fullname_attr)) {
					auto ldap_attr = m_iconv->convert(getLDAPAttributeValue(att, entry));
					sObjDetails.SetPropString(OB_PROP_S_FULLNAME, ldap_attr);
				}
				if (password_attr && !strcasecmp(att, password_attr)) {
					auto ldap_attr = getLDAPAttributeValue(att, entry);
					sObjDetails.SetPropString(OB_PROP_S_PASSWORD, ldap_attr);
				}
				if (emailaddress_attr && !strcasecmp(att, emailaddress_attr)) {
					auto ldap_attr = m_iconv->convert(getLDAPAttributeValue(att, entry));
					sObjDetails.SetPropString(OB_PROP_S_EMAIL, ldap_attr);
				}
				if (emailaliases_attr && !strcasecmp(att, emailaliases_attr)) {
					auto ldap_attrs = getLDAPAttributeValues(att, entry);
					sObjDetails.SetPropListString(OB_PROP_LS_ALIASES, ldap_attrs);
				}
				if (isadmin_attr && !strcasecmp(att, isadmin_attr)) {
					auto ldap_attr = getLDAPAttributeValue(att, entry);
					sObjDetails.SetPropInt(OB_PROP_I_ADMINLEVEL, std::min(2, atoi(ldap_attr.c_str())));
				}
				if (resource_type_attr && !strcasecmp(att, resource_type_attr)) {
					auto ldap_attr = m_iconv->convert(getLDAPAttributeValue(att, entry));
					sObjDetails.SetPropString(OB_PROP_S_RESOURCE_DESCRIPTION, ldap_attr);
				}
				if (resource_capacity_attr && !strcasecmp(att, resource_capacity_attr)) {
					auto ldap_attr = getLDAPAttributeValue(att, entry);
					sObjDetails.SetPropInt(OB_PROP_I_RESOURCE_CAPACITY, atoi(ldap_attr.c_str()));
				}
				if (usercert_attr && !strcasecmp(att, usercert_attr)) {
					auto ldap_attrs = getLDAPAttributeValues(att, entry);
					sObjDetails.SetPropListString(OB_PROP_LS_CERTIFICATE, ldap_attrs);
				}

				if (sendas_attr && !strcasecmp(att, sendas_attr)) {
					postaction p;

					p.objectid = objectid;
					p.objclass = OBJECTCLASS_UNKNOWN;
					p.ldap_attrs = getLDAPAttributeValues(att, entry);
					p.relAttr = m_config->GetSetting("ldap_sendas_relation_attribute");
					p.relAttrType = m_config->GetSetting("ldap_sendas_attribute_type");
					if (p.relAttr == NULL || p.relAttr[0] == '\0')
						p.relAttr = m_config->GetSetting("ldap_user_unique_attribute");
					p.propname = OB_PROP_LO_SENDAS;
					lPostActions.emplace_back(std::move(p));
				}
				if (user_server_attr && !strcasecmp(att, user_server_attr)) {
					auto ldap_attr = getLDAPAttributeValue(att, entry);
					sObjDetails.SetPropString(OB_PROP_S_SERVERNAME, ldap_attr);
				}
				break;
			case DISTLIST_GROUP:
			case DISTLIST_SECURITY:
				if (group_fullname_attr && !strcasecmp(att, group_fullname_attr)) {
					auto ldap_attr = m_iconv->convert(getLDAPAttributeValue(att, entry));
					sObjDetails.SetPropString(OB_PROP_S_LOGIN, ldap_attr);
					sObjDetails.SetPropString(OB_PROP_S_FULLNAME, ldap_attr);
				}
				if (emailaddress_attr && !strcasecmp(att, emailaddress_attr)) {
					auto ldap_attr = m_iconv->convert(getLDAPAttributeValue(att, entry));
					sObjDetails.SetPropString(OB_PROP_S_EMAIL, ldap_attr);
				}
				if (emailaliases_attr && !strcasecmp(att, emailaliases_attr)) {
					auto ldap_attrs = getLDAPAttributeValues(att, entry);
					sObjDetails.SetPropListString(OB_PROP_LS_ALIASES, ldap_attrs);
				}

				if (sendas_attr && !strcasecmp(att, sendas_attr)) {
					postaction p;

					p.objectid = objectid;
					p.objclass = OBJECTCLASS_UNKNOWN;
					p.ldap_attrs = getLDAPAttributeValues(att, entry);
					p.relAttr = m_config->GetSetting("ldap_sendas_relation_attribute");
					p.relAttrType = m_config->GetSetting("ldap_sendas_attribute_type");
					if (p.relAttr == NULL || p.relAttr[0] == '\0')
						p.relAttr = m_config->GetSetting("ldap_user_unique_attribute");
					p.propname = OB_PROP_LO_SENDAS;
					lPostActions.emplace_back(std::move(p));
				}
				break;
			case DISTLIST_DYNAMIC:
				if (dynamicgroup_name_attr && !strcasecmp(att, dynamicgroup_name_attr)) {
					auto ldap_attr = m_iconv->convert(getLDAPAttributeValue(att, entry));
					sObjDetails.SetPropString(OB_PROP_S_LOGIN, ldap_attr);
					sObjDetails.SetPropString(OB_PROP_S_FULLNAME, ldap_attr);
				}
				if (emailaddress_attr && !strcasecmp(att, emailaddress_attr)) {
					auto ldap_attr = m_iconv->convert(getLDAPAttributeValue(att, entry));
					sObjDetails.SetPropString(OB_PROP_S_EMAIL, ldap_attr);
				}
				if (emailaliases_attr && !strcasecmp(att, emailaliases_attr)) {
					auto ldap_attrs = getLDAPAttributeValues(att, entry);
					sObjDetails.SetPropListString(OB_PROP_LS_ALIASES, ldap_attrs);
				}
				break;
			case CONTAINER_COMPANY:
				if (company_fullname_attr && !strcasecmp(att, company_fullname_attr)) {
					auto ldap_attr = m_iconv->convert(getLDAPAttributeValue(att, entry));
					sObjDetails.SetPropString(OB_PROP_S_LOGIN, ldap_attr);
					sObjDetails.SetPropString(OB_PROP_S_FULLNAME, ldap_attr);
				}
				if (company_server_attr && !strcasecmp(att, company_server_attr)) {
					auto ldap_attr = getLDAPAttributeValue(att, entry);
					sObjDetails.SetPropString(OB_PROP_S_SERVERNAME, ldap_attr);
				}
				if (sysadmin_attr && !strcasecmp(att, sysadmin_attr)) {
					postaction p;

					p.objectid = objectid;
					p.objclass = OBJECTCLASS_USER;
					p.ldap_attr = getLDAPAttributeValue(att, entry);
					p.relAttr = sysadmin_attr_rel ? sysadmin_attr_rel : user_unique_attr;
					p.relAttrType = sysadmin_attr_type;
					p.propname = OB_PROP_O_SYSADMIN;
					lPostActions.emplace_back(std::move(p));
				}
				break;
			case CONTAINER_ADDRESSLIST:
				if (addresslist_name_attr && !strcasecmp(att, addresslist_name_attr)) {
					auto ldap_attr = m_iconv->convert(getLDAPAttributeValue(att, entry));
					sObjDetails.SetPropString(OB_PROP_S_LOGIN, ldap_attr);
					sObjDetails.SetPropString(OB_PROP_S_FULLNAME, ldap_attr);
				}
				break;
			case OBJECTCLASS_UNKNOWN:
			case OBJECTCLASS_USER:
			case OBJECTCLASS_DISTLIST:
			case OBJECTCLASS_CONTAINER:
				throw runtime_error("getObjectDetails: found unknown object type");
			default:
				break;
			}
		}
		END_FOREACH_ATTR

		if (m_bHosted && sObjDetails.GetClass() != CONTAINER_COMPANY) {
			objectid_t company = m_lpCache->getParentForDN(lpCompanyCache, strDN);
			sObjDetails.SetPropObject(OB_PROP_O_COMPANYID, company);
		}
		if (!objectid.id.empty())
			mapdetails[objectid] = sObjDetails;
	}
	END_FOREACH_ENTRY
	}
	END_FOREACH_LDAP_PAGING

	// paged loop ended, so now we can process the postactions.
	for (const auto &p : lPostActions) {
		auto o = mapdetails.find(p.objectid);
		if (o == mapdetails.cend()) {
			// this should never happen, but only some details will be missing, not the end of the world.
			ec_log_crit("No object \"%s\" found for postaction", p.objectid.id.c_str());
			continue;
		}

		if (p.ldap_attr.empty()) {
			// list, so use AddPropObject()
			try {
			    // Currently not supported for multivalued arrays. This would require multiple calls to objectUniqueIDtoAttributeData
			    // which is inefficient, and it is currently unused.
				assert(p.result_attr.empty());
				auto lstSignatures = resolveObjectsFromAttributeType(p.objclass, p.ldap_attrs, p.relAttr, p.relAttrType);
				if (lstSignatures.size() != p.ldap_attrs.size()) {
					// try to rat out the object causing the failed ldap query
					ec_log_err("Not all objects in relation found for object \"%s\"", o->second.GetPropString(OB_PROP_S_LOGIN).c_str());
				}
				for (const auto &sig : lstSignatures)
					o->second.AddPropObject(p.propname, sig.id);
			} catch (const ldap_error &e) {
				if(!LDAP_NAME_ERROR(e.GetLDAPError()))
					throw;
			} catch (const std::exception &e) {
				ec_log_err("Unable to resolve object from relational attribute type \"%s\"", p.relAttr);
			}
		} else {
			// string, so use SetPropObject
			try {
				objectsignature_t signature;
				signature = resolveObjectFromAttributeType(p.objclass, p.ldap_attr, p.relAttr, p.relAttrType);
				if (!p.result_attr.empty()) {
				    // String type
				    try {
						o->second.SetPropString(p.propname, objectUniqueIDtoAttributeData(signature.id, p.result_attr.c_str()));
					} catch (const ldap_error &e) {
                        if(!LDAP_NAME_ERROR(e.GetLDAPError()))
                            throw;
					} catch (const std::exception &e) {
                        ec_log_err("Unable to get attribute \"%s\" for relation \"%s\" for object \"%s\"", p.result_attr.c_str(), p.ldap_attr.c_str(), o->second.GetPropString(OB_PROP_S_LOGIN).c_str());
                    }
				} else {
				    // ID type
    				if (!signature.id.id.empty())
					o->second.SetPropObject(p.propname, signature.id);
	    			else
					ec_log_err("Unable to find relation \"%s\" in attribute \"%s\"", p.ldap_attr.c_str(), p.relAttr);
                }
			} catch (const ldap_error &e) {
				if(!LDAP_NAME_ERROR(e.GetLDAPError()))
					throw;
			} catch (const std::exception &e) {
				ec_log_err("Unable to resolve object from relational attribute type \"%s\"", p.relAttr);
			}
		}
	}

	return mapdetails;
}

objectdetails_t LDAPUserPlugin::getObjectDetails(const objectid_t &id)
{
	auto mapDetails = getObjectDetails(std::list<objectid_t>{id});
	auto iterDetails = mapDetails.find(id);
	if (iterDetails == mapDetails.cend())
		throw objectnotfound("No details for \"" + id.id + "\"");
	return iterDetails->second;
}

<<<<<<< HEAD
=======
static LDAPMod *newLDAPModification(char *attribute, const list<string> &values) {
	auto mod = static_cast<LDAPMod *>(calloc(1, sizeof(LDAPMod)));

	// The only type of modification allowed here is replace.  It
	// should be enough for our needs, but if an addition or removal
	// is needed, this value has to be changed.
	mod->mod_op = LDAP_MOD_REPLACE;
	mod->mod_type = attribute;
	mod->mod_vals.modv_strvals = (char**) calloc(values.size() + 1, sizeof(char*));
	int idx = 0;
	for (const auto &i : values)
		// A strdup is necessary to be able to call free on it in the
		// method changeAttribute, below.
		mod->mod_vals.modv_strvals[idx++] = strdup(i.c_str());
	mod->mod_vals.modv_strvals[idx] = NULL;
	return mod;
}

static LDAPMod *newLDAPModification(char *attribute, const char *value) {
	// Pretty lame function, all it does is use newLDAPModification
	// with a list with only one element.
	return newLDAPModification(attribute, std::list<std::string>{value});
}

int LDAPUserPlugin::changeAttribute(const char *dn, char *attribute, const char *value) {
	LDAPMod *mods[] = {newLDAPModification(attribute, value), nullptr};
	// Actual LDAP call
	int rc = ldap_modify_s(m_ldap, const_cast<char *>(dn), mods);
	if (rc != LDAP_SUCCESS)
		return 1;

	// Free all calloced memory
	free(mods[0]->mod_vals.modv_strvals[0]);
	free(mods[0]->mod_vals.modv_strvals);
	free(mods[0]);
	return 0;
}

int LDAPUserPlugin::changeAttribute(const char *dn, char *attribute, const std::list<std::string> &values) {
	LDAPMod *mods[] = {newLDAPModification(attribute, values), nullptr};
	// Actual LDAP call
	int rc = ldap_modify_s(m_ldap, const_cast<char *>(dn), mods);
	if (rc != LDAP_SUCCESS)
		return 1;

	// Free all calloced / strduped memory
	for (int i = 0; mods[0]->mod_vals.modv_strvals[i] != NULL; ++i)
		free(mods[0]->mod_vals.modv_strvals[i]);
	free(mods[0]->mod_vals.modv_strvals);
	free(mods[0]);
	return 0;
}

>>>>>>> 873f52b9
void LDAPUserPlugin::changeObject(const objectid_t &id, const objectdetails_t &details, const std::list<std::string> *lpDelProps) {
	throw notimplemented("Change object is not supported when using the LDAP user plugin.");
}

objectsignature_t LDAPUserPlugin::createObject(const objectdetails_t &details) {
	throw notimplemented("Creating objects is not supported when using the LDAP user plugin.");
}

void LDAPUserPlugin::deleteObject(const objectid_t &id) {
	throw notimplemented("Deleting users is not supported when using the LDAP user plugin.");
}

/**
 * @todo speedup: read group info on the user (with ADS you know the groups if you have the user dn)
 * @note Missing one group: with linux you have one group id on the user and other objectid on every possible group.
 *  this function checks all groups from searchfilter for an existing objectid.
 */
signatures_t
LDAPUserPlugin::getParentObjectsForObject(userobject_relation_t relation,
    const objectid_t &childobject)
{
	string				member_data;
	objectclass_t		parentobjclass = OBJECTCLASS_UNKNOWN;
	const char *unique_attr = nullptr, *member_attr = nullptr;
	const char *member_attr_type = nullptr, *member_attr_rel = nullptr;

	switch (childobject.objclass) {
	case OBJECTCLASS_USER:
	case ACTIVE_USER:
	case NONACTIVE_USER:
	case NONACTIVE_ROOM:
	case NONACTIVE_EQUIPMENT:
	case NONACTIVE_CONTACT:
		unique_attr = m_config->GetSetting("ldap_user_unique_attribute");
		break;
	case OBJECTCLASS_DISTLIST:
	case DISTLIST_GROUP:
	case DISTLIST_SECURITY:
		unique_attr = m_config->GetSetting("ldap_group_unique_attribute");
		break;
	case DISTLIST_DYNAMIC:
		unique_attr = m_config->GetSetting("ldap_dynamicgroup_unique_attribute");
		break;
	case CONTAINER_COMPANY:
		unique_attr = m_config->GetSetting("ldap_company_unique_attribute");
		break;
	case CONTAINER_ADDRESSLIST:
		unique_attr = m_config->GetSetting("ldap_addresslist_unique_attribute");
		break;
	case OBJECTCLASS_UNKNOWN:
	case OBJECTCLASS_CONTAINER:
	default:
		throw runtime_error("Object is wrong type");
	}

	switch (relation) {
	case OBJECTRELATION_GROUP_MEMBER:
		LOG_PLUGIN_DEBUG("%s Relation: Group member", __FUNCTION__);
		parentobjclass = OBJECTCLASS_DISTLIST;
		member_attr = m_config->GetSetting("ldap_groupmembers_attribute");
		member_attr_type = m_config->GetSetting("ldap_groupmembers_attribute_type");
		member_attr_rel = m_config->GetSetting("ldap_groupmembers_relation_attribute");
		break;
	case OBJECTRELATION_COMPANY_VIEW:
		LOG_PLUGIN_DEBUG("%s Relation: Company view", __FUNCTION__);
		parentobjclass = CONTAINER_COMPANY;
		member_attr = m_config->GetSetting("ldap_company_view_attribute");
		member_attr_type = m_config->GetSetting("ldap_company_view_attribute_type");
		member_attr_rel = m_config->GetSetting("ldap_company_view_relation_attribute", "", NULL);
		// restrict to have only companies, nevery anything else
		if (!member_attr_rel)
			member_attr_rel = m_config->GetSetting("ldap_company_unique_attribute");
		break;
	case OBJECTRELATION_COMPANY_ADMIN:
		LOG_PLUGIN_DEBUG("%s Relation: Company admin", __FUNCTION__);
		parentobjclass = CONTAINER_COMPANY;
		member_attr = m_config->GetSetting("ldap_company_admin_attribute");
		member_attr_type = m_config->GetSetting("ldap_company_admin_attribute_type");
		member_attr_rel = m_config->GetSetting("ldap_company_admin_relation_attribute");
		break;
	case OBJECTRELATION_QUOTA_USERRECIPIENT:
		LOG_PLUGIN_DEBUG("%s Relation: Quota user recipient", __FUNCTION__);
		parentobjclass = CONTAINER_COMPANY;
		member_attr = m_config->GetSetting("ldap_quota_userwarning_recipients_attribute");
		member_attr_type = m_config->GetSetting("ldap_quota_userwarning_recipients_attribute_type");
		member_attr_rel = m_config->GetSetting("ldap_quota_userwarning_recipients_relation_attribute");
		break;
	case OBJECTRELATION_QUOTA_COMPANYRECIPIENT:
		LOG_PLUGIN_DEBUG("%s Relation: Quota company recipient", __FUNCTION__);
		parentobjclass = CONTAINER_COMPANY;
		member_attr = m_config->GetSetting("ldap_quota_companywarning_recipients_attribute");
		member_attr_type = m_config->GetSetting("ldap_quota_companywarning_recipients_attribute_type");
		member_attr_rel = m_config->GetSetting("ldap_quota_companywarning_recipients_relation_attribute");
		break;
	default:
		LOG_PLUGIN_DEBUG("%s Relation: Unhandled %x", __FUNCTION__, relation);
		throw runtime_error("Cannot obtain parents for relation " + stringify(relation));
		break;
	}

	auto ldap_basedn = getSearchBase();
	auto ldap_filter = getSearchFilter(parentobjclass);

	if(member_attr_rel == NULL  || strlen(member_attr_rel) == 0)
		member_attr_rel = unique_attr;

	if (member_attr_type && strcasecmp(member_attr_type, LDAP_DATA_TYPE_DN) == 0)
		//ads
		member_data = objectUniqueIDtoObjectDN(childobject);
	else if (strcasecmp(member_attr_rel, unique_attr) == 0)
		/* LDAP_DATA_TYPE_ATTRIBUTE / posix ldap */
		member_data = childobject.id;
	else
		// FIXME: No binary support for member_attr_rel
		member_data = objectUniqueIDtoAttributeData(childobject, member_attr_rel);

	ldap_filter = "(&" + ldap_filter + "(" + member_attr + "=" + StringEscapeSequence(member_data) + "))";
	return getAllObjectsByFilter(ldap_basedn, LDAP_SCOPE_SUBTREE,
	       ldap_filter, string(), false);
}

signatures_t
LDAPUserPlugin::getSubObjectsForObject(userobject_relation_t relation,
    const objectid_t &sExternId)
{
	enum LISTTYPE { MEMBERS, FILTER } ulType = MEMBERS;
	signatures_t members;
	list<string>			memberlist;
	auto_free_ldap_message res;
	std::string dn, ldap_member_filter, companyDN;
	objectid_t		companyid;
	objectclass_t	childobjclass = OBJECTCLASS_UNKNOWN;
	const char *unique_attr = nullptr, *unique_attr_type = nullptr;
	const char *member_attr = nullptr, *member_attr_type = nullptr;
	const char *base_attr = NULL;
	auto member_attr_rel = std::make_unique<attrArray>(5);
	auto child_unique_attr = std::make_unique<attrArray>(5);

	CONFIG_TO_ATTR(child_unique_attr, user_unique_attr, "ldap_user_unique_attribute");
	CONFIG_TO_ATTR(child_unique_attr, group_unique_attr, "ldap_group_unique_attribute");
	CONFIG_TO_ATTR(child_unique_attr, company_unique_attr, "ldap_company_unique_attribute");
	CONFIG_TO_ATTR(child_unique_attr, addresslist_unique_attr, "ldap_addresslist_unique_attribute");
	CONFIG_TO_ATTR(child_unique_attr, dynamicgroup_unique_attr, "ldap_dynamicgroup_unique_attribute");

	switch (relation) {
	case OBJECTRELATION_GROUP_MEMBER: {
		LOG_PLUGIN_DEBUG("%s Relation: Group member", __FUNCTION__);
		childobjclass = OBJECTCLASS_UNKNOWN; /* Support users & groups */
		if (sExternId.objclass != DISTLIST_DYNAMIC) {
			unique_attr = group_unique_attr;
			unique_attr_type = m_config->GetSetting("ldap_group_unique_attribute_type");
			member_attr = m_config->GetSetting("ldap_groupmembers_attribute");
			member_attr_type = m_config->GetSetting("ldap_groupmembers_attribute_type");
			CONFIG_TO_ATTR(member_attr_rel, group_rel_attr, "ldap_groupmembers_relation_attribute");
			if (member_attr_rel->empty()) {
				member_attr_rel->add(user_unique_attr);
				member_attr_rel->add(group_unique_attr);
			}
		} else {
			// dynamic group
			unique_attr = dynamicgroup_unique_attr;
			unique_attr_type = m_config->GetSetting("ldap_dynamicgroup_unique_attribute_type");
			member_attr = m_config->GetSetting("ldap_dynamicgroup_filter_attribute");
			base_attr = m_config->GetSetting("ldap_dynamicgroup_search_base_attribute");
			member_attr_rel->add(child_unique_attr->get());
			ulType = FILTER;
		}
		break;
	}
	case OBJECTRELATION_COMPANY_VIEW: {
		LOG_PLUGIN_DEBUG("%s Relation: Company view", __FUNCTION__);
		childobjclass = CONTAINER_COMPANY;
		unique_attr = company_unique_attr;
		unique_attr_type = m_config->GetSetting("ldap_company_unique_attribute_type");
		member_attr = m_config->GetSetting("ldap_company_view_attribute");
		member_attr_type = m_config->GetSetting("ldap_company_view_attribute_type");
		CONFIG_TO_ATTR(member_attr_rel, view_rel_attr, "ldap_company_view_relation_attribute");
		if (member_attr_rel->empty())
			member_attr_rel->add(company_unique_attr);
		break;
	}
	case OBJECTRELATION_COMPANY_ADMIN: {
		LOG_PLUGIN_DEBUG("%s Relation: Company admin", __FUNCTION__);
		childobjclass = ACTIVE_USER; /* Only active users can perform administrative tasks */
		unique_attr = company_unique_attr;
		unique_attr_type = m_config->GetSetting("ldap_company_unique_attribute_type");
		member_attr = m_config->GetSetting("ldap_company_admin_attribute");
		member_attr_type = m_config->GetSetting("ldap_company_admin_attribute_type");
		CONFIG_TO_ATTR(member_attr_rel, admin_rel_attr, "ldap_company_admin_relation_attribute");
		if (member_attr_rel->empty())
			member_attr_rel->add(user_unique_attr);
		break;
	}
	case OBJECTRELATION_QUOTA_USERRECIPIENT: {
		LOG_PLUGIN_DEBUG("%s Relation: Quota user recipient", __FUNCTION__);
		childobjclass = OBJECTCLASS_USER;
		unique_attr = company_unique_attr;
		unique_attr_type = m_config->GetSetting("ldap_company_unique_attribute_type");
		member_attr = m_config->GetSetting("ldap_quota_userwarning_recipients_attribute");
		member_attr_type = m_config->GetSetting("ldap_quota_userwarning_recipients_attribute_type");
		CONFIG_TO_ATTR(member_attr_rel, qur_rel_attr, "ldap_quota_userwarning_recipients_relation_attribute");
		if (!member_attr_rel->empty())
			break;
		member_attr_rel->add(user_unique_attr);
		member_attr_rel->add(group_unique_attr);
		break;
	}
	case OBJECTRELATION_QUOTA_COMPANYRECIPIENT: {
		LOG_PLUGIN_DEBUG("%s Relation: Quota company recipient", __FUNCTION__);
		childobjclass = OBJECTCLASS_USER;
		unique_attr = company_unique_attr;
		unique_attr_type = m_config->GetSetting("ldap_company_unique_attribute_type");
		member_attr = m_config->GetSetting("ldap_quota_companywarning_recipients_attribute");
		member_attr_type = m_config->GetSetting("ldap_quota_companywarning_recipients_attribute_type");
		CONFIG_TO_ATTR(member_attr_rel, qcr_rel_attr, "ldap_quota_companywarning_recipients_relation_attribute");
		if (!member_attr_rel->empty())
			break;
		member_attr_rel->add(user_unique_attr);
		member_attr_rel->add(group_unique_attr);
		break;
	}
	case OBJECTRELATION_ADDRESSLIST_MEMBER:
		LOG_PLUGIN_DEBUG("%s Relation: Addresslist member", __FUNCTION__);
		childobjclass = OBJECTCLASS_UNKNOWN;
		unique_attr = addresslist_unique_attr;
		unique_attr_type = m_config->GetSetting("ldap_addresslist_unique_attribute_type");
		member_attr = m_config->GetSetting("ldap_addresslist_filter_attribute");
		base_attr = m_config->GetSetting("ldap_addresslist_search_base_attribute");
		member_attr_rel->add(child_unique_attr->get());
		ulType = FILTER;
		break;
	default:
		LOG_PLUGIN_DEBUG("%s Relation: Unhandled %x", __FUNCTION__, relation);
		throw runtime_error("Cannot obtain children for relation " + stringify(relation));
		break;
	}

	const char *request_attrs[] = {member_attr, base_attr, nullptr};
	//Get group DN from unique id
	auto ldap_basedn = getSearchBase();
	auto ldap_filter = getObjectSearchFilter(sExternId, unique_attr, unique_attr_type);

	/* LDAP filter empty, parent does not exist */
	if (ldap_filter.empty())
		throw objectnotfound("ldap filter is empty");

	my_ldap_search_s(
			(char *)ldap_basedn.c_str(), LDAP_SCOPE_SUBTREE,
			(char *)ldap_filter.c_str(), (char **)request_attrs,
			FETCH_ATTR_VALS, &~res);

	if(ulType == MEMBERS) {
		// Get the DN for each of the returned entries
		FOREACH_ENTRY(res) {
			FOREACH_ATTR(entry) {
				if (member_attr && !strcasecmp(att, member_attr))
					memberlist = getLDAPAttributeValues(att, entry);
			}
			END_FOREACH_ATTR
		}
		END_FOREACH_ENTRY

		if (!memberlist.empty())
			members = resolveObjectsFromAttributesType(childobjclass, memberlist, member_attr_rel->get(), member_attr_type);
		return members;
	}

	// Members are specified by a filter
	FOREACH_ENTRY(res) {
		// We need the DN of the addresslist so that we can later find out which company it is in
		dn = GetLDAPEntryDN(entry);

		FOREACH_ATTR(entry) {
			if (member_attr && !strcasecmp(att, member_attr))
				ldap_member_filter = getLDAPAttributeValue(att, entry);
			if (base_attr && !strcasecmp(att, base_attr))
				ldap_basedn = getLDAPAttributeValue(att, entry);
		}
		END_FOREACH_ATTR
	}
	END_FOREACH_ENTRY

	if (ldap_member_filter.empty())
		return members;
	if (m_bHosted) {
		auto lpCompanyCache = m_lpCache->getObjectDNCache(this, CONTAINER_COMPANY);
		companyid = m_lpCache->getParentForDN(lpCompanyCache, dn);
		companyDN = m_lpCache->getDNForObject(lpCompanyCache, companyid);
	}

	// Use the filter to get all members matching the specified search filter
	if (ldap_basedn.empty())
		ldap_basedn = getSearchBase();
	ldap_filter = "(&" + getSearchFilter(childobjclass) + ldap_member_filter + ")";
	members = getAllObjectsByFilter(ldap_basedn, LDAP_SCOPE_SUBTREE, ldap_filter, companyDN, false);
	return members;
}

void LDAPUserPlugin::addSubObjectRelation(userobject_relation_t relation, const objectid_t &id, const objectid_t &member) {
	throw notimplemented("add object relations is not supported when using the LDAP user plugin.");
}

void LDAPUserPlugin::deleteSubObjectRelation(userobject_relation_t relation, const objectid_t &id, const objectid_t &member) {
	throw notimplemented("Delete object relations is not supported when using the LDAP user plugin.");
}

signatures_t
LDAPUserPlugin::searchObject(const std::string &match, unsigned int ulFlags)
{
	string search_filter;
<<<<<<< HEAD

=======
	size_t pos;
>>>>>>> 873f52b9
	LOG_PLUGIN_DEBUG("%s %s flags:%x", __FUNCTION__, match.c_str(), ulFlags);
	auto ldap_basedn = getSearchBase();
	auto ldap_filter = getSearchFilter();
	auto escMatch = StringEscapeSequence(m_iconvrev->convert(match));

	if (! (ulFlags & EMS_AB_ADDRESS_LOOKUP)) {
		try {
			// the admin should place %s* in the search filter
			search_filter = m_config->GetSetting("ldap_object_search_filter");
			// search/replace %s -> escMatch
			size_t pos;
			while ((pos = search_filter.find("%s")) != string::npos)
				search_filter.replace(pos, 2, escMatch);
		} catch (...) {};
		// custom filter was empty, add * for a full search
		if (search_filter.empty())
			escMatch += "*";
	}

	if (search_filter.empty()) {
		// if building the filter failed, use our search filter
		// @todo optimize filter, a lot of attributes can be the same.
		search_filter =
			"(|"
				"(" + string(m_config->GetSetting("ldap_loginname_attribute")) + "=" + escMatch + ")"
				"(" + string(m_config->GetSetting("ldap_fullname_attribute")) + "=" + escMatch + ")"
				"(" + string(m_config->GetSetting("ldap_emailaddress_attribute")) + "=" + escMatch + ")"
				"(" + string(m_config->GetSetting("ldap_emailaliases_attribute")) + "=" + escMatch + ")"
				"(" + string(m_config->GetSetting("ldap_groupname_attribute")) + "=" + escMatch + ")"
				"(" + string(m_config->GetSetting("ldap_companyname_attribute")) + "=" + escMatch + ")"
				"(" + string(m_config->GetSetting("ldap_addresslist_name_attribute")) + "=" + escMatch + ")"
				"(" + string(m_config->GetSetting("ldap_dynamicgroup_name_attribute")) + "=" + escMatch + ")"
			")";
	}
	ldap_filter = "(&" + ldap_filter + search_filter + ")";
	auto signatures = getAllObjectsByFilter(ldap_basedn, LDAP_SCOPE_SUBTREE,
	                  ldap_filter, string(), false);
	if (signatures.empty())
		throw objectnotfound(ldap_filter);
	return signatures;
}

objectdetails_t LDAPUserPlugin::getPublicStoreDetails()
{
	auto_free_ldap_message res;
	objectdetails_t details(CONTAINER_COMPANY);

	if (!m_bDistributed)
		throw objectnotfound("public store");

	LOG_PLUGIN_DEBUG("%s", __FUNCTION__);
	const char *publicstore_attr = m_config->GetSetting("ldap_server_contains_public_attribute", "", NULL);
	auto ldap_basedn = getSearchBase();
	auto search_filter = getServerSearchFilter();

	if (publicstore_attr)
		search_filter = "(&" + search_filter + "(" + publicstore_attr + "=1))";

	auto request_attrs = std::make_unique<attrArray>(1);
	CONFIG_TO_ATTR(request_attrs, unique_attr, "ldap_server_unique_attribute");

	// Do a search request to get all attributes for this user. The
	// attributes requested should be passed as the fifth argument, if
	// necessary
	my_ldap_search_s(
			 (char *)ldap_basedn.c_str(), LDAP_SCOPE_SUBTREE,
			 (char *)search_filter.c_str(), (char **)request_attrs->get(),
			 FETCH_ATTR_VALS, &~res);

	switch (ldap_count_entries(m_ldap, res)) {
	case 0:
		throw objectnotfound("public store server");
	case 1:
		break;
	default:
		throw toomanyobjects("public store server");
	}

	auto entry = ldap_first_entry(m_ldap, res);
	if (entry == nullptr)
		throw runtime_error("ldap_dn: broken.");

	FOREACH_ATTR(entry) {
		if (unique_attr && !strcasecmp(att, unique_attr))
			details.SetPropString(OB_PROP_S_SERVERNAME, m_iconv->convert(getLDAPAttributeValue(att, entry)));
	}
	END_FOREACH_ATTR
	return details;
}

serverlist_t LDAPUserPlugin::getServers()
{
	auto_free_ldap_message res;
	serverlist_t serverlist;

	if (!m_bDistributed)
		throw objectnotfound("Distributed not enabled");

	LOG_PLUGIN_DEBUG("%s", __FUNCTION__);
	auto ldap_basedn = getSearchBase();
	auto search_filter = "(&" + getServerSearchFilter() + ")";
	auto request_attrs = std::make_unique<attrArray>(1);
	CONFIG_TO_ATTR(request_attrs, name_attr, "ldap_server_unique_attribute");

	my_ldap_search_s(
			 (char *)ldap_basedn.c_str(), LDAP_SCOPE_SUBTREE,
			 (char *)search_filter.c_str(), (char **)request_attrs->get(),
			 FETCH_ATTR_VALS, &~res);

    FOREACH_ENTRY(res)
    {
    	FOREACH_ATTR(entry) {
			if (name_attr != nullptr && strcasecmp(att, name_attr) == 0)
				serverlist.emplace_back(m_iconv->convert(getLDAPAttributeValue(att, entry)));
        }
        END_FOREACH_ATTR
    }
    END_FOREACH_ENTRY
	return serverlist;
}

serverdetails_t LDAPUserPlugin::getServerDetails(const std::string &server)
{
	auto_free_ldap_message res;

	if (!m_bDistributed)
		throw objectnotfound("Distributed not enabled for" +server);

	LOG_PLUGIN_DEBUG("%s for server %s", __FUNCTION__, server.c_str());
	serverdetails_t serverDetails(server);
	std::string strAddress, strHttpPort, strSslPort, strFilePath, strProxyPath;
	auto ldap_basedn = getSearchBase();
	auto search_filter =
		"(&" +
		getServerSearchFilter() +
		getSearchFilter(server, m_config->GetSetting("ldap_server_unique_attribute")) +
		")";

	auto request_attrs = std::make_unique<attrArray>(5);
	CONFIG_TO_ATTR(request_attrs, address_attr, "ldap_server_address_attribute");
	CONFIG_TO_ATTR(request_attrs, http_port_attr, "ldap_server_http_port_attribute");
	CONFIG_TO_ATTR(request_attrs, ssl_port_attr, "ldap_server_ssl_port_attribute");
	CONFIG_TO_ATTR(request_attrs, file_path_attr, "ldap_server_file_path_attribute");
	CONFIG_TO_ATTR(request_attrs, proxy_path_attr, "ldap_server_proxy_path_attribute");

	if (request_attrs->empty())
		throw runtime_error("no attributes defined");

	// Do a search request to get all attributes for this server. The
	// attributes requested should be passed as the fifth argument, if
	// necessary
	my_ldap_search_s(
			 (char *)ldap_basedn.c_str(), LDAP_SCOPE_SUBTREE,
			 (char *)search_filter.c_str(), (char **)request_attrs->get(),
			 FETCH_ATTR_VALS, &~res);

	switch (ldap_count_entries(m_ldap, res)) {
	case 0:
		throw objectnotfound("No results from LDAP for \"" + server + "\"");
	case 1:
		break;
	default:
		throw toomanyobjects(server);
	}

	auto entry = ldap_first_entry(m_ldap, res);
	if (entry == nullptr)
		throw runtime_error("ldap_dn: broken.");

	FOREACH_ATTR(entry) {
		if (address_attr != nullptr && strcasecmp(att, address_attr) == 0)
			strAddress = m_iconv->convert(getLDAPAttributeValue(att, entry));
		if (http_port_attr != nullptr && strcasecmp(att, http_port_attr) == 0)
			strHttpPort = m_iconv->convert(getLDAPAttributeValue(att, entry));
		if (ssl_port_attr != nullptr && strcasecmp(att, ssl_port_attr) == 0)
			strSslPort = m_iconv->convert(getLDAPAttributeValue(att, entry));
		if (file_path_attr != nullptr && strcasecmp(att, file_path_attr) == 0)
			strFilePath = m_iconv->convert(getLDAPAttributeValue(att, entry));
		if (proxy_path_attr != nullptr && strcasecmp(att, proxy_path_attr) == 0)
		    strProxyPath = m_iconv->convert(getLDAPAttributeValue(att, entry));
	}
	END_FOREACH_ATTR

	if (strAddress.empty())
		throw runtime_error("obligatory address missing for server '" + server + "'");
	if (strHttpPort.empty())
		throw runtime_error("obligatory http port missing for server '" + server + "'");

	serverDetails.SetHostAddress(strAddress);
	serverDetails.SetHttpPort(atoi(strHttpPort.c_str()));
	serverDetails.SetSslPort(atoi(strSslPort.c_str()));
	serverDetails.SetFilePath(strFilePath);
	serverDetails.SetProxyPath(strProxyPath);
	return serverDetails;
}

// Convert unsigned char to 2-char hex string
static std::string toHex(unsigned char n)
{
	static const char digits[] = "0123456789ABCDEF";
	char x[2] = {digits[n>>4], digits[n&0xf]};
	return std::string(x, sizeof(x));
}

/**
 * Escape binary data to escaped string
 */
static HRESULT BintoEscapeSequence(const char *lpdata, size_t size, std::string *lpEscaped)
{
	lpEscaped->clear();
	for (size_t t = 0; t < size; ++t)
		lpEscaped->append("\\"+toHex(lpdata[t]));
	return 0;
}

static std::string StringEscapeSequence(const std::string &strData)
{
	return StringEscapeSequence(strData.c_str(), strData.size());
}

/**
 * Escape binary data to escaped string
 */
static std::string StringEscapeSequence(const char *lpdata, size_t size)
{
	std::string strEscaped;

	for (size_t t = 0; t < size; ++t)
		if (lpdata[t] != ' ' && (lpdata[t] < '0' || lpdata[t] > 122 ||
		    (lpdata[t] >= 58 /*:*/ && lpdata[t] <= 64 /*:;<=>?@*/) ||
		    (lpdata[t] >= 91 && lpdata[t] <= 96) /* [\]^_`*/))
			strEscaped.append("\\"+toHex(lpdata[t]));
		else
			strEscaped.append((char*)&lpdata[t], 1);
	return strEscaped;
}

quotadetails_t LDAPUserPlugin::getQuota(const objectid_t &id,
    bool bGetUserDefault)
{
	auto_free_ldap_message res;
	quotadetails_t quotaDetails;

	const char *multiplier_s = m_config->GetSetting("ldap_quota_multiplier");
	long long multiplier = 1L;
	if (multiplier_s != nullptr)
		multiplier = fromstring<const char *, long long>(multiplier_s);

	auto request_attrs = std::make_unique<attrArray>(4);
	CONFIG_TO_ATTR(request_attrs, usedefaults_attr,
		bGetUserDefault ?
			"ldap_userdefault_quotaoverride_attribute" :
			 "ldap_quotaoverride_attribute");
	CONFIG_TO_ATTR(request_attrs, warnquota_attr,
		bGetUserDefault ?
			"ldap_userdefault_warnquota_attribute" :
			"ldap_warnquota_attribute");
	CONFIG_TO_ATTR(request_attrs, softquota_attr,
		bGetUserDefault ?
			"ldap_userdefault_softquota_attribute" :
			"ldap_softquota_attribute");
	CONFIG_TO_ATTR(request_attrs, hardquota_attr,
		bGetUserDefault ?
			"ldap_userdefault_hardquota_attribute" :
			"ldap_hardquota_attribute");

	string ldap_basedn = getSearchBase();
	string ldap_filter = getObjectSearchFilter(id);

	/* LDAP filter empty, object does not exist */
	if (ldap_filter.empty())
		throw objectnotfound("No LDAP filter for \"" + id.id + "\"");
	LOG_PLUGIN_DEBUG("%s", __FUNCTION__);

	// Do a search request to get all attributes for this user. The
	// attributes requested should be passed as the fifth argument, if
	// necessary
	my_ldap_search_s(
			 (char *)ldap_basedn.c_str(), LDAP_SCOPE_SUBTREE,
			 (char *)ldap_filter.c_str(), (char **)request_attrs->get(),
			 FETCH_ATTR_VALS, &~res);
	quotaDetails.bIsUserDefaultQuota = bGetUserDefault;

	// Get the DN for each of the returned entries
	// ldap_first_message would work too, but that needs much more
	// work parsing the results from the ber structs.
	FOREACH_ENTRY(res) {
		FOREACH_ATTR(entry) {
			if (usedefaults_attr != nullptr && strcasecmp(att, usedefaults_attr) == 0)
				// Workarround quotaoverride == !usedefaultquota
				quotaDetails.bUseDefaultQuota = !parseBool(getLDAPAttributeValue(att, entry).c_str());
			else if (warnquota_attr != nullptr && strcasecmp(att, warnquota_attr) == 0)
				quotaDetails.llWarnSize = fromstring<std::string, long long>(getLDAPAttributeValue(att, entry)) * multiplier;
			else if (id.objclass != CONTAINER_COMPANY && softquota_attr != nullptr && strcasecmp(att, softquota_attr) == 0)
				quotaDetails.llSoftSize = fromstring<std::string, long long>(getLDAPAttributeValue(att, entry)) * multiplier;
			else if (id.objclass != CONTAINER_COMPANY && hardquota_attr != nullptr && strcasecmp(att, hardquota_attr) == 0)
				quotaDetails.llHardSize = fromstring<std::string, long long>(getLDAPAttributeValue(att, entry)) * multiplier;
		}
		END_FOREACH_ATTR
	}
	END_FOREACH_ENTRY

	return quotaDetails;
}

void LDAPUserPlugin::setQuota(const objectid_t &id, const quotadetails_t &quotadetails)
{
	throw notimplemented("set quota is not supported when using the LDAP user plugin.");
}

abprops_t LDAPUserPlugin::getExtraAddressbookProperties()
{
	auto sg = m_config->GetSettingGroup(CONFIGGROUP_PROPMAP);
	size_t i = 0;
	abprops_t lProps;

	LOG_PLUGIN_DEBUG("%s", __FUNCTION__);
	lProps.resize(sg.size());
	for (const auto &cs : sg)
		lProps[i++] = xtoi(cs.szName);
	return lProps;
}<|MERGE_RESOLUTION|>--- conflicted
+++ resolved
@@ -1291,18 +1291,6 @@
 }
 
 signatures_t
-<<<<<<< HEAD
-=======
-LDAPUserPlugin::resolveObjectsFromAttribute(objectclass_t objclass,
-    const std::list<std::string> &objects, const char *lpAttr,
-    const objectid_t &company)
-{
-	const char *lpAttrs[] = {lpAttr, nullptr};
-	return resolveObjectsFromAttributes(objclass, objects, lpAttrs, company);
-}
-
-signatures_t
->>>>>>> 873f52b9
 LDAPUserPlugin::resolveObjectsFromAttributes(objectclass_t objclass,
     const std::list<std::string> &objects, const char **lppAttr,
     const objectid_t &company)
@@ -2140,62 +2128,6 @@
 	return iterDetails->second;
 }
 
-<<<<<<< HEAD
-=======
-static LDAPMod *newLDAPModification(char *attribute, const list<string> &values) {
-	auto mod = static_cast<LDAPMod *>(calloc(1, sizeof(LDAPMod)));
-
-	// The only type of modification allowed here is replace.  It
-	// should be enough for our needs, but if an addition or removal
-	// is needed, this value has to be changed.
-	mod->mod_op = LDAP_MOD_REPLACE;
-	mod->mod_type = attribute;
-	mod->mod_vals.modv_strvals = (char**) calloc(values.size() + 1, sizeof(char*));
-	int idx = 0;
-	for (const auto &i : values)
-		// A strdup is necessary to be able to call free on it in the
-		// method changeAttribute, below.
-		mod->mod_vals.modv_strvals[idx++] = strdup(i.c_str());
-	mod->mod_vals.modv_strvals[idx] = NULL;
-	return mod;
-}
-
-static LDAPMod *newLDAPModification(char *attribute, const char *value) {
-	// Pretty lame function, all it does is use newLDAPModification
-	// with a list with only one element.
-	return newLDAPModification(attribute, std::list<std::string>{value});
-}
-
-int LDAPUserPlugin::changeAttribute(const char *dn, char *attribute, const char *value) {
-	LDAPMod *mods[] = {newLDAPModification(attribute, value), nullptr};
-	// Actual LDAP call
-	int rc = ldap_modify_s(m_ldap, const_cast<char *>(dn), mods);
-	if (rc != LDAP_SUCCESS)
-		return 1;
-
-	// Free all calloced memory
-	free(mods[0]->mod_vals.modv_strvals[0]);
-	free(mods[0]->mod_vals.modv_strvals);
-	free(mods[0]);
-	return 0;
-}
-
-int LDAPUserPlugin::changeAttribute(const char *dn, char *attribute, const std::list<std::string> &values) {
-	LDAPMod *mods[] = {newLDAPModification(attribute, values), nullptr};
-	// Actual LDAP call
-	int rc = ldap_modify_s(m_ldap, const_cast<char *>(dn), mods);
-	if (rc != LDAP_SUCCESS)
-		return 1;
-
-	// Free all calloced / strduped memory
-	for (int i = 0; mods[0]->mod_vals.modv_strvals[i] != NULL; ++i)
-		free(mods[0]->mod_vals.modv_strvals[i]);
-	free(mods[0]->mod_vals.modv_strvals);
-	free(mods[0]);
-	return 0;
-}
-
->>>>>>> 873f52b9
 void LDAPUserPlugin::changeObject(const objectid_t &id, const objectdetails_t &details, const std::list<std::string> *lpDelProps) {
 	throw notimplemented("Change object is not supported when using the LDAP user plugin.");
 }
@@ -2506,11 +2438,6 @@
 LDAPUserPlugin::searchObject(const std::string &match, unsigned int ulFlags)
 {
 	string search_filter;
-<<<<<<< HEAD
-
-=======
-	size_t pos;
->>>>>>> 873f52b9
 	LOG_PLUGIN_DEBUG("%s %s flags:%x", __FUNCTION__, match.c_str(), ulFlags);
 	auto ldap_basedn = getSearchBase();
 	auto ldap_filter = getSearchFilter();
