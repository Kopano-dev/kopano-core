--- conflicted
+++ resolved
@@ -775,20 +775,10 @@
 			continue;
 
 		// is it a member, and fits the default group in the range?
-<<<<<<< HEAD
-		if (pw->pw_gid == grp.gr_gid && pw->pw_gid >= mingid && pw->pw_gid < maxgid) {
-			objectid_t objectid{tostring(pw->pw_uid), shell_to_class(forbid_sh, pw->pw_shell)};
-			objectlist->push_back({objectid, getDBSignature(objectid) + pw->pw_gecos + pw->pw_name});
-		}
-=======
 		if (pw->pw_gid != grp.gr_gid || pw->pw_gid < mingid || pw->pw_gid >= maxgid)
 			continue;
-		if (strcmp(pw->pw_shell, lpszNonActive) != 0)
-			objectid = objectid_t(tostring(pw->pw_uid), ACTIVE_USER);
-		else
-			objectid = objectid_t(tostring(pw->pw_uid), NONACTIVE_USER);
+		objectid_t objectid{tostring(pw->pw_uid), shell_to_class(forbid_sh, pw->pw_shell)};
 		objectlist->push_back({objectid, getDBSignature(objectid) + pw->pw_gecos + pw->pw_name});
->>>>>>> 332358a6
 	}
 	endpwent();
 	biglock.unlock();
