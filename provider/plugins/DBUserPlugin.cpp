--- conflicted
+++ resolved
@@ -239,16 +239,7 @@
 	};
 
 	LOG_PLUGIN_DEBUG("%s %s flags:%x", __FUNCTION__, match.c_str(), ulFlags);
-<<<<<<< HEAD
 	return searchObjects(match, search_props, nullptr, ulFlags);
-=======
-	return searchObjects(match.c_str(), search_props, nullptr, ulFlags);
-}
-
-void DBUserPlugin::modifyObjectId(const objectid_t &oldId, const objectid_t &newId)
-{
-	throw notimplemented("Modifying objects not implemented by kcsrv-db");
->>>>>>> 37718666
 }
 
 void DBUserPlugin::setQuota(const objectid_t &objectid, const quotadetails_t &quotadetails)
