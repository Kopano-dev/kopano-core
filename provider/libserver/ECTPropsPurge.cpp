/*
 * Copyright 2005 - 2016 Zarafa and its licensors
 *
 * This program is free software: you can redistribute it and/or modify
 * it under the terms of the GNU Affero General Public License, version 3,
 * as published by the Free Software Foundation.
 *
 * This program is distributed in the hope that it will be useful,
 * but WITHOUT ANY WARRANTY; without even the implied warranty of
 * MERCHANTABILITY or FITNESS FOR A PARTICULAR PURPOSE. See the
 * GNU Affero General Public License for more details.
 *
 * You should have received a copy of the GNU Affero General Public License
 * along with this program.  If not, see <http://www.gnu.org/licenses/>.
 *
 */

#include <kopano/platform.h>
#include <kopano/lockhelper.hpp>
#include <kopano/stringutil.h>
#include <kopano/ECLogger.h>
#include <kopano/ECConfig.h>
#include "ECSession.h"
#include "ECSessionManager.h"
#include "ECDatabaseFactory.h"
#include "ECStatsCollector.h"
#include <kopano/kcodes.h>

#include "ECTPropsPurge.h"

namespace KC {

extern ECStatsCollector*     g_lpStatsCollector;

ECTPropsPurge::ECTPropsPurge(ECConfig *lpConfig,
    ECDatabaseFactory *lpDatabaseFactory) :
	m_lpConfig(lpConfig), m_lpDatabaseFactory(lpDatabaseFactory)
{
    // Start our purge thread
    pthread_create(&m_hThread, NULL, Thread, (void *)this);
    set_thread_name(m_hThread, "TPropsPurge");
}

ECTPropsPurge::~ECTPropsPurge()
{
	// Signal thread to exit
	ulock_normal l_exit(m_hMutexExit);
	m_bExit = true;
	m_hCondExit.notify_all();
	l_exit.unlock();
	
	// Wait for the thread to exit
	pthread_join(m_hThread, NULL);
}

/**
 * This is just a pthread_create() wrapper which calls PurgeThread()
 *
 * @param param Pthread context param
 * @return pthread return code, 0 on success, 1 on error
 */
void * ECTPropsPurge::Thread(void *param)
{
<<<<<<< HEAD
	static_cast<ECTPropsPurge *>(param)->PurgeThread();
=======
	kcsrv_blocksigs();
	ECTPropsPurge *lpThis = (ECTPropsPurge *)param;
	lpThis->PurgeThread();
	
>>>>>>> 1388b205
	return NULL;
}

/**
 * Main TProps purger loop
 *
 * This is a constantly running loop that checks the number of deferred updates in the
 * deferredupdate table, and starts purging them if it goes over a certain limit. The purged
 * items are from the largest folder first; A folder with 20 deferredupdates will be purged
 * before a folder with only 10 deferred updates.
 *
 * The loop (thread) will exit ASAP when m_bExit is set to TRUE.
 *
 * @return result
 */
ECRESULT ECTPropsPurge::PurgeThread()
{
    ECRESULT er = erSuccess;
    ECDatabase *lpDatabase = NULL;
    
    while(1) {
    	// Run in a loop constantly checking our deferred update table
    	
        if(!lpDatabase) {
            er = GetThreadLocalDatabase(this->m_lpDatabaseFactory, &lpDatabase);
            if(er != erSuccess) {
                ec_log_crit("Unable to get database connection for delayed purge!");
                Sleep(60000);
                continue;
            }
        }

		// Wait a while before repolling the count, unless we are requested to exit        
        {
			ulock_normal l_exit(m_hMutexExit);
            
			if (m_bExit)
				break;
			m_hCondExit.wait_for(l_exit, std::chrono::seconds(10));
			if (m_bExit)
				break;
        }
        
        PurgeOverflowDeferred(lpDatabase); // Ignore error, just retry
    }
    
    // Don't touch anything in *this from this point, we may have been delete()d by this time
    return er;
}

/**
 * Purge deferred updates
 *
 * This purges deferred updates until the total number of deferred updates drops below
 * the limit in max_deferred_records.
 *
 * @param lpDatabase Database to use
 * @return Result
 */
ECRESULT ECTPropsPurge::PurgeOverflowDeferred(ECDatabase *lpDatabase)
{
    unsigned int ulCount = 0;
    unsigned int ulFolderId = 0;
    unsigned int ulMaxDeferred = atoi(m_lpConfig->GetSetting("max_deferred_records"));
    
	if (ulMaxDeferred == 0)
		return erSuccess;
	while (!m_bExit) {
		auto er = GetDeferredCount(lpDatabase, &ulCount);
		if (er != erSuccess)
			return er;
		if (ulCount < ulMaxDeferred)
			break;
		er = lpDatabase->Begin();
		if (er != erSuccess)
			return er;
		er = GetLargestFolderId(lpDatabase, &ulFolderId);
		if (er != erSuccess) {
			lpDatabase->Rollback();
			return er;
		}
		er = PurgeDeferredTableUpdates(lpDatabase, ulFolderId);
		if (er != erSuccess) {
			lpDatabase->Rollback();
			return er;
		}
		er = lpDatabase->Commit();
		if (er != erSuccess)
			return er;
	}
	return erSuccess;
}

/**
 * Get the deferred record count
 *
 * This gets the total number of deferred records
 *
 * @param[in] lpDatabase Database pointer
 * @param[out] Number of records
 * @return Result
 */
ECRESULT ECTPropsPurge::GetDeferredCount(ECDatabase *lpDatabase, unsigned int *lpulCount)
{
	DB_RESULT lpResult;
    
	auto er = lpDatabase->DoSelect("SELECT count(*) FROM deferredupdate", &lpResult);
    if(er != erSuccess)
		return er;
	auto lpRow = lpResult.fetch_row();
    if(!lpRow || !lpRow[0]) {
	ec_log_err("ECTPropsPurge::GetDeferredCount(): row or column null");
		return KCERR_DATABASE_ERROR;
    }
    
    *lpulCount = atoui(lpRow[0]);
        return erSuccess;
}

/**
 * Get the folder with the most deferred items in it
 *
 * Retrieves the hierarchy ID of the folder with the most deferred records in it. If two or more
 * folders tie, then one of these folders is returned. It is undefined exactly which one will be returned.
 *
 * @param[in] lpDatabase Database pointer
 * @param[out] lpulFolderId Hierarchy ID of folder
 * @return Result
 */
ECRESULT ECTPropsPurge::GetLargestFolderId(ECDatabase *lpDatabase, unsigned int *lpulFolderId)
{
	DB_RESULT lpResult;
    
	auto er = lpDatabase->DoSelect("SELECT folderid, COUNT(*) as c FROM deferredupdate GROUP BY folderid ORDER BY c DESC LIMIT 1", &lpResult);
    if(er != erSuccess)
		return er;
	auto lpRow = lpResult.fetch_row();
	if (lpRow == nullptr || lpRow[0] == nullptr)
		// Could be that there are no deferred updates, so give an appropriate error
		return KCERR_NOT_FOUND;
    *lpulFolderId = atoui(lpRow[0]);
	return erSuccess;
}

/**
 * Purge deferred table updates stored for folder ulFolderId
 *
 * This purges deferred records for hierarchy and contents tables of ulFolderId, and removes
 * them from the deferredupdate table.
 *
 * @param[in] lpDatabase Database pointer
 * @param[in] Hierarchy ID of folder to purge
 * @return Result
 */
// @todo, multiple threads call this function, which will cause problems
ECRESULT ECTPropsPurge::PurgeDeferredTableUpdates(ECDatabase *lpDatabase, unsigned int ulFolderId)
{
	unsigned int ulAffected;
	DB_RESULT lpDBResult;
	DB_ROW lpDBRow = NULL;

	std::string strIn;
	
	// This makes sure that we lock the record in the hierarchy *first*. This helps in serializing access and avoiding deadlocks.
	std::string strQuery = "SELECT hierarchyid FROM deferredupdate WHERE folderid=" + stringify(ulFolderId);
	auto er = lpDatabase->DoSelect(strQuery, &lpDBResult);
	if(er != erSuccess)
		return er;
	if (lpDBResult.get_num_rows() == 0)
		return erSuccess;
	while ((lpDBRow = lpDBResult.fetch_row()) != nullptr) {
		strIn += lpDBRow[0];
		strIn += ",";
	}
	strIn.resize(strIn.size()-1);

	strQuery = "SELECT id FROM hierarchy WHERE id IN(";
	strQuery += strIn;
	strQuery += ") FOR UPDATE";
	er = lpDatabase->DoSelect(strQuery, &lpDBResult);
	if(er != erSuccess)
		return er;
			
	strQuery = "REPLACE INTO tproperties (folderid, hierarchyid, tag, type, val_ulong, val_string, val_binary, val_double, val_longint, val_hi, val_lo) ";
	strQuery += "SELECT " + stringify(ulFolderId) + ", p.hierarchyid, p.tag, p.type, val_ulong, LEFT(val_string, " + stringify(TABLE_CAP_STRING) + "), LEFT(val_binary, " + stringify(TABLE_CAP_BINARY) + "), val_double, val_longint, val_hi, val_lo FROM properties AS p FORCE INDEX(primary) JOIN deferredupdate FORCE INDEX(folderid) ON deferredupdate.hierarchyid=p.hierarchyid WHERE tag NOT IN(0x1009, 0x1013) AND deferredupdate.folderid = " + stringify(ulFolderId);

	er = lpDatabase->DoInsert(strQuery);
	if(er != erSuccess)
		return er;

	strQuery = "DELETE FROM deferredupdate WHERE hierarchyid IN(" + strIn + ")";
	er = lpDatabase->DoDelete(strQuery, &ulAffected);
	if(er != erSuccess)
		return er;
	g_lpStatsCollector->Increment(SCN_DATABASE_MERGES);
	g_lpStatsCollector->Increment(SCN_DATABASE_MERGED_RECORDS, (int)ulAffected);
	return erSuccess;
}

ECRESULT ECTPropsPurge::GetDeferredCount(ECDatabase *lpDatabase, unsigned int ulFolderId, unsigned int *lpulCount)
{
	DB_RESULT lpDBResult;
	unsigned int ulCount = 0;
	
	std::string strQuery = "SELECT count(*) FROM deferredupdate WHERE folderid = " + stringify(ulFolderId);
	auto er = lpDatabase->DoSelect(strQuery, &lpDBResult);
	if(er != erSuccess)
		return er;
	auto lpDBRow = lpDBResult.fetch_row();
	if(!lpDBRow || !lpDBRow[0])
		ulCount = 0;
	else
		ulCount = atoui(lpDBRow[0]);
		
	*lpulCount = ulCount;
	return erSuccess;
}

/**
 * Add a deferred update
 *
 * Adds a deferred update to the deferred updates table and purges the deferred updates for the folder if necessary.
 *
 * @param[in] lpSession Session that created the change
 * @param[in] lpDatabase Database handle
 * @param[in] ulFolderId Folder ID to add a deferred update to
 * @param[in] ulOldFolderId Previous folder ID if the message was moved (may be 0)
 * @param[in] ulObjId Object ID that should be added
 * @return result
 */
ECRESULT ECTPropsPurge::AddDeferredUpdate(ECSession *lpSession, ECDatabase *lpDatabase, unsigned int ulFolderId, unsigned int ulOldFolderId, unsigned int ulObjId)
{
	auto er = AddDeferredUpdateNoPurge(lpDatabase, ulFolderId, ulOldFolderId, ulObjId);
	if (er != erSuccess)
		return er;
	return NormalizeDeferredUpdates(lpSession, lpDatabase, ulFolderId);
}

/**
 * Add a deferred update
 *
 * Adds a deferred update to the deferred updates table but never purges the deferred updates for the folder.
 *
 * @param[in] lpDatabase Database handle
 * @param[in] ulFolderId Folder ID to add a deferred update to
 * @param[in] ulOldFolderId Previous folder ID if the message was moved (may be 0)
 * @param[in] ulObjId Object ID that should be added
 * @return result
 */
ECRESULT ECTPropsPurge::AddDeferredUpdateNoPurge(ECDatabase *lpDatabase, unsigned int ulFolderId, unsigned int ulOldFolderId, unsigned int ulObjId)
{
	std::string strQuery;

	if (ulOldFolderId)
		// Message has moved into a new folder. If the record is already there then just update the existing record so that srcfolderid from a previous move remains untouched
		strQuery = "INSERT INTO deferredupdate(hierarchyid, srcfolderid, folderid) VALUES(" + stringify(ulObjId) + "," + stringify(ulOldFolderId) + "," + stringify(ulFolderId) + ") ON DUPLICATE KEY UPDATE folderid = " + stringify(ulFolderId);
	else
		// Message has modified. If there is already a record for this message, we don't need to do anything
		strQuery = "INSERT IGNORE INTO deferredupdate(hierarchyid, srcfolderid, folderid) VALUES(" + stringify(ulObjId) + "," + stringify(ulFolderId) + "," + stringify(ulFolderId) + ")";
		
	return lpDatabase->DoInsert(strQuery);
}

/**
 * Purge the deferred updates table if the count for the folder exceeds max_deferred_records_folder
 *
 * Purges the deferred updates for the folder if necessary.
 *
 * @param[in] lpSession Session that created the change
 * @param[in] lpDatabase Database handle
 * @param[in] ulFolderId Folder ID to add a deferred update to
 * @return result
 */
ECRESULT ECTPropsPurge::NormalizeDeferredUpdates(ECSession *lpSession, ECDatabase *lpDatabase, unsigned int ulFolderId)
{
	unsigned int ulCount = 0;
	auto ulMaxDeferred = atoui(lpSession->GetSessionManager()->GetConfig()->GetSetting("max_deferred_records_folder"));
	
	if (ulMaxDeferred == 0)
		return erSuccess;
	auto er = GetDeferredCount(lpDatabase, ulFolderId, &ulCount);
	if (er != erSuccess)
		return er;
	if (ulCount < ulMaxDeferred)
		return erSuccess;
	return PurgeDeferredTableUpdates(lpDatabase, ulFolderId);
}

} /* namespace */<|MERGE_RESOLUTION|>--- conflicted
+++ resolved
@@ -61,14 +61,8 @@
  */
 void * ECTPropsPurge::Thread(void *param)
 {
-<<<<<<< HEAD
+	kcsrv_blocksigs();
 	static_cast<ECTPropsPurge *>(param)->PurgeThread();
-=======
-	kcsrv_blocksigs();
-	ECTPropsPurge *lpThis = (ECTPropsPurge *)param;
-	lpThis->PurgeThread();
-	
->>>>>>> 1388b205
 	return NULL;
 }
 
