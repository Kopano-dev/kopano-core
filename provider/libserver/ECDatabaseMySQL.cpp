/*
 * Copyright 2005 - 2016 Zarafa and its licensors
 *
 * This program is free software: you can redistribute it and/or modify
 * it under the terms of the GNU Affero General Public License, version 3,
 * as published by the Free Software Foundation.
 *
 * This program is distributed in the hope that it will be useful,
 * but WITHOUT ANY WARRANTY; without even the implied warranty of
 * MERCHANTABILITY or FITNESS FOR A PARTICULAR PURPOSE. See the
 * GNU Affero General Public License for more details.
 *
 * You should have received a copy of the GNU Affero General Public License
 * along with this program.  If not, see <http://www.gnu.org/licenses/>.
 *
 */
#include <kopano/zcdefs.h>
#include <kopano/platform.h>

#include <iostream>
#include <list>
#include <string>
#include <errmsg.h>
#include "mysqld_error.h"
#include <kopano/stringutil.h>

#include <kopano/ECDefs.h>
#include "ECDBDef.h"
#include "ECUserManagement.h"
#include <kopano/ECConfig.h>
#include <kopano/ECLogger.h>
#include <kopano/MAPIErrors.h>
#include <kopano/kcodes.h>

#include <kopano/ecversion.h>

#include <mapidefs.h>
#include "ECDatabase.h"
#include "SOAPUtils.h"
#include "ECSearchFolders.h"

#include "ECDatabaseUpdate.h"
#include "ECStatsCollector.h"

namespace KC {

#ifdef DEBUG
#define DEBUG_SQL 0
#define DEBUG_TRANSACTION 0
#endif

struct sUpdateList_t {
	unsigned int ulVersion;
	unsigned int ulVersionMin; // Version to start the update
	const char *lpszLogComment;
	ECRESULT (*lpFunction)(ECDatabase* lpDatabase);
};

class zcp_versiontuple _kc_final {
	public:
	zcp_versiontuple(unsigned int maj = 0, unsigned int min = 0,
	    unsigned int mic = 0, unsigned int rev = 0, unsigned int dbs = 0) :
		v_major(maj), v_minor(min), v_micro(mic),
		v_rev(rev), v_schema(dbs)
	{
	}
	std::string stringify(char sep = '.') const;
	int compare(const zcp_versiontuple &) const;
	/* stupid major(3) function uses a #define in glibc */
	unsigned int v_major, v_minor, v_micro, v_rev, v_schema;
};

static const sUpdateList_t sUpdateList[] = {
	// New in 7.2.2
	{ Z_UPDATE_VERSIONTBL_MICRO, 0, "Add \"micro\" column to \"versions\" table", UpdateVersionsTbl },

	// New in 8.1.0 / 7.2.4, MySQL 5.7 compatibility
	{ Z_UPDATE_ABCHANGES_PKEY, 0, "Updating abchanges table", UpdateABChangesTbl },
	{ Z_UPDATE_CHANGES_PKEY, 0, "Updating changes table", UpdateChangesTbl },
	{Z_DROP_CLIENTUPDATESTATUS_PKEY, 0, "Drop clientupdatestatus table", DropClientUpdateStatusTbl},
	{68, 0, "Perform column type upgrade missed in SVN r23897", db_update_68},
<<<<<<< HEAD
=======
	{69, 0, "Update \"names\" with uniqueness constraints", db_update_69},
	{70, 0, "names.guid change from blob to binary(16); drop old indexes", db_update_70},
>>>>>>> 97a118e8
};

static const char *const server_groups[] = {
  "kopano",
  NULL,
};

struct STOREDPROCS {
	const char *szName;
	const char *szSQL;
};

/**
 * Mode 0 = All bodies
 * Mode 1 = Best body only (RTF better than HTML) + plaintext
 * Mode 2 = Plaintext only
 */
 
static const char szGetProps[] =
"CREATE PROCEDURE GetProps(IN hid integer, IN mode integer)\n"
"BEGIN\n"
"  DECLARE bestbody INT;\n"

"  IF mode = 1 THEN\n"
"  	 call GetBestBody(hid, bestbody);\n"
"  END IF;\n"
  
"  SELECT 0, tag, properties.type, val_ulong, val_string, val_binary, val_double, val_longint, val_hi, val_lo, 0, names.nameid, names.namestring, names.guid\n"
"    FROM properties LEFT JOIN names ON properties.tag-34049=names.id WHERE hierarchyid=hid AND (tag <= 34048 OR names.id IS NOT NULL) AND (tag NOT IN (4105, 4115) OR mode = 0 OR (mode = 1 AND tag = bestbody))\n"
"  UNION\n"
"  SELECT count(*), tag, mvproperties.type, \n"
"          group_concat(length(mvproperties.val_ulong),':', mvproperties.val_ulong ORDER BY mvproperties.orderid SEPARATOR ''), \n"
"          group_concat(length(mvproperties.val_string),':', mvproperties.val_string ORDER BY mvproperties.orderid SEPARATOR ''), \n"
"          group_concat(length(mvproperties.val_binary),':', mvproperties.val_binary ORDER BY mvproperties.orderid SEPARATOR ''), \n"
"          group_concat(length(mvproperties.val_double),':', mvproperties.val_double ORDER BY mvproperties.orderid SEPARATOR ''), \n"
"          group_concat(length(mvproperties.val_longint),':', mvproperties.val_longint ORDER BY mvproperties.orderid SEPARATOR ''), \n"
"          group_concat(length(mvproperties.val_hi),':', mvproperties.val_hi ORDER BY mvproperties.orderid SEPARATOR ''), \n"
"          group_concat(length(mvproperties.val_lo),':', mvproperties.val_lo ORDER BY mvproperties.orderid SEPARATOR ''), \n"
"          0, names.nameid, names.namestring, names.guid \n"
"    FROM mvproperties LEFT JOIN names ON mvproperties.tag-34049=names.id WHERE hierarchyid=hid AND (tag <= 34048 OR names.id IS NOT NULL) GROUP BY tag, mvproperties.type; \n"
"END;\n";

static const char szPrepareGetProps[] =
"CREATE PROCEDURE PrepareGetProps(IN hid integer)\n"
"BEGIN\n"
"  SELECT 0, tag, properties.type, val_ulong, val_string, val_binary, val_double, val_longint, val_hi, val_lo, hierarchy.id, names.nameid, names.namestring, names.guid\n"
"    FROM properties JOIN hierarchy ON properties.hierarchyid=hierarchy.id LEFT JOIN names ON properties.tag-34049=names.id WHERE hierarchy.parent=hid AND (tag <= 34048 OR names.id IS NOT NULL);\n"
"  SELECT count(*), tag, mvproperties.type, \n"
"          group_concat(length(mvproperties.val_ulong),':', mvproperties.val_ulong ORDER BY mvproperties.orderid SEPARATOR ''), \n"
"          group_concat(length(mvproperties.val_string),':', mvproperties.val_string ORDER BY mvproperties.orderid SEPARATOR ''), \n"
"          group_concat(length(mvproperties.val_binary),':', mvproperties.val_binary ORDER BY mvproperties.orderid SEPARATOR ''), \n"
"          group_concat(length(mvproperties.val_double),':', mvproperties.val_double ORDER BY mvproperties.orderid SEPARATOR ''), \n"
"          group_concat(length(mvproperties.val_longint),':', mvproperties.val_longint ORDER BY mvproperties.orderid SEPARATOR ''), \n"
"          group_concat(length(mvproperties.val_hi),':', mvproperties.val_hi ORDER BY mvproperties.orderid SEPARATOR ''), \n"
"          group_concat(length(mvproperties.val_lo),':', mvproperties.val_lo ORDER BY mvproperties.orderid SEPARATOR ''), \n"
"          hierarchy.id, names.nameid, names.namestring, names.guid \n"
"    FROM mvproperties JOIN hierarchy ON mvproperties.hierarchyid=hierarchy.id LEFT JOIN names ON mvproperties.tag-34049=names.id WHERE hierarchy.parent=hid AND (tag <= 34048 OR names.id IS NOT NULL) GROUP BY tag, mvproperties.type; \n"
"END;\n";

static const char szGetBestBody[] =
"CREATE PROCEDURE GetBestBody(hid integer, OUT bestbody integer)\n"
"DETERMINISTIC\n"
"BEGIN\n"
"  DECLARE best INT;\n"
"  DECLARE CONTINUE HANDLER FOR NOT FOUND\n"
"    SET bestbody = 0 ;\n"
"  \n"
"  # Get body with lowest id (RTF before HTML)\n"
"  SELECT tag INTO bestbody FROM properties WHERE hierarchyid=hid AND tag IN (4105, 4115) ORDER BY tag LIMIT 1;\n"
"END;\n";

static const char szStreamObj[] =
"# Read a type-5 (Message) item from the database, output properties and subobjects\n"
"CREATE PROCEDURE StreamObj(IN rootid integer, IN maxdepth integer, IN mode integer)\n"
"BEGIN\n"
"DECLARE no_more_rows BOOLEAN;\n"
"DECLARE subid INT;\n"
"DECLARE subsubid INT;\n"
"DECLARE subtype INT;\n"
"DECLARE cur_hierarchy CURSOR FOR\n"
"	SELECT id,hierarchy.type FROM hierarchy WHERE parent=rootid AND type=7; \n"
"DECLARE CONTINUE HANDLER FOR NOT FOUND\n"
"    SET no_more_rows = TRUE;\n"

"  call GetProps(rootid, mode);\n"

"  call PrepareGetProps(rootid);\n"
 
"  SELECT id,hierarchy.type FROM hierarchy WHERE parent=rootid;\n"

"  OPEN cur_hierarchy;\n"

"  the_loop: LOOP\n"
"    FETCH cur_hierarchy INTO subid, subtype;\n"

"    IF no_more_rows THEN\n"
"      CLOSE cur_hierarchy;\n"
"      LEAVE the_loop;\n"
"    END IF;\n"

"    IF subtype = 7 THEN\n"
"      BEGIN\n"
"        DECLARE CONTINUE HANDLER FOR NOT FOUND set subsubid = 0;\n"

"        IF maxdepth > 0 THEN\n"
"          SELECT id INTO subsubid FROM hierarchy WHERE parent=subid LIMIT 1;\n"
"          SELECT id, hierarchy.type FROM hierarchy WHERE parent = subid LIMIT 1;\n"

"          IF subsubid != 0 THEN\n"
"            # Recurse into submessage (must be type 5 since attachments can only contain nested messages)\n"
"            call StreamObj(subsubid, maxdepth-1, mode);\n"
"          END IF;\n"
"        ELSE\n"
"          # Maximum depth reached. Output a zero-length subset to indicate that we're\n"
"          # not recursing further.\n"
"          SELECT id, hierarchy.type FROM hierarchy WHERE parent=subid LIMIT 0;\n"
"        END IF;\n"
"      END;\n"

"    END IF;\n"
"  END LOOP the_loop;\n"

"END\n";

static const STOREDPROCS stored_procedures[] = {
	{ "GetProps", szGetProps },
	{ "PrepareGetProps", szPrepareGetProps },
	{ "GetBestBody", szGetBestBody },
	{ "StreamObj", szStreamObj }
};

std::string zcp_versiontuple::stringify(char sep) const
{
	return KC::stringify(v_major) + sep + KC::stringify(v_minor) + sep +
	       KC::stringify(v_micro) + sep + KC::stringify(v_rev) + sep +
	       KC::stringify(v_schema);
}

int zcp_versiontuple::compare(const zcp_versiontuple &rhs) const
{
	if (v_major < rhs.v_major)
		return -1;
	if (v_major > rhs.v_major)
		return 1;
	if (v_minor < rhs.v_minor)
		return -1;
	if (v_minor > rhs.v_minor)
		return 1;
	if (v_micro < rhs.v_micro)
		return -1;
	if (v_micro > rhs.v_micro)
		return 1;
	if (v_rev < rhs.v_rev)
		return -1;
	if (v_rev > rhs.v_rev)
		return 1;
	return 0;
}

ECDatabase::ECDatabase(ECConfig *cfg) :
    m_lpConfig(cfg)
{
	auto s = cfg->GetSetting("mysql_database");
	if (s != nullptr)
		/* used by db_update_69 */
		m_dbname = s;
}

ECDatabase::~ECDatabase(void)
{
	Close();
}

ECRESULT ECDatabase::InitLibrary(const char *lpDatabaseDir,
    const char *lpConfigFile)
{
	std::string strDatabaseDir, strConfigFile;
	int			ret = 0;

	if(lpDatabaseDir) {
    	strDatabaseDir = "--datadir=";
    	strDatabaseDir+= lpDatabaseDir;
    }

    if(lpConfigFile) {
    	strConfigFile = "--defaults-file=";
    	strConfigFile+= lpConfigFile;
    }
	
	const char *server_args[] = {
		"",		/* this string is not used */
		strConfigFile.c_str(),
		strDatabaseDir.c_str(),
	};
	/*
	 * mysql's function signature stinks, and even their samples
	 * do the cast :(
	 */
	if ((ret = mysql_library_init(ARRAY_SIZE(server_args),
	     const_cast<char **>(server_args),
	     const_cast<char **>(server_groups))) != 0) {
		ec_log_crit("Unable to initialize mysql: error 0x%08X", ret);
		return KCERR_DATABASE_ERROR;
	}
	return erSuccess;
}

/**
 * Initialize anything that has to be initialized at server startup.
 *
 * Currently this means we're updating all the stored procedure definitions
 */
ECRESULT ECDatabase::InitializeDBState(void)
{
	return InitializeDBStateInner();
}

ECRESULT ECDatabase::InitializeDBStateInner(void)
{
	for (size_t i = 0; i < ARRAY_SIZE(stored_procedures); ++i) {
		auto er = DoUpdate(std::string("DROP PROCEDURE IF EXISTS ") + stored_procedures[i].szName);
		if(er != erSuccess)
			return er;
			
		er = DoUpdate(stored_procedures[i].szSQL);
		if (er == erSuccess)
			continue;
		int err = mysql_errno(&m_lpMySQL);
		if (err == ER_DBACCESS_DENIED_ERROR) {
			ec_log_err("The storage server is not allowed to create stored procedures");
			ec_log_err("Please grant CREATE ROUTINE permissions to the mysql user \"%s\" on the \"%s\" database",
				m_lpConfig->GetSetting("mysql_user"), m_lpConfig->GetSetting("mysql_database"));
		} else {
			ec_log_err("The storage server is unable to create stored procedures, error %d", err);
		}
		return er;
	}
	return erSuccess;
}

void ECDatabase::UnloadLibrary(void)
{
	/*
	 * MySQL will timeout waiting for its own threads if the mysql
	 * initialization was done in another thread than the one where
	 * mysql_*_end() is called. [Global problem - it also affects
	 * projects other than Kopano's.] :(
	 */
	ec_log_notice("Waiting for mysql_server_end");
	mysql_server_end();// mysql > 4.1.10 = mysql_library_end();
	ec_log_notice("Waiting for mysql_library_end");
	mysql_library_end();
}

ECRESULT ECDatabase::Connect(void)
{
	auto gcm = atoui(m_lpConfig->GetSetting("mysql_group_concat_max_len"));
	if (gcm < 1024)
		gcm = 1024;
	/*
	 * Set auto reconnect OFF. mysql < 5.0.4 default on, mysql 5.0.4 >
	 * reconnection default off. We always want reconnect OFF, because we
	 * want to know when the connection is broken since this creates a new
	 * MySQL session, and we want to set some session variables.
	 */
	auto er = KDatabase::Connect(m_lpConfig, false,
	          CLIENT_MULTI_STATEMENTS, gcm);
	if (er != erSuccess)
		return er;
	if (Query("set max_sp_recursion_depth = 255") != 0) {
		ec_log_err("Unable to set recursion depth");
		er = KCERR_DATABASE_ERROR;
		goto exit;
	}
	if (m_lpMySQL.server_version) {
		// m_lpMySQL.server_version is a C type string (char*) containing something like "5.5.37-0+wheezy1" (MySQL),
		// "5.5.37-MariaDB-1~wheezy-log" or "10.0.11-MariaDB=1~wheezy-log" (MariaDB)
		// The following code may look funny, but it is correct, see http://www.cplusplus.com/reference/cstdlib/strtol/
		long int majorversion = strtol(m_lpMySQL.server_version, NULL, 10);
		// Check for over/underflow and version.
		if (errno != ERANGE && majorversion >= 5)
			/*
			 * This option was introduced in mysql 5.0, so let's
			 * not even try on 4.1 servers. Ignore error, if any.
			 */
			Query("SET SESSION sql_mode = 'STRICT_ALL_TABLES,NO_UNSIGNED_SUBTRACTION'");
	}

exit:
	if (er == erSuccess)
		g_lpStatsCollector->Increment(SCN_DATABASE_CONNECTS);
	else
		g_lpStatsCollector->Increment(SCN_DATABASE_FAILED_CONNECTS);
		
	return er;
}

/**
 * Perform an SQL query on MySQL
 *
 * Sends a query to the MySQL server, and does a reconnect if the server connection is lost before or during
 * the SQL query. The reconnect is done only once. If the query fails after the reconnect, the entire call
 * fails.
 * 
 * It is up to the caller to get any result information from the query.
 *
 * @param[in] strQuery SQL query to perform
 * @return result (erSuccess or KCERR_DATABASE_ERROR)
 */
ECRESULT ECDatabase::Query(const std::string &strQuery)
{
	ECRESULT er = erSuccess;
	int err = KDatabase::Query(strQuery);
	
	if(err && (mysql_errno(&m_lpMySQL) == CR_SERVER_LOST || mysql_errno(&m_lpMySQL) == CR_SERVER_GONE_ERROR)) {
		ec_log_warn("SQL [%08lu] info: Try to reconnect", m_lpMySQL.thread_id);
			
		er = Close();
		if(er != erSuccess)
			return er;
		er = Connect();
		if(er != erSuccess)
			return er;
			
		// Try again
		err = mysql_real_query( &m_lpMySQL, strQuery.c_str(), strQuery.length() );
	}

	if(err) {
		if (!m_bSuppressLockErrorLogging || GetLastError() == DB_E_UNKNOWN)
			ec_log_err("SQL [%08lu] Failed: %s, Query Size: %zu, Query: \"%s\"", m_lpMySQL.thread_id, mysql_error(&m_lpMySQL), strQuery.size(), strQuery.c_str());
		er = KCERR_DATABASE_ERROR;
	}
	return er;
}

ECRESULT ECDatabase::DoSelect(const std::string &strQuery,
    DB_RESULT *lppResult, bool fStreamResult)
{
	ECRESULT er = KDatabase::DoSelect(strQuery, lppResult, fStreamResult);
	g_lpStatsCollector->Increment(SCN_DATABASE_SELECTS);
	if (er != erSuccess) {
		g_lpStatsCollector->Increment(SCN_DATABASE_FAILED_SELECTS);
		g_lpStatsCollector->SetTime(SCN_DATABASE_LAST_FAILED, time(NULL));
	}
	return er;
}

ECRESULT ECDatabase::DoSelectMulti(const std::string &strQuery)
{
	ECRESULT er = erSuccess;
	assert(strQuery.length() != 0);
	autolock alk(*this);
		
	if( Query(strQuery) != erSuccess ) {
		er = KCERR_DATABASE_ERROR;
		ec_log_err("ECDatabase::DoSelectMulti(): select failed");
		goto exit;
	}
	
	m_bFirstResult = true;

	g_lpStatsCollector->Increment(SCN_DATABASE_SELECTS);
	
exit:
	if (er != erSuccess) {
		g_lpStatsCollector->Increment(SCN_DATABASE_FAILED_SELECTS);
		g_lpStatsCollector->SetTime(SCN_DATABASE_LAST_FAILED, time(NULL));
	}
	return er;
}

/**
 * Get next resultset from a multi-resultset query
 * 
 * @param[out] lppResult Resultset
 * @return result
 */
ECRESULT ECDatabase::GetNextResult(DB_RESULT *lppResult)
{
	ECRESULT er = erSuccess;
	DB_RESULT lpResult;
	int ret = 0;
	autolock alk(*this);

	if(!m_bFirstResult)
		ret = mysql_next_result( &m_lpMySQL );
		
	m_bFirstResult = false;
		
	if(ret < 0) {
		er = KCERR_DATABASE_ERROR;
		ec_log_err("SQL [%08lu] next_result failed: expected more results", m_lpMySQL.thread_id);
		goto exit;
	}
	
	if(ret > 0) {
		er = KCERR_DATABASE_ERROR;
		ec_log_err("SQL [%08lu] next_result of multi-resultset failed: %s", m_lpMySQL.thread_id, mysql_error(&m_lpMySQL));
		goto exit;
	}		

	lpResult = DB_RESULT(this, mysql_store_result(&m_lpMySQL));
	if (lpResult == nullptr) {
   		// I think this can only happen on the first result set of a query since otherwise mysql_next_result() would already fail
		er = KCERR_DATABASE_ERROR;
		ec_log_err("SQL [%08lu] result failed: %s", m_lpMySQL.thread_id, mysql_error(&m_lpMySQL));
		goto exit;
   	}

	if (lppResult)
		*lppResult = std::move(lpResult);
exit:
	if (er != erSuccess) {
		g_lpStatsCollector->Increment(SCN_DATABASE_FAILED_SELECTS);
		g_lpStatsCollector->SetTime(SCN_DATABASE_LAST_FAILED, time(NULL));
	}
	return er;
}

/**
 * Finalize a multi-SQL call
 *
 * A stored procedure will output a NULL result set at the end of the stored procedure to indicate
 * that the results have ended. This must be consumed here, otherwise the database will be left in a bad
 * state.
 */
ECRESULT ECDatabase::FinalizeMulti(void)
{
	autolock alk(*this);

	mysql_next_result(&m_lpMySQL);
	auto lpResult = DB_RESULT(this, mysql_store_result(&m_lpMySQL));
	if (lpResult != nullptr) {
		ec_log_err("SQL [%08lu] result failed: unexpected results received at end of batch", m_lpMySQL.thread_id);
		return KCERR_DATABASE_ERROR;
	}
	return erSuccess;
}

ECRESULT ECDatabase::DoUpdate(const std::string &strQuery,
    unsigned int *lpulAffectedRows)
{
	auto er = KDatabase::DoUpdate(strQuery, lpulAffectedRows);
	g_lpStatsCollector->Increment(SCN_DATABASE_UPDATES);
	if (er != erSuccess) {
		g_lpStatsCollector->Increment(SCN_DATABASE_FAILED_UPDATES);
		g_lpStatsCollector->SetTime(SCN_DATABASE_LAST_FAILED, time(NULL));
	}
	return er;
}

ECRESULT ECDatabase::DoInsert(const std::string &strQuery,
    unsigned int *lpulInsertId, unsigned int *lpulAffectedRows)
{
	auto er = KDatabase::DoInsert(strQuery, lpulInsertId, lpulAffectedRows);
	g_lpStatsCollector->Increment(SCN_DATABASE_INSERTS);
	if (er != erSuccess) {
		g_lpStatsCollector->Increment(SCN_DATABASE_FAILED_INSERTS);
		g_lpStatsCollector->SetTime(SCN_DATABASE_LAST_FAILED, time(NULL));
	}
	return er;
}

ECRESULT ECDatabase::DoDelete(const std::string &strQuery,
    unsigned int *lpulAffectedRows)
{
	auto er = KDatabase::DoDelete(strQuery, lpulAffectedRows);
	g_lpStatsCollector->Increment(SCN_DATABASE_DELETES);
	if (er != erSuccess) {
		g_lpStatsCollector->Increment(SCN_DATABASE_FAILED_DELETES);
		g_lpStatsCollector->SetTime(SCN_DATABASE_LAST_FAILED, time(NULL));
	}
	return er;
}

/*
 */
ECRESULT ECDatabase::DoSequence(const std::string &strSeqName,
    unsigned int ulCount, unsigned long long *lpllFirstId)
{
#ifdef DEBUG
#if DEBUG_TRANSACTION
	if (m_ulTransactionState != 0)
		assert(false);
#endif
#endif
	return KDatabase::DoSequence(strSeqName, ulCount, lpllFirstId);
}

/** 
 * For some reason, MySQL only supports up to 3 bytes of UTF-8 data. This means
 * that data outside the BMP is not supported. This function filters the passed UTF-8 string
 * and removes the non-BMP characters. Since it should be extremely uncommon to have useful
 * data outside the BMP, this should be acceptable.
 *
 * Note: BMP stands for Basic Multilingual Plane (first 0x10000 code points in unicode)
 *
 * If somebody points out a useful use case for non-BMP characters in the future, then we'll
 * have to rethink this.
 *
 */
std::string ECDatabase::FilterBMP(const std::string &strToFilter)
{
	const char *c = strToFilter.c_str();
	std::string strFiltered;

	for (size_t pos = 0; pos < strToFilter.size(); ) {
		// Copy 1, 2, and 3-byte UTF-8 sequences
		int len;
		
		if((c[pos] & 0x80) == 0)
			len = 1;
		else if((c[pos] & 0xE0) == 0xC0)
			len = 2;
		else if((c[pos] & 0xF0) == 0xE0)
			len = 3;
		else if((c[pos] & 0xF8) == 0xF0)
			len = 4;
		else if((c[pos] & 0xFC) == 0xF8)
			len = 5;
		else if((c[pos] & 0xFE) == 0xFC)
			len = 6;
		else
			// Invalid UTF-8 ?
			len = 1;
		if (len < 4)
			strFiltered.append(&c[pos], len);
		pos += len;
	}
	
	return strFiltered;
}

bool ECDatabase::SuppressLockErrorLogging(bool bSuppress)
{
	std::swap(bSuppress, m_bSuppressLockErrorLogging);
	return bSuppress;
}

ECRESULT ECDatabase::Begin(void)
{
	auto er = KDatabase::Begin();
#ifdef DEBUG
#if DEBUG_TRANSACTION
	ec_log_debug("%08X: BEGIN", &m_lpMySQL);
	if(m_ulTransactionState != 0) {
		ec_log_debug("BEGIN ALREADY ISSUED");
		assert(("BEGIN ALREADY ISSUED", false));
	}
	m_ulTransactionState = 1;
#endif
#endif
	
	return er;
}

ECRESULT ECDatabase::Commit(void)
{
	auto er = KDatabase::Commit();
#ifdef DEBUG
#if DEBUG_TRANSACTION
	ec_log_debug("%08X: COMMIT", &m_lpMySQL);
	if(m_ulTransactionState != 1) {
		ec_log_debug("NO BEGIN ISSUED");
		assert(("NO BEGIN ISSUED", false));
	}
	m_ulTransactionState = 0;
#endif
#endif

	return er;
}

ECRESULT ECDatabase::Rollback(void)
{
	auto er = KDatabase::Rollback();
#ifdef DEBUG
#if DEBUG_TRANSACTION
	ec_log_debug("%08X: ROLLBACK", &m_lpMySQL);
	if(m_ulTransactionState != 1) {
		ec_log_debug("NO BEGIN ISSUED");
		assert(("NO BEGIN ISSUED", false));
	}
	m_ulTransactionState = 0;
#endif
#endif
	return er;
}

void ECDatabase::ThreadInit(void)
{
	mysql_thread_init();
}

void ECDatabase::ThreadEnd(void)
{
	mysql_thread_end();
}

ECRESULT ECDatabase::CreateDatabase(void)
{
	auto er = KDatabase::CreateDatabase(m_lpConfig, false);
	if (er != erSuccess)
		return er;
	er = KDatabase::CreateTables(m_lpConfig);
	if (er != erSuccess)
		return er;

	// database default data
	static constexpr const sSQLDatabase_t sDatabaseData[] = {
		{"users", Z_TABLEDATA_USERS},
		{"stores", Z_TABLEDATA_STORES},
		{"hierarchy", Z_TABLEDATA_HIERARCHY},
		{"properties", Z_TABLEDATA_PROPERTIES},
		{"acl", Z_TABLEDATA_ACL},
		{"settings", Z_TABLEDATA_SETTINGS},
		{"indexedproperties", Z_TABLEDATA_INDEXED_PROPERTIES},
	};

	// Add the default table data
	for (size_t i = 0; i < ARRAY_SIZE(sDatabaseData); ++i) {
		ec_log_info("Add table data for \"%s\"", sDatabaseData[i].lpComment);
		er = DoInsert(sDatabaseData[i].lpSQL);
		if(er != erSuccess)
			return er;
	}

	er = InsertServerGUID(this);
	if(er != erSuccess)
		return er;

	// Add the release id in the database
	er = UpdateDatabaseVersion(Z_UPDATE_RELEASE_ID);
	if(er != erSuccess)
		return er;

	// Loop throught the update list
	for (size_t i = 0; i < ARRAY_SIZE(sUpdateList); ++i) {
		if (sUpdateList[i].ulVersion <= Z_UPDATE_RELEASE_ID)
			continue;
		er = UpdateDatabaseVersion(sUpdateList[i].ulVersion);
		if(er != erSuccess)
			return er;
	}

	ec_log_notice("Database has been created/updated and populated");
	return erSuccess;
}

static inline bool row_has_null(DB_ROW row, size_t z)
{
	if (row == NULL)
		return true;
	while (z-- > 0)
		if (row[z] == NULL)
			return true;
	return false;
}

ECRESULT ECDatabase::GetDatabaseVersion(zcp_versiontuple *dbv)
{
	DB_RESULT lpResult;
	DB_ROW			lpDBRow = NULL;

	/* Check if the "micro" column already exists (it does since v64) */
	auto er = DoSelect("SELECT databaserevision FROM versions WHERE databaserevision>=64 LIMIT 1", &lpResult);
	if (er != erSuccess)
		return er;
	bool have_micro = lpResult.get_num_rows() > 0;
	std::string strQuery = "SELECT major, minor";
	strQuery += have_micro ? ", micro" : ", 0";
	strQuery += ", revision, databaserevision FROM versions ORDER BY major DESC, minor DESC";
	if (have_micro)
		strQuery += ", micro DESC";
	strQuery += ", revision DESC, databaserevision DESC LIMIT 1";

	er = DoSelect(strQuery, &lpResult);
	if(er != erSuccess && mysql_errno(&m_lpMySQL) != ER_NO_SUCH_TABLE)
		return er;

	if (er != erSuccess || lpResult.get_num_rows() == 0) {
		// Ok, maybe < than version 5.10
		// check version

		strQuery = "SHOW COLUMNS FROM properties";
		er = DoSelect(strQuery, &lpResult);
		if(er != erSuccess)
			return er;

		for (lpDBRow = lpResult.fetch_row(); lpDBRow != nullptr; lpDBRow = lpResult.fetch_row()) {
			if (lpDBRow[0] != NULL && strcasecmp(lpDBRow[0], "storeid") == 0) {
				dbv->v_major  = 5;
				dbv->v_minor  = 0;
				dbv->v_rev    = 0;
				dbv->v_schema = 0;
				er = erSuccess;
				break;
			}
		}
		return KCERR_UNKNOWN_DATABASE;
	}

	lpDBRow = lpResult.fetch_row();
	if (row_has_null(lpDBRow, 5)) {
		ec_log_err("ECDatabase::GetDatabaseVersion(): NULL row or columns");
		return KCERR_DATABASE_ERROR;
	}

	dbv->v_major  = strtoul(lpDBRow[0], NULL, 0);
	dbv->v_minor  = strtoul(lpDBRow[1], NULL, 0);
	dbv->v_micro  = strtoul(lpDBRow[2], NULL, 0);
	dbv->v_rev    = strtoul(lpDBRow[3], NULL, 0);
	dbv->v_schema = strtoul(lpDBRow[4], NULL, 0);
	return erSuccess;
}

ECRESULT ECDatabase::GetFirstUpdate(unsigned int *lpulDatabaseRevision)
{
	DB_RESULT lpResult;
	DB_ROW			lpDBRow = NULL;

	auto er = DoSelect("SELECT MIN(databaserevision) FROM versions", &lpResult);
	if(er != erSuccess && mysql_errno(&m_lpMySQL) != ER_NO_SUCH_TABLE)
		return er;
	else if(er == erSuccess)
		lpDBRow = lpResult.fetch_row();
	if (lpDBRow == nullptr || lpDBRow[0] == nullptr)
		*lpulDatabaseRevision = 0;
	else
		*lpulDatabaseRevision = atoui(lpDBRow[0]);
	return erSuccess;
}

/** 
 * Update the database to the current version.
 * 
 * @param[in]  bForceUpdate possebly force upgrade
 * @param[out] strReport error message
 * 
 * @return Kopano error code
 */
ECRESULT ECDatabase::UpdateDatabase(bool bForceUpdate, std::string &strReport)
{
	bool			bUpdated = false;
	bool			bSkipped = false;
	unsigned int	ulDatabaseRevisionMin = 0;
	zcp_versiontuple stored_ver;
	zcp_versiontuple program_ver(PROJECT_VERSION_MAJOR, PROJECT_VERSION_MINOR, PROJECT_VERSION_MICRO, PROJECT_VERSION_REVISION, Z_UPDATE_LAST);

	auto er = GetDatabaseVersion(&stored_ver);
	if(er != erSuccess)
		return er;
	er = GetFirstUpdate(&ulDatabaseRevisionMin);
	if(er != erSuccess)
		return er;
	if (stored_ver.v_schema > 0 && stored_ver.v_schema < 63) {
		strReport = format("DB schema is %u and older than v63 (ZCP 7.2). "
		            "KC 8.4 was the last version able to upgrade such.",
		            stored_ver.v_schema);
		return KCERR_INVALID_VERSION;
	}

	//default error
	strReport = "Unable to upgrade database from version " +
	            stored_ver.stringify() + " to " + program_ver.stringify();

	// Check version
	int cmp = stored_ver.compare(program_ver);
	if (cmp == 0 && stored_ver.v_schema == Z_UPDATE_LAST) {
		// up to date
		return erSuccess;
	} else if (cmp > 0 || (cmp == 0 && stored_ver.v_schema > Z_UPDATE_LAST)) {
		// Start a old server with a new database
		strReport = "Database version (" + stored_ver.stringify(',') +
		            ") is newer than the server version (" + program_ver.stringify(',') + ")";
		return KCERR_INVALID_VERSION;
	}

	this->m_bForceUpdate = bForceUpdate;

	if (bForceUpdate)
		ec_log_warn("Manually forced the database upgrade because the option \"--force-database-upgrade\" was given.");

	// Loop throught the update list
	for (size_t i = 0; i < ARRAY_SIZE(sUpdateList); ++i) {
		if (stored_ver.v_schema >= sUpdateList[i].ulVersion)
			// Update already done, next
			continue;

		ec_log_info("Start: %s", sUpdateList[i].lpszLogComment);

		er = Begin();
		if(er != erSuccess)
			return er;

		bSkipped = false;
		er = sUpdateList[i].lpFunction(this);
		if (er == KCERR_IGNORE_ME) {
			bSkipped = true;
			er = erSuccess;
		} else if (er == KCERR_USER_CANCEL) {
			return er; // Reason should be logged in the update itself.
		} else if (er != hrSuccess) {
			Rollback();
			return er;
		}

		er = UpdateDatabaseVersion(sUpdateList[i].ulVersion);
		if(er != erSuccess)
			return er;
		er = Commit();
		if(er != erSuccess)
			return er;
		ec_log_notice("%s: %s", bSkipped ? "Skipped" : "Done", sUpdateList[i].lpszLogComment);
		bUpdated = true;
	}

	// Ok, no changes for the database, but for update history we add a version record
	if(bUpdated == false) {
		// Update version table
		er = UpdateDatabaseVersion(Z_UPDATE_LAST);
		if(er != erSuccess)
			return er;
	}
	return erSuccess;
}

ECRESULT ECDatabase::UpdateDatabaseVersion(unsigned int ulDatabaseRevision)
{
	DB_RESULT result;

	/* Check for "micro" column (present in v64+) */
	auto er = DoSelect("SELECT databaserevision FROM versions WHERE databaserevision>=64 LIMIT 1", &result);
	if (er != erSuccess)
		return er;
	bool have_micro = result.get_num_rows() > 0;

	// Insert version number
	std::string strQuery = "INSERT INTO versions (major, minor, ";
	if (have_micro)
		strQuery += "micro, ";
	strQuery += "revision, databaserevision, updatetime) VALUES(";
	strQuery += stringify(PROJECT_VERSION_MAJOR) + std::string(", ") + stringify(PROJECT_VERSION_MINOR) + std::string(", ");
	if (have_micro)
		strQuery += stringify(PROJECT_VERSION_MICRO) + std::string(", ");
	strQuery += "'" + stringify(PROJECT_VERSION_REVISION) + "', " + stringify(ulDatabaseRevision) + ", FROM_UNIXTIME(" + stringify(time(nullptr)) + "))";
	return DoInsert(strQuery);
}

static constexpr const sSQLDatabase_t kcsrv_tables[] = {
	{"acl", Z_TABLEDEF_ACL},
	{"hierarchy", Z_TABLEDEF_HIERARCHY},
	{"names", Z_TABLEDEF_NAMES},
	{"mvproperties", Z_TABLEDEF_MVPROPERTIES},
	{"tproperties", Z_TABLEDEF_TPROPERTIES},
	{"properties", Z_TABLEDEF_PROPERTIES},
	{"delayedupdate", Z_TABLEDEF_DELAYEDUPDATE},
	{"receivefolder", Z_TABLEDEF_RECEIVEFOLDER},

	{"stores", Z_TABLEDEF_STORES},
	{"users", Z_TABLEDEF_USERS},
	{"outgoingqueue", Z_TABLEDEF_OUTGOINGQUEUE},
	{"lob", Z_TABLEDEF_LOB},
	{"searchresults", Z_TABLEDEF_SEARCHRESULTS},
	{"changes", Z_TABLEDEF_CHANGES},
	{"syncs", Z_TABLEDEF_SYNCS},
	{"versions", Z_TABLEDEF_VERSIONS},
	{"indexedproperties", Z_TABLEDEF_INDEXED_PROPERTIES},
	{"settings", Z_TABLEDEF_SETTINGS},

	{"object", Z_TABLEDEF_OBJECT},
	{"objectproperty", Z_TABLEDEF_OBJECT_PROPERTY},
	{"objectmvproperty", Z_TABLEDEF_OBJECT_MVPROPERTY},
	{"objectrelation", Z_TABLEDEF_OBJECT_RELATION},

	{"singleinstances", Z_TABLEDEF_REFERENCES},
	{"abchanges", Z_TABLEDEF_ABCHANGES},
	{"syncedmessages", Z_TABLEDEFS_SYNCEDMESSAGES},
	{nullptr, nullptr},
};

const struct sSQLDatabase_t *ECDatabase::GetDatabaseDefs(void)
{
	return kcsrv_tables;
}

} /* namespace */<|MERGE_RESOLUTION|>--- conflicted
+++ resolved
@@ -79,11 +79,8 @@
 	{ Z_UPDATE_CHANGES_PKEY, 0, "Updating changes table", UpdateChangesTbl },
 	{Z_DROP_CLIENTUPDATESTATUS_PKEY, 0, "Drop clientupdatestatus table", DropClientUpdateStatusTbl},
 	{68, 0, "Perform column type upgrade missed in SVN r23897", db_update_68},
-<<<<<<< HEAD
-=======
 	{69, 0, "Update \"names\" with uniqueness constraints", db_update_69},
 	{70, 0, "names.guid change from blob to binary(16); drop old indexes", db_update_70},
->>>>>>> 97a118e8
 };
 
 static const char *const server_groups[] = {
