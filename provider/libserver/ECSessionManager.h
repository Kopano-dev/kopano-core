/*
 * SPDX-License-Identifier: AGPL-3.0-only
 * Copyright 2005 - 2016 Zarafa and its licensors
 */

// ECSessionManager.h: interface for the ECSessionManager class.
//
//////////////////////////////////////////////////////////////////////

#ifndef ECSESSIONMANAGER
#define ECSESSIONMANAGER

#include <kopano/zcdefs.h>
#include "ECSession.h"
#include <condition_variable>
#include <list>
#include <map>
#include <memory>
#include <mutex>
#include <set>
#include <pthread.h>
#include <kopano/platform.h>
#include <kopano/timeutil.hpp>
#include "ECAttachmentStorage.h"
#include "ECUserManagement.h"
#include "ECSearchFolders.h"
#include "ECDatabaseFactory.h"
#include "ECCacheManager.h"
#include "ECPluginFactory.h"
#include "ECServerEntrypoint.h"
#include "ECSessionGroup.h"
#include "ECNotificationManager.h"
#include "ECLockManager.h"
#include "StatsClient.h"

struct soap;

namespace KC {

class ECConfig;
class ECLogger;
class ECTPropsPurge;

typedef std::unordered_map<ECSESSIONGROUPID, ECSessionGroup *> EC_SESSIONGROUPMAP;
typedef std::unordered_map<ECSESSIONID, BTSession *> SESSIONMAP;
typedef std::unordered_map<ECSESSIONID, unsigned int> PERSISTENTBYSESSION;
typedef std::unordered_map<unsigned int, ECSESSIONID> PERSISTENTBYCONNECTION;
typedef std::multimap<unsigned int, ECSESSIONGROUPID> OBJECTSUBSCRIPTIONSMULTIMAP;

struct TABLESUBSCRIPTION {
     TABLE_ENTRY::TABLE_TYPE ulType;
	unsigned int ulRootObjectId, ulObjectType, ulObjectFlags;
	bool operator==(const TABLESUBSCRIPTION &b) const noexcept { return memcmp(this, &b, sizeof(*this)) == 0; }
	bool operator<(const TABLESUBSCRIPTION &b) const noexcept { return memcmp(this, &b, sizeof(*this)) < 0; }
};

typedef std::multimap<TABLESUBSCRIPTION, ECSESSIONID> TABLESUBSCRIPTIONMULTIMAP;

struct sSessionManagerStats {
	struct {
		ULONG ulItems, ulLocked, ulOpenTables;
		ULONGLONG ullSize, ulTableSize;
	}session;

	struct {
		ULONG ulItems;
		ULONGLONG ullSize;
	} group;

	ULONG ulPersistentByConnection, ulPersistentByConnectionSize;
	ULONG ulPersistentBySession, ulPersistentBySessionSize;
	ULONG ulTableSubscriptions, ulTableSubscriptionSize;
	ULONG ulObjectSubscriptions, ulObjectSubscriptionSize;
};

class usercount_t final {
	public:
	enum ucIndex {
		ucActiveUser = 0,
		ucNonActiveUser,
		ucRoom,
		ucEquipment,
		ucContact,
		ucNonActiveTotal, /* Must be right before ucMAX */
		ucMAX = ucNonActiveTotal, /* Must be very last */
	};

	usercount_t() = default;

	usercount_t(unsigned int a, unsigned int n, unsigned int r, unsigned int e, unsigned int c) :
		m_valid(true)
	{
		m_counts[ucActiveUser] = a;
		m_counts[ucNonActiveUser] = n;
		m_counts[ucRoom] = r;
		m_counts[ucEquipment] = e;
		m_counts[ucContact] = c;
	}

	void assign(unsigned int a, unsigned int n, unsigned int r, unsigned int e, unsigned int c)
	{
		*this = usercount_t(a, n, r, e, c);
	}

	bool is_valid() const { return m_valid; }

	void set(ucIndex index, unsigned int value)
	{
		if (index == ucNonActiveTotal)
			return;
		assert(index >= 0 && index < ucMAX);
		m_counts[index] = value;
		m_valid = true;
	}

	unsigned int operator[](ucIndex index) const
	{
		if (index == ucNonActiveTotal)
			/* Contacts do not count for non-active stores. */
			return m_counts[ucNonActiveUser] + m_counts[ucRoom] + m_counts[ucEquipment];
		assert(index >= 0 && index < ucMAX);
		return m_counts[index];
	}

	private:
	bool m_valid = false;
	unsigned int m_counts[ucMAX]{};
};

class KC_EXPORT server_stats final : public ECStatsCollector {
	public:
<<<<<<< HEAD
	KC_HIDDEN server_stats(std::shared_ptr<ECConfig>);
	void fill_odm() override;
=======
	_kc_hidden server_stats(std::shared_ptr<ECConfig>);
	virtual void stop() override;
	virtual void fill_odm() override;
>>>>>>> 67a6134a

	private:
	KC_HIDDEN void update_tcmalloc_stats();
};

class SOURCEKEY;

class KC_EXPORT ECSessionManager final {
public:
	KC_HIDDEN ECSessionManager(std::shared_ptr<ECConfig>, std::shared_ptr<ECLogger> audit, std::shared_ptr<server_stats>, bool hosted, bool distributed);
	KC_HIDDEN virtual ~ECSessionManager();
	KC_HIDDEN virtual ECRESULT CreateAuthSession(struct soap *, unsigned int caps, ECSESSIONID *, ECAuthSession **, bool register_ses, bool lock_ses);
	// Creates a session based on passed credentials
	KC_HIDDEN virtual ECRESULT CreateSession(struct soap *, const char *name, const char *pass, const char *imp_user, const char *cl_vers, const char *cl_app, const char *cl_app_ver, const char *cl_app_misc, unsigned int caps, ECSESSIONGROUPID, ECSESSIONID *, ECSession **, bool lock_ses, bool allow_uid_auth, bool register_session);
	// Creates a session without credential checking (caller must check credentials)
	KC_HIDDEN virtual ECRESULT RegisterSession(ECAuthSession *, ECSESSIONGROUPID, const char *cl_ver, const char *cl_app, const char *cl_app_ver, const char *cl_app_misc, ECSESSIONID *, ECSession **, bool lock_ses);
	virtual ECRESULT CreateSessionInternal(ECSession **, unsigned int user_id = KOPANO_UID_SYSTEM);
	KC_HIDDEN virtual ECRESULT RemoveSession(ECSESSIONID);
	virtual void RemoveSessionInternal(ECSession *);

	KC_HIDDEN virtual ECRESULT GetSessionGroup(ECSESSIONGROUPID, ECSession *, ECSessionGroup **);
	KC_HIDDEN virtual ECRESULT DeleteIfOrphaned(ECSessionGroup *);
	ECRESULT RemoveAllSessions();
	KC_HIDDEN ECRESULT CancelAllSessions(ECSESSIONID except = 0);
	KC_HIDDEN ECRESULT ForEachSession(void (*cb)(ECSession *, void *), void *obj);
	KC_HIDDEN ECRESULT LoadSettings();
	KC_HIDDEN ECRESULT UpdateTables(ECKeyTable::UpdateType, unsigned int flags, unsigned int obj_id, unsigned int child_id, unsigned int obj_type);
	KC_HIDDEN ECRESULT UpdateTables(ECKeyTable::UpdateType, unsigned int flags, unsigned int obj_id, std::list<unsigned int> &objects, unsigned int obj_type);
	KC_HIDDEN ECRESULT UpdateOutgoingTables(ECKeyTable::UpdateType, unsigned int store_id, unsigned int obj_id, unsigned int flags, unsigned int obj_type);
	KC_HIDDEN ECRESULT NotificationModified(unsigned int obj_type, unsigned int obj_id, unsigned int parent_id = 0, bool isCounter=false);
	KC_HIDDEN ECRESULT NotificationCreated(unsigned int obj_type, unsigned int obj_id, unsigned int parent_id);
	KC_HIDDEN ECRESULT NotificationMoved(unsigned int obj_type, unsigned int obj_id, unsigned int parent_id, unsigned int old_parent_id, entryId *old_eid = nullptr);
	KC_HIDDEN ECRESULT NotificationCopied(unsigned int obj_type, unsigned int obj_id, unsigned int parent_id, unsigned int old_obj_id, unsigned int old_parent_id);
	KC_HIDDEN ECRESULT NotificationDeleted(unsigned int obj_type, unsigned int obj_id, unsigned int store_id, entryId *eid, unsigned int folder_id, unsigned int flags);
	KC_HIDDEN ECRESULT NotificationSearchComplete(unsigned int obj_id, unsigned int store_id);
	KC_HIDDEN ECRESULT NotificationChange(const std::set<unsigned int> &sync_ids, unsigned int change_id, unsigned int change_type);
	KC_HIDDEN ECRESULT ValidateSession(struct soap *, ECSESSIONID, ECAuthSession **);
	KC_HIDDEN ECRESULT ValidateSession(struct soap *, ECSESSIONID, ECSession **);
	KC_HIDDEN ECRESULT AddSessionClocks(ECSESSIONID, double user, double system, double real);
	ECRESULT RemoveBusyState(ECSESSIONID ecSessionID, pthread_t thread);
	KC_HIDDEN static void *SessionCleaner(void *tmp_ses_mgr);
	KC_HIDDEN ECRESULT AddNotification(notification *item, unsigned int key, unsigned int store_id = 0, unsigned int folder_id = 0, unsigned int flags = 0, bool isCounter = false);
	KC_HIDDEN ECRESULT DeferNotificationProcessing(ECSESSIONID, struct soap *);
	KC_HIDDEN ECRESULT NotifyNotificationReady(ECSESSIONID);
	KC_HIDDEN void update_extra_stats();
	KC_HIDDEN sSessionManagerStats get_stats();
	KC_HIDDEN bool IsHostedSupported() const { return m_bHostedKopano; }
	KC_HIDDEN bool IsDistributedSupported() const { return m_bDistributedKopano; }
	KC_HIDDEN ECRESULT GetServerGUID(GUID *);
	KC_HIDDEN ECRESULT GetNewSourceKey(SOURCEKEY *);

    // Requests that table change events of a specific table are sent to a
    // session. Events are published to the 'UpdateTables()' function or
    // 'UpdateOutgoingTables()' function of the session.
	KC_HIDDEN ECRESULT SubscribeTableEvents(TABLE_ENTRY::TABLE_TYPE, unsigned int tbl_root_obj_id, unsigned int obj_type, unsigned int obj_flags, ECSESSIONID);
	KC_HIDDEN ECRESULT UnsubscribeTableEvents(TABLE_ENTRY::TABLE_TYPE, unsigned int tbl_root_obj_id, unsigned int obj_type, unsigned int obj_flags, ECSESSIONID);

	// Requests that object notifications for a certain store are dispatched to a sessiongroup. Events
	// are published to the 'AddNotification()' function for the session's sessiongroup.
	KC_HIDDEN ECRESULT SubscribeObjectEvents(unsigned int store_id, ECSESSIONGROUPID);
	KC_HIDDEN ECRESULT UnsubscribeObjectEvents(unsigned int store_id, ECSESSIONGROUPID);

	enum SEQUENCE { SEQ_IMAP };
	KC_HIDDEN ECRESULT GetNewSequence(SEQUENCE, unsigned long long *seq_id);
	KC_HIDDEN ECRESULT CreateDatabaseConnection();
	KC_HIDDEN ECRESULT GetStoreSortLCID(unsigned int store_id, unsigned int *id);
	KC_HIDDEN const char *GetDefaultSortLocaleID();
	KC_HIDDEN unsigned int GetSortLCID(unsigned int store_id);
	KC_HIDDEN ECLocale GetSortLocale(unsigned int store_id);
	KC_HIDDEN ECCacheManager *GetCacheManager() const { return m_lpECCacheManager.get(); }
	KC_HIDDEN ECSearchFolders *GetSearchFolders() const { return m_lpSearchFolders.get(); }
	KC_HIDDEN std::shared_ptr<ECConfig> GetConfig() const { return m_lpConfig; }
	KC_HIDDEN std::shared_ptr<ECLogger> GetAudit() const { return m_lpAudit; }
	KC_HIDDEN ECPluginFactory *GetPluginFactory() const { return m_lpPluginFactory.get(); }
	KC_HIDDEN ECLockManager *GetLockManager() const { return m_ptrLockManager.get(); }
	KC_HIDDEN ECDatabaseFactory *get_db_factory() const { return m_lpDatabaseFactory.get(); }
	KC_HIDDEN ECAttachmentConfig *get_atxconfig() const { return m_atxconfig.get(); }
	KC_HIDDEN ECRESULT get_user_count(usercount_t *);
	KC_HIDDEN ECRESULT get_user_count_cached(usercount_t *);

	std::shared_ptr<server_stats> m_stats;

protected:
	KC_HIDDEN BTSession *GetSession(ECSESSIONID, bool lock_ses = false);
	KC_HIDDEN ECRESULT ValidateBTSession(struct soap *, ECSESSIONID, BTSession **);
	KC_HIDDEN BOOL IsSessionPersistent(ECSESSIONID);
	KC_HIDDEN ECRESULT UpdateSubscribedTables(ECKeyTable::UpdateType, const TABLESUBSCRIPTION &, std::list<unsigned int> &child_id);
	KC_HIDDEN ECRESULT SaveSourceKeyAutoIncrement(unsigned long long new_src_key_autoincr);

	EC_SESSIONGROUPMAP m_mapSessionGroups; ///< map of all the session groups
	SESSIONMAP			m_mapSessions;			///< map of all the sessions
	KC::shared_mutex m_hCacheRWLock; ///< locking of the sessionMap
	KC::shared_mutex m_hGroupLock; ///< locking of session group map and lonely list
	std::mutex m_hExitMutex; /* Mutex needed for the release signal */
	std::condition_variable m_hExitSignal; /* Signal that should be sent to the sessionncleaner when to exit */
	pthread_t			m_hSessionCleanerThread;///< Thread that is used for the sessioncleaner
	std::shared_ptr<ECConfig> m_lpConfig;
	bool bExit = false, m_bTerminateThread, m_thread_active = false;
	bool m_bHostedKopano, m_bDistributedKopano;
	unsigned long long m_ullSourceKeyAutoIncrement = 0;
	unsigned int m_ulSourceKeyQueue = 0;
	std::mutex m_hSourceKeyAutoIncrementMutex;
	std::mutex m_mutexPersistent;
	PERSISTENTBYSESSION m_mapPersistentBySession; ///< map of all persistent sessions mapped to their connection id
	PERSISTENTBYCONNECTION m_mapPersistentByConnection; ///< map of all persistent connections mapped to their sessions
	std::mutex m_mutexTableSubscriptions;
	unsigned int		m_ulTableSubscriptionId;
	TABLESUBSCRIPTIONMULTIMAP m_mapTableSubscriptions;	///< Maps a table subscription to the subscriber
	std::mutex m_mutexObjectSubscriptions;
	OBJECTSUBSCRIPTIONSMULTIMAP	m_mapObjectSubscriptions;	///< Maps an object notification subscription (store id) to the subscriber

	// Sequences
	std::mutex m_hSeqMutex;
	unsigned long long m_ulSeqIMAP = 0;
	unsigned int m_ulSeqIMAPQueue = 0;

	bool m_sguid_set = false;
	GUID m_server_guid{};
	std::shared_ptr<ECLogger> m_lpAudit;
	std::unique_ptr<ECPluginFactory> m_lpPluginFactory;
	std::unique_ptr<ECDatabaseFactory> m_lpDatabaseFactory;
	std::unique_ptr<ECSearchFolders> m_lpSearchFolders;
	std::unique_ptr<ECCacheManager> m_lpECCacheManager;
	std::unique_ptr<ECTPropsPurge> m_lpTPropsPurge;
	ECLockManagerPtr m_ptrLockManager;
	std::unique_ptr<ECNotificationManager> m_lpNotificationManager;
	std::unique_ptr<ECDatabase> m_lpDatabase;
	std::unique_ptr<ECAttachmentConfig> m_atxconfig;

	std::recursive_mutex m_usercount_mtx;
	KC::time_point m_usercount_ts;
	usercount_t m_usercount;
};

extern KC_EXPORT void (*kopano_get_server_stats)(unsigned int *qlen, KC::time_duration *qage, unsigned int *nthr, unsigned int *nidlethr);
extern KC_EXPORT std::unique_ptr<ECSessionManager> g_lpSessionManager;

} /* namespace */

#endif // #ifndef ECSESSIONMANAGER<|MERGE_RESOLUTION|>--- conflicted
+++ resolved
@@ -129,14 +129,9 @@
 
 class KC_EXPORT server_stats final : public ECStatsCollector {
 	public:
-<<<<<<< HEAD
 	KC_HIDDEN server_stats(std::shared_ptr<ECConfig>);
-	void fill_odm() override;
-=======
-	_kc_hidden server_stats(std::shared_ptr<ECConfig>);
 	virtual void stop() override;
 	virtual void fill_odm() override;
->>>>>>> 67a6134a
 
 	private:
 	KC_HIDDEN void update_tcmalloc_stats();
