--- conflicted
+++ resolved
@@ -116,19 +116,6 @@
 
 	for (unsigned int i = 0; i < ulCount; ++i) {
         er = GetSubRestriction(lpRestrict, i, &lpSubRestrict);
-<<<<<<< HEAD
-        if (er != erSuccess) {
-		delete lpResults;
-		return er;
-	}
-        er = RunSubRestriction(lpSession, lpECODStore, lpSubRestrict, lpObjects, locale, &lpResult);
-        if (er != erSuccess) { 
-		delete lpResults;
-		return er;
-	}
-            
-        lpResults->push_back(lpResult);
-=======
         if(er != erSuccess)
 			return er;
 		SUBRESTRICTIONRESULT result;
@@ -136,7 +123,6 @@
         if(er != erSuccess)
 			return er;
 		results.push_back(std::move(result));
->>>>>>> 50cb9f51
     }
 	return erSuccess;
 }
