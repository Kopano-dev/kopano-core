/*
 * Copyright 2005 - 2016 Zarafa and its licensors
 *
 * This program is free software: you can redistribute it and/or modify
 * it under the terms of the GNU Affero General Public License, version 3,
 * as published by the Free Software Foundation.
 *
 * This program is distributed in the hope that it will be useful,
 * but WITHOUT ANY WARRANTY; without even the implied warranty of
 * MERCHANTABILITY or FITNESS FOR A PARTICULAR PURPOSE. See the
 * GNU Affero General Public License for more details.
 *
 * You should have received a copy of the GNU Affero General Public License
 * along with this program.  If not, see <http://www.gnu.org/licenses/>.
 */
#include <kopano/platform.h>
#include <chrono>
#include <memory>
#include <mutex>
#include <new>
#include <utility>
#include <pthread.h>
#include <mapidefs.h>
#include <mapitags.h>
#include <kopano/MAPIErrors.h>
#include <kopano/lockhelper.hpp>
#include <kopano/tie.hpp>
#include "ECMAPI.h"
#include "ECDatabase.h"
#include "ECSessionGroup.h"
#include "ECSessionManager.h"
#include "ECStatsCollector.h"
#include "ECTPropsPurge.h"
#include "ECLicenseClient.h"
#include "ECDatabaseUtils.h"
#include "ECSecurity.h"
#include "SSLUtil.h"
#include "kcore.hpp"
#include "ECICS.h"
#include <edkmdb.h>
#include "logontime.hpp"

using namespace std;
using namespace KCHL;

namespace KC {

ECSessionManager::ECSessionManager(ECConfig *lpConfig, ECLogger *lpAudit,
    bool bHostedKopano, bool bDistributedKopano) :
	m_lpConfig(lpConfig), m_lpAudit(lpAudit),
	m_bHostedKopano(bHostedKopano),
	m_bDistributedKopano(bDistributedKopano)
{
	if (m_lpAudit)
		m_lpAudit->AddRef();

	m_lpDatabaseFactory = new ECDatabaseFactory(lpConfig);
	m_lpPluginFactory = new ECPluginFactory(lpConfig, g_lpStatsCollector, bHostedKopano, bDistributedKopano);
	m_lpECCacheManager = new ECCacheManager(lpConfig, m_lpDatabaseFactory);
	m_lpSearchFolders = new ECSearchFolders(this, m_lpDatabaseFactory);
	m_lpTPropsPurge = new ECTPropsPurge(lpConfig, m_lpDatabaseFactory);
	m_ptrLockManager = ECLockManager::Create();
	
	// init SSL randomness for session IDs
	ssl_random_init();

	//Create session clean up thread
	auto err = pthread_create(&m_hSessionCleanerThread, NULL, SessionCleaner, (void*)this);
        set_thread_name(m_hSessionCleanerThread, "SessionCleanUp");
	
	if (err != 0)
		ec_log_crit("Unable to spawn thread for session cleaner! Sessions will live forever!: %s", strerror(err));

	m_lpNotificationManager = new ECNotificationManager();
}

ECSessionManager::~ECSessionManager()
{
	ulock_normal l_exit(m_hExitMutex);
	bExit = TRUE;
	m_hExitSignal.notify_one();
	l_exit.unlock();
	delete m_lpTPropsPurge;
	delete m_lpDatabase;
	delete m_lpDatabaseFactory;
		
	int err = pthread_join(m_hSessionCleanerThread, NULL);
	if (err != 0)
		ec_log_crit("Unable to join session cleaner thread: %s", strerror(err));

	/* Clean up all sessions */
	std::lock_guard<KC::shared_mutex> l_cache(m_hCacheRWLock);
	auto iSession = m_mapSessions.begin();
	while (iSession != m_mapSessions.cend()) {
		delete iSession->second;
		auto iSessionNext = iSession;
		++iSessionNext;
		m_mapSessions.erase(iSession);

		iSession = iSessionNext;
	}
	
	delete m_lpNotificationManager;
//#ifdef DEBUG
	// Clearing the cache takes too long while shutting down
	delete m_lpECCacheManager;
//#endif
	delete m_lpSearchFolders;
	delete m_lpPluginFactory;
	delete m_lpServerGuid;
	if (m_lpAudit != NULL)
		m_lpAudit->Release();
}

ECRESULT ECSessionManager::LoadSettings(){
	ECDatabase *	lpDatabase = NULL;
	DB_RESULT lpDBResult;

	if (m_lpServerGuid != nullptr)
		return KCERR_BAD_VALUE;
	auto er = GetThreadLocalDatabase(m_lpDatabaseFactory, &lpDatabase);
	if(er != erSuccess)
		return er;

	std::string strQuery = "SELECT `value` FROM settings WHERE `name` = 'server_guid'";
	er = lpDatabase->DoSelect(strQuery, &lpDBResult);
	if(er != erSuccess)
		return er;
	auto lpDBRow = lpDBResult.fetch_row();
	auto lpDBLenths = lpDBResult.fetch_row_lengths();
	if (lpDBRow == nullptr || lpDBRow[0] == nullptr ||
	    lpDBLenths == nullptr || lpDBLenths[0] != sizeof(GUID))
		return KCERR_NOT_FOUND;

	m_lpServerGuid = new GUID;

	memcpy(m_lpServerGuid, lpDBRow[0], sizeof(GUID));
	strQuery = "SELECT `value` FROM settings WHERE `name` = 'source_key_auto_increment'";
	er = lpDatabase->DoSelect(strQuery, &lpDBResult);
	if(er != erSuccess)
		return er;
	lpDBRow = lpDBResult.fetch_row();
	lpDBLenths = lpDBResult.fetch_row_lengths();
	if (lpDBRow == nullptr || lpDBRow[0] == nullptr ||
	    lpDBLenths == nullptr || lpDBLenths[0] != 8)
		return KCERR_NOT_FOUND;

	memcpy(&m_ullSourceKeyAutoIncrement, lpDBRow[0], sizeof(m_ullSourceKeyAutoIncrement));
	return erSuccess;
}

ECRESULT ECSessionManager::CheckUserLicense()
{
	ECSession *lpecSession = NULL;
	unsigned int ulLicense = 0;

	auto er = this->CreateSessionInternal(&lpecSession);
	if (er != erSuccess)
		goto exit;

	lpecSession->Lock();

	er = lpecSession->GetUserManagement()->CheckUserLicense(&ulLicense);
	if (er != erSuccess)
		goto exit;

	if (ulLicense & USERMANAGEMENT_USER_LICENSE_EXCEEDED) {
		ec_log_err("Failed to start server: Your license does not permit this amount of users.");
		er = KCERR_NO_ACCESS;
		goto exit;
	}

exit:
	if(lpecSession) {
		lpecSession->Unlock(); // Lock the session
		this->RemoveSessionInternal(lpecSession);
	}

	return er;
}

/*
 * This function is threadsafe since we hold the lock the the group list, and the session retrieved from the grouplist
 * is locked so it cannot be deleted by other sessions, while we hold the lock for the group list.
 *
 * Other sessions may release the session group, even if they are the last, while we are in this function since
 * deletion of the session group only occurs within DeleteIfOrphaned(), and this function guarantees that the caller
 * will receive a sessiongroup that is not an orphan unless the caller releases the session group.
 */
ECRESULT ECSessionManager::GetSessionGroup(ECSESSIONGROUPID sessionGroupID, ECSession *lpSession, ECSessionGroup **lppSessionGroup)
{
	ECSessionGroup *lpSessionGroup = NULL;
	KC::shared_lock<KC::shared_mutex> lr_group(m_hGroupLock);
	std::unique_lock<KC::shared_mutex> lw_group(m_hGroupLock, std::defer_lock_t());

	/* Workaround for old clients, when sessionGroupID is 0 each session is its own group */
	if (sessionGroupID == 0) {
		lpSessionGroup = new ECSessionGroup(sessionGroupID, this);
		g_lpStatsCollector->Increment(SCN_SESSIONGROUPS_CREATED);
	} else {
		auto iter = m_mapSessionGroups.find(sessionGroupID);
		/* Check if the SessionGroup already exists on the server */
		if (iter == m_mapSessionGroups.cend()) {
			// "upgrade" lock to insert new session
			lr_group.unlock();
			lw_group.lock();
			lpSessionGroup = new ECSessionGroup(sessionGroupID, this);
			m_mapSessionGroups.insert({sessionGroupID, lpSessionGroup});
			g_lpStatsCollector->Increment(SCN_SESSIONGROUPS_CREATED);
		} else
			lpSessionGroup = iter->second;
	}
	
	lpSessionGroup->AddSession(lpSession);
	*lppSessionGroup = lpSessionGroup;
	return erSuccess;
}

ECRESULT ECSessionManager::DeleteIfOrphaned(ECSessionGroup *lpGroup)
{
	ECSessionGroup *lpSessionGroup = NULL;
	ECSESSIONGROUPID id = lpGroup->GetSessionGroupId();

	if (id != 0) {
		std::lock_guard<KC::shared_mutex> l_group(m_hGroupLock);

    	/* Check if the SessionGroup actually exists, if it doesn't just return without error */
	auto i = m_mapSessionGroups.find(id);
		if (i == m_mapSessionGroups.cend())
			return erSuccess;

    	/* If this was the last Session, delete the SessionGroup */
    	if (i->second->isOrphan()) {
    	    lpSessionGroup = i->second;
    	    m_mapSessionGroups.erase(i);
    	}
	} else
		lpSessionGroup = lpGroup;

	if (lpSessionGroup) {
		delete lpSessionGroup;
		g_lpStatsCollector->Increment(SCN_SESSIONGROUPS_DELETED);
	}
	return erSuccess;
}

BTSession* ECSessionManager::GetSession(ECSESSIONID sessionID, bool fLockSession) {

	BTSession *lpSession = NULL;
		
	auto iIterator = m_mapSessions.find(sessionID);
	if (iIterator != m_mapSessions.cend()) {
		lpSession = iIterator->second;
		lpSession->UpdateSessionTime();
		
		if(fLockSession)
			lpSession->Lock();
	}else{
		//EC_SESSION_LOST
	}
	return lpSession;
}

// Clean up all current sessions
ECRESULT ECSessionManager::RemoveAllSessions()
{
	BTSession		*lpSession = NULL;
	std::list<BTSession *> lstSessions;
	
	// Lock the session map since we're going to remove all the sessions.
	std::unique_lock<KC::shared_mutex> l_cache(m_hCacheRWLock);
	ec_log_info("Shutdown all current sessions");

	auto iIterSession = m_mapSessions.begin();
	while (iIterSession != m_mapSessions.cend()) {
		lpSession = iIterSession->second;
		auto iSessionNext = iIterSession;
		++iSessionNext;
		m_mapSessions.erase(iIterSession);

		iIterSession = iSessionNext;

		lstSessions.push_back(lpSession);
	}

	l_cache.unlock();
	// Do the actual session deletes, while the session map is not locked (!)
	for (auto sesp : lstSessions)
		delete sesp;
	return erSuccess;
}

ECRESULT ECSessionManager::CancelAllSessions(ECSESSIONID sessionIDException)
{
	BTSession		*lpSession = NULL;
	std::list<BTSession *> lstSessions;
	
	// Lock the session map since we're going to remove all the sessions.
	std::unique_lock<KC::shared_mutex> l_cache(m_hCacheRWLock);
	ec_log_info("Shutdown all current sessions");

	auto iIterSession = m_mapSessions.begin();
	while (iIterSession != m_mapSessions.cend()) {
		if (iIterSession->first == sessionIDException) {
			++iIterSession;
			continue;
		}
		lpSession = iIterSession->second;
		auto iSessionNext = iIterSession;
		++iSessionNext;
		// Tell the notification manager to wake up anyone waiting for this session
		m_lpNotificationManager->NotifyChange(iIterSession->first);
		m_mapSessions.erase(iIterSession);
		iIterSession = iSessionNext;
		lstSessions.push_back(lpSession);
	}

	l_cache.unlock();
	// Do the actual session deletes, while the session map is not locked (!)
	for (auto sesp : lstSessions)
		delete sesp;
	return erSuccess;
}

// call a function for all sessions available
// used by ECStatsTable
ECRESULT ECSessionManager::ForEachSession(void(*callback)(ECSession*, void*), void *obj)
{
	KC::shared_lock<KC::shared_mutex> l_cache(m_hCacheRWLock);
	for (const auto &p : m_mapSessions)
		callback(dynamic_cast<ECSession *>(p.second), obj);
	return erSuccess;
}

// Locking of sessions works as follows:
//
// - A session is requested by the caller thread through ValidateSession. ValidateSession
//   Locks the complete session table, then acquires a lock on the session, and then
//   frees the lock on the session table. This makes sure that when a session is returned,
//   it is guaranteed not to be deleted by another thread (due to a shutdown or logoff).
//   The caller of 'ValidateSession' is therefore responsible for unlocking the session
//   when it is finished.
//
// - When a session is terminated, a lock is opened on the session table, making sure no
//   new session can be opened, or session can be deleted. Then, the session is searched
//   in the table, and directly deleted from the table, making sure that no new threads can
//   open the session in question after this point. Then, the session is deleted, but the
//   session itself waits in the destructor until all threads holding a lock on the session
//   through Lock or ValidateSession have released their lock, before actually deleting the
//   session object.
//
// This means that exiting the server must wait until all client requests have exited. For
// most operations, this is not a problem, but for some long requests (ie large deletes or
// copies, or GetNextNotifyItem) may take quite a while to exit. This is compensated for, by
// having the session call a 'cancel' request to long-running calls, which makes the calls
// exit prematurely.
//
ECRESULT ECSessionManager::ValidateSession(struct soap *soap, ECSESSIONID sessionID, ECAuthSession **lppSession, bool fLockSession)
{
	BTSession *lpSession = NULL;

	auto er = this->ValidateBTSession(soap, sessionID, &lpSession, fLockSession);
	if (er != erSuccess)
		return er;
	*lppSession = dynamic_cast<ECAuthSession*>(lpSession);
	return erSuccess;
}

ECRESULT ECSessionManager::ValidateSession(struct soap *soap, ECSESSIONID sessionID, ECSession **lppSession, bool fLockSession)
{
	BTSession *lpSession = NULL;

	auto er = this->ValidateBTSession(soap, sessionID, &lpSession, fLockSession);
	if (er != erSuccess)
		return er;
	*lppSession = dynamic_cast<ECSession*>(lpSession);
	return erSuccess;
}

ECRESULT ECSessionManager::ValidateBTSession(struct soap *soap, ECSESSIONID sessionID, BTSession **lppSession, bool fLockSession)
{
	// Read lock
	KC::shared_lock<KC::shared_mutex> l_cache(m_hCacheRWLock);
	auto lpSession = GetSession(sessionID, fLockSession);
	l_cache.unlock();

	if (lpSession == NULL)
		return KCERR_END_OF_SESSION;
	lpSession->RecordRequest(soap);

	auto er = lpSession->ValidateOriginator(soap);
	if (er != erSuccess) {
		if (fLockSession)
			lpSession->Unlock();
		lpSession = NULL;
		return er;
	}

	/* Enable compression if client desired and granted */
	if (lpSession->GetCapabilities() & KOPANO_CAP_COMPRESSION) {
		soap_set_imode(soap, SOAP_ENC_ZLIB);
		soap_set_omode(soap, SOAP_ENC_ZLIB | SOAP_IO_CHUNK);
	}

	// Enable streaming support if client is capable
	if (lpSession->GetCapabilities() & KOPANO_CAP_ENHANCED_ICS) {
		soap_set_omode(soap, SOAP_ENC_MTOM | SOAP_IO_CHUNK);
		soap_set_imode(soap, SOAP_ENC_MTOM);
		soap_post_check_mime_attachments(soap);	
	}

	*lppSession = lpSession;
	return erSuccess;
}

ECRESULT ECSessionManager::CreateAuthSession(struct soap *soap, unsigned int ulCapabilities, ECSESSIONID *sessionID, ECAuthSession **lppAuthSession, bool bRegisterSession, bool bLockSession)
{
	ECSESSIONID newSessionID;

	CreateSessionID(ulCapabilities, &newSessionID);

	auto lpAuthSession = new(std::nothrow) ECAuthSession(GetSourceAddr(soap), newSessionID, m_lpDatabaseFactory, this, ulCapabilities);
	if (lpAuthSession == NULL)
		return KCERR_NOT_ENOUGH_MEMORY;
	if (bLockSession)
	        lpAuthSession->Lock();
	if (bRegisterSession) {
		std::unique_lock<KC::shared_mutex> l_cache(m_hCacheRWLock);
		m_mapSessions.insert({newSessionID, lpAuthSession});
		l_cache.unlock();
		g_lpStatsCollector->Increment(SCN_SESSIONS_CREATED);
	}

	*sessionID = newSessionID;
	*lppAuthSession = lpAuthSession;
	return erSuccess;
}

ECRESULT ECSessionManager::CreateSession(struct soap *soap, const char *szName,
    const char *szPassword, const char *szImpersonateUser,
    const char *szClientVersion, const char *szClientApp,
    const char *szClientAppVersion, const char *szClientAppMisc,
    unsigned int ulCapabilities, ECSESSIONGROUPID sessionGroupID,
    ECSESSIONID *lpSessionID, ECSession **lppSession, bool fLockSession,
    bool fAllowUidAuth)
{
	std::unique_ptr<ECAuthSession> lpAuthSession;
	ECSession		*lpSession	= NULL;
	const char		*method = "error";
	std::string		from;
	CONNECTION_TYPE ulType = SOAP_CONNECTION_TYPE(soap);

	if (ulType == CONNECTION_TYPE_NAMED_PIPE_PRIORITY)
		from = string("file://") + m_lpConfig->GetSetting("server_pipe_priority");
	else if (ulType == CONNECTION_TYPE_NAMED_PIPE)
		// connected through Unix socket
		from = string("file://") + m_lpConfig->GetSetting("server_pipe_name");
	else
		// connected over network
		from = soap->host;

	auto er = this->CreateAuthSession(soap, ulCapabilities, lpSessionID, &unique_tie(lpAuthSession), false, false);
	if (er != erSuccess)
		goto exit;
	if (szClientApp == nullptr)
		szClientApp = "<unknown>";

	// If we've connected with SSL, check if there is a certificate, and check if we accept that certificate for that user
	if (soap->ssl && lpAuthSession->ValidateUserCertificate(soap, szName, szImpersonateUser) == erSuccess) {
		g_lpStatsCollector->Increment(SCN_LOGIN_SSL);
		method = "SSL Certificate";
		goto authenticated;
	}

	// First, try socket authentication (dagent, won't print error)
	if(fAllowUidAuth && lpAuthSession->ValidateUserSocket(soap->socket, szName, szImpersonateUser) == erSuccess) {
		g_lpStatsCollector->Increment(SCN_LOGIN_SOCKET);
		method = "Pipe socket";
		goto authenticated;
	}

	// If that fails, try logon with supplied username/password (clients, may print logon error)
	if(lpAuthSession->ValidateUserLogon(szName, szPassword, szImpersonateUser) == erSuccess) {
		g_lpStatsCollector->Increment(SCN_LOGIN_PASSWORD);
		method = "User supplied password";
		goto authenticated;
	}

	// whoops, out of auth options.
	ZLOG_AUDIT(m_lpAudit, "authenticate failed user='%s' from='%s' program='%s'",
		szName, from.c_str(), szClientApp);

	er = KCERR_LOGON_FAILED;			
	g_lpStatsCollector->Increment(SCN_LOGIN_DENIED);
	goto exit;

authenticated:
	er = RegisterSession(lpAuthSession.get(), sessionGroupID,
	     szClientVersion, szClientApp, szClientAppVersion, szClientAppMisc,
	     lpSessionID, &lpSession, fLockSession);
	if (er != erSuccess) {
		if (er == KCERR_NO_ACCESS && szImpersonateUser != NULL && *szImpersonateUser != '\0') {
			ec_log_err("Failed attempt to impersonate user \"%s\" by user \"%s\": %s (0x%x)", szImpersonateUser, szName, GetMAPIErrorMessage(er), er);
			ZLOG_AUDIT(m_lpAudit, "authenticate ok, impersonate failed: from=\"%s\" user=\"%s\" impersonator=\"%s\" method=\"%s\" program=\"%s\"",
				from.c_str(), szImpersonateUser, szName, method, szClientApp);
		} else {
			ec_log_err("User \"%s\" authenticated, but failed to create session: %s (0x%x)", szName, GetMAPIErrorMessage(er), er);
			ZLOG_AUDIT(m_lpAudit, "authenticate ok, session failed: from=\"%s\" user=\"%s\" impersonator=\"%s\" method=\"%s\" program=\"%s\"",
				from.c_str(), szImpersonateUser, szName, method, szClientApp);
		}
		goto exit;
	}
	if (!szImpersonateUser || *szImpersonateUser == '\0')
		ZLOG_AUDIT(m_lpAudit, "authenticate ok: from=\"%s\" user=\"%s\" method=\"%s\" program=\"%s\" sid=0x%llx",
			from.c_str(), szName, method, szClientApp, static_cast<unsigned long long>(*lpSessionID));
	else
		ZLOG_AUDIT(m_lpAudit, "authenticate ok, impersonate ok: from=\"%s\" user=\"%s\" impersonator=\"%s\" method=\"%s\" program=\"%s\" sid=0x%llx",
			from.c_str(), szImpersonateUser, szName, method, szClientApp, static_cast<unsigned long long>(*lpSessionID));
exit:
	*lppSession = lpSession;

	return er;
}

ECRESULT ECSessionManager::RegisterSession(ECAuthSession *lpAuthSession,
    ECSESSIONGROUPID sessionGroupID, const char *szClientVersion,
    const char *szClientApp, const char *szClientApplicationVersion,
    const char *szClientApplicationMisc, ECSESSIONID *lpSessionID,
    ECSession **lppSession, bool fLockSession)
{
	ECSession	*lpSession = NULL;
	ECSESSIONID	newSID = 0;

	auto er = lpAuthSession->CreateECSession(sessionGroupID, szClientVersion ? szClientVersion : "", szClientApp ? szClientApp : "", szClientApplicationVersion ? szClientApplicationVersion : "", szClientApplicationMisc ? szClientApplicationMisc : "", &newSID, &lpSession);
	if (er != erSuccess)
		return er;

	if (fLockSession)
		lpSession->Lock();

	std::unique_lock<KC::shared_mutex> l_cache(m_hCacheRWLock);
	m_mapSessions.insert({newSID, lpSession});
	l_cache.unlock();
	*lpSessionID = std::move(newSID);
	*lppSession = lpSession;

	g_lpStatsCollector->Increment(SCN_SESSIONS_CREATED);

	return er;
}

ECRESULT ECSessionManager::CreateSessionInternal(ECSession **lppSession, unsigned int ulUserId)
{
	ECSESSIONID	newSID;

	CreateSessionID(KOPANO_CAP_LARGE_SESSIONID, &newSID);

	auto lpSession = new(std::nothrow) ECSession("<internal>", newSID, 0,
	                 m_lpDatabaseFactory, this, 0, ECSession::METHOD_NONE, 0,
	                "internal", "kopano-server", "", "");
	if (lpSession == NULL)
		return KCERR_LOGON_FAILED;
	auto er = lpSession->GetSecurity()->SetUserContext(ulUserId, EC_NO_IMPERSONATOR);
	if (er != erSuccess) {
		delete lpSession;
		return er;
	}
	g_lpStatsCollector->Increment(SCN_SESSIONS_INTERNAL_CREATED);

	*lppSession = lpSession;
	return erSuccess;
}

void ECSessionManager::RemoveSessionInternal(ECSession *lpSession)
{
	if (lpSession == nullptr)
		return;
	g_lpStatsCollector->Increment(SCN_SESSIONS_INTERNAL_DELETED);
	delete lpSession;
}

ECRESULT ECSessionManager::RemoveSession(ECSESSIONID sessionID){
	BTSession	*lpSession	= NULL;
	
	g_lpStatsCollector->Increment(SCN_SESSIONS_DELETED);

	// Make sure no other thread can read or write the sessions list
	std::unique_lock<KC::shared_mutex> l_cache(m_hCacheRWLock);

	// Get a session, don't lock it ourselves
	lpSession = GetSession(sessionID, false);

	// Remove the session from the list. No other threads can start new
	// requests on the session after this point
	m_mapSessions.erase(sessionID);
	l_cache.unlock();

	// We know for sure that no other thread is attempting to remove the session
	// at this time because it would not have been in the m_mapSessions map

	// Delete the session. This will block until all requesters on the session
	// have released their lock on the session
	if(lpSession != NULL) {
		if(lpSession->Shutdown(5 * 60 * 1000) == erSuccess)
			delete lpSession;
		else
			ec_log_err("Session failed to shut down: skipping logoff");
	}
		
    // Tell the notification manager to wake up anyone waiting for this session
    m_lpNotificationManager->NotifyChange(sessionID);
	return erSuccess;
}

/** 
 * Add notification to a session group.
 * @note This function can't handle table notifications!
 * 
 * @param[in] notifyItem The notification data to send
 * @param[in] ulKey The object (hierarchyid) the notification acts on
 * @param[in] ulStore The store the ulKey object resides in. 0 for unknown (default).
 * @param[in] ulFolderId Parent folder object for ulKey. 0 for unknown or not required (default).
 * @param[in] ulFlags Hierarchy flags for ulKey. 0 for unknown (default).
 * 
 * @return Kopano error code
 */
ECRESULT ECSessionManager::AddNotification(notification *notifyItem, unsigned int ulKey, unsigned int ulStore, unsigned int ulFolderId, unsigned int ulFlags) {
	
	std::set<ECSESSIONGROUPID> setGroups;
	
	if(ulStore == 0) {
		auto hr = m_lpECCacheManager->GetStore(ulKey, &ulStore, nullptr);
		if(hr != erSuccess)
			return hr;
	}

	// Send notification to subscribed sessions
	ulock_normal l_sub(m_mutexObjectSubscriptions);
	auto iterObjectSubscription = m_mapObjectSubscriptions.lower_bound(ulStore);
	while (iterObjectSubscription != m_mapObjectSubscriptions.cend() &&
	       iterObjectSubscription->first == ulStore) {
		// Send a notification only once to a session group, even if it has subscribed multiple times
		setGroups.insert(iterObjectSubscription->second);
		++iterObjectSubscription;
	}
	l_sub.unlock();

	// Send each subscribed session group one notification
	for (const auto &grp : setGroups) {
		KC::shared_lock<KC::shared_mutex> grplk(m_hGroupLock);
		auto iIterator = m_mapSessionGroups.find(grp);
		if (iIterator != m_mapSessionGroups.cend())
			iIterator->second->AddNotification(notifyItem, ulKey, ulStore);
	}
	
	// Next, do an internal notification to update searchfolder views for message updates.
	if (notifyItem->obj == nullptr || notifyItem->obj->ulObjType != MAPI_MESSAGE)
		return hrSuccess;

	if (ulFolderId == 0 && ulFlags == 0 &&
	    GetCacheManager()->GetObject(ulKey, &ulFolderId, NULL, &ulFlags, NULL) != erSuccess) {
		assert(false);
		return hrSuccess;
	}

	// Skip changes on associated messages, and changes on deleted item. (but include DELETE of deleted items)
	if ((ulFlags & MAPI_ASSOCIATED) || (notifyItem->ulEventType != fnevObjectDeleted && (ulFlags & MSGFLAG_DELETED)))
		return hrSuccess;

	switch (notifyItem->ulEventType) {
	case fnevObjectMoved:
		// Only update the item in the new folder. The system will automatically delete the item from folders that were not in the search path
		m_lpSearchFolders->UpdateSearchFolders(ulStore, ulFolderId, ulKey, ECKeyTable::TABLE_ROW_MODIFY);
		break;
	case fnevObjectDeleted:
		m_lpSearchFolders->UpdateSearchFolders(ulStore, ulFolderId, ulKey, ECKeyTable::TABLE_ROW_DELETE);
		break;
	case fnevObjectCreated:
		m_lpSearchFolders->UpdateSearchFolders(ulStore, ulFolderId, ulKey, ECKeyTable::TABLE_ROW_ADD);
		break;
	case fnevObjectCopied:
		m_lpSearchFolders->UpdateSearchFolders(ulStore, ulFolderId, ulKey, ECKeyTable::TABLE_ROW_ADD);
		break;
	case fnevObjectModified:
		m_lpSearchFolders->UpdateSearchFolders(ulStore, ulFolderId, ulKey, ECKeyTable::TABLE_ROW_MODIFY);
		break;
	}
	return hrSuccess;
}

void* ECSessionManager::SessionCleaner(void *lpTmpSessionManager)
{
<<<<<<< HEAD
	auto lpSessionManager = static_cast<ECSessionManager *>(lpTmpSessionManager);
=======
	kcsrv_blocksigs();
	time_t					lCurTime;
	ECSessionManager*		lpSessionManager = (ECSessionManager *)lpTmpSessionManager;
>>>>>>> 1388b205
	list<BTSession*>		lstSessions;

	if (lpSessionManager == NULL)
		return 0;

	ECDatabase *db = NULL;
	if (GetThreadLocalDatabase(lpSessionManager->m_lpDatabaseFactory, &db) != erSuccess)
		ec_log_err("GTLD failed in SessionCleaner");

	while(true){
		std::unique_lock<KC::shared_mutex> l_cache(lpSessionManager->m_hCacheRWLock);
		auto lCurTime = GetProcessTime();
		
		// Find a session that has timed out
		auto iIterator = lpSessionManager->m_mapSessions.begin();
		while (iIterator != lpSessionManager->m_mapSessions.cend()) {
			bool del = iIterator->second->GetSessionTime() < lCurTime &&
			           !lpSessionManager->IsSessionPersistent(iIterator->first);
			if (!del) {
				++iIterator;
				continue;
			}
			// Remember all the session to be deleted
			lstSessions.push_back(iIterator->second);
			auto iRemove = iIterator++;
			// Remove the session from the list, no new threads can start on this session after this point.
			g_lpStatsCollector->Increment(SCN_SESSIONS_TIMEOUT);
			lpSessionManager->m_mapSessions.erase(iRemove);
		}

		// Release ownership of the rwlock object. This makes sure all threads are free to run (and exit).
		l_cache.unlock();

		// Now, remove all the session. It will wait until all running threads for that session have exited.
		for (const auto ses : lstSessions) {
			if (ses->Shutdown(5 * 60 * 1000) == erSuccess)
				delete ses;
			else
				// The session failed to shut down within our timeout period. This means we probably hit a bug; this
				// should only happen if some bit of code has locked the session and failed to unlock it. There are now
				// two options: delete the session anyway and hope we don't segfault, or leak the session. We choose
				// the latter.
				ec_log_err("Session failed to shut down: skipping clean");
		}

		lstSessions.clear();
		KC::sync_logon_times(db);

		// Wait for a terminate signal or return after a few minutes
		ulock_normal l_exit(lpSessionManager->m_hExitMutex);
		if(lpSessionManager->bExit) {
			l_exit.unlock();
			break;
		}
		if (lpSessionManager->m_hExitSignal.wait_for(l_exit,
		    std::chrono::seconds(5)) != std::cv_status::timeout)
			break;
	}
	return NULL;
}

ECRESULT ECSessionManager::UpdateOutgoingTables(ECKeyTable::UpdateType ulType, unsigned int ulStoreId, unsigned int ulObjId, unsigned int ulFlags, unsigned int ulObjType)
{
	TABLESUBSCRIPTION sSubscription;
	std::list<unsigned int> lstObjId;
	
	lstObjId.push_back(ulObjId);

	sSubscription.ulType = TABLE_ENTRY::TABLE_TYPE_OUTGOINGQUEUE;
	sSubscription.ulRootObjectId = ulFlags & EC_SUBMIT_MASTER ? 0 : ulStoreId; // in the master queue, use 0 as root object id
	sSubscription.ulObjectType = ulObjType;
	sSubscription.ulObjectFlags = ulFlags & EC_SUBMIT_MASTER; // Only use MASTER flag as differentiator
	return UpdateSubscribedTables(ulType, sSubscription, lstObjId);
}

ECRESULT ECSessionManager::UpdateTables(ECKeyTable::UpdateType ulType, unsigned int ulFlags, unsigned ulObjId, unsigned ulChildId, unsigned int ulObjType)
{
	std::list<unsigned int> lstChildId = {ulChildId};
	return UpdateTables(ulType, ulFlags, ulObjId, lstChildId, ulObjType);
}

ECRESULT ECSessionManager::UpdateTables(ECKeyTable::UpdateType ulType, unsigned int ulFlags, unsigned ulObjId, std::list<unsigned int>& lstChildId, unsigned int ulObjType)
{
	TABLESUBSCRIPTION sSubscription;
	
	if(ulObjType != MAPI_MESSAGE && ulObjType != MAPI_FOLDER)
		return erSuccess;

	sSubscription.ulType = TABLE_ENTRY::TABLE_TYPE_GENERIC;
	sSubscription.ulRootObjectId = ulObjId;
	sSubscription.ulObjectType = ulObjType;
	sSubscription.ulObjectFlags = ulFlags;
	return UpdateSubscribedTables(ulType, sSubscription, lstChildId);
}

ECRESULT ECSessionManager::UpdateSubscribedTables(ECKeyTable::UpdateType ulType, TABLESUBSCRIPTION sSubscription, std::list<unsigned int> &lstChildId)
{
	std::set<ECSESSIONID> setSessions;
		
    // Find out which sessions our interested in this event by looking at our subscriptions
	ulock_normal l_sub(m_mutexTableSubscriptions);
    
	auto iterSubscriptions = m_mapTableSubscriptions.find(sSubscription);
	while (iterSubscriptions != m_mapTableSubscriptions.cend() &&
	       iterSubscriptions->first == sSubscription) {
        setSessions.insert(iterSubscriptions->second);
        ++iterSubscriptions;
    }
	l_sub.unlock();

    // We now have a set of sessions that are interested in the notification. This list is normally quite small since not that many
    // sessions have the same table opened at one time.

    // For each of the sessions that are interested, send the table change
	for (const auto &ses : setSessions) {
		// Get session
		KC::shared_lock<KC::shared_mutex> l_cache(m_hCacheRWLock);
		auto lpBTSession = GetSession(ses, true);
		l_cache.unlock();
	    
	    // Send the change notification
		if (lpBTSession == nullptr)
			continue;
		auto lpSession = dynamic_cast<ECSession *>(lpBTSession);
		if (lpSession == NULL) {
			lpBTSession->Unlock();
			continue;
		}
		if (sSubscription.ulType == TABLE_ENTRY::TABLE_TYPE_GENERIC)
			lpSession->GetTableManager()->UpdateTables(ulType, sSubscription.ulObjectFlags, sSubscription.ulRootObjectId, lstChildId, sSubscription.ulObjectType);
		else if (sSubscription.ulType == TABLE_ENTRY::TABLE_TYPE_OUTGOINGQUEUE)
			lpSession->GetTableManager()->UpdateOutgoingTables(ulType, sSubscription.ulRootObjectId, lstChildId, sSubscription.ulObjectFlags, sSubscription.ulObjectType);
		lpBTSession->Unlock();
	}
	return erSuccess;
}

// FIXME: ulFolderId should be an entryid, because the parent is already deleted!
// You must specify which store the object was deleted from, 'cause we can't find out afterwards
ECRESULT ECSessionManager::NotificationDeleted(unsigned int ulObjType, unsigned int ulObjId, unsigned int ulStoreId, entryId* lpEntryId, unsigned int ulFolderId, unsigned int ulFlags)
{
	ECRESULT er = erSuccess;
	struct notification notify;

	memset(&notify, 0, sizeof(notification));

	if(ulObjType != MAPI_MESSAGE && ulObjType != MAPI_FOLDER && ulObjType != MAPI_STORE)
		goto exit;

	notify.obj = s_alloc<notificationObject>(nullptr);
	memset(notify.obj, 0, sizeof(notificationObject));	
	
	notify.ulEventType			= fnevObjectDeleted;
	
	notify.obj->ulObjType		= ulObjType;
	notify.obj->pEntryId		= lpEntryId;

	if(ulFolderId > 0) {
		er = GetCacheManager()->GetEntryIdFromObject(ulFolderId, NULL, 0, &notify.obj->pParentId);
		if(er != erSuccess)
			goto exit;
	}

	AddNotification(&notify, ulObjId, ulStoreId, ulFolderId, ulFlags);

exit:
	notify.obj->pEntryId = NULL;
	FreeNotificationStruct(&notify, false);

	return er;
}

ECRESULT ECSessionManager::NotificationModified(unsigned int ulObjType, unsigned int ulObjId, unsigned int ulParentId)
{
	struct notification notify;

	memset(&notify, 0, sizeof(notification));

	if(ulObjType != MAPI_MESSAGE && ulObjType != MAPI_FOLDER && ulObjType != MAPI_STORE)
		return erSuccess;
	notify.obj = s_alloc<notificationObject>(nullptr);
	memset(notify.obj, 0, sizeof(notificationObject));
	
	notify.ulEventType			= fnevObjectModified;
	notify.obj->ulObjType		= ulObjType;

	auto er = GetCacheManager()->GetEntryIdFromObject(ulObjId, nullptr, 0, &notify.obj->pEntryId);
	if(er != erSuccess)
		goto exit;

	if(ulParentId > 0) {
		er = GetCacheManager()->GetEntryIdFromObject(ulParentId, NULL, 0, &notify.obj->pParentId);
		if(er != erSuccess)
			goto exit;
	}

	AddNotification(&notify, ulObjId);

exit:
	FreeNotificationStruct(&notify, false);

	return er;
}

ECRESULT ECSessionManager::NotificationCreated(unsigned int ulObjType, unsigned int ulObjId, unsigned int ulParentId)
{
	struct notification notify;

	memset(&notify, 0, sizeof(notification));

	if(ulObjType != MAPI_MESSAGE && ulObjType != MAPI_FOLDER && ulObjType != MAPI_STORE)
		return erSuccess;
	notify.obj = s_alloc<notificationObject>(nullptr);
	memset(notify.obj, 0, sizeof(notificationObject));

	notify.ulEventType			= fnevObjectCreated;
	notify.obj->ulObjType		= ulObjType;

	auto er = GetCacheManager()->GetEntryIdFromObject(ulObjId, nullptr, 0, &notify.obj->pEntryId);
	if(er != erSuccess)
		goto exit;

	er = GetCacheManager()->GetEntryIdFromObject(ulParentId, NULL, 0, &notify.obj->pParentId);
	if(er != erSuccess)
		goto exit;
	

	AddNotification(&notify, ulObjId);

exit:
	FreeNotificationStruct(&notify, false);

	return er;
}

ECRESULT ECSessionManager::NotificationMoved(unsigned int ulObjType, unsigned int ulObjId, unsigned int ulParentId, unsigned int ulOldParentId, entryId *lpOldEntryId)
{
	struct notification notify;

	memset(&notify, 0, sizeof(notification));

	if(ulObjType != MAPI_MESSAGE && ulObjType != MAPI_FOLDER && ulObjType != MAPI_STORE)
		return erSuccess;
	notify.obj = s_alloc<notificationObject>(nullptr);
	memset(notify.obj, 0, sizeof(notificationObject));

	notify.ulEventType				= fnevObjectMoved;	
	notify.obj->ulObjType			= ulObjType;
	
	auto er = GetCacheManager()->GetEntryIdFromObject(ulObjId, nullptr, 0, &notify.obj->pEntryId);
	if(er != erSuccess)
		goto exit;

	er = GetCacheManager()->GetEntryIdFromObject(ulParentId, NULL, 0, &notify.obj->pParentId);
	if(er != erSuccess)
		goto exit;

	er = GetCacheManager()->GetEntryIdFromObject(ulOldParentId, NULL, 0, &notify.obj->pOldParentId);
	if(er != erSuccess)
		goto exit;

	notify.obj->pOldId = lpOldEntryId;

	AddNotification(&notify, ulObjId);

	notify.obj->pOldId = NULL;

exit:
	FreeNotificationStruct(&notify, false);

	return er;
}

ECRESULT ECSessionManager::NotificationCopied(unsigned int ulObjType, unsigned int ulObjId, unsigned int ulParentId, unsigned int ulOldObjId, unsigned int ulOldParentId)
{
	struct notification notify;

	memset(&notify, 0, sizeof(notification));

	if(ulObjType != MAPI_MESSAGE && ulObjType != MAPI_FOLDER && ulObjType != MAPI_STORE)
		return erSuccess;
	notify.obj = s_alloc<notificationObject>(nullptr);
	memset(notify.obj, 0, sizeof(notificationObject));

	notify.ulEventType				= fnevObjectCopied;
	
	notify.obj->ulObjType			= ulObjType;

	auto er = GetCacheManager()->GetEntryIdFromObject(ulObjId, nullptr, 0, &notify.obj->pEntryId);
	if(er != erSuccess)
		goto exit;

	er = GetCacheManager()->GetEntryIdFromObject(ulParentId, NULL, 0, &notify.obj->pParentId);
	if(er != erSuccess)
		goto exit;

	if(ulOldObjId > 0) {
		er = GetCacheManager()->GetEntryIdFromObject(ulOldObjId, NULL, 0, &notify.obj->pOldId);
		if(er != erSuccess)
			goto exit;
	}

	if(ulOldParentId > 0) {
		er = GetCacheManager()->GetEntryIdFromObject(ulOldParentId, NULL, 0, &notify.obj->pOldParentId);
		if(er != erSuccess)
			goto exit;
	}

	AddNotification(&notify, ulObjId);

exit:
	FreeNotificationStruct(&notify, false);

	return er;
}

/** 
 * Send "Search complete" notification to the client.
 * 
 * @param ulObjId object id of the search folder
 * 
 * @return Kopano error code
 */
ECRESULT ECSessionManager::NotificationSearchComplete(unsigned int ulObjId, unsigned int ulStoreId)
{
	struct notification notify;

	memset(&notify, 0, sizeof(notification));
	notify.obj = s_alloc<notificationObject>(nullptr);
	memset(notify.obj, 0, sizeof(notificationObject));

	notify.ulEventType				= fnevSearchComplete;
	notify.obj->ulObjType			= MAPI_FOLDER;

	auto er = GetCacheManager()->GetEntryIdFromObject(ulObjId, nullptr, 0, &notify.obj->pEntryId);
	if(er != erSuccess)
		goto exit;

	AddNotification(&notify, ulObjId, ulStoreId);

exit:
	FreeNotificationStruct(&notify, false);

	return er;
}

ECRESULT ECSessionManager::NotificationChange(const set<unsigned int> &syncIds, unsigned int ulChangeId, unsigned int ulChangeType)
{
	KC::shared_lock<KC::shared_mutex> grplk(m_hGroupLock);

	// Send the notification to all sessionsgroups so that any client listening for these
	// notifications can receive them
	for (const auto &p : m_mapSessionGroups)
		p.second->AddChangeNotification(syncIds, ulChangeId, ulChangeType);
	return erSuccess;
}

/**
 * Get the sessionmanager statistics
 * 
 * @param[in] callback	Callback to the statistics collector
 * @param[in] obj pointer to the statistics collector
 */
void ECSessionManager::GetStats(void(callback)(const std::string &, const std::string &, const std::string &, void*), void *obj)
{
	sSessionManagerStats sSessionStats;
	sSearchFolderStats sSearchStats;

	GetStats(sSessionStats);

	callback("sessions", "Number of sessions", stringify(sSessionStats.session.ulItems), obj);
	callback("sessions_size", "Memory usage of sessions", stringify_int64(sSessionStats.session.ullSize), obj);
	callback("sessiongroups", "Number of session groups", stringify(sSessionStats.group.ulItems), obj);
	callback("sessiongroups_size", "Memory usage of session groups", stringify_int64(sSessionStats.group.ullSize), obj);

	callback("persist_conn", "Persistent connections", stringify(sSessionStats.ulPersistentByConnection), obj);
	callback("persist_conn_size", "Memory usage of persistent connections", stringify(sSessionStats.ulPersistentByConnectionSize), obj);
	callback("persist_sess", "Persistent sessions", stringify(sSessionStats.ulPersistentBySession), obj);
	callback("persist_sess_size", "Memory usage of persistent sessions", stringify(sSessionStats.ulPersistentBySessionSize), obj);

	callback("tables_subscr", "Tables subscribed", stringify(sSessionStats.ulTableSubscriptions), obj);
	callback("tables_subscr_size", "Memory usage of subscribed tables", stringify(sSessionStats.ulTableSubscriptionSize), obj);
	callback("object_subscr", "Objects subscribed", stringify(sSessionStats.ulObjectSubscriptions), obj);
	callback("object_subscr_size", "Memory usage of subscribed objects", stringify(sSessionStats.ulObjectSubscriptionSize), obj);

	m_lpSearchFolders->GetStats(sSearchStats);

	callback("searchfld_stores", "Number of stores in use by search folders", stringify(sSearchStats.ulStores), obj);
	callback("searchfld_folders", "Number of folders in use by search folders", stringify(sSearchStats.ulFolders), obj);
	callback("searchfld_events", "Number of events waiting for searchfolder updates", stringify(sSearchStats.ulEvents), obj);
	callback("searchfld_size", "Memory usage of search folders", stringify_int64(sSearchStats.ullSize), obj);
}

/**
 * Collect session statistics
 *
 * @param[out] sStats	The statistics
 *
 */
void ECSessionManager::GetStats(sSessionManagerStats &sStats)
{
	list<ECSession*> vSessions;

	memset(&sStats, 0, sizeof(sSessionManagerStats));

	// Get session data
	KC::shared_lock<KC::shared_mutex> l_cache(m_hCacheRWLock);
	sStats.session.ulItems = m_mapSessions.size();
	sStats.session.ullSize = MEMORY_USAGE_MAP(sStats.session.ulItems, SESSIONMAP);
	l_cache.unlock();

	// Get group data
	KC::shared_lock<KC::shared_mutex> l_group(m_hGroupLock);
	sStats.group.ulItems = m_mapSessionGroups.size();
	sStats.group.ullSize = MEMORY_USAGE_HASHMAP(sStats.group.ulItems, EC_SESSIONGROUPMAP);

	for (const auto &psg : m_mapSessionGroups)
		sStats.group.ullSize += psg.second->GetObjectSize();
	l_group.unlock();

	// persistent connections/sessions
	ulock_normal l_per(m_mutexPersistent);
	sStats.ulPersistentByConnection = m_mapPersistentByConnection.size();
	sStats.ulPersistentByConnectionSize = MEMORY_USAGE_HASHMAP(sStats.ulPersistentByConnection, PERSISTENTBYCONNECTION);
	sStats.ulPersistentBySession = m_mapPersistentBySession.size();
	sStats.ulPersistentBySessionSize = MEMORY_USAGE_HASHMAP(sStats.ulPersistentBySession, PERSISTENTBYSESSION);
	l_per.unlock();

	// Table subscriptions
	ulock_normal l_tblsub(m_mutexTableSubscriptions);
	sStats.ulTableSubscriptions = m_mapTableSubscriptions.size();
	sStats.ulTableSubscriptionSize = MEMORY_USAGE_MULTIMAP(sStats.ulTableSubscriptions, TABLESUBSCRIPTIONMULTIMAP);
	l_tblsub.unlock();

	// Object subscriptions
	ulock_normal l_objsub(m_mutexObjectSubscriptions);
	sStats.ulObjectSubscriptions = m_mapObjectSubscriptions.size();
	sStats.ulObjectSubscriptionSize = MEMORY_USAGE_MULTIMAP(sStats.ulObjectSubscriptions, OBJECTSUBSCRIPTIONSMULTIMAP);
	l_objsub.unlock();
}

/**
 * Dump statistics
 */
ECRESULT ECSessionManager::DumpStats()
{
	sSessionManagerStats sSessionStats;
	sSearchFolderStats sSearchStats;

	GetStats(sSessionStats);
	ec_log_info("Session stats:");
	ec_log_info("  Sessions : %u (%llu bytes)", sSessionStats.session.ulItems, static_cast<unsigned long long>(sSessionStats.session.ullSize));
	ec_log_info("  Locked   : %d", sSessionStats.session.ulLocked);
	ec_log_info("  Groups   : %u (%llu bytes)" ,sSessionStats.group.ulItems, static_cast<unsigned long long>(sSessionStats.group.ullSize));
	ec_log_info("  PersistentByConnection : %u (%u bytes)" ,sSessionStats.ulPersistentByConnection, sSessionStats.ulPersistentByConnectionSize);
	ec_log_info("  PersistentBySession    : %u (%u bytes)" , sSessionStats.ulPersistentBySession, sSessionStats.ulPersistentBySessionSize);
	ec_log_info("Subscription stats:");
	ec_log_info("  Table : %u (%u bytes)", sSessionStats.ulTableSubscriptions,  sSessionStats.ulTableSubscriptionSize);
	ec_log_info("  Object: %u (%u bytes)", sSessionStats.ulObjectSubscriptions, sSessionStats.ulObjectSubscriptionSize);
	ec_log_info("Table stats:");
	ec_log_info("  Open tables: %u (%llu bytes)", sSessionStats.session.ulOpenTables, static_cast<unsigned long long>(sSessionStats.session.ulTableSize));
	m_lpSearchFolders->GetStats(sSearchStats);
	ec_log_info("SearchFolders:");
	ec_log_info("  Stores    : %u", sSearchStats.ulStores);
	ec_log_info("  Folders   : %u", sSearchStats.ulFolders);
	ec_log_info("  Queue     : %u", sSearchStats.ulEvents);
	ec_log_info("  Mem usage : %llu Bytes", static_cast<unsigned long long>(sSearchStats.ullSize));
	return this->m_lpECCacheManager->DumpStats();
}

ECRESULT ECSessionManager::GetLicensedUsers(unsigned int ulServiceType, unsigned int* lpulLicensedUsers)
{
	unsigned int ulLicensedUsers = 0;
	
	auto er = ECLicenseClient().GetInfo(ulServiceType, &ulLicensedUsers);
	if(er != erSuccess) {
	    ulLicensedUsers = 0;
	    er = erSuccess;
	}
	*lpulLicensedUsers = ulLicensedUsers;

	return er;
}

ECRESULT ECSessionManager::GetServerGUID(GUID* lpServerGuid){
	if (lpServerGuid == NULL)
		return KCERR_INVALID_PARAMETER;
	memcpy(lpServerGuid, m_lpServerGuid, sizeof(GUID));
	return erSuccess;
}

ECRESULT ECSessionManager::GetNewSourceKey(SOURCEKEY* lpSourceKey){
	if (lpSourceKey == NULL)
		return KCERR_INVALID_PARAMETER;
	
	scoped_lock l_inc(m_hSourceKeyAutoIncrementMutex);
	if (m_ulSourceKeyQueue == 0) {
		auto er = SaveSourceKeyAutoIncrement(m_ullSourceKeyAutoIncrement + 50);
		if (er != erSuccess)
			return er;
		m_ulSourceKeyQueue = 50;
	}

	*lpSourceKey = SOURCEKEY(*m_lpServerGuid, m_ullSourceKeyAutoIncrement + 1);
	++m_ullSourceKeyAutoIncrement;
	--m_ulSourceKeyQueue;
	return erSuccess;
}

ECRESULT ECSessionManager::SaveSourceKeyAutoIncrement(unsigned long long ullNewSourceKeyAutoIncrement){
	auto er = CreateDatabaseConnection();
	if(er != erSuccess)
		return er;

	std::string strQuery = "UPDATE `settings` SET `value` = " + m_lpDatabase->EscapeBinary(reinterpret_cast<unsigned char *>(&ullNewSourceKeyAutoIncrement), 8) + " WHERE `name` = 'source_key_auto_increment'";
	return m_lpDatabase->DoUpdate(strQuery);
	// @TODO if this failed we want to retry this
}

ECRESULT ECSessionManager::SetSessionPersistentConnection(ECSESSIONID sessionID, unsigned int ulPersistentConnectionId)
{
	scoped_lock lock(m_mutexPersistent);
	// maintain a bi-map of connection <-> session here
	m_mapPersistentByConnection[ulPersistentConnectionId] = sessionID;
	m_mapPersistentBySession[sessionID] = ulPersistentConnectionId;
	return erSuccess;
}

ECRESULT ECSessionManager::RemoveSessionPersistentConnection(unsigned int ulPersistentConnectionId)
{
	scoped_lock lock(m_mutexPersistent);

	auto iterConnection = m_mapPersistentByConnection.find(ulPersistentConnectionId);
	if (iterConnection == m_mapPersistentByConnection.cend())
		// shouldn't really happen
		return KCERR_NOT_FOUND;

	PERSISTENTBYSESSION::const_iterator iterSession = m_mapPersistentBySession.find(iterConnection->second);
	if (iterSession == m_mapPersistentBySession.cend())
		// really really shouldn't happen
		return KCERR_NOT_FOUND;

	m_mapPersistentBySession.erase(iterSession);
	m_mapPersistentByConnection.erase(iterConnection);
	return erSuccess;
}

BOOL ECSessionManager::IsSessionPersistent(ECSESSIONID sessionID)
{
	scoped_lock lock(m_mutexPersistent);
	auto iterSession = m_mapPersistentBySession.find(sessionID);
	return iterSession != m_mapPersistentBySession.cend();
}

// @todo make this function with a map of seq ids
ECRESULT ECSessionManager::GetNewSequence(SEQUENCE seq, unsigned long long *lpllSeqId)
{
	std::string strSeqName;

	auto er = CreateDatabaseConnection();
	if(er != erSuccess)
		return er;

	if (seq == SEQ_IMAP)
		strSeqName = "imapseq";
	else
		return KCERR_INVALID_PARAMETER;

	scoped_lock lock(m_hSeqMutex);
	if (m_ulSeqIMAPQueue == 0)
	{
		er = m_lpDatabase->DoSequence(strSeqName, 50, &m_ulSeqIMAP);
		if (er != erSuccess)
			return er;
		m_ulSeqIMAPQueue = 50;
	}
	--m_ulSeqIMAPQueue;
	*lpllSeqId = m_ulSeqIMAP++;
	return erSuccess;
}

ECRESULT ECSessionManager::CreateDatabaseConnection()
{
	std::string strError;
    
	if (m_lpDatabase != nullptr)
		return erSuccess;
	auto er = m_lpDatabaseFactory->CreateDatabaseObject(&m_lpDatabase, strError);
	if (er != erSuccess)
		ec_log_crit("Unable to open connection to database: %s", strError.c_str());
	return er;
}

ECRESULT ECSessionManager::SubscribeTableEvents(TABLE_ENTRY::TABLE_TYPE ulType, unsigned int ulTableRootObjectId, unsigned int ulObjectType, unsigned int ulObjectFlags, ECSESSIONID sessionID)
{
    TABLESUBSCRIPTION sSubscription;
	scoped_lock lock(m_mutexTableSubscriptions);
    
    sSubscription.ulType = ulType;
    sSubscription.ulRootObjectId = ulTableRootObjectId;
    sSubscription.ulObjectType = ulObjectType;
    sSubscription.ulObjectFlags = ulObjectFlags;
    
    m_mapTableSubscriptions.insert(std::pair<TABLESUBSCRIPTION, ECSESSIONID>(sSubscription, sessionID));
    return erSuccess;
}

ECRESULT ECSessionManager::UnsubscribeTableEvents(TABLE_ENTRY::TABLE_TYPE ulType, unsigned int ulTableRootObjectId, unsigned int ulObjectType, unsigned int ulObjectFlags, ECSESSIONID sessionID)
{
    TABLESUBSCRIPTION sSubscription;
	scoped_lock lock(m_mutexTableSubscriptions);
    
    sSubscription.ulType = ulType;
    sSubscription.ulRootObjectId = ulTableRootObjectId;
    sSubscription.ulObjectType = ulObjectType;
    sSubscription.ulObjectFlags = ulObjectFlags;
    
    auto iter = m_mapTableSubscriptions.find(sSubscription);
    while (iter != m_mapTableSubscriptions.cend() &&
           iter->first == sSubscription) {
        if(iter->second == sessionID)
            break;
        ++iter;
    }
    
	if (iter == m_mapTableSubscriptions.cend())
		return KCERR_NOT_FOUND;
	m_mapTableSubscriptions.erase(iter);
    return erSuccess;
}

// Subscribes for all object notifications in store ulStoreID for session group sessionID
ECRESULT ECSessionManager::SubscribeObjectEvents(unsigned int ulStoreId, ECSESSIONGROUPID sessionID)
{
	scoped_lock lock(m_mutexObjectSubscriptions);
    m_mapObjectSubscriptions.insert(std::pair<unsigned int, ECSESSIONGROUPID>(ulStoreId, sessionID));
    return erSuccess;
}

ECRESULT ECSessionManager::UnsubscribeObjectEvents(unsigned int ulStoreId, ECSESSIONGROUPID sessionID)
{
	scoped_lock lock(m_mutexObjectSubscriptions);
	auto i = m_mapObjectSubscriptions.find(ulStoreId);
	while (i != m_mapObjectSubscriptions.cend() && i->first == ulStoreId &&
	       i->second != sessionID)
		++i;
    
	if (i != m_mapObjectSubscriptions.cend())
		m_mapObjectSubscriptions.erase(i);
    return erSuccess;
}

ECRESULT ECSessionManager::DeferNotificationProcessing(ECSESSIONID ecSessionId, struct soap *soap)
{
    // Let the notification  manager handle this request. We don't do anything more with the notification
    // request since the notification manager will handle it all
    
    return m_lpNotificationManager->AddRequest(ecSessionId, soap);
}

// Called when a notification is ready for a session group
ECRESULT ECSessionManager::NotifyNotificationReady(ECSESSIONID ecSessionId)
{
    return m_lpNotificationManager->NotifyChange(ecSessionId);
}

ECRESULT ECSessionManager::GetStoreSortLCID(ULONG ulStoreId, ULONG *lpLcid)
{
	ECDatabase		*lpDatabase = NULL;
	DB_RESULT lpDBResult;

	if (lpLcid == nullptr)
		return KCERR_INVALID_PARAMETER;
	auto er = GetThreadLocalDatabase(m_lpDatabaseFactory, &lpDatabase);
	if(er != erSuccess)
		return er;

	std::string strQuery = "SELECT val_ulong FROM properties WHERE hierarchyid=" + stringify(ulStoreId) +
				" AND tag=" + stringify(PROP_ID(PR_SORT_LOCALE_ID)) + " AND type=" + stringify(PROP_TYPE(PR_SORT_LOCALE_ID));
	er = lpDatabase->DoSelect(strQuery, &lpDBResult);
	if(er != erSuccess)
		return er;
	auto lpDBRow = lpDBResult.fetch_row();
	if (lpDBRow == nullptr || lpDBRow[0] == nullptr)
		return KCERR_NOT_FOUND;
	*lpLcid = strtoul(lpDBRow[0], NULL, 10);
	return erSuccess;
}

LPCSTR ECSessionManager::GetDefaultSortLocaleID()
{
	return GetConfig()->GetSetting("default_sort_locale_id");
}

ULONG ECSessionManager::GetSortLCID(ULONG ulStoreId)
{
	ULONG ulLcid = 0;

	auto er = GetStoreSortLCID(ulStoreId, &ulLcid);
	if (er == erSuccess)
		return ulLcid;
	auto lpszLocaleId = GetDefaultSortLocaleID();
	if (lpszLocaleId == NULL || *lpszLocaleId == '\0')
		return 0; // Select default LCID

	er = LocaleIdToLCID(lpszLocaleId, &ulLcid);
	if (er != erSuccess)
		return 0; // Select default LCID

	return ulLcid;
}

ECLocale ECSessionManager::GetSortLocale(ULONG ulStoreId)
{
	ULONG			ulLcid = 0;
	LPCSTR			lpszLocaleId = NULL;

	auto er = GetStoreSortLCID(ulStoreId, &ulLcid);
	if (er == erSuccess)
		er = LCIDToLocaleId(ulLcid, &lpszLocaleId);
	if (er != erSuccess) {
		lpszLocaleId = GetDefaultSortLocaleID();
		if (lpszLocaleId == NULL || *lpszLocaleId == '\0')
			lpszLocaleId = "";	// Select default localeid
	}
	return createLocaleFromName(lpszLocaleId);
}

/**
 * Remove busy state for session
 *
 * Finds a session and calls RemoveBusyState on it if it is found
 *
 * @param[in] ecSessionId Session ID of session to remove busy state from
 * @param[in] thread Thread ID to remove busy state of
 * @return result
 */
ECRESULT ECSessionManager::RemoveBusyState(ECSESSIONID ecSessionId, pthread_t thread)
{
	ECRESULT er = erSuccess;
	BTSession *lpSession = NULL;
	ECSession *lpECSession = NULL;
	
	KC::shared_lock<KC::shared_mutex> l_cache(m_hCacheRWLock);
	lpSession = GetSession(ecSessionId, true);
	l_cache.unlock();
	if(!lpSession)
		goto exit;
		
	lpECSession = dynamic_cast<ECSession *>(lpSession);
	
	if(!lpECSession) {
		assert(lpECSession != NULL);
		goto exit;
	}
	
	lpECSession->RemoveBusyState(thread);
	
exit:
	if(lpSession)
		lpSession->Unlock();
		
	return er;
}

} /* namespace */<|MERGE_RESOLUTION|>--- conflicted
+++ resolved
@@ -690,13 +690,8 @@
 
 void* ECSessionManager::SessionCleaner(void *lpTmpSessionManager)
 {
-<<<<<<< HEAD
+	kcsrv_blocksigs();
 	auto lpSessionManager = static_cast<ECSessionManager *>(lpTmpSessionManager);
-=======
-	kcsrv_blocksigs();
-	time_t					lCurTime;
-	ECSessionManager*		lpSessionManager = (ECSessionManager *)lpTmpSessionManager;
->>>>>>> 1388b205
 	list<BTSession*>		lstSessions;
 
 	if (lpSessionManager == NULL)
