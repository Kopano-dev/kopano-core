/*
 * SPDX-License-Identifier: AGPL-3.0-only
 * Copyright 2005 - 2016 Zarafa and its licensors
 */

#ifndef ECUSERMANAGEMENT_H
#define ECUSERMANAGEMENT_H

#include <kopano/zcdefs.h>
#include <list>
#include <map>
#include <memory>
#include <mutex>
#include <vector>
#include <kopano/kcodes.h>
#include <kopano/pcuser.hpp>
#include <kopano/ECConfig.h>
#include "ECSession.h"
#include <kopano/ECLogger.h>
#include <kopano/ECDefs.h>
#include "plugin.h"

struct soap;
class restrictTable;

namespace KC {

class localobjectdetails_t final : public objectdetails_t {
public:
	localobjectdetails_t(void) = default;
	localobjectdetails_t(unsigned int id, objectclass_t objclass) : objectdetails_t(objclass), ulId(id) {};
	localobjectdetails_t(unsigned int id, const objectdetails_t &details) : objectdetails_t(details), ulId(id) {};
	bool operator==(const localobjectdetails_t &obj) const noexcept { return ulId == obj.ulId; };
	bool operator<(const localobjectdetails_t &obj) const noexcept { return ulId < obj.ulId; } ;

	unsigned int ulId = 0;
};

// Use for ulFlags
#define USERMANAGEMENT_IDS_ONLY			0x1		// Return only local userID (the ulId field). 'details' is undefined in this case
#define USERMANAGEMENT_ADDRESSBOOK		0x2		// Return only objects which should be visible in the address book
#define USERMANAGEMENT_FORCE_SYNC		0x4		// Force sync with external database
#define USERMANAGEMENT_SHOW_HIDDEN		0x8		// Show hidden entries

class _kc_export ECUserManagement final {
public:
	_kc_hidden ECUserManagement(BTSession *, ECPluginFactory *, std::shared_ptr<ECConfig>);
	_kc_hidden virtual ~ECUserManagement(void) = default;

	// Authenticate a user
	_kc_hidden virtual ECRESULT AuthUserAndSync(const char *user, const char *pass, unsigned int *user_id);

	/* Get data for an object, with on-the-fly deletion of the specified object id. */
	virtual ECRESULT GetObjectDetails(unsigned int obj_id, objectdetails_t *ret);
	// Get quota details for a user object
	_kc_hidden virtual ECRESULT GetQuotaDetailsAndSync(unsigned int obj_id, quotadetails_t *ret, bool get_user_default = false);
	// Set quota details for a user object
	_kc_hidden virtual ECRESULT SetQuotaDetailsAndSync(unsigned int obj_id, const quotadetails_t &);
	/* Get (typed) objectlist for company, or list of all companies, with on-the-fly deletion/creation of users and groups. */
	_kc_hidden virtual ECRESULT GetCompanyObjectListAndSync(objectclass_t, unsigned int company_id, const restrictTable *, std::list<localobjectdetails_t> &objs, unsigned int flags = 0);
	/* Get subobjects in an object, with on-the-fly deletion of the specified parent object. */
	_kc_hidden virtual ECRESULT GetSubObjectsOfObjectAndSync(userobject_relation_t, unsigned int parent_id, std::list<localobjectdetails_t> &objs, unsigned int flags = 0);
	/* Get parent for an object, with on-the-fly deletion of the specified child object id. */
	_kc_hidden virtual ECRESULT GetParentObjectsOfObjectAndSync(userobject_relation_t, unsigned int child_id, std::list<localobjectdetails_t> &groups, unsigned int flags = 0);
	/* Set data for a single user, with on-the-fly deletion of the specified user id. */
	_kc_hidden virtual ECRESULT SetObjectDetailsAndSync(unsigned int obj_id, const objectdetails_t &, std::list<std::string> *remove_props);
	/* Add a member to a group, with on-the-fly deletion of the specified group id. */
	_kc_hidden virtual ECRESULT AddSubObjectToObjectAndSync(userobject_relation_t, unsigned int parent_id, unsigned int child_id);
	_kc_hidden virtual ECRESULT DeleteSubObjectFromObjectAndSync(userobject_relation_t, unsigned int parent_id, unsigned int child_id);
<<<<<<< HEAD
	/* Resolve a user name to a user id, with on-the-fly creation of the
	   specified user. When 'tryResolve' is set surpress logging warnings */
	_kc_hidden virtual ECRESULT ResolveObjectAndSync(objectclass_t, const char *name, unsigned int *obj_id, bool tryResolve = false);
=======
	_kc_hidden virtual ECRESULT ResolveObjectAndSync(objectclass_t, const char *name, unsigned int *obj_id, bool try_resolve = false);
>>>>>>> ffaae7dc

	// Get a local object ID for a part of a name
	virtual ECRESULT SearchObjectAndSync(const char *search_string, unsigned int flags, unsigned int *id);

	// Create an object
	_kc_hidden virtual ECRESULT CreateObjectAndSync(const objectdetails_t &, unsigned int *id);
	// Delete an object
	_kc_hidden virtual ECRESULT DeleteObjectAndSync(unsigned int obj_id);
	/* Get MAPI property data for a group or user/group/company id, with on-the-fly deletion of the specified user/group/company. */
	_kc_hidden virtual ECRESULT GetProps(struct soap *, unsigned int obj_id, struct propTagArray *, struct propValArray *);
	_kc_hidden virtual ECRESULT GetContainerProps(struct soap *, unsigned int obj_id, struct propTagArray *, struct propValArray *);
	// Do the same for a whole set of items
	_kc_hidden virtual ECRESULT QueryContentsRowData(struct soap *, const ECObjectTableList *, const struct propTagArray *, struct rowSet **);
	_kc_hidden virtual ECRESULT QueryHierarchyRowData(struct soap *, const ECObjectTableList *, const struct propTagArray *, struct rowSet **);
	_kc_hidden virtual ECRESULT GetPublicStoreDetails(objectdetails_t *) const;
	virtual ECRESULT GetServerDetails(const std::string &server, serverdetails_t *);
	_kc_hidden virtual ECRESULT GetServerList(serverlist_t *);

	// Returns true if ulId is an internal ID (so either SYSTEM or EVERYONE)
	bool IsInternalObject(unsigned int id) const;

	// Create a v1 based AB SourceKey
	_kc_hidden ECRESULT GetABSourceKeyV1(unsigned int user_id, SOURCEKEY *);

	// Get userinfo from cache
	_kc_hidden ECRESULT GetExternalId(unsigned int di, objectid_t *extern_id, unsigned int *company_id = nullptr, std::string *signature = nullptr) const;
	_kc_hidden ECRESULT GetLocalId(const objectid_t &extern_id, unsigned int *id, std::string *signature = nullptr) const;

	/* calls localid->externid and login->user/company conversions */
	_kc_hidden virtual ECRESULT UpdateUserDetailsFromClient(objectdetails_t *);

	/* Create an ABEID in version 1 or version 0 */
	_kc_hidden ECRESULT CreateABEntryID(struct soap *, unsigned int vers, unsigned int obj_id, unsigned int type, objectid_t *extern_id, gsoap_size_t *eid_size, ABEID **eid) const;

	/* Resync all objects from the plugin. */
	_kc_hidden ECRESULT SyncAllObjects(void);

private:
	/* Convert a user loginname to username and companyname */
	_kc_hidden virtual ECRESULT ConvertLoginToUserAndCompany(objectdetails_t *);
	/* Convert username and companyname to loginname */
	_kc_hidden virtual ECRESULT ConvertUserAndCompanyToLogin(objectdetails_t *);
	/* convert extern IDs to local IDs */
	_kc_hidden virtual ECRESULT ConvertExternIDsToLocalIDs(objectdetails_t *);
	/* convert local IDs to extern IDs */
	_kc_hidden virtual ECRESULT ConvertLocalIDsToExternIDs(objectdetails_t *) const;
	/* calls externid->localid and user/company->login conversions */
	_kc_hidden virtual ECRESULT UpdateUserDetailsToClient(objectdetails_t *);
	_kc_hidden ECRESULT ComplementDefaultFeatures(objectdetails_t *) const;
	_kc_hidden ECRESULT RemoveDefaultFeatures(objectdetails_t *) const;
	_kc_hidden bool MustHide(/*const*/ ECSecurity &, unsigned int flags, const objectdetails_t &) const;

	// Get object details from list
	_kc_hidden ECRESULT GetLocalObjectListFromSignatures(const signatures_t &, const std::map<objectid_t, unsigned int> &extern_to_local, unsigned int flags, std::list<localobjectdetails_t> &) const;
	// Get local details
	_kc_hidden ECRESULT GetLocalObjectDetails(unsigned int id, objectdetails_t *) const;

	// Get remote details
	_kc_hidden ECRESULT GetExternalObjectDetails(unsigned int id, objectdetails_t *);

	// Get userid from usertable or create a new user/group if it doesn't exist yet
	_kc_hidden ECRESULT GetLocalObjectIdOrCreate(const objectsignature_t &signature, unsigned int *id);
	_kc_hidden ECRESULT GetLocalObjectsIdsOrCreate(const signatures_t &, std::map<objectid_t, unsigned int> *local_objids);

	// Converts anonymous Object Detail to property. */
	_kc_hidden ECRESULT ConvertAnonymousObjectDetailToProp(struct soap *, const objectdetails_t *, unsigned int tag, struct propVal *) const;
	// Converts the data in user/group/company details fields into property value array for content tables and MAPI_MAILUSER and MAPI_DISTLIST objects
	_kc_hidden ECRESULT cvt_user_to_props(struct soap *, unsigned int id, unsigned int mapitype, unsigned int proptag, const objectdetails_t *, struct propVal *out);
	_kc_hidden ECRESULT cvt_distlist_to_props(struct soap *, unsigned int id, unsigned int mapitype, unsigned int proptag, const objectdetails_t *, struct propVal *out);
	_kc_hidden ECRESULT cvt_adrlist_to_props(struct soap *, unsigned int id, unsigned int mapitype, unsigned int proptag, const objectdetails_t *, struct propVal *out) const;
	_kc_hidden ECRESULT cvt_company_to_props(struct soap *, unsigned int id, unsigned int mapitype, unsigned int proptag, const objectdetails_t *, struct propVal *out) const;
	_kc_hidden ECRESULT ConvertObjectDetailsToProps(struct soap *, unsigned int id, const objectdetails_t *, const struct propTagArray *proptags, struct propValArray *propvals);
	// Converts the data in company/addresslist details fields into property value array for hierarchy tables and MAPI_ABCONT objects
	_kc_hidden ECRESULT ConvertContainerObjectDetailsToProps(struct soap *, unsigned int id, const objectdetails_t *, const struct propTagArray *proptags, struct propValArray *propvals) const;
	// Create GlobalAddressBook properties
	_kc_hidden ECRESULT ConvertABContainerToProps(struct soap *, unsigned int id, const struct propTagArray *, struct propValArray *) const;

	_kc_hidden ECRESULT MoveOrCreateLocalObject(const objectsignature_t &signature, unsigned int *obj_id, bool *moved);
	_kc_hidden ECRESULT CreateLocalObjectSimple(const objectsignature_t &signature, unsigned int pref_id);
	_kc_hidden ECRESULT CreateLocalObject(const objectsignature_t &signature, unsigned int *obj_id);
	_kc_hidden ECRESULT MoveOrDeleteLocalObject(unsigned int obj_id, objectclass_t);
	_kc_hidden ECRESULT MoveLocalObject(unsigned int obj_id, objectclass_t, unsigned int company_id, const std::string &newusername);
	_kc_hidden ECRESULT DeleteLocalObject(unsigned int obj_id, objectclass_t);
	_kc_hidden ECRESULT UpdateObjectclassOrDelete(const objectid_t &extern_id, unsigned int *obj_id);
	_kc_hidden ECRESULT GetUserAndCompanyFromLoginName(const std::string &login, std::string *user, std::string *company) const;

	// Process the modification of a user-object
	_kc_hidden ECRESULT CheckObjectModified(unsigned int obj_id, const std::string &localsignature, const std::string &remotesignature);
	_kc_hidden ECRESULT ProcessModification(unsigned int id, const std::string &newsignature);

	_kc_hidden ECRESULT ResolveObject(objectclass_t, const std::string &name, const objectid_t &company, objectid_t *extern_id) const;
	_kc_hidden ECRESULT CreateABEntryID(struct soap *, const objectid_t &extern_id, struct propVal *) const;
	_kc_hidden ECRESULT CreateABEntryID(struct soap *, unsigned int obj_id, unsigned int type, struct propVal *) const;
	_kc_hidden ECRESULT GetSecurity(ECSecurity **) const;

protected:
	ECPluginFactory 	*m_lpPluginFactory;
	BTSession			*m_lpSession;
	std::shared_ptr<ECConfig> m_lpConfig;
};

#define KOPANO_UID_EVERYONE 1
#define KOPANO_UID_SYSTEM 2

#define KOPANO_ACCOUNT_SYSTEM "SYSTEM"
#define KOPANO_FULLNAME_SYSTEM "SYSTEM"
#define KOPANO_ACCOUNT_EVERYONE "Everyone"
#define KOPANO_FULLNAME_EVERYONE "Everyone"

/*
* Fixed addressbook containers
* Only IDs 0, 1 and 2 are available for hardcoding
* IDs for the fixed addressbook containers. This is because
* those IDs are the only ones which will not conflict with
* entries in the users table.
*
* The account name of the containers are used for the path
* name of the container and is used in determine the exact
* order of the containers and the subcontainers in the Address
* Book. The fullname of the containers are used as display
* name to the user.
*/
#define KOPANO_UID_ADDRESS_BOOK			0
#define KOPANO_UID_GLOBAL_ADDRESS_BOOK		1
#define KOPANO_UID_GLOBAL_ADDRESS_LISTS		2

#define KOPANO_ACCOUNT_ADDRESS_BOOK		"Kopano Address Book"
#define KOPANO_FULLNAME_ADDRESS_BOOK		"Kopano Address Book"
#define KOPANO_ACCOUNT_GLOBAL_ADDRESS_BOOK	"Global Address Book"
#define KOPANO_FULLNAME_GLOBAL_ADDRESS_BOOK	"Global Address Book"
#define KOPANO_ACCOUNT_GLOBAL_ADDRESS_LISTS	"Global Address Lists"
#define KOPANO_FULLNAME_GLOBAL_ADDRESS_LISTS	"All Address Lists"

} /* namespace */

#endif<|MERGE_RESOLUTION|>--- conflicted
+++ resolved
@@ -67,13 +67,8 @@
 	/* Add a member to a group, with on-the-fly deletion of the specified group id. */
 	_kc_hidden virtual ECRESULT AddSubObjectToObjectAndSync(userobject_relation_t, unsigned int parent_id, unsigned int child_id);
 	_kc_hidden virtual ECRESULT DeleteSubObjectFromObjectAndSync(userobject_relation_t, unsigned int parent_id, unsigned int child_id);
-<<<<<<< HEAD
-	/* Resolve a user name to a user id, with on-the-fly creation of the
-	   specified user. When 'tryResolve' is set surpress logging warnings */
-	_kc_hidden virtual ECRESULT ResolveObjectAndSync(objectclass_t, const char *name, unsigned int *obj_id, bool tryResolve = false);
-=======
+	/* Resolve a user name to a user id, with on-the-fly creation of the specified user. */
 	_kc_hidden virtual ECRESULT ResolveObjectAndSync(objectclass_t, const char *name, unsigned int *obj_id, bool try_resolve = false);
->>>>>>> ffaae7dc
 
 	// Get a local object ID for a part of a name
 	virtual ECRESULT SearchObjectAndSync(const char *search_string, unsigned int flags, unsigned int *id);
