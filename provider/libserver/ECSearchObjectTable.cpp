/*
 * Copyright 2005 - 2016 Zarafa and its licensors
 *
 * This program is free software: you can redistribute it and/or modify
 * it under the terms of the GNU Affero General Public License, version 3,
 * as published by the Free Software Foundation.
 *
 * This program is distributed in the hope that it will be useful,
 * but WITHOUT ANY WARRANTY; without even the implied warranty of
 * MERCHANTABILITY or FITNESS FOR A PARTICULAR PURPOSE. See the
 * GNU Affero General Public License for more details.
 *
 * You should have received a copy of the GNU Affero General Public License
 * along with this program.  If not, see <http://www.gnu.org/licenses/>.
 *
 */
#include <new>
#include <kopano/platform.h>
#include <kopano/lockhelper.hpp>
<<<<<<< HEAD
#include <kopano/Util.h>
=======
#include "ECSecurity.h"
>>>>>>> f2ab3a3e
#include "ECDatabase.h"

#include <mapidefs.h>

#include "ECSessionManager.h"
#include "ECSearchObjectTable.h"
#include "ECSession.h"

namespace KC {

ECSearchObjectTable::ECSearchObjectTable(ECSession *lpSession, unsigned int ulStoreId, LPGUID lpGuid, unsigned int ulFolderId, unsigned int ulObjType, unsigned int ulFlags, const ECLocale &locale) : ECStoreObjectTable(lpSession, ulStoreId, lpGuid, 0, ulObjType, ulFlags, 0, locale) {
	// We don't pass ulFolderId to ECStoreObjectTable (see constructor above passing '0'), because 
	// it will assume that all rows are in that folder if we do that. But we still want to 
	// remember the folder ID for our own use.
	
	m_ulFolderId = ulFolderId;
	m_ulStoreId = ulStoreId;
}

ECRESULT ECSearchObjectTable::Create(ECSession *lpSession,
    unsigned int ulStoreId, GUID *lpGuid, unsigned int ulFolderId,
    unsigned int ulObjType, unsigned int ulFlags, const ECLocale &locale,
    ECStoreObjectTable **lppTable)
{
	return alloc_wrap<ECSearchObjectTable>(lpSession, ulStoreId, lpGuid,
	       ulFolderId, ulObjType, ulFlags, locale).put(lppTable);
}

ECRESULT ECSearchObjectTable::Load() {
<<<<<<< HEAD
    sObjectTableKey		sRowItem;
    std::list<unsigned int> lstObjId;
=======
	ECRESULT er = erSuccess;
	sObjectTableKey		sRowItem;
	std::list<unsigned int> lstObjId;
>>>>>>> f2ab3a3e
	scoped_rlock biglock(m_hLock);
	std::string strInQuery;
	std::string strQuery;
	std::set<unsigned int> setObjIdPrivate;
	std::list<unsigned int> lstObjId2;
	ECDatabase*             lpDatabase = NULL;
	DB_RESULT lpDBResult;
	DB_ROW                  lpDBRow = NULL;

	if (m_ulFolderId == 0)
		return er;
	// Get the search results
	er = lpSession->GetSessionManager()->GetSearchFolders()->GetSearchResults(m_ulStoreId, m_ulFolderId, &lstObjId);
	if (er != erSuccess)
		return er;

	if(lpSession->GetSecurity()->IsStoreOwner(m_ulFolderId) != KCERR_NO_ACCESS ||
	    lpSession->GetSecurity()->GetAdminLevel() > 0 ||
	    lstObjId.size() == 0)
		return UpdateRows(ECKeyTable::TABLE_ROW_ADD, &lstObjId, 0, true);

	// Outlook may show the subject of sensitive messages (e.g. in
	// reminder popup), so filter these from shared store searches

	er = lpSession->GetDatabase(&lpDatabase);
	if (er != erSuccess)
		return er;

	for(auto it = lstObjId.begin(); it != lstObjId.end(); ++it) {
		if(it != lstObjId.begin())
			strInQuery += ",";
		strInQuery += stringify(*it);
	}

	strQuery = "SELECT hierarchyid FROM properties WHERE hierarchyid IN (" + strInQuery + ") AND tag = " + stringify(PROP_ID(PR_SENSITIVITY)) + " AND val_ulong >= 2;";

	er = lpDatabase->DoSelect(strQuery, &lpDBResult);
	if(er != erSuccess)
		return er;

	while ( (lpDBRow = lpDatabase->FetchRow(lpDBResult)) ) {
		if(lpDBRow == NULL || lpDBRow[0] == NULL)
			continue;
		setObjIdPrivate.insert(atoui(lpDBRow[0]));
	}

	for(auto it = lstObjId.begin(); it != lstObjId.end(); ++it)
		if (setObjIdPrivate.find(*it) == setObjIdPrivate.end())
			lstObjId2.push_back(*it);

<<<<<<< HEAD
	if (m_ulFolderId == 0)
		return erSuccess;
	// Get the search results
	auto er = lpSession->GetSessionManager()->GetSearchFolders()->GetSearchResults(m_ulStoreId, m_ulFolderId, &lstObjId);
	if (er != erSuccess)
		return er;
	return UpdateRows(ECKeyTable::TABLE_ROW_ADD, &lstObjId, 0, true);
=======
	return UpdateRows(ECKeyTable::TABLE_ROW_ADD, &lstObjId2, 0, true);
>>>>>>> f2ab3a3e
}

} /* namespace */<|MERGE_RESOLUTION|>--- conflicted
+++ resolved
@@ -17,11 +17,8 @@
 #include <new>
 #include <kopano/platform.h>
 #include <kopano/lockhelper.hpp>
-<<<<<<< HEAD
 #include <kopano/Util.h>
-=======
 #include "ECSecurity.h"
->>>>>>> f2ab3a3e
 #include "ECDatabase.h"
 
 #include <mapidefs.h>
@@ -51,14 +48,9 @@
 }
 
 ECRESULT ECSearchObjectTable::Load() {
-<<<<<<< HEAD
-    sObjectTableKey		sRowItem;
-    std::list<unsigned int> lstObjId;
-=======
 	ECRESULT er = erSuccess;
 	sObjectTableKey		sRowItem;
 	std::list<unsigned int> lstObjId;
->>>>>>> f2ab3a3e
 	scoped_rlock biglock(m_hLock);
 	std::string strInQuery;
 	std::string strQuery;
@@ -98,8 +90,7 @@
 	er = lpDatabase->DoSelect(strQuery, &lpDBResult);
 	if(er != erSuccess)
 		return er;
-
-	while ( (lpDBRow = lpDatabase->FetchRow(lpDBResult)) ) {
+	while ((lpDBRow = lpDBResult.fetch_row()) != nullptr) {
 		if(lpDBRow == NULL || lpDBRow[0] == NULL)
 			continue;
 		setObjIdPrivate.insert(atoui(lpDBRow[0]));
@@ -109,17 +100,7 @@
 		if (setObjIdPrivate.find(*it) == setObjIdPrivate.end())
 			lstObjId2.push_back(*it);
 
-<<<<<<< HEAD
-	if (m_ulFolderId == 0)
-		return erSuccess;
-	// Get the search results
-	auto er = lpSession->GetSessionManager()->GetSearchFolders()->GetSearchResults(m_ulStoreId, m_ulFolderId, &lstObjId);
-	if (er != erSuccess)
-		return er;
-	return UpdateRows(ECKeyTable::TABLE_ROW_ADD, &lstObjId, 0, true);
-=======
 	return UpdateRows(ECKeyTable::TABLE_ROW_ADD, &lstObjId2, 0, true);
->>>>>>> f2ab3a3e
 }
 
 } /* namespace */