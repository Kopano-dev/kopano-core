/*
 * SPDX-License-Identifier: AGPL-3.0-only
 * Copyright 2005 - 2016 Zarafa and its licensors
 */
#include <kopano/platform.h>
#include <algorithm>
#include <list>
#include <memory>
#include <string>
#include <utility>
#include <cstdint>
#include <kopano/ECChannel.h>
#include <kopano/MAPIErrors.h>
#include <kopano/memory.hpp>
#include <kopano/tie.hpp>
#include <kopano/scope.hpp>
#include "ECDatabaseUtils.h"
#include "ECSessionManager.h"
#include "ECPluginFactory.h"
#include "ECDBDef.h"
#include <kopano/ECGuid.h>
#include "soapH.h"
#include <mutex>
#include <unordered_map>
#include <mapidefs.h>
#include <mapitags.h>
#include <sys/times.h>
#include <ctime>
#include <algorithm>
#include <sstream>
#include <set>
#include <deque>
#include <algorithm>
#include <cstdio>
#include <kopano/ECTags.h>
#include <kopano/stringutil.h>
#include "SOAPUtils.h"
#include <kopano/kcodes.h>
#include "KCmd.nsmap"
#include "ECFifoBuffer.h"
#include "ECSerializer.h"
#include "StreamUtil.h"
#include <kopano/CommonUtil.h>
#include "StorageUtil.h"
#include "ics.h"
#include "kcore.hpp"
#include "pcutil.hpp"
#include "ECAttachmentStorage.h"
#include "ECGenProps.h"
#include "ECUserManagement.h"
#include "ECSecurity.h"
#include "ECICS.h"
#include "StatsClient.h"
#include "ECTableManager.h"
#include "ECTPropsPurge.h"
#include "versions.h"
#include "ECTestProtocol.h"
#include <kopano/ECDefs.h>
#include <kopano/EMSAbTag.h>
#include <edkmdb.h>
#include <kopano/ecversion.h>
#include <kopano/mapiext.h>
#include "../server/ECSoapServerConnection.h"
#include "cmdutil.hpp"
#include "soapKCmdService.h"
#include "cmd.hpp"
#if defined(HAVE_GPERFTOOLS_MALLOC_EXTENSION_H)
#	include <gperftools/malloc_extension_c.h>
#	define HAVE_TCMALLOC 1
#elif defined(HAVE_GOOGLE_MALLOC_EXTENSION_H)
#	include <google/malloc_extension_c.h>
#	define HAVE_TCMALLOC 1
#endif
#define LOG_SOAP_DEBUG(msg, ...) \
	ec_log(EC_LOGLEVEL_DEBUG | EC_LOGLEVEL_SOAP, "soap: " msg, ##__VA_ARGS__)

using namespace std::string_literals;
using namespace KC;

class ECFifoSerializer final : public ECSerializer {
	public:
	enum eMode { serialize, deserialize };

	ECFifoSerializer(ECFifoBuffer *lpBuffer, eMode mode);
	virtual ~ECFifoSerializer(void);
	virtual ECRESULT SetBuffer(void *) override;
	virtual ECRESULT Write(const void *ptr, size_t size, size_t nmemb) override;
	virtual ECRESULT Read(void *ptr, size_t size, size_t nmemb) override;
	virtual ECRESULT Skip(size_t size, size_t nmemb) override;
	virtual ECRESULT Flush() override;
	virtual ECRESULT Stat(unsigned int *have_read, unsigned int *have_written) override;

	private:
	ECFifoBuffer *m_lpBuffer;
	eMode m_mode;
	ULONG m_ulRead = 0, m_ulWritten = 0;
};

class ksrv_worker final : public ECThreadWorker {
	public:
	using ECThreadWorker::ECThreadWorker;
	virtual void exit();
};

// Hold the status of the softdelete purge system
static bool g_bPurgeSoftDeleteStatus = false;

static ECRESULT CreateEntryId(GUID guidStore, unsigned int ulObjType,
    entryId **lppEntryId)
{
	EID_FIXED			eid;

	if (lppEntryId == NULL)
		return KCERR_INVALID_PARAMETER;
	if (CoCreateGuid(&eid.uniqueId) != hrSuccess)
		return KCERR_CALL_FAILED;

	eid.guid = guidStore;
	eid.usType = ulObjType;
	auto lpEntryId = soap_new_entryId(nullptr);
	lpEntryId->__size = sizeof(eid);
	lpEntryId->__ptr  = soap_new_unsignedByte(nullptr, lpEntryId->__size);
	memcpy(lpEntryId->__ptr, &eid, lpEntryId->__size);
	*lppEntryId = lpEntryId;
	return erSuccess;
}

/**
 * Get the local user id based on the entryid or the user id for old clients.
 *
 * When an entryid is provided, the extern id is extracted and the local user id
 * is resolved based on that. If no entryid is provided, the provided legacy user id
 * is used as local user is and the extern id is resolved based on that. Old clients
<<<<<<< HEAD
 * that are not multi-server aware provide the legacy user id in stead of the entryid.
=======
 * that are not multi-server aware provide the legacy user id instead of the entryid.
>>>>>>> 48b7d40b
 *
 * @param[in]	sUserId			The entryid of the user for which to obtain the local id
 * @param[in]	ulLegacyUserId	The legacy user id, which will be used as the entryid when.
 *								no entryid is provided (old clients).
 * @param[out]	lpulUserId		The local user id.
 * @param[out]	lpsExternId		The extern id of the user. This can be NULL if the extern id
 *								is not required by the caller.
 *
 * @retval	KCERR_INVALID_PARAMATER	One or more parameters are invalid.
 * @retval	KCERR_NOT_FOUND			The local is is not found.
 */
static ECRESULT GetLocalId(entryId sUserId, unsigned int ulLegacyUserId,
    unsigned int *lpulUserId, objectid_t *lpsExternId)
{
	ECRESULT er = erSuccess;
	unsigned int	ulUserId = 0;
	objectid_t		sExternId;
	objectdetails_t	sDetails;

	if (lpulUserId == NULL)
		return KCERR_INVALID_PARAMETER;

	// If no entryid is present, use the 'current' user.
	if (ulLegacyUserId == 0 && sUserId.__size == 0) {
		// When lpsExternId is requested, the 'current' user will not be
		// requested in this way. However, to make sure a caller does expect a result in the future
		// we'll return an error in that case.
		if (lpsExternId != NULL)
			er = KCERR_INVALID_PARAMETER;
		else
			*lpulUserId = 0;
		// TODO: return value in lpulUserId ?
		return er;
	}

	if (sUserId.__ptr) {
		// Extract the information from the entryid.
		er = ABEntryIDToID(&sUserId, &ulUserId, &sExternId, NULL);
		if (er != erSuccess)
			return er;
		// If an extern id is present, we should get an object based on that.
		if (!sExternId.id.empty())
			er = g_lpSessionManager->GetCacheManager()->GetUserObject(sExternId, &ulUserId, NULL, NULL);
	} else {
		// use user id from 6.20 and older clients
		ulUserId = ulLegacyUserId;
		if (lpsExternId)
			er = g_lpSessionManager->GetCacheManager()->GetUserObject(ulLegacyUserId, &sExternId, NULL, NULL);
	}
	if (er != erSuccess)
		return er;
	*lpulUserId = ulUserId;
	if (lpsExternId)
		*lpsExternId = std::move(sExternId);
	return erSuccess;
}

/**
 * Check if a user has a store of a particular type on the local server.
 *
 * On a single server configuration this function will return true for
 * all ECSTORE_TYPE_PRIVATE and ECSTORE_TYPE_PUBLIC requests and false otherwise.
 *
 * In single tennant mode, requests for ECSTORE_TYPE_PUBLIC will always return true,
 * regardless of the server on which the public should exist. This is actually wrong
 * but is the same behaviour as before.
 *
 * @param[in]	lpecSession			The ECSession object for the current session.
 * @param[in]	ulUserId			The user id of the user for which to check if a
 *									store is available.
 * @param[in]	ulStoreType			The store type to check for.
 * @param[out]	lpbHasLocalStore	The boolean that will contain the result on success.
 *
 * @retval	KCERR_INVALID_PARAMETER	One or more parameters are invalid.
 * @retval	KCERR_NOT_FOUND			The user specified by ulUserId was not found.
 */
static ECRESULT CheckUserStore(ECSession *lpecSession, unsigned ulUserId,
    unsigned ulStoreType, bool *lpbHasLocalStore)
{
	objectdetails_t	sDetails;

	if (lpecSession == NULL || lpbHasLocalStore == NULL || !ECSTORE_TYPE_ISVALID(ulStoreType))
		return KCERR_INVALID_PARAMETER;

	auto bPrivateOrPublic = ulStoreType == ECSTORE_TYPE_PRIVATE || ulStoreType == ECSTORE_TYPE_PUBLIC;
	if (g_lpSessionManager->IsDistributedSupported()) {
		auto er = lpecSession->GetUserManagement()->GetObjectDetails(ulUserId, &sDetails);
		if (er != erSuccess)
			return er;
		if (bPrivateOrPublic) {
			// @todo: Check if there's a define or constant for everyone.
			if (ulUserId == 2)	// Everyone, public in single tennant
				*lpbHasLocalStore = true;
			else
				*lpbHasLocalStore = (strcasecmp(sDetails.GetPropString(OB_PROP_S_SERVERNAME).c_str(), g_lpSessionManager->GetConfig()->GetSetting("server_name")) == 0);
		} else	// Archive store
			*lpbHasLocalStore = sDetails.PropListStringContains(static_cast<property_key_t>(PR_EC_ARCHIVE_SERVERS_A), g_lpSessionManager->GetConfig()->GetSetting("server_name"), true);
	} else	// Single tennant
		*lpbHasLocalStore = bPrivateOrPublic;

	return erSuccess;
}

static ECRESULT GetABEntryID(unsigned int ulUserId, soap *lpSoap,
    entryId *lpUserId)
{
	entryId sUserId;
	objectid_t			sExternId;

	if (lpSoap == NULL)
		return KCERR_INVALID_PARAMETER;
	if (ulUserId == KOPANO_UID_SYSTEM) {
		sExternId.objclass = ACTIVE_USER;
	} else if (ulUserId == KOPANO_UID_EVERYONE) {
		sExternId.objclass = DISTLIST_SECURITY;
	} else {
		auto er = g_lpSessionManager->GetCacheManager()->GetUserObject(ulUserId, &sExternId, nullptr, nullptr);
		if (er != erSuccess)
			return er;
	}

	auto er = ABIDToEntryID(lpSoap, ulUserId, sExternId, &sUserId);
	if (er != erSuccess)
		return er;
	*lpUserId = std::move(sUserId); // pointer (__ptr) is copied, not data
	return erSuccess;
}

/**
 * Determine if the client can reach @strServerName via a pipe.
 * In other words, determine if @strServerName is local to the client.
 */
static ECRESULT PeerIsServer(struct soap *soap,
    const std::string &strServerName, const std::string &strHttpPath,
    const std::string &strSslPath, bool *lpbResult)
{
	if (soap == NULL || lpbResult == NULL)
		return KCERR_INVALID_PARAMETER;
	/*
	 * If the client tries to connect to the same server as it
	 * already is, and the existing connection was AF_LOCAL, then
	 * obviously the new connection can be AF_LOCAL too. (Unhandled
	 * caveat emptor: local mount namespaces!)
	 *
	 * SSL->AF_LOCAL transition could lead to rejected logins later when
	 * using password-less auth, since AF_LOCAL does not implement
	 * certificates.
	 *
	 * More importantly: Due to the possibility of NAT, or mount namespaces
	 * on the client, any AF_INET->AF_LOCAL transitions cannot be made to
	 * work reliably.
	 */
	*lpbResult = SOAP_CONNECTION_TYPE_NAMED_PIPE(soap) &&
	             strcasecmp(strServerName.c_str(), g_lpSessionManager->GetConfig()->GetSetting("server_name")) == 0;
	return erSuccess;
}

void ksrv_worker::exit()
{
	g_lpSessionManager->get_db_factory()->thread_end();
}

std::unique_ptr<ECThreadWorker> ksrv_tpool::make_worker()
{
	return make_unique_nt<ksrv_worker>(this);
}

ECFifoSerializer::ECFifoSerializer(ECFifoBuffer *lpBuffer, eMode mode) :
	m_mode(mode)
{
	SetBuffer(lpBuffer);
}

ECFifoSerializer::~ECFifoSerializer(void)
{
	if (m_lpBuffer == nullptr)
		return;
	ECFifoBuffer::close_flags flags = (m_mode == serialize ? ECFifoBuffer::cfWrite : ECFifoBuffer::cfRead);
	m_lpBuffer->Close(flags);
}

ECRESULT ECFifoSerializer::SetBuffer(void *lpBuffer)
{
	m_lpBuffer = static_cast<ECFifoBuffer *>(lpBuffer);
	return erSuccess;
}

ECRESULT ECFifoSerializer::Write(const void *ptr, size_t size, size_t nmemb)
{
	ECRESULT er = erSuccess;
	union {
		short s;
		int i;
		long long ll;
	} tmp;

	if (m_mode != serialize)
		return KCERR_NO_SUPPORT;
	if (ptr == nullptr)
		return KCERR_INVALID_PARAMETER;

	switch (size) {
	case 1:
		er = m_lpBuffer->Write(ptr, nmemb, STR_DEF_TIMEOUT, NULL);
		break;
	case 2:
		for (size_t x = 0; x < nmemb && er == erSuccess; ++x) {
			tmp.s = htons(static_cast<const short *>(ptr)[x]);
			er = m_lpBuffer->Write(&tmp, size, STR_DEF_TIMEOUT, nullptr);
		}
		break;
	case 4:
		for (size_t x = 0; x < nmemb && er == erSuccess; ++x) {
			tmp.i = htonl(static_cast<const int *>(ptr)[x]);
			er = m_lpBuffer->Write(&tmp, size, STR_DEF_TIMEOUT, nullptr);
		}
		break;
	case 8:
		for (size_t x = 0; x < nmemb && er == erSuccess; ++x) {
			tmp.ll = cpu_to_be64(static_cast<const uint64_t *>(ptr)[x]);
			er = m_lpBuffer->Write(&tmp, size, STR_DEF_TIMEOUT, nullptr);
		}
		break;
	default:
		er = KCERR_INVALID_PARAMETER;
		break;
	}
	m_ulWritten += size * nmemb;
	return er;
}

ECRESULT ECFifoSerializer::Read(void *ptr, size_t size, size_t nmemb)
{
	ECFifoBuffer::size_type cbRead = 0;

	if (m_mode != deserialize)
		return KCERR_NO_SUPPORT;
	if (ptr == nullptr)
		return KCERR_INVALID_PARAMETER;
	auto er = m_lpBuffer->Read(ptr, size * nmemb, STR_DEF_TIMEOUT, &cbRead);
	if (er != erSuccess)
		return er;
	m_ulRead += cbRead;
	if (cbRead != size * nmemb)
		return KCERR_CALL_FAILED;

	switch (size) {
	case 1: break;
	case 2:
		for (size_t x = 0; x < nmemb; ++x) {
			uint16_t tmp;
			memcpy(&tmp, static_cast<uint16_t *>(ptr) + x, sizeof(tmp));
			tmp = ntohs(tmp);
			memcpy(static_cast<uint16_t *>(ptr) + x, &tmp, sizeof(tmp));
		}
		break;
	case 4:
		for (size_t x = 0; x < nmemb; ++x) {
			uint32_t tmp;
			memcpy(&tmp, static_cast<uint32_t *>(ptr) + x, sizeof(tmp));
			tmp = ntohl(tmp);
			memcpy(static_cast<uint32_t *>(ptr) + x, &tmp, sizeof(tmp));
		}
		break;
	case 8:
		for (size_t x = 0; x < nmemb; ++x) {
			uint64_t tmp;
			memcpy(&tmp, static_cast<uint64_t *>(ptr) + x, sizeof(tmp));
			tmp = be64_to_cpu(tmp);
			memcpy(static_cast<uint64_t *>(ptr) + x, &tmp, sizeof(tmp));
		}
		break;
	default:
		er = KCERR_INVALID_PARAMETER;
		break;
	}
	return er;
}

ECRESULT ECFifoSerializer::Skip(size_t size, size_t nmemb)
{
	auto buf = make_unique_nt<char[]>(size * nmemb);
	if (buf == nullptr)
		return KCERR_NOT_ENOUGH_MEMORY;
	return Read(buf.get(), size, nmemb);
}

ECRESULT ECFifoSerializer::Flush()
{
	ECRESULT er;
	size_t cbRead = 0;
	char buf[16384];

	while (true) {
		er = m_lpBuffer->Read(buf, sizeof(buf), STR_DEF_TIMEOUT, &cbRead);
		if (er != erSuccess)
			return er;
		m_ulRead += cbRead;
		if (cbRead < sizeof(buf))
			break;
	}
	return er;
}

ECRESULT ECFifoSerializer::Stat(ULONG *lpcbRead, ULONG *lpcbWrite)
{
	if (lpcbRead != nullptr)
		*lpcbRead = m_ulRead;
	if (lpcbWrite != nullptr)
		*lpcbWrite = m_ulWritten;
	return erSuccess;
}

/**
 * Get the best server path for a server
 *
 * This function will return the 'best' server path to redirect the client to. This is
 * done by examining the existing incoming connection, and choosing an appropriate access
 * method to the given server. Rules are as follows:
 *
 * - If bProxy is TRUE and the destination server has a proxy address, return the proxy address
 * - If bProxy is FALSE:
 *   - If existing connection is HTTP, return first available of: HTTP, HTTPS
 *   - If existing connection is HTTPS, return HTTPS
 *   - If existing connection is FILE, return first available of: (FILE,) HTTPS, HTTP
 *     (Only ever outputs FILE if it turns out we point to ourselves)
 *
 * @param[in] soap SOAP structure for incoming request
 * @param[in] lpecSession Session for the request
 * @param[in] strServerName Server name to get path for
 * @param[in] bProxy TRUE if we are requesting the proxy address for a server
 * @param[out] lpstrServerPath Output path of server (URL)
 * @return result
 */
static ECRESULT GetBestServerPath(struct soap *soap, ECSession *lpecSession,
    const std::string &strServerName, std::string *lpstrServerPath)
{
	std::string	strServerPath;
	bool		bConnectPipe = false;
	serverdetails_t	sServerDetails;
	const char *szProxyHeader = lpecSession->GetSessionManager()->GetConfig()->GetSetting("proxy_header");

	if (soap == NULL || soap->user == NULL || lpstrServerPath == NULL)
		return KCERR_INVALID_PARAMETER;

	auto lpInfo = soap_info(soap);
	auto er = lpecSession->GetUserManagement()->GetServerDetails(strServerName, &sServerDetails);
	if (er != erSuccess)
		return er;
	auto strProxyPath = sServerDetails.GetProxyPath();
	auto strFilePath = sServerDetails.GetFilePath();
	auto strHttpPath = sServerDetails.GetHttpPath();
	auto strSslPath = sServerDetails.GetSslPath();

	// Always redirect if proxy_header is "*"
    if (!strcmp(szProxyHeader, "*") || lpInfo->bProxy) {
        if(!strProxyPath.empty()) {
			*lpstrServerPath = std::move(strProxyPath);
			return erSuccess;
        } else {
            ec_log_warn("Proxy path not set for server \"%s\"! falling back to direct address.", strServerName.c_str());
        }
    }
	if (!strFilePath.empty())
	{
		er = PeerIsServer(soap, strServerName, strHttpPath, strSslPath, &bConnectPipe);
		if (er != erSuccess)
			return er;
	} else {
		// TODO: check if same server, and set strFilePath 'cause it's known
		bConnectPipe = false;
	}

	if (bConnectPipe)
		strServerPath = strFilePath;
	else
		switch (SOAP_CONNECTION_TYPE(soap))
		{
		case CONNECTION_TYPE_TCP:
			if (!strHttpPath.empty())
				strServerPath = strHttpPath;
			else if (!strSslPath.empty())
				strServerPath = strSslPath;
			break;

		case CONNECTION_TYPE_SSL:
			if (!strSslPath.empty())
				strServerPath = strSslPath;
			break;

		case CONNECTION_TYPE_NAMED_PIPE:
		case CONNECTION_TYPE_NAMED_PIPE_PRIORITY:
			if (!strSslPath.empty())
				strServerPath = strSslPath;
			else if (!strHttpPath.empty())
				strServerPath = strHttpPath;
			break;
		}

	if (strServerPath.empty())
		return KCERR_NOT_FOUND;
	*lpstrServerPath = std::move(strServerPath);
	return erSuccess;
}

// these functions don't do Begin + Commit/Rollback
static ECRESULT WriteProps(struct soap *soap, ECSession *lpecSession, ECDatabase *lpDatabase, ECAttachmentStorage *lpAttachmentStorage, struct saveObject *lpsSaveObj, unsigned int ulObjId, bool fNewItem, unsigned int ulSyncId, struct saveObject *lpsReturnObj, bool *lpfHaveChangeKey, FILETIME *ftCreated, FILETIME *ftModified);
static ECRESULT DoNotifySubscribe(ECSession *lpecSession, unsigned long long ulSessionId, struct notifySubscribe *notifySubscribe);

using steady_clock = std::chrono::steady_clock;

/**
 * logon: log on and create a session with provided credentials
 */
int KCmdService::logon(const char *user, const char *pass,
    const char *impuser, const char *cl_ver, unsigned int clientCaps,
    unsigned int logonFlags, const struct xsd__base64Binary &sLicenseRequest,
    ULONG64 ullSessionGroup, const char *cl_app,
    const char *cl_app_ver, const char *cl_app_misc,
    struct logonResponse *lpsResponse)
{
	ECSession	*lpecSession = NULL;
	ECSESSIONID	sessionID = 0;
	GUID sServerGuid{};
	struct timespec startTimes{}, endTimes{};
	auto dblStart = steady_clock::now();

	clock_gettime(CLOCK_THREAD_CPUTIME_ID, &startTimes);
	LOG_SOAP_DEBUG("%020llu: S logon", static_cast<unsigned long long>(sessionID));

	if (!(clientCaps & KOPANO_CAP_UNICODE))
		return MAPI_E_BAD_CHARWIDTH;

	lpsResponse->lpszVersion = const_cast<char *>("0," PROJECT_VERSION_COMMIFIED);
	lpsResponse->ulCapabilities = KOPANO_LATEST_CAPABILITIES;
	/*
	 * Client desires compression, so turn it on, but only if remote.
	 * Otherwise, clear the flag from clientCaps, because
	 * Create(Auth)Session remembers them, re-evaluates CAP_COMPRESSION,
	 * and would otherwise turn on compression again.
	 */
#ifdef WITH_ZLIB
	static constexpr const bool has_zlib = true;
#else
	static constexpr const bool has_zlib = false;
#endif
	if (has_zlib && zcp_peerfd_is_local(soap->socket) <= 0 && clientCaps & KOPANO_CAP_COMPRESSION) {
		lpsResponse->ulCapabilities |= KOPANO_CAP_COMPRESSION;
		// (ECSessionManager::ValidateSession() will do this for all other functions)
		soap_set_imode(soap, SOAP_ENC_ZLIB);	// also autodetected
		soap_set_omode(soap, SOAP_ENC_ZLIB | SOAP_IO_CHUNK);
	} else {
		clientCaps &= ~KOPANO_CAP_COMPRESSION;
	}

	// check username and password
	auto er = g_lpSessionManager->CreateSession(soap, user, pass, impuser,
	          cl_ver, cl_app, cl_app_ver, cl_app_misc, clientCaps,
	          ullSessionGroup, &sessionID, &lpecSession, true,
	          !(logonFlags & KOPANO_LOGON_NO_UID_AUTH),
	          !(logonFlags & KOPANO_LOGON_NO_REGISTER_SESSION));
	if(er != erSuccess){
		er = KCERR_LOGON_FAILED;
		goto exit;
	}

	// We allow Zarafa >=6 clients to connect to a Kopano server. However, anything below that will be
	// denied. We can't say what future clients may or may not be capable of. So we'll leave that to the
	// clients.
	if (lpecSession && (KOPANO_COMPARE_VERSION_TO_GENERAL(lpecSession->ClientVersion(), MAKE_KOPANO_GENERAL(6)) < 0)) {
		ec_log_warn("Rejected logon attempt from a %s version client.", cl_ver != nullptr ? cl_ver : "<unknown>");
		er = KCERR_INVALID_VERSION;
		goto exit;
	}

	lpsResponse->ulSessionId = sessionID;
	if (clientCaps & KOPANO_CAP_MULTI_SERVER)
		lpsResponse->ulCapabilities |= KOPANO_CAP_MULTI_SERVER;
	if (clientCaps & KOPANO_CAP_ENHANCED_ICS && parseBool(g_lpSessionManager->GetConfig()->GetSetting("enable_enhanced_ics"))) {
		lpsResponse->ulCapabilities |= KOPANO_CAP_ENHANCED_ICS;
		soap_set_omode(soap, SOAP_ENC_MTOM | SOAP_IO_CHUNK);
		soap_set_imode(soap, SOAP_ENC_MTOM);
		soap_post_check_mime_attachments(soap);
	}
	if (clientCaps & KOPANO_CAP_UNICODE)
		lpsResponse->ulCapabilities |= KOPANO_CAP_UNICODE;
	if (clientCaps & KOPANO_CAP_MSGLOCK)
		lpsResponse->ulCapabilities |= KOPANO_CAP_MSGLOCK;
	er = g_lpSessionManager->GetServerGUID(&sServerGuid);
	if (er != erSuccess)
		goto exit;

	lpsResponse->sServerGuid.__ptr = soap_new_unsignedByte(soap, sizeof(sServerGuid));
	memcpy(lpsResponse->sServerGuid.__ptr, &sServerGuid, sizeof(sServerGuid));
	lpsResponse->sServerGuid.__size = sizeof(sServerGuid);
    // Only save logon if credentials were supplied by the user; otherwise the logon is probably automated
    if (lpecSession && (lpecSession->GetAuthMethod() == ECSession::METHOD_USERPASSWORD || lpecSession->GetAuthMethod() == ECSession::METHOD_SSO))
		record_logon_time(lpecSession, true);
exit:
	if (lpecSession)
		lpecSession->unlock();
	lpsResponse->er = er;
	clock_gettime(CLOCK_THREAD_CPUTIME_ID, &endTimes);
	LOG_SOAP_DEBUG("%020llu: E logon 0x%08x %f %f",
		static_cast<unsigned long long>(sessionID), er,
		timespec2dbl(endTimes) - timespec2dbl(startTimes),
		dur2dbl(decltype(dblStart)::clock::now() - dblStart));
	return SOAP_OK;
}

/**
 * logon: log on and create a session with provided credentials
 */
int KCmdService::ssoLogon(ULONG64 ulSessionId, const char *szUsername,
    const char *impuser, struct xsd__base64Binary *lpInput,
    const char *cl_ver, unsigned int clientCaps,
    const struct xsd__base64Binary &sLicenseRequest, ULONG64 ullSessionGroup,
    const char *cl_app, const char *cl_app_ver, const char *cl_app_misc,
    struct ssoLogonResponse *lpsResponse)
{
	ECRESULT		er = KCERR_LOGON_FAILED;
	ECAuthSession	*lpecAuthSession = NULL;
	ECSession		*lpecSession = NULL;
	ECSESSIONID		newSessionID = 0;
	GUID sServerGuid{};
	xsd__base64Binary *lpOutput = NULL;
	const char *lpszEnabled = NULL;
	struct timespec startTimes{}, endTimes{};
	auto dblStart = steady_clock::now();

	clock_gettime(CLOCK_THREAD_CPUTIME_ID, &startTimes);
	LOG_SOAP_DEBUG("%020" PRIu64 ": S ssoLogon", ulSessionId);

	if (lpInput == nullptr || lpInput->__size == 0 ||
	    lpInput->__ptr == nullptr || szUsername == nullptr ||
	    cl_ver == nullptr)
		goto exit;
	lpszEnabled = g_lpSessionManager->GetConfig()->GetSetting("enable_sso");
	if (!(lpszEnabled && strcasecmp(lpszEnabled, "yes") == 0))
		goto nosso;
	lpsResponse->lpszVersion = const_cast<char *>("0," PROJECT_VERSION_COMMIFIED);
	lpsResponse->ulCapabilities = KOPANO_LATEST_CAPABILITIES;

	/* See KCmdService::logon for comments. */
	if (zcp_peerfd_is_local(soap->socket) <= 0 && (clientCaps & KOPANO_CAP_COMPRESSION)) {
		lpsResponse->ulCapabilities |= KOPANO_CAP_COMPRESSION;
		// (ECSessionManager::ValidateSession() will do this for all other functions)
		soap_set_imode(soap, SOAP_ENC_ZLIB);	// also autodetected
		soap_set_omode(soap, SOAP_ENC_ZLIB | SOAP_IO_CHUNK);
	} else {
		clientCaps &= ~KOPANO_CAP_COMPRESSION;
	}

	if (ulSessionId == 0) {
		// new auth session
		er = g_lpSessionManager->CreateAuthSession(soap, clientCaps, &newSessionID, &lpecAuthSession, true, true);
		if (er != erSuccess) {
			er = KCERR_LOGON_FAILED;
			goto exit;
		}
		// when the first validate fails, remove the correct sessionid
		ulSessionId = newSessionID;
	} else {
		er = g_lpSessionManager->ValidateSession(soap, ulSessionId, &lpecAuthSession);
		if (er != erSuccess)
			goto exit;
	}

	lpecAuthSession->SetClientMeta(cl_app_ver, cl_app_misc);
	if (!(clientCaps & KOPANO_CAP_UNICODE))
		return MAPI_E_BAD_CHARWIDTH;

	er = lpecAuthSession->ValidateSSOData(soap, szUsername, impuser, cl_ver, cl_app, cl_app_ver, cl_app_misc, lpInput, &lpOutput);
	if (er == KCERR_SSO_CONTINUE) {
		// continue validation exchange
		lpsResponse->lpOutput = lpOutput;
	} else if (er == erSuccess) {
		// done and logged in
		// create ecsession from ecauthsession, and place in session map
		er = g_lpSessionManager->RegisterSession(lpecAuthSession,
		     ullSessionGroup, cl_ver, cl_app, cl_app_ver, cl_app_misc,
		     &newSessionID, &lpecSession, true);
		if (er != erSuccess) {
			ec_perror("User authenticated, but failed to create session", er);
			goto exit;
		}

	// We allow Zarafa >=6 clients to connect to a Kopano server. However, anything below that will be
	// denied. We can't say what future clients may or may not be capable of. So we'll leave that to the
	// clients.
	if (KOPANO_COMPARE_VERSION_TO_GENERAL(lpecSession->ClientVersion(), MAKE_KOPANO_GENERAL(6)) < 0) {
		ec_log_warn("Rejected logon attempt from a %s version client.", cl_ver != nullptr ? cl_ver : "<unknown>");
		er = KCERR_INVALID_VERSION;
		goto exit;
	}

		// delete authsession
		lpecAuthSession->unlock();
		g_lpSessionManager->RemoveSession(ulSessionId);
		lpecAuthSession = NULL;
		// return ecsession number
		lpsResponse->lpOutput = NULL;
	} else {
		// delete authsession
		lpecAuthSession->unlock();
		g_lpSessionManager->RemoveSession(ulSessionId);
		lpecAuthSession = NULL;
		er = KCERR_LOGON_FAILED;
		goto exit;
	}

	lpsResponse->ulSessionId = newSessionID;
	if (clientCaps & KOPANO_CAP_MULTI_SERVER)
		lpsResponse->ulCapabilities |= KOPANO_CAP_MULTI_SERVER;
	if (clientCaps & KOPANO_CAP_ENHANCED_ICS && parseBool(g_lpSessionManager->GetConfig()->GetSetting("enable_enhanced_ics"))) {
		lpsResponse->ulCapabilities |= KOPANO_CAP_ENHANCED_ICS;
		soap_set_omode(soap, SOAP_ENC_MTOM | SOAP_IO_CHUNK);
		soap_set_imode(soap, SOAP_ENC_MTOM);
		soap_post_check_mime_attachments(soap);
	}
	if (clientCaps & KOPANO_CAP_UNICODE)
		lpsResponse->ulCapabilities |= KOPANO_CAP_UNICODE;
	if (clientCaps & KOPANO_CAP_MSGLOCK)
		lpsResponse->ulCapabilities |= KOPANO_CAP_MSGLOCK;

    if(er != KCERR_SSO_CONTINUE) {
        // Don't reset er to erSuccess on SSO_CONTINUE, we don't need the server guid yet
    	er = g_lpSessionManager->GetServerGUID(&sServerGuid);
		if (er != erSuccess)
			goto exit;
		lpsResponse->sServerGuid.__ptr = soap_new_unsignedByte(soap, sizeof(sServerGuid));
		memcpy(lpsResponse->sServerGuid.__ptr, &sServerGuid, sizeof(sServerGuid));
    	lpsResponse->sServerGuid.__size = sizeof(sServerGuid);
    }

    if(lpecSession && (lpecSession->GetAuthMethod() == ECSession::METHOD_USERPASSWORD || lpecSession->GetAuthMethod() == ECSession::METHOD_SSO))
		record_logon_time(lpecSession, true);
exit:
	if (lpecAuthSession != NULL)
		lpecAuthSession->unlock();
	if (lpecSession)
		lpecSession->unlock();
	if (er == erSuccess)
		g_lpSessionManager->m_stats->inc(SCN_LOGIN_SSO);
	else if (er != KCERR_SSO_CONTINUE)
		g_lpSessionManager->m_stats->inc(SCN_LOGIN_DENIED);
nosso:
	lpsResponse->er = er;
	clock_gettime(CLOCK_THREAD_CPUTIME_ID, &endTimes);
	LOG_SOAP_DEBUG("%020" PRIu64 ": E ssoLogon 0x%08x %f %f",
		ulSessionId, er, timespec2dbl(endTimes) - timespec2dbl(startTimes),
		dur2dbl(decltype(dblStart)::clock::now() - dblStart));
	return SOAP_OK;
}

/**
 * logoff: invalidate the session and close all notifications and memory held by the session
 */
int KCmdService::logoff(ULONG64 ulSessionId, unsigned int *result)
{
	ECSession 	*lpecSession = NULL;
	struct timespec startTimes{}, endTimes{};
	auto dblStart = steady_clock::now();

	clock_gettime(CLOCK_THREAD_CPUTIME_ID, &startTimes);
	LOG_SOAP_DEBUG("%020" PRIu64 ": S logoff", ulSessionId);
	auto er = g_lpSessionManager->ValidateSession(soap, ulSessionId, &lpecSession);
	if(er != erSuccess)
		goto exit;
	if (lpecSession->GetAuthMethod() == ECSession::METHOD_USERPASSWORD ||
	    lpecSession->GetAuthMethod() == ECSession::METHOD_SSO)
		record_logon_time(lpecSession, false);
	lpecSession->unlock();
    // lpecSession is discarded. It is not locked, so we can do that. We only did the 'validatesession'
    // call to see if the session id existed in the first place, and the request is coming from the correct
    // IP address. Another logoff() call called at the same time may remove the session *here*, in which case the following call
    // will fail. This makes sure people can't terminate each others sessions unless they have the same source IP.
	er = g_lpSessionManager->RemoveSession(ulSessionId);
exit:
    *result = er;
	clock_gettime(CLOCK_THREAD_CPUTIME_ID, &endTimes);
	LOG_SOAP_DEBUG("%020" PRIu64 ": E logoff 0x%08x %f %f",
		ulSessionId, 0, timespec2dbl(endTimes) - timespec2dbl(startTimes),
		dur2dbl(decltype(dblStart)::clock::now() - dblStart));
	return SOAP_OK;
}

#define SOAP_ENTRY_START(fname, resultvar, ...) \
int KCmdService::fname(ULONG64 ulSessionId, ##__VA_ARGS__) \
{ \
	struct timespec startTimes{}, endTimes{}; \
	auto dblStart = steady_clock::now(); \
    ECSession		*lpecSession = NULL; \
	const char *szFname = #fname; \
    clock_gettime(CLOCK_THREAD_CPUTIME_ID, &startTimes); \
	LOG_SOAP_DEBUG("%020" PRIu64 ": S %s", ulSessionId, szFname); \
	auto er = g_lpSessionManager->ValidateSession(soap, ulSessionId, &lpecSession); \
	auto xx_endtimer = make_scope_success([&]() { \
		clock_gettime(CLOCK_THREAD_CPUTIME_ID, &endTimes); \
		LOG_SOAP_DEBUG("%020" PRIu64 ": E %s 0x%08x %f %f", ulSessionId, szFname, er, \
			timespec2dbl(endTimes) - timespec2dbl(startTimes), \
			dur2dbl(decltype(dblStart)::clock::now() - dblStart)); \
	}); \
	if (er != erSuccess) { \
		resultvar = er; \
		return SOAP_OK; \
	} \
	soap_info(soap)->ulLastSessionId = ulSessionId; \
	soap_info(soap)->szFname = szFname; \
	lpecSession->AddBusyState(pthread_self(), szFname, soap_info(soap)->threadstart, soap_info(soap)->start); \
	auto xx_unbusy = make_scope_success([&]() { \
		lpecSession->UpdateBusyState(pthread_self(), SESSION_STATE_SENDING); \
		lpecSession->unlock(); \
	}); \
	resultvar = [&]() -> int {

#define SOAP_ENTRY_END() \
        return er; \
    }(); \
    return SOAP_OK; \
}

#define ALLOC_DBRESULT() \
	DB_ROW 			UNUSED_VAR		lpDBRow = NULL; \
	DB_LENGTHS		UNUSED_VAR		lpDBLen = NULL; \
	DB_RESULT UNUSED_VAR lpDBResult; \
	std::string		UNUSED_VAR		strQuery;

#define USE_DATABASE_NORESULT() \
       ECDatabase*             lpDatabase = NULL; \
       er = lpecSession->GetDatabase(&lpDatabase); \
       if (er != erSuccess) { \
		ec_log_err(" GetDatabase failed"); \
               return KCERR_DATABASE_ERROR; \
       }

#define USE_DATABASE() USE_DATABASE_NORESULT(); ALLOC_DBRESULT();

#define ROLLBACK_ON_ERROR() \
	if (lpDatabase && FAILED(er)) \
		lpDatabase->Rollback(); \

static ECRESULT PurgeSoftDelete(ECSession *lpecSession,
    unsigned int ulLifetime, unsigned int *lpulMessages,
    unsigned int *lpulFolders, unsigned int *lpulStores, bool *lpbExit)
{
	ECRESULT 		er = erSuccess;
	ECDatabase*		lpDatabase = NULL;
	DB_RESULT lpDBResult;
	DB_ROW			lpDBRow = NULL;
	FILETIME		ft;
	ECListInt		lObjectIds;
	bool 			bExitDummy = false;

	auto laters = make_scope_success([&]() {
		if (er != KCERR_BUSY)
			g_bPurgeSoftDeleteStatus = false;
	});
	if (g_bPurgeSoftDeleteStatus) {
		ec_log_err("Softdelete already running");
		return KCERR_BUSY;
	}
	g_bPurgeSoftDeleteStatus = true;
	if (!lpbExit)
		lpbExit = &bExitDummy;
	er = lpecSession->GetDatabase(&lpDatabase);
	if (er != erSuccess)
		return er;

	// Although it doesn't make sense for the message deleter to include EC_DELETE_FOLDERS, it doesn't hurt either, since they shouldn't be there
	// and we really want to delete all the softdeleted items anyway.
	unsigned int ulDeleteFlags = EC_DELETE_CONTAINER | EC_DELETE_FOLDERS | EC_DELETE_MESSAGES | EC_DELETE_RECIPIENTS | EC_DELETE_ATTACHMENTS | EC_DELETE_HARD_DELETE;
	GetSystemTimeAsFileTime(&ft);
	ft = UnixTimeToFileTime(FileTimeToUnixTime(ft) - ulLifetime);

	// Select softdeleted stores (ignore softdelete_lifetime setting because a store can't be restored anyway)
	auto strQuery = "SELECT id FROM hierarchy WHERE parent IS NULL AND (flags&" + stringify(MSGFLAG_DELETED) + ")=" + stringify(MSGFLAG_DELETED) + " AND type=" + stringify(MAPI_STORE);
	er = lpDatabase->DoSelect(strQuery, &lpDBResult);
	if(er != erSuccess)
		return er;

	auto ulStores = lpDBResult.get_num_rows();
	if(ulStores > 0)
	{
		while ((lpDBRow = lpDBResult.fetch_row()) != nullptr) {
			if(lpDBRow == NULL || lpDBRow[0] == NULL)
				continue;
			lObjectIds.emplace_back(atoui(lpDBRow[0]));
		}
		// free before we call DeleteObjects()
		lpDBResult = DB_RESULT();
		if (*lpbExit)
			return KCERR_USER_CANCEL;

		ec_log_info("Starting to purge %zu stores", lObjectIds.size());
		for (auto iterObjectId = lObjectIds.cbegin();
		     iterObjectId != lObjectIds.cend() && !*lpbExit;
		     ++iterObjectId)
		{
			ec_log_info(" purge store (%d)", *iterObjectId);

			er = DeleteObjects(lpecSession, lpDatabase, *iterObjectId, ulDeleteFlags|EC_DELETE_STORE, 0, false, false);
			if (er != erSuccess)
				return ec_perror("Error while removing softdelete store objects", er);
		}
		ec_log_info("Store purge done");
	}
	if (*lpbExit)
		return KCERR_USER_CANCEL;

	// Select softdeleted folders
	strQuery = "SELECT h.id FROM hierarchy AS h JOIN properties AS p ON p.hierarchyid=h.id AND p.tag="+stringify(PROP_ID(PR_DELETED_ON))+" AND p.type="+stringify(PROP_TYPE(PR_DELETED_ON))+" WHERE (h.flags&"+stringify(MSGFLAG_DELETED)+")="+stringify(MSGFLAG_DELETED)+" AND p.val_hi<="+stringify(ft.dwHighDateTime)+" AND h.type="+stringify(MAPI_FOLDER);
	er = lpDatabase->DoSelect(strQuery, &lpDBResult);
	if(er != erSuccess)
		return er;

	auto ulFolders = lpDBResult.get_num_rows();
	if(ulFolders > 0)
	{
		// Remove all items
		lObjectIds.clear();
		while ((lpDBRow = lpDBResult.fetch_row()) != nullptr) {
			if(lpDBRow == NULL || lpDBRow[0] == NULL)
				continue;
			lObjectIds.emplace_back(atoui(lpDBRow[0]));
		}
		// free before we call DeleteObjects()
		lpDBResult = DB_RESULT();
		if (*lpbExit)
			return KCERR_USER_CANCEL;
		ec_log_info("Starting to purge %zu folders", lObjectIds.size());
		er = DeleteObjects(lpecSession, lpDatabase, &lObjectIds, ulDeleteFlags, 0, false, false);
		if (er != erSuccess)
			return ec_perror("Error while removing softdelete folder objects", er);
		ec_log_info("Folder purge done");
	}
	if (*lpbExit)
		return KCERR_USER_CANCEL;

	// Select softdeleted messages
	strQuery = "SELECT h.id FROM hierarchy AS h JOIN properties AS p ON p.hierarchyid=h.id AND p.tag="+stringify(PROP_ID(PR_DELETED_ON))+" AND p.type="+stringify(PROP_TYPE(PR_DELETED_ON))+" WHERE (h.flags&"+stringify(MSGFLAG_DELETED)+")="+stringify(MSGFLAG_DELETED)+" AND h.type="+stringify(MAPI_MESSAGE)+" AND p.val_hi<="+stringify(ft.dwHighDateTime);
	er = lpDatabase->DoSelect(strQuery, &lpDBResult);
	if(er != erSuccess)
		return er;

	auto ulMessages = lpDBResult.get_num_rows();
	if(ulMessages > 0)
	{
		// Remove all items
		lObjectIds.clear();
		while ((lpDBRow = lpDBResult.fetch_row()) != nullptr) {
			if(lpDBRow == NULL || lpDBRow[0] == NULL)
				continue;
			lObjectIds.emplace_back(atoui(lpDBRow[0]));
		}
		// free before we call DeleteObjects()
		lpDBResult = DB_RESULT();
		if (*lpbExit)
			return KCERR_USER_CANCEL;
		ec_log_info("Starting to purge %zu messages", lObjectIds.size());
		er = DeleteObjects(lpecSession, lpDatabase, &lObjectIds, ulDeleteFlags, 0, false, false);
		if (er != erSuccess)
			return ec_perror("Error while removing softdelete message objects", er);
		ec_log_info("Message purge done");
	}

	// these stats are only from toplevel objects
	if(lpulFolders)
		*lpulFolders = ulFolders;
	if(lpulMessages)
		*lpulMessages = ulMessages;
	if (lpulStores)
		*lpulStores = ulStores;
	return er;
}

/**
 * getPublicStore: get the root entryid, the store entryid and the store GUID for the public store.
 * FIXME, GUID is duplicate
 */
SOAP_ENTRY_START(getPublicStore, lpsResponse->er, unsigned int ulFlags, struct getStoreResponse *lpsResponse)
{
    unsigned int		ulCompanyId = 0;
	std::string strStoreName, strStoreServer, strServerPath, strCompanyName;
	const std::string	strThisServer = g_lpSessionManager->GetConfig()->GetSetting("server_name", "", "Unknown");
	objectdetails_t		details;
	auto sesmgr = lpecSession->GetSessionManager();
	auto sec = lpecSession->GetSecurity();
	auto usrmgt = lpecSession->GetUserManagement();
    USE_DATABASE();

	if (sesmgr->IsHostedSupported()) {
		/* Hosted support, Public store owner is company */
		auto er = sec->GetUserCompany(&ulCompanyId);
		if (er != erSuccess)
			return er;
		er = usrmgt->GetObjectDetails(ulCompanyId, &details);
        if(er != erSuccess)
			return er;
        strStoreServer = details.GetPropString(OB_PROP_S_SERVERNAME);
		strCompanyName = details.GetPropString(OB_PROP_S_FULLNAME);
	} else {
		ulCompanyId = KOPANO_UID_EVERYONE; /* No hosted support, Public store owner is Everyone */

		if (sesmgr->IsDistributedSupported()) {
			/*
			* GetObjectDetailsAndSync will return the group details for EVERYONE when called
			* with KOPANO_UID_EVERYONE. But we want the pseudo company for that contains the
			* public store.
			*/
			auto er = usrmgt->GetPublicStoreDetails(&details);
			if (er == KCERR_NO_SUPPORT) {
				/* Not supported: No MultiServer with this plugin, so we're good */
				strStoreServer = strThisServer;
				er = erSuccess;
			} else if (er == erSuccess)
				strStoreServer = details.GetPropString(OB_PROP_S_SERVERNAME);
			else
				return er;
		} else
			strStoreServer = strThisServer;
	}

	if (sesmgr->IsDistributedSupported()) {
		if (strStoreServer.empty()) {
			if (!strCompanyName.empty())
				ec_log_err("Company \"%s\" has no home server for its public store.", strCompanyName.c_str());
			else
				ec_log_err("Public store has no home server.");
			return KCERR_NOT_FOUND;
		}
		/* Do we own the store? */
		if (strcasecmp(strThisServer.c_str(), strStoreServer.c_str()) != 0 &&
		    (ulFlags & EC_OVERRIDE_HOMESERVER) == 0) {
			auto er = GetBestServerPath(soap, lpecSession, strStoreServer, &strServerPath);
			if (er != erSuccess)
				return er;
			lpsResponse->lpszServerPath = soap_strdup(soap, strServerPath.c_str());
			ec_log_info("Redirecting request to \"%s\"", lpsResponse->lpszServerPath);
			g_lpSessionManager->m_stats->inc(SCN_REDIRECT_COUNT);
			return KCERR_UNABLE_TO_COMPLETE;
		}
	}

	/*
	 * The public store is stored in the database with the companyid as owner.
	 */
	strQuery =
		"SELECT hierarchy.id, stores.guid, stores.hierarchy_id, stores.type "
		"FROM stores "
		"JOIN hierarchy on stores.hierarchy_id=hierarchy.parent "
		"WHERE stores.user_id = " + stringify(ulCompanyId) + " LIMIT 1";
	auto er = lpDatabase->DoSelect(strQuery, &lpDBResult);
	if(er != erSuccess)
		return er;
	if (lpDBResult.get_num_rows() == 0)
		return KCERR_NOT_FOUND;
	lpDBRow = lpDBResult.fetch_row();
	lpDBLen = lpDBResult.fetch_row_lengths();
	if( lpDBRow == NULL || lpDBRow[0] == NULL || lpDBRow[1] == NULL || lpDBRow[2] == NULL ||
		lpDBLen == NULL || lpDBLen[1] == 0)
	{
		ec_log_err("getPublicStore(): no rows from db");
		return KCERR_DATABASE_ERROR; // this should never happen
	}

	auto gcache = g_lpSessionManager->GetCacheManager();
	er = gcache->GetEntryIdFromObject(atoui(lpDBRow[0]), soap, 0, &lpsResponse->sRootId);
	if(er != erSuccess)
		return er;
	if ((ulFlags & EC_OVERRIDE_HOMESERVER) == 0)
		lpsResponse->lpszServerPath = soap_strdup(soap, ("pseudo://"s + strStoreServer).c_str());
	er = gcache->GetEntryIdFromObject(atoui(lpDBRow[2]), soap, ulFlags, &lpsResponse->sStoreId);
	if(er != erSuccess)
		return er;
	lpsResponse->guid.__size= lpDBLen[1];
	lpsResponse->guid.__ptr  = soap_new_unsignedByte(soap, lpDBLen[1]);
	memcpy(lpsResponse->guid.__ptr, lpDBRow[1], lpDBLen[1]);
	if (lpDBRow[3] == nullptr || lpDBLen[1] != sizeof(GUID))
		return erSuccess;
	GUID guid;
	memcpy(&guid, lpDBRow[1], lpDBLen[1]);
	gcache->SetStore(atoui(lpDBRow[2]), atoui(lpDBRow[2]), &guid, atoi(lpDBRow[3]));
	return erSuccess;
}
SOAP_ENTRY_END()

/**
 * getStore: get the root entryid, the store entryid and the GUID of a store specified with lpsEntryId
 * FIXME: output store entryid equals input store entryid ?
 * FIXME: output GUID is also in entryid
 */
SOAP_ENTRY_START(getStore, lpsResponse->er, entryId* lpsEntryId, struct getStoreResponse *lpsResponse)
{
	unsigned int ulStoreId = 0, ulUserId = 0;
	objectdetails_t	sUserDetails;
	std::string strServerName, strServerPath;
    USE_DATABASE();

	if (!lpsEntryId) {
		ulUserId = lpecSession->GetSecurity()->GetUserId();

        // Check if the store should be available on this server
        auto usrmgt = lpecSession->GetUserManagement();
		if (lpecSession->GetSessionManager()->IsDistributedSupported() &&
            !usrmgt->IsInternalObject(ulUserId)) {
			er = usrmgt->GetObjectDetails(ulUserId, &sUserDetails);
			if (er != erSuccess)
				return er;
            strServerName = sUserDetails.GetPropString(OB_PROP_S_SERVERNAME);
			if (strServerName.empty())
				return KCERR_NOT_FOUND;
            if (strcasecmp(strServerName.c_str(), g_lpSessionManager->GetConfig()->GetSetting("server_name")) != 0)  {
                er = GetBestServerPath(soap, lpecSession, strServerName, &strServerPath);
                if (er != erSuccess)
					return er;
				lpsResponse->lpszServerPath = soap_strdup(soap, strServerPath.c_str());
                ec_log_info("Redirecting request to \"%s\"", lpsResponse->lpszServerPath);
				g_lpSessionManager->m_stats->inc(SCN_REDIRECT_COUNT);
				return KCERR_UNABLE_TO_COMPLETE;
            }
		}
	}

    // If strServerName is empty, we're not running in distributed mode or we're dealing
    // with a local account. Just use the name from the configuration.
    if (strServerName.empty())
        strServerName = g_lpSessionManager->GetConfig()->GetSetting("server_name" ,"", "Unknown");
    // Always return a pseudo URL
	lpsResponse->lpszServerPath = soap_strdup(soap, ("pseudo://"s + strServerName).c_str());

	strQuery = "SELECT hierarchy.id, stores.guid, stores.hierarchy_id, stores.type "
	           "FROM stores join hierarchy on stores.hierarchy_id=hierarchy.parent ";
	if(lpsEntryId) {
		er = lpecSession->GetObjectFromEntryId(lpsEntryId, &ulStoreId);
		if(er != erSuccess)
			return er;
		strQuery += "WHERE stores.hierarchy_id=" + stringify(ulStoreId);// FIXME: mysql query
	}else {
		strQuery += "WHERE stores.user_id=" + stringify(ulUserId)
				 + " AND stores.type=" + stringify(ECSTORE_TYPE_PRIVATE);
	}
	strQuery += " LIMIT 1";

	er = lpDatabase->DoSelect(strQuery, &lpDBResult);
	if(er != erSuccess)
		return er;
	if (lpDBResult.get_num_rows() == 0)
		return KCERR_NOT_FOUND;
	lpDBRow = lpDBResult.fetch_row();
	if (lpDBRow == NULL) {
		ec_log_err("getStore(): no rows from db");
		return KCERR_DATABASE_ERROR; // this should never happen
	}
	lpDBLen = lpDBResult.fetch_row_lengths();
	/*
	 * Avoid processing SQL NULL, or memory blocks that are not
	 * NUL-terminated.
	 * Ensure the GUID (lpDBRow[1]) is not empty. (Perhaps check for
	 * !=16 instead of ==0?)
	 */
	if (lpDBLen == NULL || lpDBRow[0] == NULL ||
	    lpDBRow[1] == NULL || lpDBRow[2] == NULL ||
	    memchr(lpDBRow[0], '\0', lpDBLen[0] + 1) == NULL ||
	    memchr(lpDBRow[2], '\0', lpDBLen[2] + 1) == NULL ||
	    lpDBLen[1] == 0) {
		ec_log_err("getStore(): received trash rows from db");
		return KCERR_DATABASE_ERROR;
	}

	auto gcache = g_lpSessionManager->GetCacheManager();
	er = gcache->GetEntryIdFromObject(atoui(lpDBRow[0]), soap, 0, &lpsResponse->sRootId);
	if(er != erSuccess)
		return er;
	er = gcache->GetEntryIdFromObject(atoui(lpDBRow[2]), soap, 0, &lpsResponse->sStoreId);
	if(er != erSuccess)
		return er;
	lpsResponse->guid.__size= lpDBLen[1];
	lpsResponse->guid.__ptr  = soap_new_unsignedByte(soap, lpDBLen[1]);
	memcpy(lpsResponse->guid.__ptr, lpDBRow[1], lpDBLen[1]);
	if (lpDBRow[3] == nullptr || lpDBLen[1] != sizeof(GUID))
		return erSuccess;
	GUID guid;
	memcpy(&guid, lpDBRow[1], lpDBLen[1]);
	gcache->SetStore(atoui(lpDBRow[2]), atoui(lpDBRow[2]), &guid, atoi(lpDBRow[3]));
	return erSuccess;
}
SOAP_ENTRY_END()

/**
 * getStoreName: get the PR_DISPLAY_NAME of the store specified in sEntryId
 */
SOAP_ENTRY_START(getStoreName, lpsResponse->er, const entryId &sEntryId,
    struct getStoreNameResponse *lpsResponse)
{
	unsigned int ulObjId = 0, ulStoreType = 0;

	er = lpecSession->GetObjectFromEntryId(&sEntryId, &ulObjId);
	if(er != erSuccess)
		return er;
	er = lpecSession->GetSessionManager()->GetCacheManager()->GetStoreAndType(ulObjId, NULL, NULL, &ulStoreType);
	if (er != erSuccess)
		return er;
	return ECGenProps::GetStoreName(soap, lpecSession, ulObjId, ulStoreType, &lpsResponse->lpszStoreName);
}
SOAP_ENTRY_END()

SOAP_ENTRY_START(getStoreType, lpsResponse->er, const entryId &sEntryId,
    struct getStoreTypeResponse *lpsResponse)
{
	unsigned int	ulObjId = 0;

	er = lpecSession->GetObjectFromEntryId(&sEntryId, &ulObjId);
	if (er != erSuccess)
		return er;
	return lpecSession->GetSessionManager()->GetCacheManager()->
	       GetStoreAndType(ulObjId, nullptr, nullptr,
	       &lpsResponse->ulStoreType);
}
SOAP_ENTRY_END()

static ECRESULT ReadProps(struct soap *soap, ECSession *lpecSession,
    unsigned int ulObjId, unsigned ulObjType, unsigned int ulObjTypeParent,
    const CHILDPROPS &sChildProps, struct propTagArray *lpsPropTag,
    struct propValArray *lpsPropVal)
{
	ECRESULT er = erSuccess;
	quotadetails_t	sDetails;
	unsigned int ulCompanyId = 0, ulStoreOwner = 0;
	struct propVal sPropVal;
	USE_DATABASE_NORESULT();

	if(ulObjType == MAPI_STORE) //fimxe: except public stores
	{
		if (ECGenProps::GetPropComputedUncached(soap, NULL, lpecSession, PR_USER_NAME, ulObjId, 0, ulObjId, 0, ulObjType, &sPropVal) == erSuccess) {
			er = FixPropEncoding(&sPropVal);
			if (er != erSuccess)
				return er;
		    sChildProps.lpPropTags->AddPropTag(sPropVal.ulPropTag);
		    sChildProps.lpPropVals->AddPropVal(sPropVal);
        }
		if (ECGenProps::GetPropComputedUncached(soap, NULL, lpecSession, PR_USER_ENTRYID, ulObjId, 0, ulObjId, 0, ulObjType, &sPropVal) == erSuccess) {
		    sChildProps.lpPropTags->AddPropTag(PR_USER_ENTRYID);
		    sChildProps.lpPropVals->AddPropVal(sPropVal);
        }
        er = lpecSession->GetSecurity()->GetStoreOwner(ulObjId, &ulStoreOwner);
        if (er != erSuccess)
			return er;

		// Quota information
		if (lpecSession->GetSecurity()->GetUserQuota(ulStoreOwner, false, &sDetails) == erSuccess)
		{
			// PR_QUOTA_WARNING_THRESHOLD
			sPropVal.ulPropTag = PR_QUOTA_WARNING_THRESHOLD;
			sPropVal.__union = SOAP_UNION_propValData_ul;
			sPropVal.Value.ul = (unsigned long)(sDetails.llWarnSize / 1024);
			sChildProps.lpPropTags->AddPropTag(PR_QUOTA_WARNING_THRESHOLD);
			sChildProps.lpPropVals->AddPropVal(sPropVal);

			// PR_QUOTA_SEND_THRESHOLD
			sPropVal.ulPropTag = PR_QUOTA_SEND_THRESHOLD;
			sPropVal.__union = SOAP_UNION_propValData_ul;
			sPropVal.Value.ul = (unsigned long)(sDetails.llSoftSize / 1024);
			sChildProps.lpPropTags->AddPropTag(PR_QUOTA_SEND_THRESHOLD);
            sChildProps.lpPropVals->AddPropVal(sPropVal);

			// PR_QUOTA_RECEIVE_THRESHOLD
			sPropVal.ulPropTag = PR_QUOTA_RECEIVE_THRESHOLD;
			sPropVal.__union = SOAP_UNION_propValData_ul;
			sPropVal.Value.ul = (unsigned long)(sDetails.llHardSize  / 1024);
			sChildProps.lpPropTags->AddPropTag(PR_QUOTA_RECEIVE_THRESHOLD);
            sChildProps.lpPropVals->AddPropVal(sPropVal);
		}

		if (lpecSession->GetCapabilities() & KOPANO_CAP_MAILBOX_OWNER) {
			// get the companyid to which the logged in user belongs to.
			er = lpecSession->GetSecurity()->GetUserCompany(&ulCompanyId);
			if (er != erSuccess)
				return er;

			// 5.0 client knows how to handle the PR_MAILBOX_OWNER_* properties
			if(ulStoreOwner != KOPANO_UID_EVERYONE && ulStoreOwner != ulCompanyId )	{
				if (ECGenProps::GetPropComputedUncached(soap, NULL, lpecSession, PR_MAILBOX_OWNER_NAME, ulObjId, 0, ulObjId, 0, ulObjType, &sPropVal) == erSuccess) {
					er = FixPropEncoding(&sPropVal);
					if (er != erSuccess)
						return er;
					sChildProps.lpPropTags->AddPropTag(sPropVal.ulPropTag);
					sChildProps.lpPropVals->AddPropVal(sPropVal);
				}
				// Add PR_MAILBOX_OWNER_ENTRYID
				if (ECGenProps::GetPropComputedUncached(soap, NULL, lpecSession, PR_MAILBOX_OWNER_ENTRYID, ulObjId, 0, ulObjId, 0, ulObjType, &sPropVal) == erSuccess) {
					sChildProps.lpPropTags->AddPropTag(PR_MAILBOX_OWNER_ENTRYID);
                    sChildProps.lpPropVals->AddPropVal(sPropVal);
				}
			}
		}

		// Add PR_DISPLAY_NAME
		if (ECGenProps::GetPropComputedUncached(soap, NULL, lpecSession, PR_DISPLAY_NAME, ulObjId, 0, ulObjId, 0, ulObjType, &sPropVal) == erSuccess) {
			er = FixPropEncoding(&sPropVal);
			if (er != erSuccess)
				return er;
		    sChildProps.lpPropTags->AddPropTag(sPropVal.ulPropTag);
		    sChildProps.lpPropVals->AddPropVal(sPropVal);
		}
		if(ECGenProps::GetPropComputedUncached(soap, NULL, lpecSession, PR_MAPPING_SIGNATURE, ulObjId, 0, 0, 0, ulObjType, &sPropVal) == erSuccess) {
		    sChildProps.lpPropTags->AddPropTag(PR_MAPPING_SIGNATURE);
		    sChildProps.lpPropVals->AddPropVal(sPropVal);
		}
		if (!sChildProps.lpPropTags->HasPropTag(PR_SORT_LOCALE_ID)) {
			sPropVal.__union = SOAP_UNION_propValData_ul;
			sPropVal.ulPropTag = PR_SORT_LOCALE_ID;
			sPropVal.Value.ul = lpecSession->GetSessionManager()->GetSortLCID(ulObjId);
			sChildProps.lpPropTags->AddPropTag(PR_SORT_LOCALE_ID);
			sChildProps.lpPropVals->AddPropVal(sPropVal);
		}
	}

	//PR_PARENT_SOURCE_KEY for folders and messages
	if(ulObjType == MAPI_FOLDER || (ulObjType == MAPI_MESSAGE && ulObjTypeParent == MAPI_FOLDER))
	{
		if(ECGenProps::GetPropComputedUncached(soap, NULL, lpecSession, PR_PARENT_SOURCE_KEY, ulObjId, 0, 0, 0, ulObjType, &sPropVal) == erSuccess)
		{
		    sChildProps.lpPropTags->AddPropTag(sPropVal.ulPropTag);
		    sChildProps.lpPropVals->AddPropVal(sPropVal);
		}
		if(ECGenProps::GetPropComputedUncached(soap, NULL, lpecSession, PR_SOURCE_KEY, ulObjId, 0, 0, 0, ulObjType, &sPropVal) == erSuccess)
		{
		    sChildProps.lpPropTags->AddPropTag(sPropVal.ulPropTag);
		    sChildProps.lpPropVals->AddPropVal(sPropVal);
		}
	}

	if (ulObjType == MAPI_MESSAGE || ulObjType == MAPI_ATTACH) {
		ULONG ulPropTag = (ulObjType == MAPI_MESSAGE ? PR_EC_IMAP_EMAIL : PR_ATTACH_DATA_BIN);
		std::unique_ptr<ECAttachmentStorage> lpAttachmentStorage(g_lpSessionManager->get_atxconfig()->new_handle(lpDatabase));
		if (lpAttachmentStorage == nullptr)
			return KCERR_NOT_ENOUGH_MEMORY;
		if (lpAttachmentStorage->ExistAttachment(ulObjId, PROP_ID(ulPropTag)))
		    sChildProps.lpPropTags->AddPropTag(ulPropTag);
	}
	if ((ulObjType == MAPI_MAILUSER || ulObjType == MAPI_DISTLIST) &&
	    ECGenProps::GetPropComputedUncached(soap, NULL, lpecSession, PR_INSTANCE_KEY, ulObjId, 0, 0, 0, ulObjType, &sPropVal) == erSuccess) {
		sChildProps.lpPropTags->AddPropTag(sPropVal.ulPropTag);
		sChildProps.lpPropVals->AddPropVal(sPropVal);
	}
	// Set the PR_RECORD_KEY
	if ((ulObjType != MAPI_ATTACH || !sChildProps.lpPropTags->HasPropTag(PR_RECORD_KEY)) &&
	    ECGenProps::GetPropComputedUncached(soap, NULL, lpecSession, PR_RECORD_KEY, ulObjId, 0, 0, 0, ulObjType, &sPropVal) == erSuccess) {
		sChildProps.lpPropTags->AddPropTag(sPropVal.ulPropTag);
		sChildProps.lpPropVals->AddPropVal(sPropVal);
	}

	if (ulObjType == MAPI_FOLDER || ulObjType == MAPI_STORE || ulObjType == MAPI_MESSAGE) {
		unsigned int cached_parent = 0, cached_flags = 0, cached_type = 0;

		er = g_lpSessionManager->GetCacheManager()->GetObject(ulObjId, &cached_parent, NULL, &cached_flags, &cached_type);
		if (er != erSuccess)
			return er;

		// Get PARENT_ENTRYID
		if (cached_parent != CACHE_NO_PARENT &&
			ECGenProps::GetPropComputedUncached(soap, nullptr, lpecSession, PR_PARENT_ENTRYID, ulObjId, 0, 0, 0, ulObjType, &sPropVal) == erSuccess) {
			sChildProps.lpPropTags->AddPropTag(sPropVal.ulPropTag);
			sChildProps.lpPropVals->AddPropVal(sPropVal);
		}
		// PR_RIGHTS
		if (cached_type == MAPI_FOLDER &&
			ECGenProps::GetPropComputedUncached(soap, nullptr, lpecSession, PR_RIGHTS, ulObjId, 0, 0, 0, ulObjType, &sPropVal) == erSuccess) {
			sChildProps.lpPropTags->AddPropTag(sPropVal.ulPropTag);
			sChildProps.lpPropVals->AddPropVal(sPropVal);
		}
		// Set the flags PR_ACCESS and PR_ACCESS_LEVEL
		if (cached_parent != CACHE_NO_PARENT && (cached_type == MAPI_FOLDER || cached_type == MAPI_MESSAGE) &&
			ECGenProps::GetPropComputedUncached(soap, nullptr, lpecSession, PR_ACCESS, ulObjId, 0, 0, 0, ulObjType, &sPropVal) == erSuccess) {
			sChildProps.lpPropTags->AddPropTag(sPropVal.ulPropTag);
			sChildProps.lpPropVals->AddPropVal(sPropVal);
		}
		if (ECGenProps::GetPropComputedUncached(soap, nullptr, lpecSession, PR_ACCESS_LEVEL, ulObjId, 0, 0, 0, ulObjType, &sPropVal) == erSuccess) {
			sChildProps.lpPropTags->AddPropTag(sPropVal.ulPropTag);
			sChildProps.lpPropVals->AddPropVal(sPropVal);
		}
	}

	er = sChildProps.lpPropTags->GetPropTagArray(lpsPropTag);
	if(er != erSuccess)
		return er;
	return sChildProps.lpPropVals->GetPropValArray(lpsPropVal);
}

/**
 * loadProp: Reads a single, large property from the database. No size limit.
 * This can also be a complete attachment
 */
SOAP_ENTRY_START(loadProp, lpsResponse->er, const entryId &sEntryId,
    unsigned int ulObjId, unsigned int ulPropTag,
    struct loadPropResponse *lpsResponse)
{
	USE_DATABASE();

	if(ulObjId == 0) {
        er = lpecSession->GetObjectFromEntryId(&sEntryId, &ulObjId);
        if (er != erSuccess)
			return er;
    }

	// Check permission
	er = lpecSession->GetSecurity()->CheckPermission(ulObjId, ecSecurityRead);
	if(er != erSuccess)
		return er;

	if (ulPropTag == PR_ATTACH_DATA_BIN || ulPropTag == PR_EC_IMAP_EMAIL) {
		lpsResponse->lpPropVal = soap_new_propVal(soap);
		lpsResponse->lpPropVal->ulPropTag = ulPropTag;
		lpsResponse->lpPropVal->__union = SOAP_UNION_propValData_bin;
		lpsResponse->lpPropVal->Value.bin = soap_new_xsd__base64Binary(soap);
		std::unique_ptr<ECAttachmentStorage> lpAttachmentStorage(g_lpSessionManager->get_atxconfig()->new_handle(lpDatabase));
		if (lpAttachmentStorage == nullptr)
			return KCERR_NOT_ENOUGH_MEMORY;
		size_t atsize = 0;
		er = lpAttachmentStorage->LoadAttachment(soap, ulObjId, PROP_ID(ulPropTag), &atsize, &lpsResponse->lpPropVal->Value.bin->__ptr);
		lpsResponse->lpPropVal->Value.bin->__size = atsize;
		return er;
	}
	if (ulPropTag & MV_FLAG)
		strQuery = "SELECT " + (std::string)MVPROPCOLORDER + " FROM mvproperties WHERE hierarchyid=" + stringify(ulObjId) + " AND tag = " + stringify(PROP_ID(ulPropTag)) + " GROUP BY hierarchyid, tag";
	else
		strQuery = "SELECT " PROPCOLORDER " FROM properties WHERE hierarchyid = " + stringify(ulObjId) + " AND tag = " + stringify(PROP_ID(ulPropTag));
	strQuery += " LIMIT 2";
	er = lpDatabase->DoSelect(strQuery, &lpDBResult);
	if (er != erSuccess)
		return er;
	if (lpDBResult.get_num_rows() != 1)
		return KCERR_NOT_FOUND;
	lpDBRow = lpDBResult.fetch_row();
	lpDBLen = lpDBResult.fetch_row_lengths();
	if (lpDBRow == NULL || lpDBLen == NULL) {
		ec_log_err("loadProp(): no rows from db");
		return KCERR_DATABASE_ERROR;
	}
	lpsResponse->lpPropVal = soap_new_propVal(soap);
	return CopyDatabasePropValToSOAPPropVal(soap, lpDBRow, lpDBLen, lpsResponse->lpPropVal);
}
SOAP_ENTRY_END()

//TODO: flag to get size of normal folder or deleted folders
static ECRESULT GetFolderSize(ECDatabase *lpDatabase, unsigned int ulFolderId,
    long long *lpllFolderSize)
{
	DB_RESULT lpDBResult;
	long long llSize = 0, llSubSize = 0;

	// sum size of all messages in a folder
	auto strQuery = "SELECT SUM(p.val_ulong) FROM hierarchy AS h JOIN properties AS p ON p.hierarchyid=h.id AND p.tag=" + stringify(PROP_ID(PR_MESSAGE_SIZE)) + " AND p.type=" + stringify(PROP_TYPE(PR_MESSAGE_SIZE)) + " WHERE h.parent=" + stringify(ulFolderId) + " AND h.type=" + stringify(MAPI_MESSAGE);
	// except the deleted items!
	strQuery += " AND h.flags & " + stringify(MSGFLAG_DELETED)+ "=0";
	auto er = lpDatabase->DoSelect(strQuery, &lpDBResult);
	if(er != erSuccess)
		return er;
	auto lpDBRow = lpDBResult.fetch_row();
	if(lpDBRow == NULL || lpDBRow[0] == NULL)
		llSize = 0;
	else
		llSize = atoll(lpDBRow[0]);

	// Get the subfolders
	strQuery = "SELECT id FROM hierarchy WHERE parent=" + stringify(ulFolderId) + " AND type="+stringify(MAPI_FOLDER);
	// except the deleted items!
	strQuery += " AND flags & " + stringify(MSGFLAG_DELETED)+ "=0";
	er = lpDatabase->DoSelect(strQuery, &lpDBResult);
	if(er != erSuccess)
		return er;

	if (lpDBResult.get_num_rows() > 0) {
		// Walk through the folder list
		while ((lpDBRow = lpDBResult.fetch_row()) != nullptr) {
			if(lpDBRow[0] == NULL)
				continue; //Skip item
			er = GetFolderSize(lpDatabase, atoi(lpDBRow[0]), &llSubSize);
			if(er != erSuccess)
				return er;
			llSize += llSubSize;
		}
	}

	*lpllFolderSize = llSize;
	return erSuccess;
}

/**
 * Write properties to an object
 *
 * @param[in] soap
 * @param[in] lpecSession Pointer to the session of the caller; Cannot be NULL.
 * @param[in] lpDatabase Pointer to the database handler of the caller; Cannot be NULL.
 * @param[in] lpAttachmentStorage Pointer to an attachment storage object; Cannot be NULL.
 * @param[in] lpsSaveObj Data object which include the new property information; Cannot be NULL.
 * @param[in] ulObjId Identify the database object to write the property data to the database.
 * @param[in] fNewItem false for an existing object, true for a new object.
 * @param[in] ulSyncId Client sync identifier.
 * @param[out] lpsReturnObj
 * @param[out] lpfHaveChangeKey
 * @param[out] lpftCreated Receives create time if new object (can be now or passed value in lpsSaveObj)
 * @param[out] lpftModified Receives modification time of written object (can be now or passed value in lpsSaveObj)
 *
 * \remarks
 * 		Check the permissions and quota before you call this function.
 *
 * @todo unclear comment -> sync id only to saveObject !
 */
static ECRESULT WriteProps(struct soap *soap, ECSession *lpecSession,
    ECDatabase *lpDatabase, ECAttachmentStorage *lpAttachmentStorage,
    struct saveObject *lpsSaveObj, unsigned int ulObjId, bool fNewItem,
    unsigned int ulSyncId, struct saveObject *lpsReturnObj,
    bool *lpfHaveChangeKey, FILETIME *lpftCreated, FILETIME *lpftModified)
{
	std::string strColName, strUsername;
	struct propValArray *lpPropValArray = &lpsSaveObj->modProps;
	unsigned int ulParent = 0, ulGrandParent = 0, ulParentType = 0;
	unsigned int ulObjType = 0, ulOwner = 0, ulFlags = 0;
	unsigned int ulAffected = 0;
	gsoap_size_t nMVItems;
	unsigned long long ullIMAP = 0;
	std::set<unsigned int>	setInserted;
	GUID sGuidServer;
	ULONG ulInstanceId = 0, ulInstanceTag = 0;
	bool bAttachmentStored = false;
	entryId sUserId;
	std::string	strColData, strInsert;
	SOURCEKEY sSourceKey, sParentSourceKey;
	DB_RESULT lpDBResult;

	if (lpAttachmentStorage == nullptr)
		return KCERR_INVALID_PARAMETER;
	if (lpfHaveChangeKey)
		*lpfHaveChangeKey = false;

	auto er = g_lpSessionManager->GetServerGUID(&sGuidServer);
	if (er != erSuccess)
		return er;
	er = g_lpSessionManager->GetCacheManager()->GetObject(ulObjId, &ulParent, &ulOwner, &ulFlags, &ulObjType);
	if (er != erSuccess)
		return er;
	if(ulObjType != MAPI_STORE){
		er = g_lpSessionManager->GetCacheManager()->GetObject(ulParent, &ulGrandParent, NULL, NULL, &ulParentType);
		if(er != erSuccess)
			return er;
	}

	if(ulObjType == MAPI_FOLDER && !ulSyncId) {
		for (gsoap_size_t i = 0; i < lpPropValArray->__size; ++i) {
			// Check whether the requested folder name already exists
			if (lpPropValArray->__ptr[i].ulPropTag != PR_DISPLAY_NAME)
				continue;
			if(lpPropValArray->__ptr[i].Value.lpszA == NULL)
				break; // Name property found, but name isn't present. This is broken, so skip this.
			auto strQuery = "SELECT hierarchy.id FROM hierarchy JOIN properties ON hierarchy.id = properties.hierarchyid WHERE hierarchy.parent=" + stringify(ulParent) + " AND hierarchy.type="+stringify(MAPI_FOLDER)+" AND hierarchy.flags & " + stringify(MSGFLAG_DELETED)+ "=0 AND properties.tag=" + stringify(KOPANO_TAG_DISPLAY_NAME) + " AND properties.val_string = '" + lpDatabase->Escape(lpPropValArray->__ptr[i].Value.lpszA) + "' AND properties.type="+stringify(PT_STRING8)+" AND hierarchy.id!=" + stringify(ulObjId) + " LIMIT 1";
			er = lpDatabase->DoSelect(strQuery, &lpDBResult);
			if (er != erSuccess)
				return ec_perror("WriteProps(): DoSelect failed", er);
			if (lpDBResult.get_num_rows() > 0) {
				ec_log_err("WriteProps(): Folder already exists while putting folder");
				return KCERR_COLLISION;
			}
			break;
		}// for(...)
	}

	// If we have a recipient, remove the old one. The client does not send a diff of props because ECMemTable cannot do this
	if (!fNewItem && (ulObjType == MAPI_MAILUSER || ulObjType == MAPI_DISTLIST)) {
		auto strQuery = "DELETE FROM properties WHERE hierarchyid=" + stringify(ulObjId);
		er = lpDatabase->DoDelete(strQuery);
		if(er != erSuccess)
			return er;
		strQuery = "DELETE FROM mvproperties WHERE hierarchyid=" + stringify (ulObjId);
		er = lpDatabase->DoDelete(strQuery);
		if(er != erSuccess)
			return er;
		if (ulObjType != lpsSaveObj->ulObjType) {
			strQuery = "UPDATE hierarchy SET type=" +stringify(lpsSaveObj->ulObjType) +" WHERE id=" + stringify (ulObjId);
			er = lpDatabase->DoUpdate(strQuery);
			if(er != erSuccess)
				return er;
			// Switch the type so the cache will be updated at the end.
			ulObjType = lpsSaveObj->ulObjType;
		}
	}

	/* FIXME: Support multiple InstanceIds */
	if (lpsSaveObj->lpInstanceIds && lpsSaveObj->lpInstanceIds->__size) {
		GUID sGuidTmp;

		if (lpsSaveObj->lpInstanceIds->__size > 1)
			return KCERR_UNKNOWN_INSTANCE_ID;
		er = SIEntryIDToID(&lpsSaveObj->lpInstanceIds->__ptr[0], &sGuidTmp, &ulInstanceId, &ulInstanceTag);
		if (er != erSuccess)
			return er;
		/* Server GUID must always match */
		if (memcmp(&sGuidTmp, &sGuidServer, sizeof(sGuidTmp)) != 0)
			return KCERR_UNKNOWN_INSTANCE_ID;
		/*
		 * Check if we have access to the instance which is being referenced,
		 * a user has access to an instance when he is administrator or owns at
		 * least one reference to the instance.
		 * For security we won't announce the difference between not finding the instance
		 * or not having access to it.
		 */
		if (lpecSession->GetSecurity()->GetAdminLevel() != ADMIN_LEVEL_SYSADMIN) {
			std::list<ext_siid> lstObjIds;
			/* Existence check implied */
			er = lpAttachmentStorage->GetSingleInstanceParents(ulInstanceId, &lstObjIds);
			if (er != erSuccess)
				return er;
			er = KCERR_UNKNOWN_INSTANCE_ID;
			for (const auto &i : lstObjIds)
				if (lpecSession->GetSecurity()->CheckPermission(i.siid, ecSecurityRead) == erSuccess) {
						er = erSuccess;
						break;
				}
			if (er != erSuccess)
				return er;
		} else if (!lpAttachmentStorage->ExistAttachmentInstance(ulInstanceId)) {
			/* The attachment should at least exist */
			return KCERR_UNKNOWN_INSTANCE_ID;
		}

		er = lpAttachmentStorage->SaveAttachment(ulObjId, ulInstanceTag, !fNewItem, ulInstanceId, &ulInstanceId);
		if (er != erSuccess)
			return er;
		lpsReturnObj->lpInstanceIds = soap_new_entryList(soap);
		lpsReturnObj->lpInstanceIds->__size = 1;
		lpsReturnObj->lpInstanceIds->__ptr  = soap_new_entryId(soap, lpsReturnObj->lpInstanceIds->__size);
		er = SIIDToEntryID(soap, &sGuidServer, ulInstanceId, ulInstanceTag, &lpsReturnObj->lpInstanceIds->__ptr[0]);
		if (er != erSuccess) {
			lpsReturnObj->lpInstanceIds = NULL;
			return er;
		}
		/* Either by instanceid or attachment data, we have stored the attachment */
		bAttachmentStored = true;
	}

	// Write the properties
	for (gsoap_size_t i = 0; i < lpPropValArray->__size; ++i) {
	    // Check if we already inserted this property tag. We only accept the first.
	    auto iterInserted = setInserted.find(lpPropValArray->__ptr[i].ulPropTag);
	    if (iterInserted != setInserted.cend())
	        continue;
        // Check if we actually need to write this property. The client may send us properties
        // that we generate, so we don't need to save them
        if(ECGenProps::IsPropRedundant(lpPropValArray->__ptr[i].ulPropTag, ulObjType) == erSuccess)
            continue;

		// Some properties may only be saved on the first save (fNewItem == TRUE) for folders, stores and messages
		if(!fNewItem && (ulObjType == MAPI_MESSAGE || ulObjType == MAPI_FOLDER || ulObjType == MAPI_STORE)) {
			switch(lpPropValArray->__ptr[i].ulPropTag) {
			case PR_LAST_MODIFICATION_TIME:
			case PR_MESSAGE_FLAGS:
			case PR_SEARCH_KEY:
			case PR_LAST_MODIFIER_NAME:
			case PR_LAST_MODIFIER_ENTRYID:
				if (ulSyncId == 0)
					// Only on first write, unless sent by ICS
					continue;
				break;
			case PR_SOURCE_KEY:
				if (ulParentType == MAPI_FOLDER)
					// Only on first write, unless message-in-message
					continue;
				break;
			}
		}

		if (lpPropValArray->__ptr[i].ulPropTag == PR_LAST_MODIFIER_NAME_W ||
		    lpPropValArray->__ptr[i].ulPropTag == PR_LAST_MODIFIER_ENTRYID)
			if(!fNewItem && ulSyncId == 0)
				continue;
		// Same goes for flags in PR_MESSAGE_FLAGS
		if(lpPropValArray->__ptr[i].ulPropTag == PR_MESSAGE_FLAGS) {
			if (ulSyncId == 0)
				// Normalize PR_MESSAGE_FLAGS so that the user cannot set things like MSGFLAG_ASSOCIATED
				lpPropValArray->__ptr[i].Value.ul = (lpPropValArray->__ptr[i].Value.ul & (MSGFLAG_SETTABLE_BY_USER | MSGFLAG_SETTABLE_BY_SPOOLER)) | ulFlags;
			else
				// Normalize PR_MESSAGE_FLAGS so that the user cannot change flags that are also
				// stored in the hierarchy table.
				lpPropValArray->__ptr[i].Value.ul = (lpPropValArray->__ptr[i].Value.ul & ~MSGFLAG_UNSETTABLE) | ulFlags;
		}

		// Make sure we don't have a colliding PR_SOURCE_KEY. This can happen if a user imports an exported message for example.
		if(lpPropValArray->__ptr[i].ulPropTag == PR_SOURCE_KEY)
		{
		    // Remove any old (deleted) indexed property if it's there
		    er = RemoveStaleIndexedProp(lpDatabase, PR_SOURCE_KEY, lpPropValArray->__ptr[i].Value.bin->__ptr, lpPropValArray->__ptr[i].Value.bin->__size);
		    if(er != erSuccess) {
		        // Unable to remove the (old) sourcekey in use. This means that it is in use by some other object. We just skip
		        // the property so that it is generated later as a new random sourcekey
		        er = erSuccess;
				continue;
            }
			// Insert sourcekey, use REPLACE because createfolder already created a sourcekey.
			// Because there is a non-primary unique key on the
			// val_binary part of the table, it will fail if the source key is duplicate.
			auto strQuery = "REPLACE INTO indexedproperties(hierarchyid,tag,val_binary) VALUES (" + stringify(ulObjId) + "," + stringify(PROP_ID(PR_SOURCE_KEY)) + "," + lpDatabase->EscapeBinary(lpPropValArray->__ptr[i].Value.bin->__ptr, lpPropValArray->__ptr[i].Value.bin->__size) + ")";
			er = lpDatabase->DoInsert(strQuery);
			if(er != erSuccess)
				return er;
			setInserted.emplace(lpPropValArray->__ptr[i].ulPropTag);
			// Remember the source key in the cache
			g_lpSessionManager->GetCacheManager()->SetObjectProp(PROP_ID(PR_SOURCE_KEY), lpPropValArray->__ptr[i].Value.bin->__size, lpPropValArray->__ptr[i].Value.bin->__ptr, ulObjId);
			continue;
		}

		// attachments are in the blob too
		if (lpPropValArray->__ptr[i].ulPropTag == PR_ATTACH_DATA_BIN || lpPropValArray->__ptr[i].ulPropTag == PR_EC_IMAP_EMAIL) {
			/*
			 * bAttachmentStored indicates we already processed the attachment.
			 * this could happen when the user provided the instance ID but as
			 * backup also send the PR_ATTACH_DATA_BIN.
			 */
			if (bAttachmentStored)
				continue;
			er = lpAttachmentStorage->SaveAttachment(ulObjId, PROP_ID(lpPropValArray->__ptr[i].ulPropTag), !fNewItem,
			     lpPropValArray->__ptr[i].Value.bin->__size,
			     lpPropValArray->__ptr[i].Value.bin->__ptr, &ulInstanceId);
			if (er != erSuccess)
				return er;
			lpsReturnObj->lpInstanceIds = soap_new_entryList(soap);
			lpsReturnObj->lpInstanceIds->__size = 1;
			lpsReturnObj->lpInstanceIds->__ptr  = soap_new_entryId(soap, lpsReturnObj->lpInstanceIds->__size);
			er = SIIDToEntryID(soap, &sGuidServer, ulInstanceId, PROP_ID(lpPropValArray->__ptr[i].ulPropTag), &lpsReturnObj->lpInstanceIds->__ptr[0]);
			if (er != erSuccess) {
				lpsReturnObj->lpInstanceIds = NULL;
				return er;
			}
			continue;
		}

		// We have to return the values for PR_LAST_MODIFICATION_TIME and PR_CREATION_TIME
		if (lpPropValArray->__ptr[i].ulPropTag == PR_LAST_MODIFICATION_TIME) {
			lpftModified->dwHighDateTime = lpPropValArray->__ptr[i].Value.hilo->hi;
			lpftModified->dwLowDateTime = lpPropValArray->__ptr[i].Value.hilo->lo;
		}
		if (lpPropValArray->__ptr[i].ulPropTag == PR_CREATION_TIME) {
			lpftCreated->dwHighDateTime = lpPropValArray->__ptr[i].Value.hilo->hi;
			lpftCreated->dwLowDateTime = lpPropValArray->__ptr[i].Value.hilo->lo;
		}
		if (lpfHaveChangeKey && lpPropValArray->__ptr[i].ulPropTag == PR_CHANGE_KEY)
			*lpfHaveChangeKey = true;

		if (PROP_TYPE(lpPropValArray->__ptr[i].ulPropTag) & MV_FLAG) {
			// Make sure string prop_types become PT_MV_STRING8
			if (PROP_TYPE(lpPropValArray->__ptr[i].ulPropTag) == PT_MV_UNICODE)
				lpPropValArray->__ptr[i].ulPropTag = CHANGE_PROP_TYPE(lpPropValArray->__ptr[i].ulPropTag, PT_MV_STRING8);

			//Write mv properties
			nMVItems = GetMVItemCount(&lpPropValArray->__ptr[i]);
			for (gsoap_size_t j = 0; j < nMVItems; ++j) {
				assert(PROP_TYPE(lpPropValArray->__ptr[i].ulPropTag) != PT_MV_UNICODE);
				er = CopySOAPPropValToDatabaseMVPropVal(&lpPropValArray->__ptr[i], j, strColName, strColData, lpDatabase);
				if(er != erSuccess)
					continue;

				auto strQuery = "REPLACE INTO mvproperties(hierarchyid,orderid,tag,type," + strColName + ") VALUES(" + stringify(ulObjId) + "," + stringify(j) + "," + stringify(PROP_ID(lpPropValArray->__ptr[i].ulPropTag)) + "," + stringify(PROP_TYPE(lpPropValArray->__ptr[i].ulPropTag)) + "," + strColData + ")";
				er = lpDatabase->DoInsert(strQuery, NULL, &ulAffected);
				if(er != erSuccess)
					return er;
				// According to the MySQL documentation (http://dev.mysql.com/doc/refman/5.0/en/mysql-affected-rows.html) ulAffected rows
				// will be 2 if a row was replaced.
				// Interestingly, I (MSw) have observer in a consecutive call to the above replace query, where in both cases an old value
				// was replaced with a new value, that it returned 1 the first time and 2 the second time.
				// We'll allow both though.
				if(ulAffected != 1 && ulAffected != 2) {
					ec_log_err("Unable to update MVProperties during save: %d, object id: %d", ulAffected, ulObjId);
					return KCERR_DATABASE_ERROR;
				}
			}

			if (nMVItems == 0) {
				sObjectTableKey key(ulObjId, 0);
				struct propVal sPropVal;
				sPropVal.ulPropTag = CHANGE_PROP_TYPE(lpPropValArray->__ptr[i].ulPropTag, PT_ERROR);
				sPropVal.Value.ul = KCERR_NOT_FOUND;
				sPropVal.__union = SOAP_UNION_propValData_ul;
				g_lpSessionManager->GetCacheManager()->SetCell(&key, lpPropValArray->__ptr[i].ulPropTag, &sPropVal);
			} else {
				// Cache the written value
				sObjectTableKey key(ulObjId,0);
				g_lpSessionManager->GetCacheManager()->SetCell(&key, lpPropValArray->__ptr[i].ulPropTag, &lpPropValArray->__ptr[i]);
			}

			if(!fNewItem) {
				auto strQuery = "DELETE FROM mvproperties WHERE hierarchyid=" + stringify (ulObjId) +
							" AND tag=" + stringify(PROP_ID(lpPropValArray->__ptr[i].ulPropTag)) +
							" AND type=" + stringify(PROP_TYPE(lpPropValArray->__ptr[i].ulPropTag)) +
							" AND orderid >= " + stringify(nMVItems);
				er = lpDatabase->DoDelete(strQuery);
				if(er != erSuccess)
					return er;
			}
		} else {
            // Make sure string propvals are in UTF8 with tag PT_STRING8
			if (PROP_TYPE(lpPropValArray->__ptr[i].ulPropTag) == PT_STRING8 || PROP_TYPE(lpPropValArray->__ptr[i].ulPropTag) == PT_UNICODE)
				lpPropValArray->__ptr[i].ulPropTag = CHANGE_PROP_TYPE(lpPropValArray->__ptr[i].ulPropTag, PT_STRING8);
			// Write the property to the database
			er = WriteSingleProp(lpDatabase, ulObjId, ulParent, &lpPropValArray->__ptr[i], false, lpDatabase->GetMaxAllowedPacket(), strInsert);
			if (er == KCERR_TOO_BIG) {
				er = lpDatabase->DoInsert(strInsert);
				if (er == erSuccess) {
					strInsert.clear();
					er = WriteSingleProp(lpDatabase, ulObjId, ulParent, &lpPropValArray->__ptr[i], false, lpDatabase->GetMaxAllowedPacket(), strInsert);
				}
			}
			if(er != erSuccess)
				return er;
			// Write the property to the table properties if needed (only on objects in folders (folders, messages), and if the property is being tracked here.
			// Cache the written value
			sObjectTableKey key(ulObjId,0);
			g_lpSessionManager->GetCacheManager()->SetCell(&key, lpPropValArray->__ptr[i].ulPropTag, &lpPropValArray->__ptr[i]);
		}

		setInserted.emplace(lpPropValArray->__ptr[i].ulPropTag);
	} // for (i = 0; i < lpPropValArray->__size; ++i)

	if(!strInsert.empty()) {
		er = lpDatabase->DoInsert(strInsert);
		if(er != erSuccess)
			return er;
	}
	if(ulParentType == MAPI_FOLDER && ulParent != CACHE_NO_PARENT) {
		// Instead of writing directly to tproperties, save a delayed write request.
		er = ECTPropsPurge::AddDeferredUpdateNoPurge(lpDatabase, ulParent, 0, ulObjId);
		if (er != erSuccess)
			return er;
	}

	if(ulObjType == MAPI_MESSAGE) {
		auto iterInserted = setInserted.find(PR_LAST_MODIFIER_NAME_W);
		// update the PR_LAST_MODIFIER_NAME and PR_LAST_MODIFIER_ENTRYID
		if (iterInserted == setInserted.cend()) {
			er = GetABEntryID(lpecSession->GetSecurity()->GetUserId(), soap, &sUserId);
			if(er != erSuccess)
				return er;

			lpecSession->GetSecurity()->GetUsername(&strUsername);
			auto strQuery = "REPLACE INTO properties(hierarchyid, tag, type, val_string, val_binary) VALUES(" +
						stringify(ulObjId) + "," +
						stringify(PROP_ID(PR_LAST_MODIFIER_NAME_A)) + "," +
						stringify(PROP_TYPE(PR_LAST_MODIFIER_NAME_A)) + ",\"" +
						lpDatabase->Escape(strUsername) +
						"\", NULL), (" +
						stringify(ulObjId) + "," +
						stringify(PROP_ID(PR_LAST_MODIFIER_ENTRYID)) + "," +
						stringify(PROP_TYPE(PR_LAST_MODIFIER_ENTRYID)) +
						", NULL, " +
						lpDatabase->EscapeBinary(sUserId.__ptr, sUserId.__size) + ")";
			er = lpDatabase->DoInsert(strQuery);
			if(er != erSuccess)
				return er;

			sObjectTableKey key(ulObjId,0);
			struct propVal	sPropVal;
			sPropVal.ulPropTag = PR_LAST_MODIFIER_NAME_A;
			sPropVal.Value.lpszA = (char*)strUsername.c_str();
			sPropVal.__union = SOAP_UNION_propValData_lpszA;
            g_lpSessionManager->GetCacheManager()->SetCell(&key, PR_LAST_MODIFIER_NAME_A, &sPropVal);
			sPropVal.ulPropTag = PR_LAST_MODIFIER_ENTRYID;
			sPropVal.Value.bin = &sUserId;
			sPropVal.__union = SOAP_UNION_propValData_bin;
			g_lpSessionManager->GetCacheManager()->SetCell(&key, PR_LAST_MODIFIER_ENTRYID, &sPropVal);
		}
	}

	if(!fNewItem) {
		// Update, so write the modtime and clear UNMODIFIED flag
		if (setInserted.find(PR_LAST_MODIFICATION_TIME) == setInserted.cend()) {
		    struct propVal sProp;
		    struct hiloLong sHilo;
		    struct sObjectTableKey key;
		    FILETIME ft;

		    sProp.ulPropTag = PR_LAST_MODIFICATION_TIME;
		    sProp.Value.hilo = &sHilo;
		    sProp.__union = SOAP_UNION_propValData_hilo;
			UnixTimeToFileTime(time(NULL), &sProp.Value.hilo->hi, &sProp.Value.hilo->lo);
			ft.dwHighDateTime = sProp.Value.hilo->hi;
			ft.dwLowDateTime = sProp.Value.hilo->lo;
			er = WriteProp(lpDatabase, ulObjId, ulParent, &sProp);
			if (er != erSuccess)
				return er;
			*lpftModified = ft;
            // Add to cache
            key.ulObjId = ulObjId;
            key.ulOrderId = 0;
			g_lpSessionManager->GetCacheManager()->SetCell(&key, PR_LAST_MODIFICATION_TIME, &sProp);
		}

		if(ulObjType == MAPI_MESSAGE) {
			// Unset MSGFLAG_UNMODIFIED
			auto strQuery = "UPDATE properties SET val_ulong=val_ulong&" + stringify(~MSGFLAG_UNMODIFIED) + " WHERE hierarchyid=" + stringify(ulObjId)+ " AND tag=" + stringify(PROP_ID(PR_MESSAGE_FLAGS)) + " AND type=" + stringify(PROP_TYPE(PR_MESSAGE_FLAGS));
			er = lpDatabase->DoUpdate(strQuery);
			if(er != erSuccess)
				return er;
			// Update cache
			if(ulParentType == MAPI_FOLDER)
                g_lpSessionManager->GetCacheManager()->UpdateCell(ulObjId, PR_MESSAGE_FLAGS, (unsigned int)MSGFLAG_UNMODIFIED, 0);
		}
	} else if (setInserted.find(PR_LAST_MODIFICATION_TIME) == setInserted.cend() ||
	    setInserted.find(PR_CREATION_TIME) == setInserted.cend()) {
		// New item, make sure PR_CREATION_TIME and PR_LAST_MODIFICATION_TIME are available
		struct propVal sPropTime;
		static constexpr const unsigned int tags[] = {PR_LAST_MODIFICATION_TIME, PR_CREATION_TIME};

		// Get current time
		auto ft = UnixTimeToFileTime(time(nullptr));
		sPropTime.Value.hilo = soap_new_hiloLong(soap);
		sPropTime.Value.hilo->hi = ft.dwHighDateTime;
		sPropTime.Value.hilo->lo = ft.dwLowDateTime;
		sPropTime.__union = SOAP_UNION_propValData_hilo;

		// Same thing for both PR_LAST_MODIFICATION_TIME and PR_CREATION_TIME
		for (size_t i = 0; i < ARRAY_SIZE(tags); ++i) {
			if (setInserted.find(tags[i]) != setInserted.cend())
				continue;
			sObjectTableKey key;
			sPropTime.ulPropTag = tags[i];
			er = WriteProp(lpDatabase, ulObjId, ulParent, &sPropTime);
			if (er != erSuccess)
				return er;

			if (tags[i] == PR_LAST_MODIFICATION_TIME)
				*lpftModified = ft;
			if (tags[i] == PR_CREATION_TIME)
				*lpftCreated = ft;
			// Add to cache
			key.ulObjId = ulObjId;
			key.ulOrderId = 0;
			g_lpSessionManager->GetCacheManager()->SetCell(&key, tags[i], &sPropTime);
		}
	}

	if(fNewItem && ulObjType == MAPI_MESSAGE) {
        // Add PR_SOURCE_KEY to new messages without a given PR_SOURCE_KEY
        // This isn't for folders, this done in the createfolder function
		auto iterInserted = setInserted.find(PR_SOURCE_KEY);
		if (iterInserted == setInserted.cend()) {
			er = lpecSession->GetNewSourceKey(&sSourceKey);
			if (er != erSuccess)
				return er;
			auto strQuery = "INSERT INTO indexedproperties(hierarchyid,tag,val_binary) VALUES(" + stringify(ulObjId) + "," + stringify(PROP_ID(PR_SOURCE_KEY)) + "," + lpDatabase->EscapeBinary(sSourceKey) + ")";
			er = lpDatabase->DoInsert(strQuery);
			if(er != erSuccess)
				return er;
			g_lpSessionManager->GetCacheManager()->SetObjectProp(PROP_ID(PR_SOURCE_KEY), sSourceKey.size(), sSourceKey, ulObjId);
		}

		if(ulParentType == MAPI_FOLDER) {
			// Add a PR_EC_IMAP_ID to the newly created message
		    sObjectTableKey key(ulObjId, 0);
			struct propVal sProp;

			er = g_lpSessionManager->GetNewSequence(ECSessionManager::SEQ_IMAP, &ullIMAP);
			if(er != erSuccess)
				return er;

			sProp.ulPropTag = PR_EC_IMAP_ID;
			sProp.Value.ul = ullIMAP;
			sProp.__union = SOAP_UNION_propValData_ul;

			std::string strQuery;
			WriteSingleProp(lpDatabase, ulObjId, 0, &sProp, false, 0, strQuery, false);
			er = lpDatabase->DoInsert(strQuery);
			if(er != erSuccess)
				return er;

			er = g_lpSessionManager->GetCacheManager()->SetCell(&key, PR_EC_IMAP_ID, &sProp);
			if (er != erSuccess)
				return er;
		}
	}

	if (fNewItem)
        // Since we have written a new item, we know that the cache contains *all* properties for this object
        g_lpSessionManager->GetCacheManager()->SetComplete(ulObjId);
	// We know the values for the object cache, so add them here
	if(ulObjType == MAPI_MESSAGE || ulObjType == MAPI_FOLDER)
		g_lpSessionManager->GetCacheManager()->SetObject(ulObjId, ulParent, ulOwner, ulFlags, ulObjType);
	return erSuccess;
}

// You need to check the permissions before you call this function
static ECRESULT DeleteProps(ECSession *lpecSession, ECDatabase *lpDatabase,
    ULONG ulObjId, struct propTagArray *lpsPropTags,
    ECAttachmentStorage *at_storage)
{
	std::string		strQuery;
	sObjectTableKey key;
	struct propVal  sPropVal;
	// block removal of certain properties (per object type?), properties handled in WriteProps
	static constexpr const unsigned int ulPropTags[] = {PR_MESSAGE_FLAGS, PR_CREATION_TIME, PR_LAST_MODIFICATION_TIME, PR_LAST_MODIFIER_ENTRYID, PR_LAST_MODIFIER_NAME_W, PR_SOURCE_KEY};
	std::set<unsigned int> setNotDeletable(ulPropTags, ulPropTags + ARRAY_SIZE(ulPropTags));

	// Delete one or more properties of an object
	for (gsoap_size_t i = 0; i < lpsPropTags->__size; ++i) {
		if (setNotDeletable.find(lpsPropTags->__ptr[i]) != setNotDeletable.cend())
			continue;
		if((lpsPropTags->__ptr[i]&MV_FLAG) == 0)
			strQuery = "DELETE FROM properties WHERE hierarchyid="+stringify(ulObjId)+" AND tag="+stringify(PROP_ID(lpsPropTags->__ptr[i]));
		else // mvprops
			strQuery = "DELETE FROM mvproperties WHERE hierarchyid="+stringify(ulObjId)+" AND tag="+stringify(PROP_ID(lpsPropTags->__ptr[i]) );
		auto er = lpDatabase->DoDelete(strQuery);
		if(er != erSuccess)
			return er;

		// Remove from tproperties
		if((lpsPropTags->__ptr[i]&MV_FLAG) == 0) {
			strQuery = "DELETE FROM tproperties WHERE hierarchyid="+stringify(ulObjId)+" AND tag="+stringify(PROP_ID(lpsPropTags->__ptr[i]));
			er = lpDatabase->DoDelete(strQuery);
			if(er != erSuccess)
				return er;
		}

		// Remove eml attachment
		if (lpsPropTags->__ptr[i] == PR_EC_IMAP_EMAIL)
			at_storage->DeleteAttachments({ulObjId});
		// Update cache with NOT_FOUND for this property
		key.ulObjId = ulObjId;
		key.ulOrderId = 0;
		sPropVal.ulPropTag = CHANGE_PROP_TYPE(lpsPropTags->__ptr[i], PT_ERROR);
		sPropVal.Value.ul = KCERR_NOT_FOUND;
		sPropVal.__union = SOAP_UNION_propValData_ul;
		g_lpSessionManager->GetCacheManager()->SetCell(&key, lpsPropTags->__ptr[i], &sPropVal);
	}
	return erSuccess;
}

static unsigned int SaveObject(struct soap *soap, ECSession *lpecSession,
    ECDatabase *lpDatabase, ECAttachmentStorage *lpAttachmentStorage,
    unsigned int ulStoreId, unsigned int ulParentObjId,
    unsigned int ulParentType, unsigned int ulFlags, unsigned int ulSyncId,
    struct saveObject *lpsSaveObj, struct saveObject *lpsReturnObj,
    unsigned int ulLevel, bool *lpfHaveChangeKey = NULL)
{
	ECRESULT er = erSuccess;
	ALLOC_DBRESULT();
	int n;
	unsigned int ulParentObjType = 0, ulSize = 0, ulObjId = 0;
	bool fNewItem = false, fHasAttach = false, fGenHasAttach = false;
	ECListDeleteItems lstDeleteItems, lstDeleted;
	FILETIME ftCreated{}, ftModified{};

	if (ulLevel <= 0)
		return KCERR_TOO_COMPLEX;

	// reset return object
	lpsReturnObj->__size = 0;
	lpsReturnObj->__ptr = NULL;
	lpsReturnObj->delProps.__size = 0;
	lpsReturnObj->delProps.__ptr = NULL;
	lpsReturnObj->modProps.__size = 0;
	lpsReturnObj->modProps.__ptr = NULL;
	lpsReturnObj->bDelete = false;
	lpsReturnObj->ulClientId = lpsSaveObj->ulClientId;
	lpsReturnObj->ulServerId = lpsSaveObj->ulServerId;
	lpsReturnObj->ulObjType = lpsSaveObj->ulObjType;
	lpsReturnObj->lpInstanceIds = NULL;

	if (lpsSaveObj->ulServerId == 0) {
		if (ulParentObjId == 0)
			return KCERR_INVALID_PARAMETER;
		er = CreateObject(lpecSession, lpDatabase, ulParentObjId, ulParentType, lpsSaveObj->ulObjType, ulFlags, &lpsReturnObj->ulServerId);
		if (er != erSuccess)
			return er;
		fNewItem = true;
		ulObjId = lpsReturnObj->ulServerId;
	} else {
	    ulObjId = lpsSaveObj->ulServerId;
    }

	auto laters = make_scope_success([&]() { FreeDeletedItems(&lstDeleteItems); });
	if (lpsSaveObj->bDelete) {
		// make list of all children object IDs in std::list<int> ?
		ECListInt lstDel;
		lstDel.emplace_back(lpsSaveObj->ulServerId);

		// we always hard delete, because we can only delete submessages here
		// make sure we also delete message-in-message attachments, so all message related flags are on
		ULONG ulDelFlags = EC_DELETE_CONTAINER | EC_DELETE_MESSAGES | EC_DELETE_RECIPIENTS | EC_DELETE_ATTACHMENTS | EC_DELETE_HARD_DELETE;

		// Collect recursive parent objects, validate item and check the permissions
		er = ExpandDeletedItems(lpecSession, lpDatabase, &lstDel, ulDelFlags, false, &lstDeleteItems);
		if (er != erSuccess)
			return er;
		er = DeleteObjectHard(lpecSession, lpDatabase, lpAttachmentStorage, ulDelFlags, lstDeleteItems, true, lstDeleted);
		if (er != erSuccess)
			return er;
		er = DeleteObjectStoreSize(lpecSession, lpDatabase, ulDelFlags, lstDeleted);
		if (er != erSuccess)
			return er;
		return DeleteObjectCacheUpdate(lpecSession, ulDelFlags, lstDeleted);
	}

	// ------
	// the following code is only for objects that still exist
	// ------
	// Do not delete properties if this is a new object: this avoids any delete queries that cause unnecessary locks on the tables
	if (lpsSaveObj->delProps.__size > 0 && !fNewItem) {
		er = DeleteProps(lpecSession, lpDatabase, lpsReturnObj->ulServerId, &lpsSaveObj->delProps, lpAttachmentStorage);
		if (er != erSuccess)
			return er;
	}
	if (lpsSaveObj->modProps.__size > 0) {
		er = WriteProps(soap, lpecSession, lpDatabase, lpAttachmentStorage, lpsSaveObj, lpsReturnObj->ulServerId, fNewItem, ulSyncId, lpsReturnObj, lpfHaveChangeKey, &ftCreated, &ftModified);
		if (er != erSuccess)
			return er;
	}

	// check children
	if (lpsSaveObj->__size > 0) {
		lpsReturnObj->__size = lpsSaveObj->__size;
		lpsReturnObj->__ptr  = soap_new_saveObject(soap, lpsReturnObj->__size);
		for (gsoap_size_t i = 0; i < lpsSaveObj->__size; ++i) {
			er = SaveObject(soap, lpecSession, lpDatabase, lpAttachmentStorage, ulStoreId, /*myself as parent*/lpsReturnObj->ulServerId, lpsReturnObj->ulObjType, 0, ulSyncId, &lpsSaveObj->__ptr[i], &lpsReturnObj->__ptr[i], lpsReturnObj->ulObjType == MAPI_MESSAGE ? ulLevel-1 : ulLevel);
			if (er != erSuccess)
				return er;
		}
	}

	if (lpsReturnObj->ulObjType == MAPI_MESSAGE) {
		// Generate properties that we need to generate (PR_HASATTACH, PR_LAST_MODIFICATION_TIME, PR_CREATION_TIME)
		if (fNewItem) {
			// We have to write PR_HASTTACH since it is a new object
			fGenHasAttach = true;
			// We can generate PR_HASATTACH from the passed object data
			for (gsoap_size_t i = 0; i < lpsSaveObj->__size; ++i)
				if (lpsSaveObj->__ptr[i].ulObjType == MAPI_ATTACH) {
					fHasAttach = true;
					break;
				}
		} else {
			// Modified object. Only change PR_HASATTACH if something has changed
			for (gsoap_size_t i = 0; i < lpsSaveObj->__size; ++i)
				if (lpsSaveObj->__ptr[i].ulObjType == MAPI_ATTACH && (lpsSaveObj->__ptr[i].bDelete || lpsSaveObj->__ptr[i].ulServerId == 0)) {
					// An attachment was deleted or added in this call
					fGenHasAttach = true;
					break;
				}
			if (fGenHasAttach) {
				// An attachment was added or deleted, check the database to see if any attachments are left.
				strQuery = "SELECT id FROM hierarchy WHERE parent=" + stringify(lpsReturnObj->ulServerId) + " AND type=" + stringify(MAPI_ATTACH) + " LIMIT 1";
				er = lpDatabase->DoSelect(strQuery, &lpDBResult);
				if (er != erSuccess)
					return er;
				fHasAttach = lpDBResult.get_num_rows() > 0;
			}
		}

		if (fGenHasAttach) {
			// We have to generate/update PR_HASATTACH
			unsigned int ulParentTmp, ulOwnerTmp, ulFlagsTmp, ulTypeTmp;
			sObjectTableKey key(lpsReturnObj->ulServerId, 0);
			struct propVal sPropHasAttach;
			sPropHasAttach.ulPropTag = PR_HASATTACH;
			sPropHasAttach.Value.b = fHasAttach;
			sPropHasAttach.__union = SOAP_UNION_propValData_b;

			// Write in properties
			er = WriteProp(lpDatabase, lpsReturnObj->ulServerId, ulParentObjId, &sPropHasAttach);
			if (er != erSuccess)
				return er;

			// Update cache, since it may have been written before by WriteProps with a possibly wrong value
			g_lpSessionManager->GetCacheManager()->SetCell(&key, PR_HASATTACH, &sPropHasAttach);

			// Update MSGFLAG_HASATTACH in the same way. We can assume PR_MESSAGE_FLAGS is already available, so we
			// just do an update (instead of REPLACE INTO)
			strQuery = std::string("UPDATE properties SET val_ulong = val_ulong ") + (fHasAttach ? " | 16 " : " & ~16") + " WHERE hierarchyid = " + stringify(lpsReturnObj->ulServerId) + " AND tag = " + stringify(PROP_ID(PR_MESSAGE_FLAGS)) + " AND type = " + stringify(PROP_TYPE(PR_MESSAGE_FLAGS));
			er = lpDatabase->DoUpdate(strQuery);
			if (er != erSuccess)
				return er;

			// Update cache if it's actually in the cache
			if (g_lpSessionManager->GetCacheManager()->GetCell(&key, PR_MESSAGE_FLAGS, &sPropHasAttach, soap) == erSuccess) {
				sPropHasAttach.Value.ul &= ~MSGFLAG_HASATTACH;
				sPropHasAttach.Value.ul |= fHasAttach ? MSGFLAG_HASATTACH : 0;
				g_lpSessionManager->GetCacheManager()->SetCell(&key, PR_MESSAGE_FLAGS, &sPropHasAttach);
			}

			// More cache
			/* All this seems to be doing is getting the object into the cache (if not already there), or updating the cache entry timestamp. Suspicious. */
			if (g_lpSessionManager->GetCacheManager()->GetObject(lpsReturnObj->ulServerId, &ulParentTmp, &ulOwnerTmp, &ulFlagsTmp, &ulTypeTmp) == erSuccess)
				g_lpSessionManager->GetCacheManager()->SetObject(lpsReturnObj->ulServerId, ulParentTmp, ulOwnerTmp, ulFlagsTmp, ulTypeTmp);
		}
	}

	// 1. calc size of object, now that all children are saved.
	if (lpsReturnObj->ulObjType == MAPI_MESSAGE || lpsReturnObj->ulObjType == MAPI_ATTACH) {
		// Remove old size
		if (!fNewItem && lpsReturnObj->ulObjType == MAPI_MESSAGE && ulParentType == MAPI_FOLDER) {
			if (GetObjectSize(lpDatabase, lpsReturnObj->ulServerId, &ulSize) == erSuccess)
				er = UpdateObjectSize(lpDatabase, ulStoreId, MAPI_STORE, UPDATE_SUB, ulSize);
			if (er != erSuccess)
				return er;
		}

		// Add new size
		er = CalculateObjectSize(lpDatabase, lpsReturnObj->ulServerId, lpsReturnObj->ulObjType, &ulSize);
		if (er != erSuccess)
			return er;
		er = UpdateObjectSize(lpDatabase, lpsReturnObj->ulServerId, lpsReturnObj->ulObjType, UPDATE_SET, ulSize);
		if (er != erSuccess)
			return er;
		if (lpsReturnObj->ulObjType == MAPI_MESSAGE && ulParentType == MAPI_FOLDER) {
			er = UpdateObjectSize(lpDatabase, ulStoreId, MAPI_STORE, UPDATE_ADD, ulSize);
			if (er != erSuccess)
				return er;
		}
	}

	// 2. find props to return
	// the server returns the following 4 properties, when the item is new:
	//   PR_CREATION_TIME, (PR_PARENT_SOURCE_KEY, PR_SOURCE_KEY /type==5|3) (PR_RECORD_KEY /type==7|5|3)
	// TODO: recipients: PR_INSTANCE_KEY
	// it always sends the following property:
	//   PR_LAST_MODIFICATION_TIME
	// currently, it always sends them all
	// we also can't send the PR_MESSAGE_SIZE and PR_MESSAGE_FLAGS, since the recursion is the wrong way around: attachments come later than the actual message
	// we can skip PR_ACCESS and PR_ACCESS_LEVEL because the client already inherited those from the parent
	// we need to alloc 2 properties for PR_CHANGE_KEY and PR_PREDECESSOR_CHANGE_LIST
	lpsReturnObj->delProps.__size = 8;
	lpsReturnObj->delProps.__ptr  = soap_new_unsignedInt(soap, lpsReturnObj->delProps.__size);
	lpsReturnObj->modProps.__size = 8;
	lpsReturnObj->modProps.__ptr  = soap_new_propVal(soap, lpsReturnObj->modProps.__size);
	n = 0;

	// set the PR_RECORD_KEY
	// New clients generate the instance key, old clients don't. See if one was provided.
	if (lpsSaveObj->ulObjType == MAPI_ATTACH || lpsSaveObj->ulObjType == MAPI_MESSAGE || lpsSaveObj->ulObjType == MAPI_FOLDER) {
		bool bSkip = false;
		if (lpsSaveObj->ulObjType == MAPI_ATTACH) {
			for (gsoap_size_t i = 0; !bSkip && i < lpsSaveObj->modProps.__size; ++i)
				bSkip = lpsSaveObj->modProps.__ptr[i].ulPropTag == PR_RECORD_KEY;
			// @todo if we don't have a pr_record_key for an attachment, generate a guid for it like the client does
		}
		if (!bSkip && ECGenProps::GetPropComputedUncached(soap, NULL, lpecSession, PR_RECORD_KEY, lpsSaveObj->ulServerId, 0, 0, ulParentObjId, lpsSaveObj->ulObjType, &lpsReturnObj->modProps.__ptr[n]) == erSuccess)
			lpsReturnObj->delProps.__ptr[n++] = PR_RECORD_KEY;
	}
	if (lpsSaveObj->ulObjType != MAPI_STORE) {
		er = g_lpSessionManager->GetCacheManager()->GetObject(ulParentObjId, NULL, NULL, NULL, &ulParentObjType);
		if (er != erSuccess)
			return er;
	}

	//PR_PARENT_SOURCE_KEY for folders and messages
	if (lpsSaveObj->ulObjType == MAPI_FOLDER || (lpsSaveObj->ulObjType == MAPI_MESSAGE && ulParentObjType == MAPI_FOLDER))
	{
		if (ECGenProps::GetPropComputedUncached(soap, NULL, lpecSession, PR_PARENT_SOURCE_KEY, ulObjId, 0, 0, ulParentObjId, lpsSaveObj->ulObjType, &lpsReturnObj->modProps.__ptr[n]) == erSuccess)
			lpsReturnObj->delProps.__ptr[n++] = PR_PARENT_SOURCE_KEY;
		if (ECGenProps::GetPropComputedUncached(soap, NULL, lpecSession, PR_SOURCE_KEY, ulObjId, 0, 0, ulParentObjId, lpsSaveObj->ulObjType, &lpsReturnObj->modProps.__ptr[n]) == erSuccess)
			lpsReturnObj->delProps.__ptr[n++] = PR_SOURCE_KEY;
	}

	// PR_LAST_MODIFICATION_TIME
	lpsReturnObj->delProps.__ptr[n] = PR_LAST_MODIFICATION_TIME;
	auto mod = &lpsReturnObj->modProps.__ptr[n];
	mod->__union = SOAP_UNION_propValData_hilo;
	mod->ulPropTag = PR_LAST_MODIFICATION_TIME;
	mod->Value.hilo = soap_new_hiloLong(soap);
	mod->Value.hilo->hi = ftModified.dwHighDateTime;
	mod->Value.hilo->lo = ftModified.dwLowDateTime;
	++n;
	if (fNewItem)
	{
		lpsReturnObj->delProps.__ptr[n] = PR_CREATION_TIME;
		mod = &lpsReturnObj->modProps.__ptr[n];
		mod->__union = SOAP_UNION_propValData_hilo;
		mod->ulPropTag = PR_CREATION_TIME;
		mod->Value.hilo = soap_new_hiloLong(soap);
		mod->Value.hilo->hi = ftCreated.dwHighDateTime;
		mod->Value.hilo->lo = ftCreated.dwLowDateTime;
		++n;
	}

	// set actual array size
	lpsReturnObj->delProps.__size = n;
	lpsReturnObj->modProps.__size = n;
	return er;
}

SOAP_ENTRY_START(saveObject, lpsLoadObjectResponse->er,
    const entryId &sParentEntryId, const entryId &sEntryId,
    struct saveObject *lpsSaveObj, unsigned int ulFlags, unsigned int ulSyncId,
    struct loadObjectResponse *lpsLoadObjectResponse)
{
	USE_DATABASE();
	unsigned int ulStoreId = 0, ulGrandParent = 0, ulGrandParentType = 0;
	unsigned int ulParentObjId = 0, ulParentObjType = 0, ulObjId = 0;
	unsigned int ulObjType = lpsSaveObj->ulObjType;
	unsigned int ulObjFlags = 0, ulPrevReadState = 0, ulNewReadState = 0;
	SOURCEKEY sSourceKey, sParentSourceKey;
	struct saveObject sReturnObject;
	std::string strChangeKey, strChangeList;
	bool			fNewItem = false;
	bool			fHaveChangeKey = false;
	struct propVal	*pvCommitTime = NULL;
	std::unique_ptr<ECAttachmentStorage> lpAttachmentStorage(g_lpSessionManager->get_atxconfig()->new_handle(lpDatabase));
	if (lpAttachmentStorage == nullptr)
		return KCERR_NOT_ENOUGH_MEMORY;
	auto atx = lpAttachmentStorage->Begin(er);
	if (er != erSuccess)
		return er;
	auto dtx = lpDatabase->Begin(er);
	if (er != erSuccess)
		return er;

	auto laters = make_scope_success([&]() { ROLLBACK_ON_ERROR(); });

	if (!sParentEntryId.__ptr) {
		// saveObject is called on the store itself (doesn't have a parent)
		ulParentObjType = MAPI_STORE;
		ulStoreId = lpsSaveObj->ulServerId;
	} else {
		if (lpsSaveObj->ulServerId == 0) {
			// new object, parent entry id given by client
			er = lpecSession->GetObjectFromEntryId(&sParentEntryId, &ulParentObjId);
			if (er != erSuccess)
				return er;
			fNewItem = true;
			// Lock folder counters now
            strQuery = "SELECT val_ulong FROM properties WHERE hierarchyid = " + stringify(ulParentObjId) + " FOR UPDATE";
            er = lpDatabase->DoSelect(strQuery, NULL);
			if (er != erSuccess)
				return er;
		} else {
			// existing item, search parent ourselves because the client just sent its store entryid (see ECMsgStore::OpenEntry())
			er = g_lpSessionManager->GetCacheManager()->GetObject(lpsSaveObj->ulServerId, &ulParentObjId, NULL, &ulObjFlags, &ulObjType);
			if (er != erSuccess)
				return er;
            if (ulObjFlags & MSGFLAG_DELETED)
                return KCERR_OBJECT_DELETED;
			fNewItem = false;
			// Lock folder counters now
            strQuery = "SELECT val_ulong FROM properties WHERE hierarchyid = " + stringify(ulParentObjId) + " FOR UPDATE";
            er = lpDatabase->DoSelect(strQuery, NULL);
			if (er != erSuccess)
				return er;

            // We also need the old read flags so we can compare the new read flags to see if we need to update the unread counter. Note
            // that the read flags can only be modified through saveObject() when using ICS.
            strQuery = "SELECT val_ulong FROM properties WHERE hierarchyid = " + stringify(lpsSaveObj->ulServerId) + " AND tag = " + stringify(PROP_ID(PR_MESSAGE_FLAGS)) + " AND type = " + stringify(PROP_TYPE(PR_MESSAGE_FLAGS)) + " LIMIT 1";
            er = lpDatabase->DoSelect(strQuery, &lpDBResult);
            if (er != erSuccess)
				return er;
			lpDBRow = lpDBResult.fetch_row();
            if (lpDBRow == nullptr || lpDBRow[0] == nullptr)
                ulPrevReadState = 0;
            else
                ulPrevReadState = atoui(lpDBRow[0]) & MSGFLAG_READ;
            ulNewReadState = ulPrevReadState; // Copy read state, may be updated by SaveObject() later
		}

		if (ulParentObjId != CACHE_NO_PARENT) {
			er = g_lpSessionManager->GetCacheManager()->GetObject(ulParentObjId, NULL, NULL, NULL, &ulParentObjType);
			if(er != erSuccess)
				return er;
			er = lpecSession->GetSessionManager()->GetCacheManager()->GetStore(ulParentObjId, &ulStoreId, NULL);
			if(er != erSuccess)
				return er;
		} else {
			// we get here on create store, but I'm not exactly sure why :|
			ulParentObjType = MAPI_STORE;
			ulStoreId = lpsSaveObj->ulServerId;
		}
	}

	if (ulParentObjId != 0 && ulParentObjType != MAPI_STORE) {
		er = g_lpSessionManager->GetCacheManager()->GetObject(ulParentObjId, &ulGrandParent, NULL, NULL, &ulGrandParentType);
		if(er != erSuccess)
			return er;
	}

	// Check permissions
	if (!fNewItem && ulObjType == MAPI_FOLDER)
		er = lpecSession->GetSecurity()->CheckPermission(lpsSaveObj->ulServerId, ecSecurityFolderAccess);
	else if(fNewItem)
		er = lpecSession->GetSecurity()->CheckPermission(ulParentObjId, ecSecurityCreate);
	else
		er = lpecSession->GetSecurity()->CheckPermission(lpsSaveObj->ulServerId, ecSecurityEdit);
	if(er != erSuccess)
		return er;

	// Quota check
	if(ulObjType == MAPI_MESSAGE) {
		er = CheckQuota(lpecSession, ulStoreId);
		if(er != erSuccess)
			return er;
		// Update folder counts
		if(fNewItem) {
			er = UpdateFolderCounts(lpDatabase, ulParentObjId, ulFlags, &lpsSaveObj->modProps);
			if (er != erSuccess)
				return er;
		}
		else if(ulSyncId != 0) {
			// On modified appointments, unread flags may have changed (only possible during ICS import)
			for (gsoap_size_t i = 0; i < lpsSaveObj->modProps.__size; ++i)
				if(lpsSaveObj->modProps.__ptr[i].ulPropTag == PR_MESSAGE_FLAGS) {
					ulNewReadState = lpsSaveObj->modProps.__ptr[i].Value.ul & MSGFLAG_READ;
					break;
				}
			if (ulPrevReadState != ulNewReadState) {
				er = UpdateFolderCount(lpDatabase, ulParentObjId, PR_CONTENT_UNREAD, ulNewReadState == MSGFLAG_READ ? -1 : 1);
				if (er != erSuccess)
					return er;
			}
		}
	}

	er = SaveObject(soap, lpecSession, lpDatabase, lpAttachmentStorage.get(),
	     ulStoreId, ulParentObjId, ulParentObjType, ulFlags, ulSyncId,
	     lpsSaveObj, &sReturnObject,
	     /* message itself occupies another level */
	     1 + atoui(g_lpSessionManager->GetConfig()->GetSetting("embedded_attachment_limit")),
	     &fHaveChangeKey);
	if (er == KCERR_TOO_COMPLEX)
		ec_log_debug("saveObject: refusing to store object \"%s\" (store %u): too many levels of attachments/subobjects",
			sEntryId.__ptr != nullptr ? base64_encode(sEntryId.__ptr, sEntryId.__size).c_str() : "", ulStoreId);
	if (er != erSuccess)
		return er;

	// update PR_LOCAL_COMMIT_TIME_MAX for disconnected clients who want to know if the folder contents changed
	if (ulObjType == MAPI_MESSAGE && ulParentObjType == MAPI_FOLDER) {
		er = WriteLocalCommitTimeMax(soap, lpDatabase, ulParentObjId, &pvCommitTime);
		if(er != erSuccess)
			return er;
	}

	if (lpsSaveObj->ulServerId == 0) {
		gsoap_size_t rki;
		er = MapEntryIdToObjectId(lpecSession, lpDatabase, sReturnObject.ulServerId, sEntryId);
		if (er != erSuccess)
			return er;

		ulObjId = sReturnObject.ulServerId;
		// now that we have an entry id, find the generated PR_RECORD_KEY from SaveObject and override it with the PR_ENTRYID value (fixme, ZCP-6706)
		for (rki = 0; rki < sReturnObject.modProps.__size; ++rki)
			if (sReturnObject.modProps.__ptr[rki].ulPropTag == PR_RECORD_KEY)
				break;
		// @note static alloc of 8 props in SaveObject. we did not find the record key: make it now
		if (rki == sReturnObject.modProps.__size && rki < 8) {
			ECGenProps::GetPropComputedUncached(soap, NULL, lpecSession, PR_RECORD_KEY, sReturnObject.ulServerId, 0, 0, ulParentObjId,
				lpsSaveObj->ulObjType, &sReturnObject.modProps.__ptr[rki]);
			++sReturnObject.modProps.__size;
			sReturnObject.delProps.__ptr[rki] = PR_RECORD_KEY;
			++sReturnObject.delProps.__size;
		}
	} else {
		ulObjId = lpsSaveObj->ulServerId;
	}

	// 3. pr_source_key magic
	if ((sReturnObject.ulObjType == MAPI_MESSAGE && ulParentObjType == MAPI_FOLDER) ||
		(sReturnObject.ulObjType == MAPI_FOLDER && !(ulFlags & FOLDER_SEARCH)))
	{
		GetSourceKey(sReturnObject.ulServerId, &sSourceKey);
		GetSourceKey(ulParentObjId, &sParentSourceKey);

		if (sReturnObject.ulObjType == MAPI_MESSAGE && ulParentObjType == MAPI_FOLDER)
			AddChange(lpecSession, ulSyncId, sSourceKey, sParentSourceKey,
				lpsSaveObj->ulServerId == 0 ? ICS_MESSAGE_NEW : ICS_MESSAGE_CHANGE,
				0, !fHaveChangeKey, &strChangeKey, &strChangeList);
		else if (lpsSaveObj->ulObjType == MAPI_FOLDER && !(ulFlags & FOLDER_SEARCH))
			AddChange(lpecSession, ulSyncId, sSourceKey, sParentSourceKey, ICS_FOLDER_CHANGE, 0, !fHaveChangeKey, &strChangeKey, &strChangeList);

		if(!strChangeKey.empty()){
			sReturnObject.delProps.__ptr[sReturnObject.delProps.__size] = PR_CHANGE_KEY;
			++sReturnObject.delProps.__size;
			auto &mod = sReturnObject.modProps.__ptr[sReturnObject.modProps.__size];
			mod.ulPropTag = PR_CHANGE_KEY;
			mod.__union = SOAP_UNION_propValData_bin;
			mod.Value.bin = soap_new_xsd__base64Binary(soap);
			mod.Value.bin->__size = strChangeKey.size();
			mod.Value.bin->__ptr  = soap_new_unsignedByte(soap, strChangeKey.size());
			memcpy(mod.Value.bin->__ptr, strChangeKey.c_str(), strChangeKey.size());
			++sReturnObject.modProps.__size;
		}

		if(!strChangeList.empty()){
			sReturnObject.delProps.__ptr[sReturnObject.delProps.__size] = PR_PREDECESSOR_CHANGE_LIST;
			++sReturnObject.delProps.__size;
			auto &mod = sReturnObject.modProps.__ptr[sReturnObject.modProps.__size];
			mod.ulPropTag = PR_PREDECESSOR_CHANGE_LIST;
			mod.__union = SOAP_UNION_propValData_bin;
			mod.Value.bin = soap_new_xsd__base64Binary(soap);
			mod.Value.bin->__size = strChangeList.size();
			mod.Value.bin->__ptr  = soap_new_unsignedByte(soap, strChangeList.size());
			memcpy(mod.Value.bin->__ptr, strChangeList.c_str(), strChangeList.size());
			++sReturnObject.modProps.__size;
		}
	}

	// 5. TODO: ulSyncId updates sync tables
	// 6. process MSGFLAG_SUBMIT if needed
	er = ProcessSubmitFlag(lpDatabase, ulSyncId, ulStoreId, ulObjId, fNewItem, &lpsSaveObj->modProps);
	if (er != erSuccess)
		return er;
	if (ulParentObjType == MAPI_FOLDER) {
		er = ECTPropsPurge::NormalizeDeferredUpdates(lpecSession, lpDatabase, ulParentObjId);
		if (er != erSuccess)
			return er;
	}
	er = atx.commit();
	if (er != erSuccess)
		return er;
	er = dtx.commit();
	if (er != erSuccess)
		return er;

	// 7. notification
	// Only Notify on MAPI_MESSAGE, MAPI_FOLDER and MAPI_STORE
	// but don't notify if parent object is a store and object type is attachment or message
	CreateNotifications(ulObjId, ulObjType, ulParentObjId, ulGrandParent, fNewItem, &lpsSaveObj->modProps, pvCommitTime);
	lpsLoadObjectResponse->sSaveObject = sReturnObject;
	g_lpSessionManager->m_stats->inc(SCN_DATABASE_MWOPS);
}
SOAP_ENTRY_END()

static HRESULT loadobject_cache(ECCacheManager *cache,
    std::map<unsigned int, CHILDPROPS> *p, unsigned int objid)
{
	struct propValArray arr;
	struct propTagArray pta;
	auto iter = p->find(objid);
	if (iter == p->cend() || iter->second.lpPropVals == nullptr)
		return erSuccess;
	auto ret = iter->second.lpPropVals->GetPropValArray(&arr, false);
	if (ret != erSuccess)
		return ret;
	ret = iter->second.lpPropTags->GetPropTagArray(&pta);
	if (ret != erSuccess)
		return ret;

	struct propVal pv{};
	for (unsigned int i = 0, j = 0; i < pta.__size; ++i) {
		/* Assumes that @arr and @pta have their things in the same order */
		sObjectTableKey key(objid, 0);
		if (j >= arr.__size || pta.__ptr[i] != arr.__ptr[j].ulPropTag) {
			pv.ulPropTag = CHANGE_PROP_TYPE(pta.__ptr[i], PT_NULL);
			cache->SetCell(&key, pta.__ptr[i], &pv);
			continue;
		}
		if (!propVal_is_truncated(&arr.__ptr[j]))
			cache->SetCell(&key, arr.__ptr[j].ulPropTag, &arr.__ptr[j]);
		++j;
	}
	cache->SetComplete(objid);
	return erSuccess;
}

static ECRESULT LoadObject(struct soap *soap, ECSession *lpecSession,
    unsigned int ulObjId, unsigned int ulObjType, unsigned int ulParentObjType,
    struct saveObject *lpsSaveObj,
    std::map<unsigned int, CHILDPROPS> *lpChildProps)
{
	ECRESULT 		er = erSuccess;
	struct saveObject sSavedObject;
	ChildPropsMap mapChildProps;
	ChildPropsMap::const_iterator iterProps;
	USE_DATABASE();
	CHILDPROPS sEmptyProps(soap);

	// Check permission
	if (ulObjType == MAPI_STORE || (ulObjType == MAPI_FOLDER && ulParentObjType == MAPI_STORE))
		// Always read rights on the store and the root folder
		er = erSuccess;
	else if (ulObjType == MAPI_FOLDER)
		er = lpecSession->GetSecurity()->CheckPermission(ulObjId, ecSecurityFolderVisible);
	else if (ulObjType == MAPI_MESSAGE)
		er = lpecSession->GetSecurity()->CheckPermission(ulObjId, ecSecurityRead);
    // Allow reading MAPI_MAILUSER and MAPI_ATTACH since that is only called internally
	if (er != erSuccess)
		return er;

	sSavedObject.ulClientId = 0;
	sSavedObject.ulServerId = ulObjId;
	sSavedObject.ulObjType = ulObjType;
	auto cache = lpecSession->GetSessionManager()->GetCacheManager();
	bool complete = false;
	auto rd_cache = !cache->m_bCellCacheDisabled &&
	                parseBool(g_lpSessionManager->GetConfig()->GetSetting("cache_cellcache_reads"));
	if (rd_cache && lpChildProps == nullptr && cache->GetComplete(ulObjId, complete) == erSuccess && complete) {
		std::vector<unsigned int> proptags;

		er = cache->GetPropTags(ulObjId, proptags);
		if (er != erSuccess)
			return er;

		CHILDPROPS sChild(soap, 20);
		for (auto proptag : proptags) {
			sObjectTableKey key(ulObjId, 0);
			struct propVal prop;
			er = cache->GetCell(&key, proptag, &prop, soap, KC_GETCELL_NOTRUNC | KC_GETCELL_NEGATIVES);
			if (er != erSuccess)
				return er;
			if (PROP_TYPE(prop.ulPropTag) == PT_ERROR)
				continue;
			if (PROP_TYPE(prop.ulPropTag) == PT_STRING8)
				prop.ulPropTag = CHANGE_PROP_TYPE(prop.ulPropTag, PT_UNICODE);
			if (PROP_TYPE(proptag) == PT_STRING8)
				proptag = CHANGE_PROP_TYPE(proptag, PT_UNICODE);
			if (PROP_TYPE(prop.ulPropTag) == PT_MV_STRING8)
				prop.ulPropTag = CHANGE_PROP_TYPE(prop.ulPropTag, PT_MV_UNICODE);
			if (PROP_TYPE(proptag) == PT_MV_STRING8)
				proptag = CHANGE_PROP_TYPE(proptag, PT_MV_UNICODE);
			sChild.lpPropTags->AddPropTag(proptag);
			if (PROP_TYPE(prop.ulPropTag) == PT_NULL)
				continue;
			sChild.lpPropVals->AddPropVal(prop);
		}

		mapChildProps.emplace(ulObjId, std::move(sChild));
		lpChildProps = &mapChildProps;
	}
	else if (lpChildProps == nullptr) {
	    // We were not provided with a property list for this object, get our own now.
		er = PrepareReadProps(soap, lpDatabase, true, ulObjId, 0, MAX_PROP_SIZE, &mapChildProps, nullptr);
	    if(er != erSuccess)
			return er;
        lpChildProps = &mapChildProps;
    }

	/* not in cache, so let us cache it */
	if (rd_cache && !complete) {
		er = loadobject_cache(cache, lpChildProps, ulObjId);
		if (er != erSuccess)
			return er;
	}

	iterProps = lpChildProps->find(ulObjId);
	if (iterProps == lpChildProps->cend())
		er = ReadProps(soap, lpecSession, ulObjId, ulObjType, ulParentObjType, sEmptyProps, &sSavedObject.delProps, &sSavedObject.modProps);
	else
		er = ReadProps(soap, lpecSession, ulObjId, ulObjType, ulParentObjType, iterProps->second, &sSavedObject.delProps, &sSavedObject.modProps);
	if (er != erSuccess)
		return er;
	mapChildProps.clear();

	if (ulObjType == MAPI_MESSAGE || ulObjType == MAPI_ATTACH) {
		if (!rd_cache || !complete) {
			// Pre-load *all* properties of *all* subobjects for fast accessibility
			er = PrepareReadProps(soap, lpDatabase, true, 0, ulObjId, MAX_PROP_SIZE, &mapChildProps, nullptr);
			if (er != erSuccess)
				return er;
		}

		// find subobjects
		strQuery = "SELECT id, type FROM hierarchy WHERE parent="+stringify(ulObjId);
		er = lpDatabase->DoSelect(strQuery, &lpDBResult);
		if(er != erSuccess)
			return er;
		sSavedObject.__size = lpDBResult.get_num_rows();
		sSavedObject.__ptr  = soap_new_saveObject(soap, sSavedObject.__size);

		for (gsoap_size_t i = 0; i < sSavedObject.__size; ++i) {
			lpDBRow = lpDBResult.fetch_row();
			lpDBLen = lpDBResult.fetch_row_lengths();
			if(lpDBRow == NULL || lpDBLen == NULL) {
				ec_log_err("LoadObject(): no rows from db");
				return KCERR_DATABASE_ERROR; // this should never happen
			}
			LoadObject(soap, lpecSession, atoi(lpDBRow[0]), atoi(lpDBRow[1]), ulObjType, &sSavedObject.__ptr[i], rd_cache && complete ? nullptr : &mapChildProps);
		}
		mapChildProps.clear();
	}

	if (ulObjType == MAPI_MESSAGE) {
		// @todo: Check if we can do this on the fly to avoid the additional lookup.
		auto lm = g_lpSessionManager->GetLockManager();
		for (gsoap_size_t i = 0; i < sSavedObject.modProps.__size; ++i) {
			if (sSavedObject.modProps.__ptr[i].ulPropTag != PR_SUBMIT_FLAGS)
				continue;
			if (lm->IsLocked(ulObjId, nullptr))
				sSavedObject.modProps.__ptr[i].Value.ul |= SUBMITFLAG_LOCKED;
			else
				sSavedObject.modProps.__ptr[i].Value.ul &= ~SUBMITFLAG_LOCKED;
		}
	}

	*lpsSaveObj = std::move(sSavedObject);
	return er;
}

SOAP_ENTRY_START(loadObject, lpsLoadObjectResponse->er, const entryId &sEntryId,
    struct notifySubscribe *lpsNotSubscribe, unsigned int ulFlags,
    struct loadObjectResponse *lpsLoadObjectResponse)
{
	unsigned int ulObjId = 0, ulObjFlags = 0, ulObjType = 0, ulParentId = 0;
	unsigned int ulParentObjType = 0, ulOwnerId = 0, ulEidFlags = 0;
	USE_DATABASE();

	struct saveObject sSavedObject;
	kd_trans dtx;
	EntryId entryid(sEntryId);
	if (entryid.type() != MAPI_STORE) {
		er = BeginLockFolders(lpDatabase, entryid, LOCK_SHARED, dtx, er);
		if (er != erSuccess)
			return er;
	}
	auto laters = make_scope_success([&]() {
		if (entryid.type() != MAPI_STORE)
			dtx.commit();
	});
	/*
	 * 2 Reasons to send KCERR_UNABLE_TO_COMPLETE (and have the client try to open the store elsewhere):
	 *  1. We can't find the object based on the entryid.
	 *  2. The owner of the store is not supposed to have a store on this server.
	 */
	er = lpecSession->GetObjectFromEntryId(&sEntryId, &ulObjId, &ulEidFlags);
	if ((ulEidFlags & OPENSTORE_OVERRIDE_HOME_MDB) == 0 &&
	    er == KCERR_NOT_FOUND &&
	    sEntryId.__size >= static_cast<int>(std::min(sizeof(EID_FIXED), SIZEOF_EID_V0_FIXED)) &&
	    reinterpret_cast<EID *>(sEntryId.__ptr)->usType == MAPI_STORE)
		er = KCERR_UNABLE_TO_COMPLETE;	// Reason 1
	if (er != erSuccess)
		return er;

	er = g_lpSessionManager->GetCacheManager()->GetObject(ulObjId, &ulParentId, &ulOwnerId, &ulObjFlags, &ulObjType);
	if (er != erSuccess)
		return er;

	if(ulObjType == MAPI_STORE) {
		if ((ulEidFlags & OPENSTORE_OVERRIDE_HOME_MDB) == 0 &&
		    lpecSession->GetSessionManager()->IsDistributedSupported() &&
		    !lpecSession->GetUserManagement()->IsInternalObject(ulOwnerId)) {
			objectdetails_t sUserDetails;

			if (lpecSession->GetUserManagement()->GetObjectDetails(ulOwnerId, &sUserDetails) == erSuccess) {
				unsigned int ulStoreType;
				er = lpecSession->GetSessionManager()->GetCacheManager()->GetStoreAndType(ulObjId, NULL, NULL, &ulStoreType);
				if (er != erSuccess)
					return er;

				if (ulStoreType == ECSTORE_TYPE_PRIVATE || ulStoreType == ECSTORE_TYPE_PUBLIC) {
					std::string strServerName = sUserDetails.GetPropString(OB_PROP_S_SERVERNAME);
					if (strServerName.empty())
						return KCERR_NOT_FOUND;

					if (strcasecmp(strServerName.c_str(), g_lpSessionManager->GetConfig()->GetSetting("server_name")) != 0)
						return KCERR_UNABLE_TO_COMPLETE;	// Reason 2
				} else if (ulStoreType == ECSTORE_TYPE_ARCHIVE) {
					// We allow an archive store to be opened by sysadmins even if it's not supposed
					// to exist on this server for a particular user.
					if (lpecSession->GetSecurity()->GetAdminLevel() < ADMIN_LEVEL_SYSADMIN &&
					   !sUserDetails.PropListStringContains(static_cast<property_key_t>(PR_EC_ARCHIVE_SERVERS_A), g_lpSessionManager->GetConfig()->GetSetting("server_name"), true))
						return KCERR_NOT_FOUND;
				} else {
					return KCERR_NOT_FOUND;
				}
			} else if (lpecSession->GetSecurity()->GetAdminLevel() < ADMIN_LEVEL_SYSADMIN) {
				// unhooked store of a deleted user
				return KCERR_NO_ACCESS;
			}
		}
        ulParentObjType = 0;
	} else if(ulObjType == MAPI_MESSAGE) {
		// If the object is locked on another session, access should be denied
		ECSESSIONID ulLockedSessionId;

		if (g_lpSessionManager->GetLockManager()->IsLocked(ulObjId, &ulLockedSessionId) && ulLockedSessionId != ulSessionId)
			return KCERR_NO_ACCESS;
		ulParentObjType = MAPI_FOLDER;
	} else if(ulObjType == MAPI_FOLDER) {
		er = g_lpSessionManager->GetCacheManager()->GetObject(ulParentId, NULL, NULL, NULL, &ulParentObjType);
		if (er != erSuccess)
			return er;

		// avoid reminders from shared stores by detecting that we are opening non-owned reminders folder
		if((ulObjFlags & FOLDER_SEARCH) &&
		   (!parseBool(g_lpSessionManager->GetConfig()->GetSetting("shared_reminders"))) &&
		   (lpecSession->GetSecurity()->IsStoreOwner(ulObjId) == KCERR_NO_ACCESS) &&
		   (lpecSession->GetSecurity()->GetAdminLevel() == 0))
		{
			strQuery = "SELECT val_string FROM properties WHERE hierarchyid=" + stringify(ulObjId) + " AND tag = " + stringify(PROP_ID(PR_CONTAINER_CLASS)) + " LIMIT 1";
			er = lpDatabase->DoSelect(strQuery, &lpDBResult);
			if(er != erSuccess)
				return er;

			if (lpDBResult.get_num_rows() == 1) {
				lpDBRow = lpDBResult.fetch_row();
				if (lpDBRow == NULL || lpDBRow[0] == NULL ) {
					ec_log_err("ECSearchObjectTable::Load(): row or columns null");
					return KCERR_DATABASE_ERROR;
				}
				if(!strcmp(lpDBRow[0], "Outlook.Reminder"))
					return KCERR_NOT_FOUND;
			}
		}
	}

	// check if flags were passed, older clients call checkExistObject
    if(ulFlags & 0x80000000) {
        // Flags passed by client, check object flags
        ulFlags = ulFlags & ~0x80000000;
        if((ulObjFlags & MSGFLAG_DELETED) != ulFlags) {
        	if (ulObjType == MAPI_STORE)
        		er = KCERR_UNABLE_TO_COMPLETE;
        	else
            	er = KCERR_NOT_FOUND;
            return er;
        }
    }

	// Subscribe for notification
	if (lpsNotSubscribe) {
		er = DoNotifySubscribe(lpecSession, ulSessionId, lpsNotSubscribe);
		if (er != erSuccess)
			return er;
	}
	er = LoadObject(soap, lpecSession, ulObjId, ulObjType, ulParentObjType, &sSavedObject, NULL);
	if (er != erSuccess)
		return er;
	lpsLoadObjectResponse->sSaveObject = sSavedObject;
	g_lpSessionManager->m_stats->inc(SCN_DATABASE_MROPS);
}
SOAP_ENTRY_END()

// if lpsNewEntryId is NULL this function create a new entryid
// if lpsOrigSourceKey is NULL this function creates a new sourcekey
static ECRESULT CreateFolder(ECSession *lpecSession, ECDatabase *lpDatabase,
    unsigned int ulParentId, entryId *lpsNewEntryId, unsigned int type,
    const char *name, const char *comment, bool openifexists, bool bNotify,
    unsigned int ulSyncId, const struct xsd__base64Binary *lpsOrigSourceKey,
    unsigned int *lpFolderId, bool *lpbExist)
{
	ECRESULT		er = erSuccess;
	ALLOC_DBRESULT();
	unsigned int ulFolderId = 0, ulLastId = 0, ulStoreId = 0, ulGrandParent = 0;
	bool bExist = false, bFreeNewEntryId = false;
	GUID			guid;
	SOURCEKEY		sSourceKey;
	static constexpr const unsigned int tags[] = {PR_CONTENT_COUNT, PR_CONTENT_UNREAD, PR_ASSOC_CONTENT_COUNT, PR_DELETED_MSG_COUNT, PR_DELETED_FOLDER_COUNT, PR_DELETED_ASSOC_MSG_COUNT, PR_FOLDER_CHILD_COUNT};
	static constexpr const unsigned int timeTags[] = {PR_LAST_MODIFICATION_TIME, PR_CREATION_TIME};
	struct propVal  sProp;
    struct hiloLong sHilo;
	std::list<propVal> propList;

	er = lpecSession->GetSessionManager()->GetCacheManager()->GetStore(ulParentId, &ulStoreId, &guid);
	if(er != erSuccess)
		return er;
	er = g_lpSessionManager->GetCacheManager()->GetParent(ulParentId, &ulGrandParent);
	if(er != erSuccess)
		return er;

	// Check whether the requested name already exists
	strQuery = "SELECT hierarchy.id, properties.val_string FROM hierarchy JOIN properties ON hierarchy.id = properties.hierarchyid WHERE hierarchy.parent=" + stringify(ulParentId) + " AND hierarchy.type="+stringify(MAPI_FOLDER)+" AND hierarchy.flags & " + stringify(MSGFLAG_DELETED)+ "=0 AND properties.tag=" + stringify(KOPANO_TAG_DISPLAY_NAME) + " AND properties.val_string = '" + lpDatabase->Escape(name) + "' AND properties.type="+stringify(PT_STRING8);
	er = lpDatabase->DoSelect(strQuery, &lpDBResult);
	if(er != erSuccess)
		return er;

	while (!bExist && (lpDBRow = lpDBResult.fetch_row()) != nullptr) {
		if (lpDBRow[0] == NULL || lpDBRow[1] == NULL) {
			ec_log_err("CreateFolder(): columns null");
			return KCERR_DATABASE_ERROR;
		}
		if (strcasecmp(lpDBRow[1], name) == 0)
			bExist = true;
	}

	if(bExist && !ulSyncId) {
		// Check folder read access
		er = lpecSession->GetSecurity()->CheckPermission(ulParentId, ecSecurityFolderVisible);
		if(er != erSuccess)
			return er;
		// Object exists
		if (!openifexists)
			return KCERR_COLLISION;
		ulFolderId = atoi(lpDBRow[0]);
	}
	else {
		// Check write permission of the folder destination
		er = lpecSession->GetSecurity()->CheckPermission(ulParentId, ecSecurityCreateFolder);
		if(er != erSuccess)
			return er;
		// Create folder
		strQuery = "INSERT INTO hierarchy (parent, type, flags, owner) values(" + stringify(ulParentId) + "," + stringify(KOPANO_OBJTYPE_FOLDER) + ", " + stringify(type) + ", "+stringify(lpecSession->GetSecurity()->GetUserId(ulParentId))+")";
		er = lpDatabase->DoInsert(strQuery, &ulLastId);
		if(er != erSuccess)
			return er;

		if(lpsNewEntryId == NULL) {
			er = CreateEntryId(guid, MAPI_FOLDER, &lpsNewEntryId);
			if(er != erSuccess)
				return er;
			bFreeNewEntryId = true;
		}
		auto laters = make_scope_success([&]() {
			if (bFreeNewEntryId)
				soap_del_PointerToentryId(&lpsNewEntryId);
		});

		//Create entryid, 0x0FFF = PR_ENTRYID
		er = RemoveStaleIndexedProp(lpDatabase, PR_ENTRYID, lpsNewEntryId->__ptr, lpsNewEntryId->__size);
		if(er != erSuccess)
			return er;
		strQuery = "INSERT INTO indexedproperties (hierarchyid,tag,val_binary) VALUES(" + stringify(ulLastId) + ", 4095, " + lpDatabase->EscapeBinary(lpsNewEntryId->__ptr, lpsNewEntryId->__size) + ")";
		er = lpDatabase->DoInsert(strQuery);
		if(er != erSuccess)
			return er;

		// Create Displayname
		strQuery = "INSERT INTO properties (hierarchyid, tag, type, val_string) values(" + stringify(ulLastId) + "," + stringify(KOPANO_TAG_DISPLAY_NAME) + "," + stringify(PT_STRING8) + ",'" + lpDatabase->Escape(name) + "')";
		er = lpDatabase->DoInsert(strQuery);
		if(er != erSuccess)
			return er;
		// Create Displayname
		strQuery = "INSERT INTO tproperties (hierarchyid, tag, type, folderid, val_string) values(" + stringify(ulLastId) + "," + stringify(KOPANO_TAG_DISPLAY_NAME) + "," + stringify(PT_STRING8) + "," + stringify(ulParentId) + ",'" + lpDatabase->Escape(name) + "')";
		er = lpDatabase->DoInsert(strQuery);
		if(er != erSuccess)
			return er;
		// Create counters
		for (size_t i = 0; i < ARRAY_SIZE(tags); ++i) {
			sProp.ulPropTag = tags[i];
			sProp.__union = SOAP_UNION_propValData_ul;
			sProp.Value.ul = 0;
			propList.push_back(std::move(sProp));
		}

		// Create PR_SUBFOLDERS
		sProp.ulPropTag = PR_SUBFOLDERS;
		sProp.__union = SOAP_UNION_propValData_b;
		sProp.Value.b = false;
		propList.push_back(std::move(sProp));

		// Create PR_FOLDERTYPE
		sProp.ulPropTag = PR_FOLDER_TYPE;
		sProp.__union = SOAP_UNION_propValData_ul;
		sProp.Value.ul = type;
		propList.push_back(std::move(sProp));

		// Create PR_COMMENT
		if (comment) {
		    sProp.ulPropTag = PR_COMMENT_A;
		    sProp.__union = SOAP_UNION_propValData_lpszA;
			sProp.Value.lpszA = const_cast<char *>(comment);
			propList.push_back(std::move(sProp));
		}

		// Create PR_LAST_MODIFICATION_TIME and PR_CREATION_TIME
		auto now = time(nullptr);
		for (size_t i = 0; i < ARRAY_SIZE(timeTags); ++i) {
		    sProp.ulPropTag = timeTags[i];
		    sProp.__union = SOAP_UNION_propValData_hilo;
		    sProp.Value.hilo = &sHilo;
		    UnixTimeToFileTime(now, &sProp.Value.hilo->hi, &sProp.Value.hilo->lo);
		    propList.push_back(std::move(sProp));
		}

		er = InsertProps(lpDatabase, ulLastId, ulParentId, propList);
		if(er != erSuccess)
			return er;

		// Create SourceKey
		if (lpsOrigSourceKey && lpsOrigSourceKey->__size > (int)sizeof(GUID) && lpsOrigSourceKey->__ptr){
			sSourceKey = SOURCEKEY(lpsOrigSourceKey->__size, lpsOrigSourceKey->__ptr);
		}else{
			er = lpecSession->GetNewSourceKey(&sSourceKey);
			if(er != erSuccess)
				return er;
		}
		er = RemoveStaleIndexedProp(lpDatabase, PR_SOURCE_KEY, sSourceKey, sSourceKey.size());
		if(er != erSuccess)
			return er;

		strQuery = "INSERT INTO indexedproperties(hierarchyid,tag,val_binary) VALUES(" + stringify(ulLastId) + "," + stringify(PROP_ID(PR_SOURCE_KEY)) + "," + lpDatabase->EscapeBinary(sSourceKey) + ")";
		er = lpDatabase->DoInsert(strQuery);
		if(er != erSuccess)
			return er;
		ulFolderId = ulLastId;
		er = UpdateFolderCount(lpDatabase, ulParentId, PR_SUBFOLDERS, 1);
		if(er != erSuccess)
			return er;
		er = UpdateFolderCount(lpDatabase, ulParentId, PR_FOLDER_CHILD_COUNT, 1);
		if(er != erSuccess)
			return er;
	}

	if (!bExist && !(type & FOLDER_SEARCH)) {
		SOURCEKEY sParentSourceKey;

		GetSourceKey(ulParentId, &sParentSourceKey);
		AddChange(lpecSession, ulSyncId, sSourceKey, sParentSourceKey, ICS_FOLDER_NEW);
	}

	// Notify that the folder has been created
	if (!bExist && bNotify) {
		g_lpSessionManager->GetCacheManager()->Update(fnevObjectModified, ulParentId);
		g_lpSessionManager->NotificationCreated(MAPI_FOLDER, ulFolderId, ulParentId);
		g_lpSessionManager->NotificationModified(MAPI_FOLDER, ulParentId, 0, true);
		// Update all tables viewing this folder
		g_lpSessionManager->UpdateTables(ECKeyTable::TABLE_ROW_ADD, 0, ulParentId, ulFolderId, MAPI_FOLDER);
		// Update notification, grandparent of the mainfolder
		g_lpSessionManager->UpdateTables(ECKeyTable::TABLE_ROW_MODIFY, 0, ulGrandParent, ulParentId, MAPI_FOLDER);
	}

	if(lpFolderId)
		*lpFolderId = ulFolderId;
	if(lpbExist)
		*lpbExist = bExist;
	return er;
}

/**
 * createFolder: Create a folder object in the hierarchy table, and add a 'PR_DISPLAY_NAME' property.
 *
 * The data model actually supports multiple folders having the same PR_DISPLAY_NAME, however, MAPI does not,
 * so we have to give the engine the knowledge of the PR_DISPLAY_NAME property here, one of the few properties
 * that the backend engine actually knows about.
 *
 * Of course, the frontend could also enforce this constraint, but that would require 2 server accesses (1. check
 * existing, 2. create folder), and we're trying to keep the amount of server accesses as low as possible.
 *
 */
SOAP_ENTRY_START(createFolder, lpsResponse->er, const entryId &sParentId,
    entryId *lpsNewEntryId, unsigned int ulType, const char *szName,
    const char *szComment, bool fOpenIfExists, unsigned int ulSyncId,
    const struct xsd__base64Binary &sOrigSourceKey,
    struct createFolderResponse *lpsResponse)
{
	unsigned int ulParentId = 0, ulFolderId = 0;
	USE_DATABASE_NORESULT();

	if (szName == nullptr)
		return KCERR_INVALID_PARAMETER;
	auto dtx = lpDatabase->Begin(er);
	if (er != erSuccess)
		return er;

	auto laters = make_scope_success([&]() { ROLLBACK_ON_ERROR(); });
	er = lpecSession->GetObjectFromEntryId(&sParentId, &ulParentId);
	if (er != erSuccess)
		return er;
	er = CreateFolder(lpecSession, lpDatabase, ulParentId, lpsNewEntryId, ulType, szName, szComment, fOpenIfExists, true, ulSyncId, &sOrigSourceKey, &ulFolderId, NULL);
	if (er != erSuccess)
		return er;
	er = dtx.commit();
	if (er != erSuccess)
		return er;
	return g_lpSessionManager->GetCacheManager()->GetEntryIdFromObject(ulFolderId, soap, 0, &lpsResponse->sEntryId);
}
SOAP_ENTRY_END()

/**
 * Create the specified set of folders within the folder specified by
 * @parent_eid.
 */
SOAP_ENTRY_START(create_folders, rsp->er, const entryId &parent_eid,
    const new_folder_set &batch, struct create_folders_response *rsp)
{
	for (size_t i = 0; i < batch.__size; ++i)
		if (batch.__ptr[i].name == nullptr)
			return KCERR_INVALID_PARAMETER;

	std::vector<unsigned int> folder_ids(batch.__size);
	USE_DATABASE_NORESULT();
	auto dtx = lpDatabase->Begin(er);
	if (er != erSuccess)
		return er;

	auto laters = make_scope_success([&]() { ROLLBACK_ON_ERROR(); });
	unsigned int parent_id = 0;
	er = lpecSession->GetObjectFromEntryId(&parent_eid, &parent_id);
	if (er != erSuccess)
		return er;

	for (size_t i = 0; i < batch.__size; ++i) {
		const auto f = batch.__ptr[i];
		er = CreateFolder(lpecSession, lpDatabase, parent_id, f.entryid,
		     f.type, f.name, f.comment, f.open_if_exists,
		     true /* notify */, f.sync_id, &f.original_sourcekey,
		     &folder_ids[i], nullptr);
		if (er != erSuccess)
			return er;
	}
	er = dtx.commit();
	if (er != erSuccess)
		return er;

	rsp->entryids         = soap_new_entryList(soap);
	rsp->entryids->__size = folder_ids.size();
	rsp->entryids->__ptr  = soap_new_entryId(soap, folder_ids.size());

	for (size_t i = 0; i < folder_ids.size() && er == erSuccess; ++i)
		er = g_lpSessionManager->GetCacheManager()->GetEntryIdFromObject(
		     folder_ids[i], soap, 0, rsp->entryids->__ptr + i);
	return er;
}
SOAP_ENTRY_END()

/**
 * tableOpen: Open a mapi table
 *
 * @param[in]	lpecSession	server session object, cannot be NULL
 * @param[in]	sEntryId	entryid data
 * @param[in]	ulTableType	the type of table to open:
 *	TABLETYPE_MS
 *		For all tables of a messagestore.
 *	TABLETYPE_AB
 *		For the addressbook tables.
 *	TABLETYPE_SPOOLER
 *		For the spooler tables, the sEntryId must always the store entryid.
 *		ulType and ulFlags are ignored, reserved for future use.
 *	TABLE_TYPE_MULTISTORE
 *		Special Kopano-only table to have given objects from different stores in one table view.
 *	TABLE_TYPE_USERSTORES
 *		Special Kopano-only table. Lists all combinations of users and stores on this server. (Used for the orphan management in kopano-admin).
 *	TABLE_TYPE_STATS_*
 *		Special Kopano-only tables. Used for various statistics and other uses.
 * @param[in]	ulType		the type of the object you want to open.
 * @param[in]	ulFlags		ulFlags from the client
 *	MAPI_ASSOCIATED
 *		List associated messages/folders instead of normal messages/folders.
 *	MAPI_UNICODE
 *		Default and all columns will contain _W string properties, otherwise _A strings are used.
 *	CONVENIENT_DEPTH
 *		Returns a convenient depth (flat list) of all folders.
 *	SHOW_SOFT_DELETES
 *		List deleted items in this table, rewritten to MSGFLAG_DELETED.
 *	EC_TABLE_NOCAP
 *		Do not cap string entries to 255 bytes, an extension of ours.
 *
 * @param[out]	lpulTableId	Server table id for this new table.
 */
static ECRESULT OpenTable(ECSession *lpecSession, entryId sEntryId,
    unsigned int ulTableType, unsigned int ulType, unsigned int ulFlags,
    unsigned int *lpulTableId)
{
	ECRESULT er;
	objectid_t	sExternId;
	unsigned int ulTableId = 0, ulId = 0, ulTypeId = 0;

	switch (ulTableType) {
	case TABLETYPE_MS:
		if (ulFlags & SHOW_SOFT_DELETES)
		{
			ulFlags &=~SHOW_SOFT_DELETES;
			ulFlags |= MSGFLAG_DELETED;
		}
		er = lpecSession->GetObjectFromEntryId(&sEntryId, &ulId);
		if (er != erSuccess)
			return er;
		er = lpecSession->GetTableManager()->OpenGenericTable(ulId, ulType, ulFlags, &ulTableId);
		if (er != erSuccess)
			return er;
		break;
	case TABLETYPE_AB:
		er = ABEntryIDToID(&sEntryId, &ulId, &sExternId, &ulTypeId);
		if (er != erSuccess)
			return er;
		// If an extern id is present, we should get an object based on that.
		if (!sExternId.id.empty()) {
			er = g_lpSessionManager->GetCacheManager()->GetUserObject(sExternId, &ulId, NULL, NULL);
			if (er != erSuccess)
				return er;
		}
		er = lpecSession->GetTableManager()->OpenABTable(ulId, ulTypeId, ulType, ulFlags, &ulTableId);
		if (er != erSuccess)
			return er;
		break;
	case TABLETYPE_SPOOLER:
		// sEntryId must be a store entryid or zero for all stores
		if (sEntryId.__size > 0) {
			er = lpecSession->GetObjectFromEntryId(&sEntryId, &ulId);
			if (er != erSuccess)
				return er;
		} else
			ulId = 0; //All stores
		er = lpecSession->GetTableManager()->OpenOutgoingQueueTable(ulId, &ulTableId);
		if (er != erSuccess)
			return er;
		break;
	case TABLETYPE_MULTISTORE:
			return KCERR_NO_SUPPORT;
		break;
	case TABLETYPE_USERSTORES:
		er = lpecSession->GetTableManager()->OpenUserStoresTable(ulFlags, &ulTableId);
		if (er != erSuccess)
			return er;
		break;
	case TABLETYPE_STATS_SYSTEM:
	case TABLETYPE_STATS_SESSIONS:
	case TABLETYPE_STATS_USERS:
	case TABLETYPE_STATS_COMPANY:
	case TABLETYPE_STATS_SERVERS:
		er = lpecSession->GetTableManager()->OpenStatsTable(ulTableType, ulFlags, &ulTableId);
		if (er != erSuccess)
			return er;
		break;
	case TABLETYPE_MAILBOX:
		er = lpecSession->GetTableManager()->OpenMailBoxTable(ulFlags, &ulTableId);
		if (er != erSuccess)
			return er;
		break;
	default:
		return KCERR_BAD_VALUE;
		break; //Happy compiler
	} // switch (ulTableType)

	*lpulTableId = ulTableId;
	return erSuccess;
}

SOAP_ENTRY_START(tableOpen, lpsTableOpenResponse->er, const entryId &sEntryId,
    unsigned int ulTableType, unsigned ulType, unsigned int ulFlags,
    struct tableOpenResponse *lpsTableOpenResponse)
{
	unsigned int ulTableId = 0;

	er = OpenTable(lpecSession, sEntryId, ulTableType, ulType, ulFlags, &ulTableId);
	if (er != erSuccess)
		return er;
	lpsTableOpenResponse->ulTableId = ulTableId;
	return erSuccess;
}
SOAP_ENTRY_END()

/**
 * tableClose: close the table with the specified table ID
 */
SOAP_ENTRY_START(tableClose, *result, unsigned int ulTableId, unsigned int *result)
{
	return lpecSession->GetTableManager()->CloseTable(ulTableId);
}
SOAP_ENTRY_END()

/**
 * tableSetSearchCritieria: set search criteria for a searchfolder
 */
SOAP_ENTRY_START(tableSetSearchCriteria, *result, const entryId &sEntryId,
    struct restrictTable *lpRestrict, struct entryList *lpFolders,
    unsigned int ulFlags, unsigned int *result)
{
	unsigned int ulStoreId = 0, ulParent = 0;

	if (!(ulFlags & STOP_SEARCH) &&
	    (lpRestrict == nullptr || lpFolders == nullptr))
		return KCERR_INVALID_PARAMETER;
	er = lpecSession->GetObjectFromEntryId(&sEntryId, &ulParent);
	if(er != erSuccess)
		return er;
	er = lpecSession->GetSessionManager()->GetCacheManager()->GetStore(ulParent, &ulStoreId, NULL);
	if(er != erSuccess)
		return er;

	// Check permission
	er = lpecSession->GetSecurity()->CheckPermission(ulParent, ecSecurityEdit);
	if(er != erSuccess)
		return er;

	// If a STOP was requested, then that's all we need to do
	if (ulFlags & STOP_SEARCH)
		return lpecSession->GetSessionManager()->GetSearchFolders()->SetSearchCriteria(ulStoreId, ulParent, nullptr);
	struct searchCriteria sSearchCriteria;
	sSearchCriteria.lpRestrict = lpRestrict;
	sSearchCriteria.lpFolders = lpFolders;
	sSearchCriteria.ulFlags = ulFlags;
	return lpecSession->GetSessionManager()->GetSearchFolders()->SetSearchCriteria(ulStoreId, ulParent, &sSearchCriteria);
}
SOAP_ENTRY_END()

/**
 * tableGetSearchCriteria: get the search criteria for a searchfolder previously called with tableSetSearchCriteria
 */
SOAP_ENTRY_START(tableGetSearchCriteria, lpsResponse->er,
    const entryId &sEntryId, struct tableGetSearchCriteriaResponse *lpsResponse)
{
	unsigned int ulFlags = 0, ulStoreId = 0, ulId = 0;
	struct searchCriteria *lpSearchCriteria = NULL;

	er = lpecSession->GetObjectFromEntryId(&sEntryId, &ulId);
	if(er != erSuccess)
		return er;
	er = g_lpSessionManager->GetCacheManager()->GetStore(ulId, &ulStoreId, NULL);
	 if(er != erSuccess)
		return er;
	// Check permission
	er = lpecSession->GetSecurity()->CheckPermission(ulId, ecSecurityRead);
	if(er != erSuccess)
		return er;
	er = lpecSession->GetSessionManager()->GetSearchFolders()->GetSearchCriteria(ulStoreId, ulId, &lpSearchCriteria, &ulFlags);
	if(er != erSuccess)
		return er;

	auto laters = make_scope_success([&]() { soap_del_PointerTosearchCriteria(&lpSearchCriteria); });
	er = CopyRestrictTable(soap, lpSearchCriteria->lpRestrict, &lpsResponse->lpRestrict);
	if(er != erSuccess)
		return er;
	er = CopyEntryList(soap, lpSearchCriteria->lpFolders, &lpsResponse->lpFolderIDs);
	if(er != erSuccess)
		return er;
	lpsResponse->ulFlags = ulFlags;
}
SOAP_ENTRY_END()

/**
 * tableSetColumns: called from IMAPITable::SetColumns()
 */
SOAP_ENTRY_START(tableSetColumns, *result, unsigned int ulTableId, struct propTagArray *aPropTag, unsigned int *result)
{
	object_ptr<ECGenericObjectTable> lpTable;

	er = lpecSession->GetTableManager()->GetTable(ulTableId, &~lpTable);
	if(er != erSuccess)
		return er;
	return lpTable->SetColumns(aPropTag, false);
}
SOAP_ENTRY_END()

/**
 * tableQueryColumns: called from IMAPITable::GetColumns()
 */
SOAP_ENTRY_START(tableQueryColumns, lpsResponse->er, unsigned int ulTableId, unsigned int ulFlags, struct tableQueryColumnsResponse *lpsResponse)
{
	object_ptr<ECGenericObjectTable> lpTable;
	struct propTagArray *lpPropTags = NULL;

	// Init
	lpsResponse->sPropTagArray.__size = 0;
	lpsResponse->sPropTagArray.__ptr = NULL;

	er = lpecSession->GetTableManager()->GetTable(ulTableId, &~lpTable);
	if(er != erSuccess)
		return er;
	er = lpTable->GetColumns(soap, ulFlags, &lpPropTags);
	if(er != erSuccess)
		return er;
	lpsResponse->sPropTagArray.__size = lpPropTags->__size;
	lpsResponse->sPropTagArray.__ptr = lpPropTags->__ptr;
	return erSuccess;
}
SOAP_ENTRY_END()

/**
 * tableRestrict: called from IMAPITable::Restrict()
 */
SOAP_ENTRY_START(tableRestrict, *result, unsigned int ulTableId, struct restrictTable *lpsRestrict, unsigned int *result)
{
	object_ptr<ECGenericObjectTable> lpTable;

	er = lpecSession->GetTableManager()->GetTable(ulTableId, &~lpTable);
	if(er != erSuccess)
		return er;
	return lpTable->Restrict(lpsRestrict);
}
SOAP_ENTRY_END()

/**
 * tableSort: called from IMAPITable::Sort()
 */
SOAP_ENTRY_START(tableSort, *result, unsigned int ulTableId, struct sortOrderArray *lpSortOrder, unsigned int ulCategories, unsigned int ulExpanded, unsigned int *result)
{
	object_ptr<ECGenericObjectTable> lpTable;

	if (lpSortOrder == nullptr)
		return KCERR_INVALID_PARAMETER;
	er = lpecSession->GetTableManager()->GetTable(ulTableId, &~lpTable);
	if(er != erSuccess)
		return er;
	return lpTable->SetSortOrder(lpSortOrder, ulCategories, ulExpanded);
}
SOAP_ENTRY_END()

/**
 * tableQueryRows: called from IMAPITable::QueryRows()
 */
SOAP_ENTRY_START(tableQueryRows, lpsResponse->er, unsigned int ulTableId, unsigned int ulRowCount, unsigned int ulFlags, struct tableQueryRowsResponse *lpsResponse)
{
	object_ptr<ECGenericObjectTable> lpTable;
	struct rowSet	*lpRowSet = NULL;

	lpsResponse->sRowSet.__ptr = NULL;
	lpsResponse->sRowSet.__size = 0;
	// Get the table
	er = lpecSession->GetTableManager()->GetTable(ulTableId, &~lpTable);
	if(er != erSuccess)
		return er;

	// FIXME: Check permission
	er = lpTable->QueryRows(soap, ulRowCount, ulFlags, &lpRowSet);
	if(er != erSuccess)
		return er;
	lpsResponse->sRowSet.__ptr = lpRowSet->__ptr;
	lpsResponse->sRowSet.__size = lpRowSet->__size;
	return erSuccess;
}
SOAP_ENTRY_END()

/**
 * tableGetRowCount: called from IMAPITable::GetRowCount()
 */
SOAP_ENTRY_START(tableGetRowCount, lpsResponse->er, unsigned int ulTableId, struct tableGetRowCountResponse *lpsResponse)
{
	object_ptr<ECGenericObjectTable> lpTable;

	//FIXME: security? give rowcount 0 is failed ?
	er = lpecSession->GetTableManager()->GetTable(ulTableId, &~lpTable);
	if(er != erSuccess)
		return er;
	return lpTable->GetRowCount(&lpsResponse->ulCount, &lpsResponse->ulRow);
}
SOAP_ENTRY_END()

/**
 * tableSeekRow: called from IMAPITable::SeekRow()
 */
SOAP_ENTRY_START(tableSeekRow, lpsResponse->er, unsigned int ulTableId , unsigned int ulBookmark, int lRows, struct tableSeekRowResponse *lpsResponse)
{
	object_ptr<ECGenericObjectTable> lpTable;

	er = lpecSession->GetTableManager()->GetTable(ulTableId, &~lpTable);
	if(er != erSuccess)
		return er;
	return lpTable->SeekRow(ulBookmark, lRows, &lpsResponse->lRowsSought);
}
SOAP_ENTRY_END()

/**
 * tableFindRow: called from IMAPITable::FindRow()
 */
SOAP_ENTRY_START(tableFindRow, *result, unsigned int ulTableId ,unsigned int ulBookmark, unsigned int ulFlags, struct restrictTable *lpsRestrict, unsigned int *result)
{
	object_ptr<ECGenericObjectTable> lpTable;

	er = lpecSession->GetTableManager()->GetTable(ulTableId, &~lpTable);
	if(er != erSuccess)
		return er;
	return lpTable->FindRow(lpsRestrict, ulBookmark, ulFlags);
}
SOAP_ENTRY_END()

/**
 * tableCreateBookmark: called from IMAPITable::CreateBookmark()
 */
SOAP_ENTRY_START(tableCreateBookmark, lpsResponse->er, unsigned int ulTableId, struct tableBookmarkResponse *lpsResponse)
{
	object_ptr<ECGenericObjectTable> lpTable;
	unsigned int ulbkPosition = 0;

	er = lpecSession->GetTableManager()->GetTable(ulTableId, &~lpTable);
	if(er != erSuccess)
		return er;
	er = lpTable->CreateBookmark(&ulbkPosition);
	if(er != erSuccess)
		return er;
	lpsResponse->ulbkPosition = ulbkPosition;
	return erSuccess;
}
SOAP_ENTRY_END()

/**
 * tableCreateBookmark: called from IMAPITable::FreeBookmark()
 */
SOAP_ENTRY_START(tableFreeBookmark, *result, unsigned int ulTableId, unsigned int ulbkPosition, unsigned int *result)
{
	object_ptr<ECGenericObjectTable> lpTable;

	er = lpecSession->GetTableManager()->GetTable(ulTableId, &~lpTable);
	if(er != erSuccess)
		return er;
	return lpTable->FreeBookmark(ulbkPosition);
}
SOAP_ENTRY_END()

SOAP_ENTRY_START(tableExpandRow, lpsResponse->er, unsigned int ulTableId,
    const struct xsd__base64Binary &sInstanceKey, unsigned int ulRowCount,
    unsigned int ulFlags, tableExpandRowResponse *lpsResponse)
{
	object_ptr<ECGenericObjectTable> lpTable;
	struct rowSet	*lpRowSet = NULL;
	unsigned int ulMoreRows = 0;

	er = lpecSession->GetTableManager()->GetTable(ulTableId, &~lpTable);
	if(er != erSuccess)
		return er;
	er = lpTable->ExpandRow(soap, sInstanceKey, ulRowCount, ulFlags, &lpRowSet, &ulMoreRows);
	if(er != erSuccess)
		return er;
    lpsResponse->ulMoreRows = ulMoreRows;
    lpsResponse->rowSet = *lpRowSet;
	return erSuccess;
}
SOAP_ENTRY_END()

SOAP_ENTRY_START(tableCollapseRow, lpsResponse->er, unsigned int ulTableId,
    const struct xsd__base64Binary &sInstanceKey, unsigned int ulFlags,
    tableCollapseRowResponse *lpsResponse)
{
	object_ptr<ECGenericObjectTable> lpTable;
	unsigned int ulRows = 0;

	er = lpecSession->GetTableManager()->GetTable(ulTableId, &~lpTable);
	if(er != erSuccess)
		return er;
	er = lpTable->CollapseRow(sInstanceKey, ulFlags, &ulRows);
	if(er != erSuccess)
		return er;
    lpsResponse->ulRows = ulRows;
	return erSuccess;
}
SOAP_ENTRY_END()

SOAP_ENTRY_START(tableGetCollapseState, lpsResponse->er, unsigned int ulTableId,
    const struct xsd__base64Binary &sBookmark,
    tableGetCollapseStateResponse *lpsResponse)
{
	object_ptr<ECGenericObjectTable> lpTable;

	er = lpecSession->GetTableManager()->GetTable(ulTableId, &~lpTable);
    if(er != erSuccess)
		return er;
	return lpTable->GetCollapseState(soap, sBookmark, &lpsResponse->sCollapseState);
}
SOAP_ENTRY_END()

SOAP_ENTRY_START(tableSetCollapseState, lpsResponse->er, unsigned int ulTableId,
    const struct xsd__base64Binary &sCollapseState,
    struct tableSetCollapseStateResponse *lpsResponse);
{
	object_ptr<ECGenericObjectTable> lpTable;

	er = lpecSession->GetTableManager()->GetTable(ulTableId, &~lpTable);
    if(er != erSuccess)
		return er;
	return lpTable->SetCollapseState(sCollapseState, &lpsResponse->ulBookmark);
}
SOAP_ENTRY_END()

SOAP_ENTRY_START(tableMulti, lpsResponse->er,
    const struct tableMultiRequest &sRequest,
    struct tableMultiResponse *lpsResponse)
{
    unsigned int ulTableId = sRequest.ulTableId;
	object_ptr<ECGenericObjectTable> lpTable;
    struct rowSet *lpRowSet = NULL;

    if(sRequest.lpOpen) {
		auto &o = *sRequest.lpOpen;
		er = OpenTable(lpecSession, o.sEntryId, o.ulTableType, o.ulType, o.ulFlags, &lpsResponse->ulTableId);
		if(er != erSuccess)
			return er;
        ulTableId = lpsResponse->ulTableId;
    }

	er = lpecSession->GetTableManager()->GetTable(ulTableId, &~lpTable);
	if(er != erSuccess)
		return er;
    if(sRequest.lpSort) {
		auto &s = *sRequest.lpSort;
		er = lpTable->SetSortOrder(&s.sSortOrder, s.ulCategories, s.ulExpanded);
        if(er != erSuccess)
			return er;
    }

    if(sRequest.lpSetColumns) {
        er = lpTable->SetColumns(sRequest.lpSetColumns, false);
        if(er != erSuccess)
			return er;
    }

    if(sRequest.lpRestrict || (sRequest.ulFlags&TABLE_MULTI_CLEAR_RESTRICTION)) {
        er = lpTable->Restrict(sRequest.lpRestrict);
        if(er != erSuccess)
			return er;
    }

	if (sRequest.lpQueryRows == nullptr)
		return erSuccess;
	er = lpTable->QueryRows(soap, sRequest.lpQueryRows->ulCount, sRequest.lpQueryRows->ulFlags, &lpRowSet);
	if (er != erSuccess)
		return er;
	lpsResponse->sRowSet.__ptr = lpRowSet->__ptr;
	lpsResponse->sRowSet.__size = lpRowSet->__size;
	return erSuccess;
}
SOAP_ENTRY_END()

// Delete a set of messages, recipients, or attachments
SOAP_ENTRY_START(deleteObjects, *result, unsigned int ulFlags, struct entryList *lpEntryList, unsigned int ulSyncId, unsigned int *result)
{
	ECListInt	lObjectList;
	unsigned int ulDeleteFlags = EC_DELETE_ATTACHMENTS | EC_DELETE_RECIPIENTS | EC_DELETE_CONTAINER | EC_DELETE_MESSAGES;
	USE_DATABASE_NORESULT();

	if (lpEntryList == nullptr)
		return KCERR_INVALID_PARAMETER;
	if(ulFlags & DELETE_HARD_DELETE)
		ulDeleteFlags |= EC_DELETE_HARD_DELETE;
	// ignore errors
	g_lpSessionManager->GetCacheManager()->GetEntryListToObjectList(lpEntryList, &lObjectList);
	return DeleteObjects(lpecSession, lpDatabase, &lObjectList, ulDeleteFlags, ulSyncId, false, true);
}
SOAP_ENTRY_END()

// Delete everything in a folder, but not the folder itself
// Quirk: this works with messages also, deleting attachments and recipients, but not the message itself.
//FIXME: michel? what with associated messages ?
SOAP_ENTRY_START(emptyFolder, *result, const entryId &sEntryId,
    unsigned int ulFlags, unsigned int ulSyncId, unsigned int *result)
{
	unsigned int		ulId = 0;
	ECListInt			lObjectIds;
	USE_DATABASE_NORESULT();

	er = lpecSession->GetObjectFromEntryId(&sEntryId, &ulId);
	if(er != erSuccess)
		return er;
	// Check Rights set permission
	er = lpecSession->GetSecurity()->CheckPermission(ulId, ecSecurityDelete);
	if(er != erSuccess)
		return er;

	// Add object into the list
	lObjectIds.emplace_back(ulId);
	unsigned int ulDeleteFlags = EC_DELETE_MESSAGES | EC_DELETE_FOLDERS | EC_DELETE_RECIPIENTS | EC_DELETE_ATTACHMENTS;
	if (ulFlags & DELETE_HARD_DELETE)
		ulDeleteFlags |= EC_DELETE_HARD_DELETE;
	if((ulFlags&DEL_ASSOCIATED) == 0)
		ulDeleteFlags |= EC_DELETE_NOT_ASSOCIATED_MSG;
	return DeleteObjects(lpecSession, lpDatabase, &lObjectIds, ulDeleteFlags, ulSyncId, false, true);
}
SOAP_ENTRY_END()

/* FIXME
 *
 * Currently, when deleteFolders is called with DEL_FOLDERS but without DEL_MESSAGES, it will return an error
 * when a subfolder of the specified folder contains messages. I don't think this is up to spec. DeleteObjects
 * should therefore be changed so that the check is only done against messages and folders directly under the
 * top-level object.
 */
// Deletes a complete folder, with optional recursive subfolder and submessage deletion
SOAP_ENTRY_START(deleteFolder, *result, const entryId &sEntryId,
    unsigned int ulFlags, unsigned int ulSyncId, unsigned int *result)
{
	unsigned int ulId = 0, ulFolderFlags = 0;
	ECListInt			lObjectIds;
	USE_DATABASE_NORESULT();

	er = lpecSession->GetObjectFromEntryId(&sEntryId, &ulId);
	if(er != erSuccess)
		return er;
	// Check permission
	er = lpecSession->GetSecurity()->CheckPermission(ulId, ecSecurityFolderAccess);
	if(er != erSuccess)
		return er;
	er = g_lpSessionManager->GetCacheManager()->GetObjectFlags(ulId, &ulFolderFlags);
	if(er != erSuccess)
		return er;

	// insert objectid into the delete list
	lObjectIds.emplace_back(ulId);
	unsigned int ulDeleteFlags = EC_DELETE_CONTAINER;

	if(ulFlags & DEL_FOLDERS)
		ulDeleteFlags |= EC_DELETE_FOLDERS;
	if(ulFlags & DEL_MESSAGES)
		ulDeleteFlags |= EC_DELETE_MESSAGES | EC_DELETE_RECIPIENTS | EC_DELETE_ATTACHMENTS;
	if( (ulFlags & DELETE_HARD_DELETE) || ulFolderFlags == FOLDER_SEARCH)
		ulDeleteFlags |= EC_DELETE_HARD_DELETE;
	return DeleteObjects(lpecSession, lpDatabase, &lObjectIds, ulDeleteFlags, ulSyncId, false, true);
}
SOAP_ENTRY_END()

static ECRESULT DoNotifySubscribe(ECSession *lpecSession,
    unsigned long long ulSessionId, struct notifySubscribe *notifySubscribe)
{
	ECRESULT er = erSuccess;
	unsigned int ulKey = 0;
	object_ptr<ECGenericObjectTable> lpTable;

	//NOTE: An sKey with size 4 is a table notification id
	if(notifySubscribe->sKey.__size == 4) {
		 memcpy(&ulKey, notifySubscribe->sKey.__ptr, 4);
	}else {
		er = lpecSession->GetObjectFromEntryId(&notifySubscribe->sKey, &ulKey);
		if(er != erSuccess)
			return er;
		// Check permissions
		er = lpecSession->GetSecurity()->CheckPermission(ulKey, ecSecurityFolderVisible);
		if(er != erSuccess)
			return er;
	}

	if(notifySubscribe->ulEventMask & fnevTableModified) {
	    // An advise has been done on a table. The table ID is in 'ulKey' in this case. When this is done
	    // we have to populate the table first since row modifications would otherwise be wrong until the
	    // table is populated; if the table is unpopulated and a row changes, the row will be added into the table
	    // whenever it is modified, producing a TABLE_ROW_ADDED for that row instead of the correct TABLE_ROW_MODIFIED.
		er = lpecSession->GetTableManager()->GetTable(ulKey, &~lpTable);
	    if(er != erSuccess)
			return er;
        er = lpTable->Populate();
        if(er != erSuccess)
			return er;
	}

	return lpecSession->AddAdvise(notifySubscribe->ulConnection, ulKey, notifySubscribe->ulEventMask);
}

SOAP_ENTRY_START(notifySubscribe, *result,  struct notifySubscribe *notifySubscribe, unsigned int *result)
{
	if (notifySubscribe == nullptr)
		return KCERR_INVALID_PARAMETER;
	if (notifySubscribe->ulEventMask == fnevKopanoIcsChange)
		return lpecSession->AddChangeAdvise(notifySubscribe->ulConnection, &notifySubscribe->sSyncState);
	return DoNotifySubscribe(lpecSession, ulSessionId, notifySubscribe);
}
SOAP_ENTRY_END()

SOAP_ENTRY_START(notifySubscribeMulti, *result, struct notifySubscribeArray *notifySubscribeArray, unsigned int *result)
{
	if (notifySubscribeArray == nullptr)
		return KCERR_INVALID_PARAMETER;

	for (gsoap_size_t i = 0; i < notifySubscribeArray->__size; ++i) {
		if (notifySubscribeArray->__ptr[i].ulEventMask == fnevKopanoIcsChange)
			er = lpecSession->AddChangeAdvise(notifySubscribeArray->__ptr[i].ulConnection, &notifySubscribeArray->__ptr[i].sSyncState);

		else
			er = DoNotifySubscribe(lpecSession, ulSessionId, &notifySubscribeArray->__ptr[i]);
		if (er != erSuccess) {
			for (gsoap_size_t j = 0; j < i; ++j)
				lpecSession->DelAdvise(notifySubscribeArray->__ptr[j].ulConnection);
			break;
		}
	}
	return er;
}
SOAP_ENTRY_END()

SOAP_ENTRY_START(notifyUnSubscribe, *result, unsigned int ulConnection, unsigned int *result)
{
	return lpecSession->DelAdvise(ulConnection);
}
SOAP_ENTRY_END()

SOAP_ENTRY_START(notifyUnSubscribeMulti, *result, struct mv_long *ulConnectionArray, unsigned int *result)
{
	unsigned int erTmp = erSuccess, erFirst = erSuccess;

	if (ulConnectionArray == nullptr)
		return KCERR_INVALID_PARAMETER;
	for (gsoap_size_t i = 0; i < ulConnectionArray->__size; ++i) {
		erTmp = lpecSession->DelAdvise(ulConnectionArray->__ptr[i]);
		if (erTmp != erSuccess && erFirst == erSuccess)
			erFirst = erTmp;
	}
	// return first seen error (if any).
	return erFirst;
}
SOAP_ENTRY_END()

/*
 * Gets notifications queued for the session group that the specified session is attached to; you can access
 * all notifications of a session group via any session on that group. The request itself is handled by the
 * ECNotificationManager class since you don't want to block the calling thread while waiting for notifications.
 */
int KCmdService::notifyGetItems(ULONG64 ulSessionId,
    struct notifyResponse *notifications)
{
	ECSession *lpSession = NULL;

	// Check if the session exists, and discard result
	auto er = g_lpSessionManager->ValidateSession(soap, ulSessionId, &lpSession);
	if(er != erSuccess) {
		// Directly return with error in er
		notifications->er = er;
		// SOAP call itself succeeded
		return SOAP_OK;
	}
	// discard lpSession
	lpSession->unlock();
	lpSession = NULL;
    g_lpSessionManager->DeferNotificationProcessing(ulSessionId, soap);
    // Return SOAP_NULL so that the caller does *nothing* with the soap struct since we have passed it to the session
    // manager for deferred processing
    throw SOAP_NULL;
}

SOAP_ENTRY_START(getRights, lpsRightResponse->er, const entryId &sEntryId,
    int ulType, struct rightsResponse *lpsRightResponse)
{
	unsigned int	ulobjid = 0;
	struct rightsArray *lpsRightArray = NULL;

	er = lpecSession->GetObjectFromEntryId(&sEntryId, &ulobjid);
	if(er != erSuccess)
		return er;
	lpsRightArray = soap_new_rightsArray(nullptr);
	er = lpecSession->GetSecurity()->GetRights(ulobjid, ulType, lpsRightArray);
	if(er != erSuccess)
		goto exit;
	er = CopyRightsArrayToSoap(soap, lpsRightArray, &lpsRightResponse->pRightsArray);
	if (er != erSuccess)
		goto exit;
exit:
	soap_del_PointerTorightsArray(&lpsRightArray);
}
SOAP_ENTRY_END()

SOAP_ENTRY_START(setRights, *result, const entryId &sEntryId,
    struct rightsArray *lpsRightsArray, unsigned int *result)
{
	unsigned int	ulObjId = 0;

	if (lpsRightsArray == nullptr)
		return KCERR_INVALID_PARAMETER;
	er = lpecSession->GetObjectFromEntryId(&sEntryId, &ulObjId);
	if(er != erSuccess)
		return er;
	// Check Rights set permission
	er = lpecSession->GetSecurity()->CheckPermission(ulObjId, ecSecurityFolderAccess);
	if(er != erSuccess)
		return er;
	return lpecSession->GetSecurity()->SetRights(ulObjId, lpsRightsArray);
}
SOAP_ENTRY_END()

SOAP_ENTRY_START(getOwner, lpsResponse->er, const entryId &sEntryId,
    struct getOwnerResponse *lpsResponse)
{
	unsigned int	ulobjid = 0;

	er = lpecSession->GetObjectFromEntryId(&sEntryId, &ulobjid);
	if(er != erSuccess)
		return er;
	er = lpecSession->GetSecurity()->GetOwner(ulobjid, &lpsResponse->ulOwner);
	if(er != erSuccess)
		return er;
	return GetABEntryID(lpsResponse->ulOwner, soap, &lpsResponse->sOwner);
}
SOAP_ENTRY_END()

static bool soap_namedprop_eq(const namedProp &p, const namedProp &q)
{
	if (p.lpguid == nullptr || q.lpguid == nullptr)
		return false;
	if (p.lpId != nullptr && q.lpId != nullptr)
		return *p.lpId == *q.lpId;
	if (p.lpString != nullptr && q.lpString != nullptr)
		return strcasecmp(p.lpString, q.lpString) == 0;
	return false;
}

SOAP_ENTRY_START(getIDsFromNames, lpsResponse->er,  struct namedPropArray *lpsNamedProps, unsigned int ulFlags, struct getIDsFromNamesResponse *lpsResponse)
{
	unsigned int	ulLastId = 0;
    USE_DATABASE();

	if (lpsNamedProps == nullptr)
		return KCERR_INVALID_PARAMETER;
	lpsResponse->lpsPropTags.__ptr  = soap_new_unsignedInt(soap, lpsNamedProps->__size);
	lpsResponse->lpsPropTags.__size = 0;

	strQuery = "SELECT id, nameid, namestring, guid FROM names WHERE ";
	for (gsoap_size_t i = 0; i < lpsNamedProps->__size; ++i) {
		strQuery += "(";

		if (lpsNamedProps->__ptr[i].lpId != nullptr)
			// ID, then add ID where clause
			strQuery += "nameid=" + stringify(*lpsNamedProps->__ptr[i].lpId) + " ";
		else if (lpsNamedProps->__ptr[i].lpString != nullptr)
			// String, then add STRING where clause
			strQuery += "namestring='" + lpDatabase->Escape(lpsNamedProps->__ptr[i].lpString) + "' ";
		else
			strQuery += "0 ";

		// Add a GUID specifier if there
		if (lpsNamedProps->__ptr[i].lpguid != nullptr)
			strQuery += "AND guid=" + lpDatabase->EscapeBinary(lpsNamedProps->__ptr[i].lpguid->__ptr, lpsNamedProps->__ptr[i].lpguid->__size);
		strQuery += ")";
		if (i != lpsNamedProps->__size - 1)
			strQuery += " OR ";
	}

	er = lpDatabase->DoSelect(strQuery + " ORDER BY id", &lpDBResult);
	if(er != erSuccess)
		return er;
	for (gsoap_size_t i = 0; i < lpsNamedProps->__size; ++i)
		lpsResponse->lpsPropTags.__ptr[i] = 0;

	auto old_client = !(lpecSession->GetCapabilities() & KOPANO_CAP_GIFN32);
	/* For every result row, look for a named prop that can be filled. */
	while ((lpDBRow = lpDBResult.fetch_row()) != nullptr) {
		unsigned int tag = strtoul(lpDBRow[0], nullptr, 0) + 1;
		if (tag >= 0x7AFF && old_client) {
			ec_log_debug("K-1223: Not returning high namepropid (0x%x) to old client", tag);
			continue;
		}

		for (gsoap_size_t i = 0; i < lpsNamedProps->__size; ++i) {
			std::string nameid, namestring;

			if (lpsResponse->lpsPropTags.__ptr[i] != 0)
				/* Do not re-update responses already filled. */
				continue;
			if (lpsNamedProps->__ptr[i].lpId != nullptr)
				nameid = stringify(*lpsNamedProps->__ptr[i].lpId);
			else if (lpsNamedProps->__ptr[i].lpString != nullptr)
				namestring = lpDatabase->Escape(lpsNamedProps->__ptr[i].lpString);

			if (lpsNamedProps->__ptr[i].lpguid == nullptr ||  lpDBRow[3] == nullptr ||
			    memcmp(lpsNamedProps->__ptr[i].lpguid->__ptr, lpDBRow[3], lpsNamedProps->__ptr[i].lpguid->__size) != 0)
				continue;
			if ((nameid.size() > 0 && lpDBRow[1] && nameid.compare(lpDBRow[1]) == 0) ||
			    (namestring.size() > 0 && lpDBRow[2] && namestring.compare(lpDBRow[2]) == 0))
				lpsResponse->lpsPropTags.__ptr[i] = tag;
		}
	}

	if (!(ulFlags & MAPI_CREATE)) {
		lpsResponse->lpsPropTags.__size = lpsNamedProps->__size;
		return erSuccess;
	}

	bool create_props = false;
	for (gsoap_size_t i = 0; i < lpsNamedProps->__size; ++i) {
		if (lpsResponse->lpsPropTags.__ptr[i] != 0)
			continue;
		create_props = true;
		break;
	}
	if (!create_props) {
		lpsResponse->lpsPropTags.__size = lpsNamedProps->__size;
		return erSuccess;
	}

	auto dtx = lpDatabase->Begin(er);
	if (er != erSuccess)
		return er;
	auto laters = make_scope_success([&]() { ROLLBACK_ON_ERROR(); });

	for (gsoap_size_t i = 0; i < lpsNamedProps->__size; ++i) {
		if (lpsResponse->lpsPropTags.__ptr[i] != 0)
			continue;
		if (lpsNamedProps->__ptr[i].lpguid == nullptr)
			return KCERR_NO_ACCESS;

		strQuery = "INSERT INTO names (nameid, namestring, guid) VALUES(";
		if (lpsNamedProps->__ptr[i].lpId != nullptr)
			strQuery += stringify(*lpsNamedProps->__ptr[i].lpId);
		else
			strQuery += "null";

		strQuery += ",";
		if (lpsNamedProps->__ptr[i].lpString != nullptr)
			strQuery += "'" + lpDatabase->Escape(lpsNamedProps->__ptr[i].lpString) + "'";
		else
			strQuery += "null";
		strQuery += ",";
		strQuery += lpDatabase->EscapeBinary(lpsNamedProps->__ptr[i].lpguid->__ptr, lpsNamedProps->__ptr[i].lpguid->__size);
		strQuery += ")";
		er = lpDatabase->DoInsert(strQuery, &ulLastId);
		if (er != erSuccess)
			return er;
		/* Client might have requested the same name more than once */
		for (gsoap_size_t j = i; j < lpsNamedProps->__size; ++j) {
			if (lpsResponse->lpsPropTags.__ptr[j] != 0)
				continue;
			if (!soap_namedprop_eq(lpsNamedProps->__ptr[i], lpsNamedProps->__ptr[j]))
				continue;
			lpsResponse->lpsPropTags.__ptr[j] = ulLastId + 1; // offset one because 0 is 'not found'
		}
	}

	er = dtx.commit();
	if (er != erSuccess)
		return er;
	// Everything is done, now set the size
	lpsResponse->lpsPropTags.__size = lpsNamedProps->__size;
}
SOAP_ENTRY_END()

SOAP_ENTRY_START(getNamesFromIDs, lpsResponse->er, struct propTagArray *lpPropTags, struct getNamesFromIDsResponse *lpsResponse)
{
	struct namedPropArray lpsNames;
	USE_DATABASE_NORESULT();

	if (lpPropTags == nullptr)
		return KCERR_INVALID_PARAMETER;
	er = GetNamesFromIDs(soap, lpDatabase, lpPropTags, &lpsNames);
	if (er != erSuccess)
		return er;
    lpsResponse->lpsNames = lpsNames;
	return erSuccess;
}
SOAP_ENTRY_END()

SOAP_ENTRY_START(getReceiveFolder, lpsReceiveFolder->er,
    const entryId &sStoreId, const char *lpszMessageClass,
    struct receiveFolderResponse *lpsReceiveFolder)
{
	unsigned int	ulStoreid = 0;
	USE_DATABASE();

	er = lpecSession->GetObjectFromEntryId(&sStoreId, &ulStoreid);
	if(er != erSuccess)
		return er;
	// Check for default store
	if(lpszMessageClass == NULL)
		lpszMessageClass = "";

	strQuery = "SELECT objid, messageclass FROM receivefolder WHERE storeid="+stringify(ulStoreid)+" AND (";
	strQuery += "messageclass='"+lpDatabase->Escape(lpszMessageClass)+"'";
	auto lpDest = lpszMessageClass;
	do {
		lpDest = strchr(lpDest, '.');
		if(lpDest){
			strQuery += " OR messageclass='" + lpDatabase->Escape(std::string(lpszMessageClass, lpDest - lpszMessageClass)) + "'";
			++lpDest;
		}
	}while(lpDest);

	if(strlen(lpszMessageClass) != 0)
		strQuery += " OR messageclass=''";
	strQuery += ") ORDER BY length(messageclass) DESC LIMIT 1";
	er = lpDatabase->DoSelect(strQuery, &lpDBResult);
	if(er != erSuccess)
		return er;
	if (lpDBResult.get_num_rows() != 1)
		/* items not found */
		return KCERR_NOT_FOUND;

	lpDBRow = lpDBResult.fetch_row();
	if (lpDBRow == NULL || lpDBRow[0] == NULL || lpDBRow[1] == NULL) {
		ec_log_err("getReceiveFolder(): row or columns null");
		return KCERR_DATABASE_ERROR;
	}
	er = g_lpSessionManager->GetCacheManager()->GetEntryIdFromObject(atoui(lpDBRow[0]), soap, 0, &lpsReceiveFolder->sReceiveFolder.sEntryId);
	if (er != erSuccess)
		return er;
	lpsReceiveFolder->sReceiveFolder.lpszAExplicitClass = soap_strdup(soap, lpDBRow[1]);
	return erSuccess;
}
SOAP_ENTRY_END()

// FIXME: should be able to delete an entry too
SOAP_ENTRY_START(setReceiveFolder, *result, const entryId &sStoreId,
    entryId *lpsEntryId, const char *lpszMessageClass, unsigned int *result)
{
	unsigned int ulCheckStoreId = 0, ulStoreid = 0, ulId = 0;
	USE_DATABASE();

	auto dtx = lpDatabase->Begin(er);
	if (er != erSuccess)
		return er;
	// Check, lpsEntryId and lpszMessageClass can't both be empty or 0
	if (lpsEntryId == NULL && (lpszMessageClass == NULL || *lpszMessageClass == '\0'))
		return KCERR_INVALID_TYPE;
	er = lpecSession->GetObjectFromEntryId(&sStoreId, &ulStoreid);
	if(er != erSuccess)
		return er;
	// an empty lpszMessageClass is the default folder
	if(lpszMessageClass == NULL)
		lpszMessageClass = "";

	// If the lpsEntryId parameter is set to NULL, then replace the current receive folder with the message store's default.
	if(lpsEntryId)
	{
		// Check if object really exist and the relation between storeid and ulId
		er = lpecSession->GetObjectFromEntryId(lpsEntryId, &ulId);
		if(er != erSuccess)
			return er;
		// Check if storeid and ulId have a relation
		er = lpecSession->GetSessionManager()->GetCacheManager()->GetStore(ulId, &ulCheckStoreId, NULL);
		if (er != erSuccess)
			return KCERR_INVALID_ENTRYID;
		if (ulStoreid != ulCheckStoreId)
			return KCERR_INVALID_ENTRYID;
		er = lpecSession->GetSecurity()->CheckDeletedParent(ulId);
		if (er != erSuccess)
			return er;
	} else {
		// Set MessageClass with the default of the store (that's the empty MessageClass)
		strQuery = "SELECT objid FROM receivefolder WHERE storeid="+stringify(ulStoreid)+" AND messageclass='' LIMIT 2";
		er = lpDatabase->DoSelect(strQuery, &lpDBResult);
		if(er != erSuccess)
			return er;
		if (lpDBResult.get_num_rows() == 1) {
			lpDBRow = lpDBResult.fetch_row();
			if(lpDBRow == NULL || lpDBRow[0] == NULL){
				ec_log_err("setReceiveFolder(): row or columns null");
				return KCERR_DATABASE_ERROR;
			}
			//Set the default folder
			ulId = atoi(lpDBRow[0]);
		}else{
			ec_log_err("setReceiveFolder(): unexpected row count");
			return KCERR_DATABASE_ERROR; //FIXME: no default error ?
		}
	}

	strQuery = "SELECT objid, id FROM receivefolder WHERE storeid="+stringify(ulStoreid)+" AND messageclass='"+lpDatabase->Escape(lpszMessageClass)+"' LIMIT 1";
	er = lpDatabase->DoSelect(strQuery, &lpDBResult);
	if(er != erSuccess)
		return er;

	bool bIsUpdate = false;
	// If ok, item already exists, return ok
	if (lpDBResult.get_num_rows() == 1) {
		lpDBRow = lpDBResult.fetch_row();
		if(lpDBRow == NULL || lpDBRow[0] == NULL || lpDBRow[1] == NULL){
			ec_log_err("setReceiveFolder(): row or columns null");
			return KCERR_DATABASE_ERROR;
		}
		// Item exists
		if (ulId == atoui(lpDBRow[0]))
			return lpDatabase->Rollback();	// Nothing changed, so Commit() would also do.
		bIsUpdate = true;
	}

	// Check permission
	//FIXME: also on delete?
	if(bIsUpdate)
		er = lpecSession->GetSecurity()->CheckPermission(ulStoreid, ecSecurityEdit);
	else
		er = lpecSession->GetSecurity()->CheckPermission(ulStoreid, ecSecurityCreate);
	if(er != erSuccess)
		return er;

	if(bIsUpdate) {
		strQuery = "UPDATE receivefolder SET objid="+stringify(ulId);
		strQuery+= " WHERE storeid="+stringify(ulStoreid)+" AND messageclass='"+lpDatabase->Escape(lpszMessageClass)+"'";
		er = lpDatabase->DoUpdate(strQuery);
	}else{
		strQuery = "INSERT INTO receivefolder (storeid, objid, messageclass) VALUES (";
		strQuery += stringify(ulStoreid)+", "+stringify(ulId)+", '"+lpDatabase->Escape(lpszMessageClass)+"')";
		er = lpDatabase->DoInsert(strQuery);
	}
	if(er != erSuccess)
		return er;
	return dtx.commit();
}
SOAP_ENTRY_END()

/*
 * WARNING
 *
 * lpsEntryID != NULL && lpMessageList != NULL: messages in lpMessageList must be set, lpsEntryId MUST BE IGNORED (may be entryid of search folder)
 * lpsEntryID == NULL && lpMessageList != NULL: called from IMessage::SetReadFlag, lpMessageList->__size == 1
 * lpsEntryID != NULL && lpMessageList == NULL: 'mark all messages as (un)read'
 *
 * Items are assumed to all be in the same store.
 *
 */
SOAP_ENTRY_START(setReadFlags, *result, unsigned int ulFlags, entryId* lpsEntryId, struct entryList *lpMessageList, unsigned int ulSyncId, unsigned int *result)
{
	std::list<unsigned int> lHierarchyIDs;
	std::list<std::pair<unsigned int, unsigned int>	> lObjectIds;
	USE_DATABASE();
	unsigned int i = 0, ulParent = 0, ulGrandParent = 0, ulFolderId = 0;
	unsigned int ulFlagsNotify = 0, ulFlagsRemove = 0, ulFlagsAdd = 0;
	// List of unique parents
	std::map<unsigned int, int> mapParents;
	std::set<unsigned int> setParents;
	//NOTE: either lpMessageList may be NULL or lpsEntryId may be NULL

	if(ulFlags & GENERATE_RECEIPT_ONLY)
		return er;
	if (lpMessageList == nullptr && lpsEntryId == nullptr)
        // Bad input
		return KCERR_INVALID_PARAMETER;
	auto cache = g_lpSessionManager->GetCacheManager();
	if (lpMessageList != nullptr)
		// Ignore errors
		cache->GetEntryListToObjectList(lpMessageList, &lHierarchyIDs);

	strQuery = "UPDATE properties SET ";
	if ((ulFlags & CLEAR_NRN_PENDING) || (ulFlags & SUPPRESS_RECEIPT) || (ulFlags & GENERATE_RECEIPT_ONLY) )
		ulFlagsRemove |= MSGFLAG_NRN_PENDING;
	if ((ulFlags & CLEAR_RN_PENDING) || (ulFlags & SUPPRESS_RECEIPT) || (ulFlags & GENERATE_RECEIPT_ONLY) )
		ulFlagsRemove |= MSGFLAG_RN_PENDING;
    if (!(ulFlags & GENERATE_RECEIPT_ONLY) && (ulFlags & CLEAR_READ_FLAG))
        ulFlagsRemove |= MSGFLAG_READ;
	else if( !(ulFlags & GENERATE_RECEIPT_ONLY) )
        ulFlagsAdd |= MSGFLAG_READ;
	if(ulFlagsRemove != 0)
		strQuery += "val_ulong=val_ulong & ~" + stringify(ulFlagsRemove);
	if(ulFlagsAdd != 0) {
		strQuery += (ulFlagsRemove!=0)?",":"";
		strQuery += "val_ulong=val_ulong | " + stringify(ulFlagsAdd);
	}
	if (ulFlagsRemove == 0 && ulFlagsAdd == 0)
		// Nothing to update
		return er;
	auto dtx = lpDatabase->Begin(er);
	if (er != erSuccess)
		return er;

	if(lpMessageList == NULL) {
	    // No message list passed, so 'mark all items (un)read'
        er = lpecSession->GetObjectFromEntryId(lpsEntryId, &ulFolderId);
        if(er != erSuccess)
            return er;
        er = lpDatabase->DoSelect("SELECT val_ulong FROM properties WHERE hierarchyid=" + stringify(ulFolderId) + " FOR UPDATE", NULL);
        if(er != erSuccess)
            return er;
        // Check permission
        er = lpecSession->GetSecurity()->CheckPermission(ulFolderId, ecSecurityRead);
        if(er != erSuccess)
            return er;

		// Purge changes
		ECTPropsPurge::PurgeDeferredTableUpdates(lpDatabase, ulFolderId);
		// Get all items MAPI_MESSAGE exclude items with flags MSGFLAG_DELETED AND MSGFLAG_ASSOCIATED of which we will be changing flags
		// Note we use FOR UPDATE which locks the records in the hierarchy (and in tproperties as a sideeffect), which serializes access to the rows, avoiding deadlocks
		auto strQueryCache = "SELECT id, tproperties.val_ulong FROM hierarchy JOIN tproperties ON tproperties.hierarchyid=hierarchy.id AND tproperties.tag = " + stringify(PROP_ID(PR_MESSAGE_FLAGS)) + " AND tproperties.type = " + stringify(PROP_TYPE(PR_MESSAGE_FLAGS)) + " WHERE parent="+ stringify(ulFolderId) + " AND hierarchy.type=5 AND flags = 0 AND (tproperties.val_ulong & " + stringify(ulFlagsRemove) + " OR tproperties.val_ulong & " + stringify(ulFlagsAdd) + " != " + stringify(ulFlagsAdd) + ") AND tproperties.folderid = " + stringify(ulFolderId) + " FOR UPDATE";
		er = lpDatabase->DoSelect(strQueryCache, &lpDBResult);
		if(er != erSuccess)
			return er;
		while ((lpDBRow = lpDBResult.fetch_row()) != nullptr) {
			if(lpDBRow[0] == NULL || lpDBRow[1] == NULL){
				ec_log_err("setReadFlags(): columns null");
				return KCERR_DATABASE_ERROR;
			}
			lObjectIds.emplace_back(atoui(lpDBRow[0]), atoui(lpDBRow[1]));
			++i;
		}
		ulParent = ulFolderId;
	} else {
		if(lHierarchyIDs.empty()) {
			// Nothing to do
			dtx.commit();
			return er;
		}
	    // Because the messagelist can contain messages from all over the place, we have to check permissions for all the parent folders of the items
	    // we are setting 'read' or 'unread'
		for (auto hier_id : lHierarchyIDs) {
			// Get the parent object. Note that the cache will hold this information so the loop below with GetObject() will
			// be done directly from the cache (assuming it's not too large)
			if (cache->GetObject(hier_id, &ulParent, nullptr, nullptr) != erSuccess)
			    continue;
			setParents.emplace(ulParent);
        }

        // Lock parent folders
        for (auto parent_id : setParents) {
            er = lpDatabase->DoSelect("SELECT val_ulong FROM properties WHERE hierarchyid=" + stringify(parent_id) + " FOR UPDATE", NULL);
            if(er != erSuccess)
                return er;
        }
        // Check permission
        for (auto parent_id : setParents) {
            er = lpecSession->GetSecurity()->CheckPermission(parent_id, ecSecurityRead);
            if(er != erSuccess)
                return er;
        }

        // Now find all messages that will actually change
		auto strQueryCache = "SELECT id, properties.val_ulong FROM hierarchy JOIN properties ON hierarchy.id=properties.hierarchyid AND properties.tag = " + stringify(PROP_ID(PR_MESSAGE_FLAGS)) + " AND properties.type = " + stringify(PROP_TYPE(PR_MESSAGE_FLAGS)) + " WHERE hierarchy.type=5 AND flags = 0 AND (properties.val_ulong & " + stringify(ulFlagsRemove) + " OR properties.val_ulong & " + stringify(ulFlagsAdd) + " != " + stringify(ulFlagsAdd) + ") AND hierarchyid IN (" +
			kc_join(lHierarchyIDs, ",", stringify) +
			") FOR UPDATE"; // See comment above about FOR UPDATE
		er = lpDatabase->DoSelect(strQueryCache, &lpDBResult);
		if(er != erSuccess)
			return er;

		while ((lpDBRow = lpDBResult.fetch_row()) != nullptr) {
			if(lpDBRow[0] == NULL || lpDBRow[1] == NULL){
				ec_log_err("setReadFlags(): columns null(2)");
				return KCERR_DATABASE_ERROR;
			}
			lObjectIds.emplace_back(atoui(lpDBRow[0]), atoui(lpDBRow[1]));
			++i;
		}
	}

	// Security passed, and we have a list of all the items that must be changed, and the records are locked
	// Check if there is anything to do
	if(lObjectIds.empty()) {
		dtx.commit();
		return er;
	}

    strQuery += " WHERE properties.hierarchyid IN(";
    lHierarchyIDs.clear();
	strQuery += kc_join(lObjectIds, ",", [](const auto &p) { return stringify(p.first); });
	for (const auto &o : lObjectIds)
		lHierarchyIDs.emplace_back(o.first);
	strQuery += ") AND properties.tag = " + stringify(PROP_ID(PR_MESSAGE_FLAGS)) + "  AND properties.type = " + stringify(PROP_TYPE(PR_MESSAGE_FLAGS));
   	// Update the database
   	er = lpDatabase->DoUpdate(strQuery);
   	if(er != erSuccess)
		return er;
	er = UpdateTProp(lpDatabase, PR_MESSAGE_FLAGS, ulParent, &lHierarchyIDs); // FIXME ulParent is not constant for all lHierarchyIDs
	if(er != erSuccess)
		return er;

    // Add changes to ICS
    for (const auto &op : lObjectIds) {
		bool read = (ulFlagsRemove & MSGFLAG_READ) ||
		            (ulFlagsAdd & MSGFLAG_READ);
		if (!read)
			continue;
            // Only save ICS change when the actual readflag has changed
		SOURCEKEY sSourceKey, sParentSourceKey;
		if (cache->GetObject(op.first, &ulParent, nullptr, nullptr) != erSuccess)
			    continue;
		GetSourceKey(op.first, &sSourceKey);
            GetSourceKey(ulParent, &sParentSourceKey);
            // Because we know that ulFlagsRemove && MSGFLAG_READ || ulFlagsAdd & MSGFLAG_READ and we assume
            // that they are never both TRUE, we can ignore ulFlagsRemove and just look at ulFlagsAdd for the new
            // readflag state
            AddChange(lpecSession, ulSyncId, sSourceKey, sParentSourceKey, ICS_MESSAGE_FLAG, ulFlagsAdd & MSGFLAG_READ);
    }

    // Update counters, by counting the number of changes per folder
	for (const auto &op : lObjectIds) {
		er = cache->GetObject(op.first, &ulParent, nullptr, nullptr);
		if (er != erSuccess)
			return er;
		mapParents.emplace(ulParent, 0);
		if (ulFlagsAdd & MSGFLAG_READ &&
		    (op.second & MSGFLAG_READ) == 0)
			--mapParents[ulParent]; // Decrease unread count
		if (ulFlagsRemove & MSGFLAG_READ && op.second & MSGFLAG_READ)
			++mapParents[ulParent]; // Increase unread count
	}

	for (const auto &p : mapParents) {
		if (p.second == 0)
			continue;
		er = cache->GetParent(p.first, &ulGrandParent);
		if(er != erSuccess)
			return er;
		er = UpdateFolderCount(lpDatabase, p.first, PR_CONTENT_UNREAD, p.second);
		if (er != erSuccess)
			return er;
	}

	er = dtx.commit();
    if(er != erSuccess)
	    return er;

	// Now, update cache and send the notifications
	auto cObjectSize = lObjectIds.size();

    // Loop through the messages, updating each
	for (const auto &op : lObjectIds) {
		// Remove the item from the cache
		cache->UpdateCell(op.first, PR_MESSAGE_FLAGS,
			(ulFlagsAdd | ulFlagsRemove) & MSGFLAG_READ,
			ulFlagsAdd & MSGFLAG_READ);
		if (cache->GetObject(op.first, &ulParent, nullptr, &ulFlagsNotify) != erSuccess) {
            ulParent = 0;
            ulFlagsNotify = 0;
		}

        // Update the message itself in tables and object notification
		g_lpSessionManager->NotificationModified(MAPI_MESSAGE,
			op.first, ulParent);
        if(ulParent &&  cObjectSize < EC_TABLE_CHANGE_THRESHOLD)
			g_lpSessionManager->UpdateTables(ECKeyTable::TABLE_ROW_MODIFY,
				ulFlagsNotify & MSGFLAG_NOTIFY_FLAGS, ulParent,
				op.first, MAPI_MESSAGE);
    }

    // Loop through all the parent folders of the objects, sending notifications for them
	for (const auto &p : mapParents) {
        // The parent has changed its PR_CONTENT_UNREAD
		cache->Update(fnevObjectModified, p.first);
		g_lpSessionManager->NotificationModified(MAPI_FOLDER, p.first, 0, true);

        // The grand parent's table view of the parent has changed
		if (cache->GetObject(p.first, &ulGrandParent, nullptr, &ulFlagsNotify) == erSuccess)
			g_lpSessionManager->UpdateTables(ECKeyTable::TABLE_ROW_MODIFY,
				ulFlagsNotify & MSGFLAG_NOTIFY_FLAGS,
				ulGrandParent, p.first, MAPI_FOLDER);
        if(cObjectSize >= EC_TABLE_CHANGE_THRESHOLD)
			g_lpSessionManager->UpdateTables(ECKeyTable::TABLE_CHANGE,
				ulFlagsNotify & MSGFLAG_NOTIFY_FLAGS,
				p.first, 0, MAPI_MESSAGE);
    }
}
SOAP_ENTRY_END()

SOAP_ENTRY_START(createUser, lpsUserSetResponse->er, struct user *lpsUser, struct setUserResponse *lpsUserSetResponse)
{
	unsigned int		ulUserId = 0;
	objectdetails_t		details(ACTIVE_USER); // should this function also be able to createContact?

	if (lpsUser == NULL || lpsUser->lpszUsername == NULL || lpsUser->lpszFullName == NULL || lpsUser->lpszMailAddress == NULL ||
		(lpsUser->lpszPassword == nullptr && lpsUser->ulObjClass == OBJECTTYPE_UNKNOWN))
		return KCERR_INVALID_PARAMETER;
	er = CopyUserDetailsFromSoap(lpsUser, NULL, &details, soap);
	if (er != erSuccess)
		return er;
	auto usrmgt = lpecSession->GetUserManagement();
	er = usrmgt->UpdateUserDetailsFromClient(&details);
	if (er != erSuccess)
		return er;

	// Check permission
	er = lpecSession->GetSecurity()->IsAdminOverUserObject(details.GetPropInt(OB_PROP_I_COMPANYID));
	if(er != erSuccess)
		return er;
    // Create user and sync
	er = usrmgt->CreateObjectAndSync(details, &ulUserId);
	if(er != erSuccess)
		return er;
	er = GetABEntryID(ulUserId, soap, &lpsUserSetResponse->sUserId);
	if (er != erSuccess)
		return er;
	lpsUserSetResponse->ulUserId = ulUserId;
	return erSuccess;
}
SOAP_ENTRY_END()

SOAP_ENTRY_START(setUser, *result, struct user *lpsUser, unsigned int *result)
{
	objectdetails_t oldDetails;
	unsigned int		ulUserId = 0;
	objectid_t			sExternId;

	if (lpsUser == nullptr)
		return KCERR_INVALID_PARAMETER;
	if (lpsUser->sUserId.__size > 0 && lpsUser->sUserId.__ptr != NULL)
	{
		er = GetLocalId(lpsUser->sUserId, lpsUser->ulUserId, &ulUserId, &sExternId);
		if (er != erSuccess)
			return er;
	}
	else
		ulUserId = lpsUser->ulUserId;
	if(ulUserId) {
		er = lpecSession->GetUserManagement()->GetObjectDetails(ulUserId, &oldDetails);
		if (er != erSuccess)
			return er;
	}

	// Check security
	// @todo add check on anonymous (mv)properties
	auto sec = lpecSession->GetSecurity();
	if (sec->IsAdminOverUserObject(ulUserId) == erSuccess) {
		// admins can update anything of a user
		// FIXME: prevent the user from removing admin rights from itself?
		er = erSuccess;
	} else if (sec->GetUserId() == ulUserId) {
		// you're only allowed to set your password, force the lpsUser struct to only contain that update
		if (lpsUser->lpszUsername && oldDetails.GetPropString(OB_PROP_S_LOGIN) != lpsUser->lpszUsername) {
			ec_log_warn("Disallowing user \"%s\" to update their username to \"%s\"",
												 oldDetails.GetPropString(OB_PROP_S_LOGIN).c_str(), lpsUser->lpszUsername);
			lpsUser->lpszUsername = NULL;
		}

		// leave lpszPassword
		if (lpsUser->lpszMailAddress && oldDetails.GetPropString(OB_PROP_S_EMAIL) != lpsUser->lpszMailAddress) {
			ec_log_warn("Disallowing user \"%s\" to update their mail address to \"%s\"",
												 oldDetails.GetPropString(OB_PROP_S_LOGIN).c_str(), lpsUser->lpszMailAddress);
			lpsUser->lpszMailAddress = NULL;
		}
		if (lpsUser->lpszFullName && oldDetails.GetPropString(OB_PROP_S_FULLNAME) != lpsUser->lpszFullName) {
			ec_log_warn("Disallowing user \"%s\" to update their fullname to \"%s\"",
												 oldDetails.GetPropString(OB_PROP_S_LOGIN).c_str(), lpsUser->lpszFullName);
			lpsUser->lpszFullName = NULL;
		}
		if (lpsUser->lpszServername && oldDetails.GetPropString(OB_PROP_S_SERVERNAME) != lpsUser->lpszServername) {
			ec_log_warn("Disallowing user \"%s\" to update their home server to \"%s\"",
												 oldDetails.GetPropString(OB_PROP_S_LOGIN).c_str(), lpsUser->lpszServername);
			lpsUser->lpszServername = NULL;
		}
		// FIXME: check OB_PROP_B_NONACTIVE too?
		if (lpsUser->ulObjClass != static_cast<ULONG>(-1) &&
		    oldDetails.GetClass() != static_cast<objectclass_t>(lpsUser->ulObjClass)) {
			ec_log_warn("Disallowing user \"%s\" to update their active flag to %d",
												 oldDetails.GetPropString(OB_PROP_S_LOGIN).c_str(), lpsUser->ulObjClass);
			lpsUser->ulObjClass = (ULONG)-1;
		}
		if (lpsUser->ulIsAdmin != (ULONG)-1 && oldDetails.GetPropInt(OB_PROP_I_ADMINLEVEL) != lpsUser->ulIsAdmin) {
			ec_log_warn("Disallowing user \"%s\" to update their admin flag to %d",
												 oldDetails.GetPropString(OB_PROP_S_LOGIN).c_str(), lpsUser->ulIsAdmin);
			lpsUser->ulIsAdmin = (ULONG)-1;
		}
	} else {
		// you cannot set any details if you're not an admin or not yourself
		ec_log_warn(
			"Disallowing user \"%s\" to update details of user \"%s\"",
			oldDetails.GetPropString(OB_PROP_S_LOGIN).c_str(),
			lpsUser->lpszUsername);
		return KCERR_NO_ACCESS;
	}

	objectdetails_t details(ACTIVE_USER);
	// construct new details
	er = CopyUserDetailsFromSoap(lpsUser, &sExternId.id, &details, soap);
	if (er != erSuccess)
		return er;
	auto usrmgt = lpecSession->GetUserManagement();
	er = usrmgt->UpdateUserDetailsFromClient(&details);
	if (er != erSuccess)
		return er;
	return usrmgt->SetObjectDetailsAndSync(ulUserId, details, nullptr);
}
SOAP_ENTRY_END()

SOAP_ENTRY_START(getUser, lpsGetUserResponse->er, unsigned int ulUserId,
    const entryId &sUserId, struct getUserResponse *lpsGetUserResponse)
{
	objectdetails_t	details;
	entryId sTmpUserId;

	er = GetLocalId(sUserId, ulUserId, &ulUserId, NULL);
	if (er != erSuccess)
		return er;
	/* Check if we are able to view the returned userobject */
	er = lpecSession->GetSecurity()->IsUserObjectVisible(ulUserId);
	if (er != erSuccess)
		return er;
	lpsGetUserResponse->lpsUser = soap_new_user(soap);
	if (ulUserId == 0)
		ulUserId = lpecSession->GetSecurity()->GetUserId();
	er = lpecSession->GetUserManagement()->GetObjectDetails(ulUserId, &details);
	if (er != erSuccess)
		return er;
	if (OBJECTCLASS_TYPE(details.GetClass()) != OBJECTTYPE_MAILUSER)
		return KCERR_NOT_FOUND;
	er = GetABEntryID(ulUserId, soap, &sTmpUserId);
	if (er == erSuccess)
		er = CopyUserDetailsToSoap(ulUserId, &sTmpUserId, details, lpecSession->GetCapabilities() & KOPANO_CAP_EXTENDED_ANON, soap, lpsGetUserResponse->lpsUser);
	return er;
}
SOAP_ENTRY_END()

SOAP_ENTRY_START(getUserList, lpsUserList->er, unsigned int ulCompanyId,
    const entryId &sCompanyId, struct userListResponse *lpsUserList)
{
	std::list<localobjectdetails_t> users;
	entryId sUserEid;

	er = GetLocalId(sCompanyId, ulCompanyId, &ulCompanyId, NULL);
	if (er != erSuccess)
		return er;

	/* Input check, if ulCompanyId is 0, we want the user's company,
	 * otherwise we must check if the requested company is visible for the user. */
	auto sec = lpecSession->GetSecurity();
	if (ulCompanyId == 0)
		er = sec->GetUserCompany(&ulCompanyId);
	else
		er = sec->IsUserObjectVisible(ulCompanyId);
	if (er != erSuccess)
		return er;
	er = lpecSession->GetUserManagement()->GetCompanyObjectListAndSync(OBJECTCLASS_USER,
	     ulCompanyId, nullptr, users, 0);
	if(er != erSuccess)
		return er;

    lpsUserList->sUserArray.__size = 0;
    lpsUserList->sUserArray.__ptr  = soap_new_user(soap, users.size());

	for (const auto &user : users) {
		if (OBJECTCLASS_TYPE(user.GetClass()) != OBJECTTYPE_MAILUSER ||
		    user.GetClass() == NONACTIVE_CONTACT)
			continue;
		er = GetABEntryID(user.ulId, soap, &sUserEid);
		if (er != erSuccess)
			return er;
		er = CopyUserDetailsToSoap(user.ulId, &sUserEid, user,
		     lpecSession->GetCapabilities() & KOPANO_CAP_EXTENDED_ANON,
		     soap, &lpsUserList->sUserArray.__ptr[lpsUserList->sUserArray.__size]);
		if (er != erSuccess)
			return er;
		++lpsUserList->sUserArray.__size;
	}
	return erSuccess;
}
SOAP_ENTRY_END()

SOAP_ENTRY_START(getSendAsList, lpsUserList->er, unsigned int ulUserId,
    const entryId &sUserId, struct userListResponse *lpsUserList)
{
	objectdetails_t userDetails, senderDetails;
	entryId sSenderEid;

	er = GetLocalId(sUserId, ulUserId, &ulUserId, NULL);
	if (er != erSuccess)
		return er;
	auto sec = lpecSession->GetSecurity();
	er = sec->IsUserObjectVisible(ulUserId);
	if (er != erSuccess)
		return er;
	auto usrmgt = lpecSession->GetUserManagement();
	er = usrmgt->GetObjectDetails(ulUserId, &userDetails);
	if (er != erSuccess)
		return er;

	auto userIds = userDetails.GetPropListInt(OB_PROP_LI_SENDAS);
	lpsUserList->sUserArray.__size = 0;
	lpsUserList->sUserArray.__ptr  = soap_new_user(soap, userIds.size());

	for (auto user_id : userIds) {
		if (sec->IsUserObjectVisible(user_id) != erSuccess)
			continue;
		er = usrmgt->GetObjectDetails(user_id, &senderDetails);
		if (er == KCERR_NOT_FOUND)
			continue;
		if (er != erSuccess)
			return er;
		er = GetABEntryID(user_id, soap, &sSenderEid);
		if (er != erSuccess)
			return er;
		er = CopyUserDetailsToSoap(user_id, &sSenderEid, senderDetails,
		     lpecSession->GetCapabilities() & KOPANO_CAP_EXTENDED_ANON,
		     soap, &lpsUserList->sUserArray.__ptr[lpsUserList->sUserArray.__size]);
		if (er != erSuccess)
			return er;
		++lpsUserList->sUserArray.__size;
	}
	return erSuccess;
}
SOAP_ENTRY_END()

SOAP_ENTRY_START(addSendAsUser, *result, unsigned int ulUserId,
    const entryId &sUserId, unsigned int ulSenderId, const entryId &sSenderId,
    unsigned int *result)
{
	er = GetLocalId(sUserId, ulUserId, &ulUserId, NULL);
	if (er != erSuccess)
		return ec_perror("addSendAsUser(): GetLocalId(ulUserId) failed", er);
	er = GetLocalId(sSenderId, ulSenderId, &ulSenderId, NULL);
	if (er != erSuccess)
		return ec_perror("addSendAsUser(): GetLocalId(ulSenderId) failed", er);
	if (ulUserId == ulSenderId) {
		ec_log_err("addSendAsUser(): ulUserId == ulSenderId");
		return KCERR_COLLISION;
	}

	// Check security, only admins can set sendas users, not the user itself
	auto sec = lpecSession->GetSecurity();
	if (sec->IsAdminOverUserObject(ulUserId) != erSuccess) {
		ec_perror("addSendAsUser(): IsAdminOverUserObject failed", er);
		return KCERR_NO_ACCESS;
	}
	// needed?
	er = sec->IsUserObjectVisible(ulUserId);
	if (er != erSuccess)
		return ec_perror("addSendAsUser(): IsUserObjectVisible failed", er);
	er = lpecSession->GetUserManagement()->AddSubObjectToObjectAndSync(OBJECTRELATION_USER_SENDAS, ulUserId, ulSenderId);
	if (er != erSuccess)
		return ec_perror("addSendAsUser(): AddSubObjectToObjectAndSync failed", er);
	return erSuccess;
}
SOAP_ENTRY_END()

SOAP_ENTRY_START(delSendAsUser, *result, unsigned int ulUserId,
    const entryId &sUserId, unsigned int ulSenderId, const entryId &sSenderId,
    unsigned int *result)
{
	er = GetLocalId(sUserId, ulUserId, &ulUserId, NULL);
	if (er != erSuccess)
		return er;
	er = GetLocalId(sSenderId, ulSenderId, &ulSenderId, NULL);
	if (er != erSuccess)
		return er;
	if (ulUserId == ulSenderId) {
		ec_log_err("delSendAsUser(): ulUserId == ulSenderId");
		return KCERR_COLLISION;
	}

	// Check security, only admins can set sendas users, not the user itself
	auto sec = lpecSession->GetSecurity();
	if (sec->IsAdminOverUserObject(ulUserId) != erSuccess)
		return KCERR_NO_ACCESS;
	// needed ?
	er = sec->IsUserObjectVisible(ulUserId);
	if (er != erSuccess)
		return er;
	return lpecSession->GetUserManagement()->DeleteSubObjectFromObjectAndSync(OBJECTRELATION_USER_SENDAS, ulUserId, ulSenderId);
}
SOAP_ENTRY_END()

SOAP_ENTRY_START(purgeSoftDelete, *result, unsigned int ulDays, unsigned int *result)
{
	unsigned int ulFolders = 0, ulMessages = 0, ulStores = 0;

    // Only system-admins may run this
    if (lpecSession->GetSecurity()->GetAdminLevel() < ADMIN_LEVEL_SYSADMIN)
		return KCERR_NO_ACCESS;

    ec_log_info("Start forced softdelete clean up");
    er = PurgeSoftDelete(lpecSession, ulDays * 24 * 60 * 60, &ulMessages, &ulFolders, &ulStores, NULL);
    if (er == erSuccess)
		ec_log_info("Softdelete done: removed %d stores, %d folders, and %d messages", ulStores, ulFolders, ulMessages);
    else if (er == KCERR_BUSY)
		ec_log_info("Softdelete already running");
	else
		ec_log_info("Softdelete failed: removed %d stores, %d folders, and %d messages", ulStores, ulFolders, ulMessages);
	return er;
}
SOAP_ENTRY_END()

static inline void kc_purge_cache_tcmalloc(void)
{
#ifdef HAVE_TCMALLOC
	auto rfm = reinterpret_cast<decltype(MallocExtension_ReleaseFreeMemory) *>
		(dlsym(NULL, "MallocExtension_ReleaseFreeMemory"));
	if (rfm != NULL)
		rfm();
#endif
}

SOAP_ENTRY_START(purgeCache, *result, unsigned int ulFlags, unsigned int *result)
{
    if (lpecSession->GetSecurity()->GetAdminLevel() < ADMIN_LEVEL_SYSADMIN)
		return KCERR_NO_ACCESS;
    er = g_lpSessionManager->GetCacheManager()->PurgeCache(ulFlags);
	kc_purge_cache_tcmalloc();
	g_lpSessionManager->m_stats->SetTime(SCN_SERVER_LAST_CACHECLEARED, time(nullptr));
	return er;
}
SOAP_ENTRY_END()

//Create a store
// Info: Userid can also be a group id ('everyone' for public store)
SOAP_ENTRY_START(createStore, *result, unsigned int ulStoreType,
    unsigned int ulUserId, const entryId &sUserId, const entryId &sStoreId,
    const entryId &sRootId, unsigned int ulFlags, unsigned int *result)
{
	unsigned int ulStoreId = 0, ulRootMapId = 0, ulCompanyId = 0;
	objectdetails_t userDetails;
	bool			bHasLocalStore = false;
	SOURCEKEY		sSourceKey;
	GUID			guidStore;
	static constexpr const unsigned int timeProps[] = {PR_LAST_MODIFICATION_TIME, PR_CREATION_TIME};
	struct propVal 	sProp;
	struct hiloLong sHilo;
	struct rightsArray srightsArray;
	USE_DATABASE();

	auto cleanup = make_scope_success([&]() {
		if (er == KCERR_NO_ACCESS)
			ec_log_err("Failed to create store access denied");
		else if (er != erSuccess)
			ec_log_err("Failed to create store (id=%d): %s (%x)",
				ulUserId, GetMAPIErrorMessage(kcerr_to_mapierr(er)), er);
		soap_del_rightsArray(&srightsArray);
		ROLLBACK_ON_ERROR();
	});
	if (static_cast<size_t>(sStoreId.__size) < SIZEOF_EID_V0_FIXED)
		return er = KCERR_INVALID_PARAMETER;

    // Normalize flags
	((EID_V0 *)sStoreId.__ptr)->usFlags = 0;
	er = GetLocalId(sUserId, ulUserId, &ulUserId, NULL);
	if (er != erSuccess)
		return er;
	er = CheckUserStore(lpecSession, ulUserId, ulStoreType, &bHasLocalStore);
	if (er != erSuccess)
		return er;
	if (!bHasLocalStore && (ulFlags & EC_OVERRIDE_HOMESERVER) == 0) {
		ec_log_err("Create store requested, but store is not on this server, or server property not set for object %d", ulUserId);
		return er = KCERR_NOT_FOUND;
	}

	ec_log_info("Started to create store (userid=%d, type=%d)", ulUserId, ulStoreType);
	auto dtx = lpDatabase->Begin(er);
	if (er != erSuccess)
		return er;
	// Check permission
	er = lpecSession->GetSecurity()->IsAdminOverUserObject(ulUserId);
	if (er != erSuccess)
		return er;
	// Get object details, and resolve company
	er = lpecSession->GetUserManagement()->GetObjectDetails(ulUserId, &userDetails);
	if (er != erSuccess)
		return er;
	if (lpecSession->GetSessionManager()->IsHostedSupported())
		ulCompanyId = userDetails.GetPropInt(OB_PROP_I_COMPANYID);

	// Validate store entryid
	if (!ValidateZEntryId(sStoreId.__size, sStoreId.__ptr, MAPI_STORE))
		return er = KCERR_INVALID_ENTRYID;
	// Validate root entryid
	if (!ValidateZEntryId(sRootId.__size, sRootId.__ptr, MAPI_FOLDER))
		return er = KCERR_INVALID_ENTRYID;
	er = GetStoreGuidFromEntryId(sStoreId.__size, sStoreId.__ptr, &guidStore);
	if(er != erSuccess)
		return er;
	/*
	 * Check if there is already a store for the user or group.
	 * [There is a little loophole here: It is possible to create up to one
	 * store for a given (LDAP) user, per server, because
	 * 1. There is no check for the homeserver.
	 * 2. The homeserver can be changed in the LDAP anyway,
	 *    defeating such a check.
	 * ]
	 */
	strQuery = "SELECT 0 FROM stores WHERE (type=" + stringify(ulStoreType) + " AND user_id=" + stringify(ulUserId) + ") OR guid=" + lpDatabase->EscapeBinary(&guidStore, sizeof(GUID)) + " LIMIT 1";
	er = lpDatabase->DoSelect(strQuery, &lpDBResult);
	if(er != erSuccess)
		return er;
	if (lpDBResult.get_num_rows() > 0) {
		ec_log_err("createStore(): already exists");
		return er = KCERR_COLLISION;
	}

	// Create Toplevel of the store
	strQuery = "INSERT INTO hierarchy(parent, type, owner) VALUES(NULL, "+stringify(MAPI_STORE)+", "+ stringify(ulUserId)+")";
	er = lpDatabase->DoInsert(strQuery, &ulStoreId);
	if(er != erSuccess)
		return er;
	// Create the rootfolder of a store
	strQuery = "INSERT INTO hierarchy(parent, type, owner) VALUES("+stringify(ulStoreId)+", "+stringify(MAPI_FOLDER)+ ", "+ stringify(ulUserId)+")";
	er = lpDatabase->DoInsert(strQuery, &ulRootMapId);
	if(er != erSuccess)
		return er;
	//Init storesize
	er = UpdateObjectSize(lpDatabase, ulStoreId, MAPI_STORE, UPDATE_SET, 0);
	if (er != erSuccess)
		return er;
	// Add SourceKey
	er = lpecSession->GetNewSourceKey(&sSourceKey);
	if(er != erSuccess)
		return er;
	er = RemoveStaleIndexedProp(lpDatabase, PR_SOURCE_KEY, sSourceKey, sSourceKey.size());
	if (er != erSuccess)
		return er;
	er = RemoveStaleIndexedProp(lpDatabase, PR_ENTRYID, sStoreId.__ptr, sStoreId.__size);
	if (er != erSuccess)
		return er;
	er = RemoveStaleIndexedProp(lpDatabase, PR_ENTRYID, sRootId.__ptr, sRootId.__size);
	if (er != erSuccess)
		return er;

	// Insert PR_SOURCE_KEY, store PR_ENTRYID, root PR_ENTRYID in batch
	strQuery = "INSERT INTO indexedproperties(hierarchyid,tag,val_binary) VALUES(" + stringify(ulRootMapId) + "," + stringify(PROP_ID(PR_SOURCE_KEY)) + "," + lpDatabase->EscapeBinary(sSourceKey) + ")";
	// Add store entryid: 0x0FFF = PR_ENTRYID
	strQuery += ", (" + stringify(ulStoreId) + ", 4095, " + lpDatabase->EscapeBinary(sStoreId.__ptr, sStoreId.__size) + ")";
	// Add rootfolder entryid: 0x0FFF = PR_ENTRYID
	strQuery += ", (" + stringify(ulRootMapId) + ", 4095, " + lpDatabase->EscapeBinary(sRootId.__ptr, sRootId.__size) + ")";
	er = lpDatabase->DoInsert(strQuery);
	if(er != erSuccess)
		return er;
	// Add rootfolder type: 0x3601 = FOLDER_ROOT (= 0)
	strQuery = "INSERT INTO properties (tag,type,hierarchyid,val_ulong) VALUES(13825, 3, " + stringify(ulRootMapId) + ", 0)";
	er = lpDatabase->DoInsert(strQuery);
	if(er != erSuccess)
		return er;

	auto now = time(nullptr);
	std::list<propVal> propList;
	for (size_t i = 0; i < ARRAY_SIZE(timeProps); ++i) {
		sProp.ulPropTag = timeProps[i];
		sProp.__union = SOAP_UNION_propValData_hilo;
		sProp.Value.hilo = &sHilo;
		UnixTimeToFileTime(now, &sProp.Value.hilo->hi, &sProp.Value.hilo->lo);
		propList.push_back(sProp);
	}

	er = InsertProps(lpDatabase, ulStoreId, 0, propList);
	if (er != erSuccess)
		return er;
	er = InsertProps(lpDatabase, ulRootMapId, 0, propList);
	if (er != erSuccess)
		return er;

	// Couple store with user
	strQuery = "INSERT INTO stores(hierarchy_id, user_id, type, user_name, company, guid) VALUES(" +
		stringify(ulStoreId) + ", " +
		stringify(ulUserId) + ", " +
		stringify(ulStoreType) + ", " +
		"'" + lpDatabase->Escape(userDetails.GetPropString(OB_PROP_S_LOGIN)) + "', " +
		stringify(ulCompanyId) + ", " +
		lpDatabase->EscapeBinary(&guidStore, sizeof(GUID)) + ")";
	er = lpDatabase->DoInsert(strQuery);
	if(er != erSuccess)
		return er;

	/* Set ACLs on public store */
	if(ulStoreType == ECSTORE_TYPE_PUBLIC) {
		// ulUserId == a group
		// ulUserId 1 = group everyone
		srightsArray.__ptr = soap_new_rights(nullptr, 1);
		srightsArray.__ptr[0].ulRights = ecRightsDefaultPublic;
		srightsArray.__ptr[0].ulUserid = ulUserId;
		srightsArray.__ptr[0].ulState = RIGHT_NEW|RIGHT_AUTOUPDATE_DENIED;
		srightsArray.__ptr[0].ulType = ACCESS_TYPE_GRANT;
		srightsArray.__size = 1;
		er = lpecSession->GetSecurity()->SetRights(ulStoreId, &srightsArray);
		if(er != erSuccess)
			return er;
	}

	er = dtx.commit();
	if (er != erSuccess)
		return er;
	ec_log_info("Finished create store (userid=%d, storeid=%d, type=%d)", ulUserId, ulStoreId, ulStoreType);
	return erSuccess;
}
SOAP_ENTRY_END()

SOAP_ENTRY_START(createGroup, lpsSetGroupResponse->er, struct group *lpsGroup, struct setGroupResponse *lpsSetGroupResponse)
{
	unsigned int			ulGroupId = 0;
	objectdetails_t			details(DISTLIST_SECURITY); // DB plugin wants to be able to set permissions on groups

	if (lpsGroup == nullptr || lpsGroup->lpszGroupname == nullptr ||
	    lpsGroup->lpszFullname == nullptr)
		return KCERR_INVALID_PARAMETER;
	er = CopyGroupDetailsFromSoap(lpsGroup, NULL, &details, soap);
	if (er != erSuccess)
		return er;
	auto usrmgt = lpecSession->GetUserManagement();
	er = usrmgt->UpdateUserDetailsFromClient(&details);
	if (er != erSuccess)
		return er;

	// Check permission
	er = lpecSession->GetSecurity()->IsAdminOverUserObject(details.GetPropInt(OB_PROP_I_COMPANYID));
	if(er != erSuccess)
		return er;
	er = usrmgt->CreateObjectAndSync(details, &ulGroupId);
	if (er != erSuccess)
		return er;
	er = GetABEntryID(ulGroupId, soap, &lpsSetGroupResponse->sGroupId);
	if (er != erSuccess)
		return er;
	lpsSetGroupResponse->ulGroupId = ulGroupId;
	return erSuccess;
}
SOAP_ENTRY_END()

SOAP_ENTRY_START(setGroup, *result, struct group *lpsGroup, unsigned int *result)
{
	unsigned int	ulGroupId = 0;
	objectid_t		sExternId;

	if (lpsGroup == nullptr)
		return KCERR_INVALID_PARAMETER;
	if (lpsGroup->sGroupId.__size > 0 && lpsGroup->sGroupId.__ptr != NULL)
	{
		er = GetLocalId(lpsGroup->sGroupId, lpsGroup->ulGroupId, &ulGroupId, &sExternId);
		if (er != erSuccess)
			return er;
	}
	else
		ulGroupId = lpsGroup->ulGroupId;
	// Check permission
	er = lpecSession->GetSecurity()->IsAdminOverUserObject(ulGroupId);
	if(er != erSuccess)
		return er;

	objectdetails_t details(DISTLIST_GROUP);
	er = CopyGroupDetailsFromSoap(lpsGroup, &sExternId.id, &details, soap);
	if (er != erSuccess)
		return er;
	auto usrmgt = lpecSession->GetUserManagement();
	er = usrmgt->UpdateUserDetailsFromClient(&details);
	if (er != erSuccess)
		return er;
	return usrmgt->SetObjectDetailsAndSync(ulGroupId, details, nullptr);
}
SOAP_ENTRY_END()

SOAP_ENTRY_START(getGroup, lpsResponse->er, unsigned int ulGroupId,
    const entryId &sGroupId, struct getGroupResponse *lpsResponse)
{
	objectdetails_t details;
	entryId sTmpGroupId;

	er = GetLocalId(sGroupId, ulGroupId, &ulGroupId, NULL);
	if (er != erSuccess)
		return er;
	/* Check if we are able to view the returned userobject */
	er = lpecSession->GetSecurity()->IsUserObjectVisible(ulGroupId);
	if (er != erSuccess)
		return er;
	er = lpecSession->GetUserManagement()->GetObjectDetails(ulGroupId, &details);
	if (er != erSuccess)
		return er;
	if (OBJECTCLASS_TYPE(details.GetClass()) != OBJECTTYPE_DISTLIST)
		return KCERR_NOT_FOUND;

	lpsResponse->lpsGroup = soap_new_group(soap);
	er = GetABEntryID(ulGroupId, soap, &sTmpGroupId);
	if (er == erSuccess)
		er = CopyGroupDetailsToSoap(ulGroupId, &sTmpGroupId, details, lpecSession->GetCapabilities() & KOPANO_CAP_EXTENDED_ANON, soap, lpsResponse->lpsGroup);
	return er;
}
SOAP_ENTRY_END()

SOAP_ENTRY_START(getGroupList, lpsGroupList->er, unsigned int ulCompanyId,
    const entryId &sCompanyId, struct groupListResponse *lpsGroupList)
{
	std::list<localobjectdetails_t> groups;
	entryId	sGroupEid;

	er = GetLocalId(sCompanyId, ulCompanyId, &ulCompanyId, NULL);
	if (er != erSuccess)
		return er;

	/* Input check, if ulCompanyId is 0, we want the user's company,
	 * otherwise we must check if the requested company is visible for the user. */
	auto sec = lpecSession->GetSecurity();
	if (ulCompanyId == 0)
		er = sec->GetUserCompany(&ulCompanyId);
	else
		er = sec->IsUserObjectVisible(ulCompanyId);
	if (er != erSuccess)
		return er;
	er = lpecSession->GetUserManagement()->GetCompanyObjectListAndSync(OBJECTCLASS_DISTLIST,
	     ulCompanyId, nullptr, groups, 0);
	if (er != erSuccess)
		return er;

	lpsGroupList->sGroupArray.__size = 0;
	lpsGroupList->sGroupArray.__ptr  = soap_new_group(soap, groups.size());
	for (const auto &grp : groups) {
		if (OBJECTCLASS_TYPE(grp.GetClass()) != OBJECTTYPE_DISTLIST)
			continue;
		er = GetABEntryID(grp.ulId, soap, &sGroupEid);
		if (er != erSuccess)
			return er;
		er = CopyGroupDetailsToSoap(grp.ulId, &sGroupEid, grp,
		     lpecSession->GetCapabilities() & KOPANO_CAP_EXTENDED_ANON,
		     soap, &lpsGroupList->sGroupArray.__ptr[lpsGroupList->sGroupArray.__size]);
		if (er != erSuccess)
			return er;
		++lpsGroupList->sGroupArray.__size;
	}
	return erSuccess;
}
SOAP_ENTRY_END()

SOAP_ENTRY_START(groupDelete, *result, unsigned int ulGroupId,
    const entryId &sGroupId, unsigned int *result)
{
	er = GetLocalId(sGroupId, ulGroupId, &ulGroupId, NULL);
	if (er != erSuccess)
		return er;
	// Check permission
	er = lpecSession->GetSecurity()->IsAdminOverUserObject(ulGroupId);
	if(er != erSuccess)
		return er;
	return lpecSession->GetUserManagement()->DeleteObjectAndSync(ulGroupId);
}
SOAP_ENTRY_END()

SOAP_ENTRY_START(resolveUsername, lpsResponse->er, const char *lpszUsername,
    struct resolveUserResponse *lpsResponse)
{
	unsigned int		ulUserId = 0;

	if (lpszUsername == nullptr)
		return KCERR_INVALID_PARAMETER;
	er = lpecSession->GetUserManagement()->ResolveObjectAndSync(OBJECTCLASS_USER, lpszUsername, &ulUserId);
	if (er != erSuccess)
		return er;
	/* Check if we are able to view the returned userobject */
	er = lpecSession->GetSecurity()->IsUserObjectVisible(ulUserId);
	if (er != erSuccess)
		return er;
	er = GetABEntryID(ulUserId, soap, &lpsResponse->sUserId);
	if (er != erSuccess)
		return er;
	lpsResponse->ulUserId = ulUserId;
	return erSuccess;
}
SOAP_ENTRY_END()

SOAP_ENTRY_START(resolveGroupname, lpsResponse->er, const char *lpszGroupname,
    struct resolveGroupResponse *lpsResponse)
{
	unsigned int	ulGroupId = 0;

	if (lpszGroupname == nullptr)
		return KCERR_INVALID_PARAMETER;
	er = lpecSession->GetUserManagement()->ResolveObjectAndSync(OBJECTCLASS_DISTLIST, lpszGroupname, &ulGroupId);
	if (er != erSuccess)
		return er;
	/* Check if we are able to view the returned userobject */
	er = lpecSession->GetSecurity()->IsUserObjectVisible(ulGroupId);
	if (er != erSuccess)
		return er;
	er = GetABEntryID(ulGroupId, soap, &lpsResponse->sGroupId);
	if (er != erSuccess)
		return er;
	lpsResponse->ulGroupId = ulGroupId;
	return erSuccess;
}
SOAP_ENTRY_END()

SOAP_ENTRY_START(deleteGroupUser, *result, unsigned int ulGroupId,
    const entryId &sGroupId, unsigned int ulUserId, const entryId &sUserId,
    unsigned int *result)
{
	er = GetLocalId(sGroupId, ulGroupId, &ulGroupId, NULL);
	if (er != erSuccess)
		return er;
	// Check permission
	er = lpecSession->GetSecurity()->IsAdminOverUserObject(ulGroupId);
	if(er != erSuccess)
		return er;
	er = GetLocalId(sUserId, ulUserId, &ulUserId, NULL);
	if (er != erSuccess)
		return er;
	return lpecSession->GetUserManagement()->DeleteSubObjectFromObjectAndSync(OBJECTRELATION_GROUP_MEMBER, ulGroupId, ulUserId);
}
SOAP_ENTRY_END()

SOAP_ENTRY_START(addGroupUser, *result, unsigned int ulGroupId,
    const entryId &sGroupId, unsigned int ulUserId, const entryId &sUserId,
    unsigned int *result)
{
	er = GetLocalId(sGroupId, ulGroupId, &ulGroupId, NULL);
	if (er != erSuccess)
		return er;
	// Check permission
	er = lpecSession->GetSecurity()->IsAdminOverUserObject(ulGroupId);
	if(er != erSuccess)
		return er;
	er = GetLocalId(sUserId, ulUserId, &ulUserId, NULL);
	if (er != erSuccess)
		return er;
	return lpecSession->GetUserManagement()->AddSubObjectToObjectAndSync(OBJECTRELATION_GROUP_MEMBER, ulGroupId, ulUserId);
}
SOAP_ENTRY_END()

// not only returns users of a group anymore
// TODO resolve group in group here on the fly?
SOAP_ENTRY_START(getUserListOfGroup, lpsUserList->er, unsigned int ulGroupId,
    const entryId &sGroupId, struct userListResponse *lpsUserList)
{
	std::list<localobjectdetails_t> users;
	entryId sUserEid;

	er = GetLocalId(sGroupId, ulGroupId, &ulGroupId, NULL);
	if (er != erSuccess)
		return er;
	auto sec = lpecSession->GetSecurity();
	er = sec->IsUserObjectVisible(ulGroupId);
	if (er != erSuccess)
		return er;
	er = lpecSession->GetUserManagement()->GetSubObjectsOfObjectAndSync(OBJECTRELATION_GROUP_MEMBER, ulGroupId, users);
    if(er != erSuccess)
		return er;
    lpsUserList->sUserArray.__size = 0;
	lpsUserList->sUserArray.__ptr = soap_new_user(soap, users.size());

	for (const auto &user : users) {
		if (sec->IsUserObjectVisible(user.ulId) != erSuccess)
			continue;
		er = GetABEntryID(user.ulId, soap, &sUserEid);
		if (er != erSuccess)
			return er;

		// @todo Whoops, we can have group-in-groups. But since details of a group are almost identical to user details (e.g. name, fullname, email)
		// this copy will succeed without any problems ... but it's definitely not correct.
		er = CopyUserDetailsToSoap(user.ulId, &sUserEid, user,
		     lpecSession->GetCapabilities() & KOPANO_CAP_EXTENDED_ANON,
		     soap, &lpsUserList->sUserArray.__ptr[lpsUserList->sUserArray.__size]);
		if (er != erSuccess)
			return er;
		++lpsUserList->sUserArray.__size;
	}
	return erSuccess;
}
SOAP_ENTRY_END()

SOAP_ENTRY_START(getGroupListOfUser, lpsGroupList->er, unsigned int ulUserId,
    const entryId &sUserId, struct groupListResponse *lpsGroupList)
{
	std::list<localobjectdetails_t> groups;
	entryId sGroupEid;

	er = GetLocalId(sUserId, ulUserId, &ulUserId, NULL);
	if (er != erSuccess)
		return er;
	auto sec = lpecSession->GetSecurity();
	er = sec->IsUserObjectVisible(ulUserId);
	if (er != erSuccess)
		return er;
	er = lpecSession->GetUserManagement()->GetParentObjectsOfObjectAndSync(OBJECTRELATION_GROUP_MEMBER, ulUserId, groups);
	if(er != erSuccess)
		return er;

	lpsGroupList->sGroupArray.__size = 0;
	lpsGroupList->sGroupArray.__ptr  = soap_new_group(soap, groups.size());
	for (const auto &grp : groups) {
		if (sec->IsUserObjectVisible(grp.ulId) != erSuccess)
			continue;
		er = GetABEntryID(grp.ulId, soap, &sGroupEid);
		if (er != erSuccess)
			return er;
		er = CopyGroupDetailsToSoap(grp.ulId, &sGroupEid, grp,
		     lpecSession->GetCapabilities() & KOPANO_CAP_EXTENDED_ANON,
		     soap, &lpsGroupList->sGroupArray.__ptr[lpsGroupList->sGroupArray.__size]);
		if (er != erSuccess)
			return er;
		++lpsGroupList->sGroupArray.__size;
	}
	return erSuccess;
}
SOAP_ENTRY_END()

SOAP_ENTRY_START(createCompany, lpsResponse->er, struct company *lpsCompany, struct setCompanyResponse *lpsResponse)
{
	unsigned int ulCompanyId = 0;
	objectdetails_t details(CONTAINER_COMPANY);

	if (lpsCompany == nullptr)
		return KCERR_INVALID_PARAMETER;
	if (!g_lpSessionManager->IsHostedSupported()) {
		ec_log_debug("Received createCompany RPC, but hosted mode is disabled on this server.");
		return KCERR_NO_SUPPORT;
	}

	// Check permission, only the system user is allowed to create or delete a company
	er = lpecSession->GetSecurity()->IsAdminOverUserObject(KOPANO_UID_SYSTEM);
	if(er != erSuccess)
		return er;
	er = CopyCompanyDetailsFromSoap(lpsCompany, NULL, KOPANO_UID_SYSTEM, &details, soap);
	if (er != erSuccess)
		return er;
	auto usrmgt = lpecSession->GetUserManagement();
	er = usrmgt->UpdateUserDetailsFromClient(&details);
	if (er != erSuccess)
		return er;
	er = usrmgt->CreateObjectAndSync(details, &ulCompanyId);
	if(er != erSuccess)
		return er;
	er = GetABEntryID(ulCompanyId, soap, &lpsResponse->sCompanyId);
	if (er != erSuccess)
		return er;
	lpsResponse->ulCompanyId = ulCompanyId;
	return erSuccess;
}
SOAP_ENTRY_END()

SOAP_ENTRY_START(deleteCompany, *result, unsigned int ulCompanyId,
    const entryId &sCompanyId, unsigned int *result)
{
	if (!g_lpSessionManager->IsHostedSupported())
		return KCERR_NO_SUPPORT;
	// Check permission, only the system user is allowed to create or delete a company
	er = lpecSession->GetSecurity()->IsAdminOverUserObject(KOPANO_UID_SYSTEM);
	if(er != erSuccess)
		return er;
	er = GetLocalId(sCompanyId, ulCompanyId, &ulCompanyId, NULL);
	if (er != erSuccess)
		return er;
	return lpecSession->GetUserManagement()->DeleteObjectAndSync(ulCompanyId);
}
SOAP_ENTRY_END()

SOAP_ENTRY_START(setCompany, *result, struct company *lpsCompany, unsigned int *result)
{
	unsigned int ulCompanyId = 0, ulAdministrator = 0;
	objectid_t		sExternId;

	if (lpsCompany == nullptr)
		return KCERR_INVALID_PARAMETER;
	if (!g_lpSessionManager->IsHostedSupported())
		return KCERR_NO_SUPPORT;
	if (lpsCompany->sCompanyId.__size > 0 && lpsCompany->sCompanyId.__ptr != NULL)
	{
		er = GetLocalId(lpsCompany->sCompanyId, lpsCompany->ulCompanyId, &ulCompanyId, &sExternId);
		if (er != erSuccess)
			return er;
	}
	else
		ulCompanyId = lpsCompany->ulCompanyId;

	er = GetLocalId(lpsCompany->sAdministrator, lpsCompany->ulAdministrator, &ulAdministrator, NULL);
	if (er != erSuccess)
		return er;

	// Check permission
	er = lpecSession->GetSecurity()->IsAdminOverUserObject(ulCompanyId);
	if(er != erSuccess)
		return er;

	objectdetails_t details(CONTAINER_COMPANY);
	er = CopyCompanyDetailsFromSoap(lpsCompany, &sExternId.id, ulAdministrator, &details, soap);
	if (er != erSuccess)
		return er;
	auto usrmgt = lpecSession->GetUserManagement();
	er = usrmgt->UpdateUserDetailsFromClient(&details);
	if (er != erSuccess)
		return er;
	return usrmgt->SetObjectDetailsAndSync(ulCompanyId, details, nullptr);
}
SOAP_ENTRY_END()

SOAP_ENTRY_START(getCompany, lpsResponse->er, unsigned int ulCompanyId,
    const entryId &sCompanyId, struct getCompanyResponse *lpsResponse)
{
	objectdetails_t details;
	entryId sAdminEid, sTmpCompanyId;

	if (!g_lpSessionManager->IsHostedSupported())
		return KCERR_NO_SUPPORT;
	er = GetLocalId(sCompanyId, ulCompanyId, &ulCompanyId, NULL);
	if (er != erSuccess)
		return er;

	/* Input check, if ulCompanyId is 0, we want the user's company,
	 * otherwise we must check if the requested company is visible for the user. */
	auto sec = lpecSession->GetSecurity();
	if (ulCompanyId == 0)
		er = sec->GetUserCompany(&ulCompanyId);
	else
		er = sec->IsUserObjectVisible(ulCompanyId);
	if (er != erSuccess)
		return er;
	er = lpecSession->GetUserManagement()->GetObjectDetails(ulCompanyId, &details);
	if(er != erSuccess)
		return er;
	if (details.GetClass() != CONTAINER_COMPANY)
		return KCERR_NOT_FOUND;

	auto ulAdmin = details.GetPropInt(OB_PROP_I_SYSADMIN);
	er = sec->IsUserObjectVisible(ulAdmin);
	if (er != erSuccess)
		return er;
	er = GetABEntryID(ulAdmin, soap, &sAdminEid);
	if (er != erSuccess)
		return er;
	er = GetABEntryID(ulCompanyId, soap, &sTmpCompanyId);
	if (er != erSuccess)
		return er;

	lpsResponse->lpsCompany = soap_new_company(soap);
	return CopyCompanyDetailsToSoap(ulCompanyId, &sTmpCompanyId, ulAdmin, &sAdminEid, details, lpecSession->GetCapabilities() & KOPANO_CAP_EXTENDED_ANON, soap, lpsResponse->lpsCompany);
}
SOAP_ENTRY_END()

SOAP_ENTRY_START(resolveCompanyname, lpsResponse->er,
    const char *lpszCompanyname, struct resolveCompanyResponse *lpsResponse)
{
	unsigned int ulCompanyId = 0;

	if (!g_lpSessionManager->IsHostedSupported())
		return KCERR_NO_SUPPORT;
	if (lpszCompanyname == nullptr)
		return KCERR_INVALID_PARAMETER;
	er = lpecSession->GetUserManagement()->ResolveObjectAndSync(CONTAINER_COMPANY, lpszCompanyname, &ulCompanyId);
	if(er != erSuccess)
		return er;

	/* Check if we are able to view the returned userobject */
	er = lpecSession->GetSecurity()->IsUserObjectVisible(ulCompanyId);
	if (er != erSuccess)
		return er;
	er = GetABEntryID(ulCompanyId, soap, &lpsResponse->sCompanyId);
	if (er != erSuccess)
		return er;
	lpsResponse->ulCompanyId = ulCompanyId;
	return erSuccess;
}
SOAP_ENTRY_END()

SOAP_ENTRY_START(getCompanyList, lpsCompanyList->er, struct companyListResponse *lpsCompanyList)
{
	entryId sCompanyEid, sAdminEid;
	std::list<localobjectdetails_t> companies;

	if (!g_lpSessionManager->IsHostedSupported())
		return KCERR_NO_SUPPORT;
	auto sec = lpecSession->GetSecurity();
	er = sec->GetViewableCompanyIds(0, companies);
	if(er != erSuccess)
		return er;

	lpsCompanyList->sCompanyArray.__size = 0;
	lpsCompanyList->sCompanyArray.__ptr  = soap_new_company(soap, companies.size());
	for (const auto &com : companies) {
		auto ulAdmin = com.GetPropInt(OB_PROP_I_SYSADMIN);
		er = sec->IsUserObjectVisible(ulAdmin);
		if (er != erSuccess)
			return er;
		er = GetABEntryID(com.ulId, soap, &sCompanyEid);
		if (er != erSuccess)
			return er;
		er = GetABEntryID(ulAdmin, soap, &sAdminEid);
		if (er != erSuccess)
			return er;
		er = CopyCompanyDetailsToSoap(com.ulId, &sCompanyEid,
		     ulAdmin, &sAdminEid, com,
		     lpecSession->GetCapabilities() & KOPANO_CAP_EXTENDED_ANON,
		     soap, &lpsCompanyList->sCompanyArray.__ptr[lpsCompanyList->sCompanyArray.__size]);
		if (er != erSuccess)
			return er;
		++lpsCompanyList->sCompanyArray.__size;
	}
	return erSuccess;
}
SOAP_ENTRY_END()

SOAP_ENTRY_START(addCompanyToRemoteViewList, *result,
    unsigned int ulSetCompanyId, const entryId &sSetCompanyId,
    unsigned int ulCompanyId, const entryId &sCompanyId, unsigned int *result)
{
	if (!g_lpSessionManager->IsHostedSupported())
		return KCERR_NO_SUPPORT;
	er = GetLocalId(sCompanyId, ulCompanyId, &ulCompanyId, NULL);
	if (er != erSuccess)
		return er;
	// Check permission
	er = lpecSession->GetSecurity()->IsAdminOverUserObject(ulCompanyId);
	if(er != erSuccess)
		return er;
	er = GetLocalId(sSetCompanyId, ulSetCompanyId, &ulSetCompanyId, NULL);
	if (er != erSuccess)
		return er;
	return lpecSession->GetUserManagement()->AddSubObjectToObjectAndSync(OBJECTRELATION_COMPANY_VIEW, ulCompanyId, ulSetCompanyId);
}
SOAP_ENTRY_END()

SOAP_ENTRY_START(delCompanyFromRemoteViewList, *result,
    unsigned int ulSetCompanyId, const entryId &sSetCompanyId,
    unsigned int ulCompanyId, const entryId &sCompanyId, unsigned int *result)
{
	if (!g_lpSessionManager->IsHostedSupported())
		return KCERR_NO_SUPPORT;
	er = GetLocalId(sCompanyId, ulCompanyId, &ulCompanyId, NULL);
	if (er != erSuccess)
		return er;
	// Check permission
	er = lpecSession->GetSecurity()->IsAdminOverUserObject(ulCompanyId);
	if(er != erSuccess)
		return er;
	er = GetLocalId(sSetCompanyId, ulSetCompanyId, &ulSetCompanyId, NULL);
	if (er != erSuccess)
		return er;
	return lpecSession->GetUserManagement()->DeleteSubObjectFromObjectAndSync(OBJECTRELATION_COMPANY_VIEW, ulCompanyId, ulSetCompanyId);
}
SOAP_ENTRY_END()

SOAP_ENTRY_START(getRemoteViewList, lpsCompanyList->er,
    unsigned int ulCompanyId, const entryId &sCompanyId,
    struct companyListResponse *lpsCompanyList)
{
	entryId sCompanyEid, sAdminEid;
	std::list<localobjectdetails_t> companies;

	if (!g_lpSessionManager->IsHostedSupported())
		return KCERR_NO_SUPPORT;
	er = GetLocalId(sCompanyId, ulCompanyId, &ulCompanyId, NULL);
	if (er != erSuccess)
		return er;

	/* Input check, if ulCompanyId is 0, we want the user's company,
	 * otherwise we must check if the requested company is visible for the user. */
	auto sec = lpecSession->GetSecurity();
	if (ulCompanyId == 0)
		er = sec->GetUserCompany(&ulCompanyId);
	else
		er = sec->IsUserObjectVisible(ulCompanyId);
	if (er != erSuccess)
		return er;
	er = lpecSession->GetUserManagement()->GetSubObjectsOfObjectAndSync(OBJECTRELATION_COMPANY_VIEW, ulCompanyId, companies);
	if(er != erSuccess)
		return er;

	lpsCompanyList->sCompanyArray.__size = 0;
	lpsCompanyList->sCompanyArray.__ptr  = soap_new_company(soap, companies.size());

	for (const auto &com : companies) {
		if (sec->IsUserObjectVisible(com.ulId) != erSuccess)
			continue;
		auto ulAdmin = com.GetPropInt(OB_PROP_I_SYSADMIN);
		er = sec->IsUserObjectVisible(ulAdmin);
		if (er != erSuccess)
			return er;
		er = GetABEntryID(com.ulId, soap, &sCompanyEid);
		if (er != erSuccess)
			return er;
		er = GetABEntryID(ulAdmin, soap, &sAdminEid);
		if (er != erSuccess)
			return er;
		er = CopyCompanyDetailsToSoap(com.ulId, &sCompanyEid,
		     ulAdmin, &sAdminEid, com,
		     lpecSession->GetCapabilities() & KOPANO_CAP_EXTENDED_ANON,
		     soap, &lpsCompanyList->sCompanyArray.__ptr[lpsCompanyList->sCompanyArray.__size]);
		if (er != erSuccess)
			return er;
		++lpsCompanyList->sCompanyArray.__size;
	}
	return erSuccess;
}
SOAP_ENTRY_END()

SOAP_ENTRY_START(addUserToRemoteAdminList, *result, unsigned int ulUserId,
    const entryId &sUserId, unsigned int ulCompanyId, const entryId &sCompanyId,
    unsigned int *result)
{
	if (!g_lpSessionManager->IsHostedSupported())
		return KCERR_NO_SUPPORT;
	er = GetLocalId(sCompanyId, ulCompanyId, &ulCompanyId, NULL);
	if (er != erSuccess)
		return er;
	// Check permission
	er = lpecSession->GetSecurity()->IsAdminOverUserObject(ulCompanyId);
	if(er != erSuccess)
		return er;
	er = GetLocalId(sUserId, ulUserId, &ulUserId, NULL);
	if (er != erSuccess)
		return er;
	return lpecSession->GetUserManagement()->AddSubObjectToObjectAndSync(OBJECTRELATION_COMPANY_ADMIN, ulCompanyId, ulUserId);
}
SOAP_ENTRY_END()

SOAP_ENTRY_START(delUserFromRemoteAdminList, *result, unsigned int ulUserId,
    const entryId &sUserId, unsigned int ulCompanyId, const entryId &sCompanyId,
    unsigned int *result)
{
	if (!g_lpSessionManager->IsHostedSupported())
		return KCERR_NO_SUPPORT;
	er = GetLocalId(sCompanyId, ulCompanyId, &ulCompanyId, NULL);
	if (er != erSuccess)
		return er;
	// Check permission
	er = lpecSession->GetSecurity()->IsAdminOverUserObject(ulCompanyId);
	if(er != erSuccess)
		return er;
	er = GetLocalId(sUserId, ulUserId, &ulUserId, NULL);
	if (er != erSuccess)
		return er;
	return lpecSession->GetUserManagement()->DeleteSubObjectFromObjectAndSync(OBJECTRELATION_COMPANY_ADMIN, ulCompanyId, ulUserId);
}
SOAP_ENTRY_END()

SOAP_ENTRY_START(getRemoteAdminList, lpsUserList->er, unsigned int ulCompanyId,
    const entryId &sCompanyId, struct userListResponse *lpsUserList)
{
	std::list<localobjectdetails_t> users;
	entryId sUserEid;

	if (!g_lpSessionManager->IsHostedSupported())
		return KCERR_NO_SUPPORT;
	er = GetLocalId(sCompanyId, ulCompanyId, &ulCompanyId, NULL);
	if (er != erSuccess)
		return er;

	/* Input check, if ulCompanyId is 0, we want the user's company,
	 * otherwise we must check if the requested company is visible for the user. */
	auto sec = lpecSession->GetSecurity();
	if (ulCompanyId == 0)
		er = sec->GetUserCompany(&ulCompanyId);
	else
		er = sec->IsUserObjectVisible(ulCompanyId);
	if (er != erSuccess)
		return er;

	// only users can be admins, nonactive users make no sense.
	er = lpecSession->GetUserManagement()->GetSubObjectsOfObjectAndSync(OBJECTRELATION_COMPANY_ADMIN, ulCompanyId, users);
	if(er != erSuccess)
		return er;

	lpsUserList->sUserArray.__size = 0;
	lpsUserList->sUserArray.__ptr  = soap_new_user(soap, users.size());
	for (const auto &user : users) {
		if (sec->IsUserObjectVisible(user.ulId) != erSuccess)
			continue;
		er = GetABEntryID(user.ulId, soap, &sUserEid);
		if (er != erSuccess)
			return er;
		er = CopyUserDetailsToSoap(user.ulId, &sUserEid, user,
		     lpecSession->GetCapabilities() & KOPANO_CAP_EXTENDED_ANON,
		     soap, &lpsUserList->sUserArray.__ptr[lpsUserList->sUserArray.__size]);
		if (er != erSuccess)
			return er;
		++lpsUserList->sUserArray.__size;
		if (sUserEid.__ptr)
		{
			// sUserEid is placed in userdetails, no need to free
			sUserEid.__ptr = NULL;
			sUserEid.__size = 0;
		}
	}
	return erSuccess;
}
SOAP_ENTRY_END()

SOAP_ENTRY_START(submitMessage, *result, const entryId &sEntryId,
    unsigned int ulFlags, unsigned int *result)
{
	unsigned int ulParentId = 0, ulObjId = 0, ulMsgFlags = 0;
	unsigned int ulStoreId = 0, ulStoreOwner = 0;
	SOURCEKEY sSourceKey, sParentSourceKey;
	bool			bMessageChanged = false;
	eQuotaStatus	QuotaStatus;
	long long		llStoreSize = 0;
	objectdetails_t details;
	auto cache = lpecSession->GetSessionManager()->GetCacheManager();
	auto sec = lpecSession->GetSecurity();
	USE_DATABASE_NORESULT();

	er = lpecSession->GetObjectFromEntryId(&sEntryId, &ulObjId);
	if(er != erSuccess)
		return er;
	er = cache->GetStore(ulObjId, &ulStoreId, nullptr);
	if(er != erSuccess)
		return er;
    er = cache->GetObject(ulObjId, &ulParentId, nullptr, &ulMsgFlags, nullptr);
    if(er != erSuccess)
		return er;
    er = cache->GetObject(ulStoreId, nullptr, &ulStoreOwner, nullptr, nullptr);
    if(er != erSuccess)
		return er;
    er = lpecSession->GetUserManagement()->GetObjectDetails(ulStoreOwner, &details);
    if(er != erSuccess)
		return er;

    // Cannot submit a message in a public store
	if (OBJECTCLASS_TYPE(details.GetClass()) != OBJECTTYPE_MAILUSER)
		return KCERR_NO_ACCESS;
	// Check permission
	er = sec->CheckPermission(ulStoreId, ecSecurityOwner);
	if(er != erSuccess)
		return er;
	// Quota check
	er = sec->GetStoreSize(ulStoreId, &llStoreSize);
	if(er != erSuccess)
		return er;
	er = sec->CheckQuota(ulStoreId, llStoreSize, &QuotaStatus);
	if(er != erSuccess)
		return er;
	if (QuotaStatus == QUOTA_SOFTLIMIT || QuotaStatus == QUOTA_HARDLIMIT)
		return KCERR_STORE_FULL;
	auto dtx = lpDatabase->Begin(er);
	if(er != erSuccess)
		return er;

	// Set PR_MESSAGE_FLAGS to MSGFLAG_SUBMIT|MSGFLAG_UNSENT
	if(!(ulFlags & EC_SUBMIT_MASTER)) {
	    // Set the submit flag (because it has just been submitted), and set it to UNSENT, as it has definitely
	    // not been sent if the user has just submitted it.
		auto strQuery = "UPDATE properties SET val_ulong=val_ulong|" + stringify(MSGFLAG_SUBMIT | MSGFLAG_UNSENT) + " where hierarchyid=" + stringify(ulObjId) + " and tag=" + stringify(PROP_ID(PR_MESSAGE_FLAGS)) + " and type=" + stringify(PROP_TYPE(PR_MESSAGE_FLAGS));
		er = lpDatabase->DoUpdate(strQuery);
		if(er != erSuccess)
			return er;

		// Add change to ICS
		GetSourceKey(ulObjId, &sSourceKey);
		GetSourceKey(ulParentId, &sParentSourceKey);
		AddChange(lpecSession, 0, sSourceKey, sParentSourceKey, ICS_MESSAGE_CHANGE);
		// Mask for notification
		bMessageChanged = true;
	}

	er = UpdateTProp(lpDatabase, PR_MESSAGE_FLAGS, ulParentId, ulObjId);
	if(er != erSuccess)
		return er;

	// Insert the message into the outgoing queue
	auto strQuery = "INSERT IGNORE INTO outgoingqueue (store_id, hierarchy_id, flags) VALUES(" + stringify(ulStoreId) + ", " + stringify(ulObjId) + "," + stringify(ulFlags) + ")";
	er = lpDatabase->DoInsert(strQuery);
	if(er != erSuccess)
		return er;
	er = dtx.commit();
	if(er != erSuccess)
		return er;

	if (bMessageChanged) {
		// Update cache
		auto gcache = g_lpSessionManager->GetCacheManager();
		gcache->Update(fnevObjectModified, ulObjId);
		gcache->Update(fnevObjectModified, ulParentId);
		// Notify
		g_lpSessionManager->NotificationModified(MAPI_MESSAGE, ulObjId, ulParentId);
		g_lpSessionManager->UpdateTables(ECKeyTable::TABLE_ROW_MODIFY, 0, ulParentId, ulObjId, MAPI_MESSAGE);
	}

	g_lpSessionManager->UpdateOutgoingTables(ECKeyTable::TABLE_ROW_ADD, ulStoreId, ulObjId, ulFlags, MAPI_MESSAGE);
}
SOAP_ENTRY_END()

SOAP_ENTRY_START(finishedMessage, *result, const entryId &sEntryId,
    unsigned int ulFlags, unsigned int *result)
{
	unsigned int ulParentId = 0, ulGrandParentId = 0, ulAffectedRows = 0;
	unsigned int	ulStoreId = (unsigned int)-1; // not 0 security issue
	unsigned int ulObjId = 0, ulPrevFlags = 0;
	bool			bMessageChanged = false;
	SOURCEKEY sSourceKey, sParentSourceKey;
	auto gcache = g_lpSessionManager->GetCacheManager();
	auto cache = lpecSession->GetSessionManager()->GetCacheManager();

	USE_DATABASE();
	auto dtx = lpDatabase->Begin(er);
	if(er != erSuccess)
		return er;
	er = lpecSession->GetObjectFromEntryId(&sEntryId, &ulObjId);
	if(er != erSuccess)
		return er;
	er = gcache->GetParent(ulObjId, &ulParentId);
	if(er != erSuccess)
		return er;

	//Get storeid
	er = cache->GetStore(ulObjId, &ulStoreId, NULL);
	switch (er) {
	case erSuccess:
		break;
	case KCERR_NOT_FOUND:
		// ulObjId should be in outgoingtable, but the ulStoreId cannot be retrieved
		// because ulObjId does not exist in the hierarchy table, so we remove the message
		// fix table and notify and pass error to caller
		ec_log_warn("Unable to find store for hierarchy id %d", ulObjId);
		ulStoreId = 0;
		goto table;
	default:
		return er; /* database error */
	}

	// Check permission
	er = lpecSession->GetSecurity()->CheckPermission(ulStoreId, ecSecurityOwner);
	if(er != erSuccess)
		return er;
    strQuery = "SELECT val_ulong FROM properties WHERE hierarchyid="+stringify(ulObjId) + " AND tag=" + stringify(PROP_ID(PR_MESSAGE_FLAGS)) + " AND type=" + stringify(PROP_TYPE(PR_MESSAGE_FLAGS)) + " FOR UPDATE";
    er = lpDatabase->DoSelect(strQuery, &lpDBResult);
    if(er != erSuccess)
		return er;
	lpDBRow = lpDBResult.fetch_row();
    if(lpDBRow == NULL || lpDBRow[0] == NULL) {
		ec_log_err("finishedMessages(): row/col null");
		return er = KCERR_DATABASE_ERROR;
    }

    ulPrevFlags = atoui(lpDBRow[0]);
	strQuery = "UPDATE properties ";
	if (!(ulFlags & EC_SUBMIT_MASTER))
        // Removing from local queue; remove submit flag and unsent flag
	    strQuery += " SET val_ulong=val_ulong&~"+stringify(MSGFLAG_SUBMIT|MSGFLAG_UNSENT);
	else if (ulFlags & EC_SUBMIT_DOSENTMAIL)
        // Removing from master queue
            // Spooler sent message and moved, remove submit flag and unsent flag
    	    strQuery += " SET val_ulong=val_ulong&~" +stringify(MSGFLAG_SUBMIT|MSGFLAG_UNSENT);
        else
            // Spooler only sent message
            strQuery += " SET val_ulong=val_ulong&~" +stringify(MSGFLAG_UNSENT);

    // Always set message read
    strQuery += ", val_ulong=val_ulong|" + stringify(MSGFLAG_READ) + " WHERE hierarchyid="+stringify(ulObjId) + " AND tag=" + stringify(PROP_ID(PR_MESSAGE_FLAGS)) + " AND type=" + stringify(PROP_TYPE(PR_MESSAGE_FLAGS));
   	er = lpDatabase->DoUpdate(strQuery);
   	if(er != erSuccess)
		return er;
	er = UpdateTProp(lpDatabase, PR_MESSAGE_FLAGS, ulParentId, ulObjId);
	if(er != erSuccess)
		return er;
    if(!(ulPrevFlags & MSGFLAG_READ)) {
        // The item has been set read, decrease the unread counter for the folder
        er = UpdateFolderCount(lpDatabase, ulParentId, PR_CONTENT_UNREAD, -1);
        if(er != erSuccess)
			return er;
    }

	GetSourceKey(ulObjId, &sSourceKey);
	GetSourceKey(ulParentId, &sParentSourceKey);
	AddChange(lpecSession, 0, sSourceKey, sParentSourceKey, ICS_MESSAGE_CHANGE);
	// NOTE: Unlock message is done in client
	// Mark for notification
	bMessageChanged = true;

table:
	// delete the message from the outgoing queue
	strQuery = "DELETE FROM outgoingqueue WHERE hierarchy_id="+stringify(ulObjId) + " AND flags & 1=" + stringify(ulFlags & 1);
	er = lpDatabase->DoDelete(strQuery, &ulAffectedRows);
	if(er != erSuccess)
		return er;
	er = dtx.commit();
	if(er != erSuccess)
		return er;
	// Remove message from the outgoing queue
	g_lpSessionManager->UpdateOutgoingTables(ECKeyTable::TABLE_ROW_DELETE, ulStoreId, ulObjId, ulFlags, MAPI_MESSAGE);

	// The flags have changed, so we have to send a modified
	if (!bMessageChanged)
		return erSuccess;
	cache->Update(fnevObjectModified, ulObjId);
	g_lpSessionManager->NotificationModified(MAPI_MESSAGE, ulObjId, ulParentId);
	if (gcache->GetParent(ulObjId, &ulParentId) != erSuccess)
		return erSuccess;
	gcache->Update(fnevObjectModified, ulParentId);
	g_lpSessionManager->NotificationModified(MAPI_FOLDER, ulParentId, 0, true);
	g_lpSessionManager->UpdateTables(ECKeyTable::TABLE_ROW_MODIFY, 0, ulParentId, ulObjId, MAPI_MESSAGE);
	if (gcache->GetParent(ulParentId, &ulGrandParentId) != erSuccess)
		return erSuccess;
	g_lpSessionManager->UpdateTables(ECKeyTable::TABLE_ROW_MODIFY, 0, ulGrandParentId, ulParentId, MAPI_FOLDER);
	return erSuccess;
}
SOAP_ENTRY_END()

SOAP_ENTRY_START(abortSubmit, *result, const entryId &sEntryId,
    unsigned int *result)
{
	unsigned int ulParentId = 0, ulGrandParentId = 0, ulObjId = 0, ulStoreId = 0;
	SOURCEKEY sSourceKey, sParentSourceKey;
	auto gcache = g_lpSessionManager->GetCacheManager();
	USE_DATABASE();

	er = lpecSession->GetObjectFromEntryId(&sEntryId, &ulObjId);
	if(er != erSuccess)
		return er;
	er = gcache->GetParent(ulObjId, &ulParentId);
	if(er != erSuccess)
		return er;
	// Check permission
	er = lpecSession->GetSecurity()->CheckPermission(ulObjId, ecSecurityOwner);
	if(er != erSuccess)
		return er;

	//Get storeid
	er = lpecSession->GetSessionManager()->GetCacheManager()->GetStore(ulObjId, &ulStoreId, NULL);
	if(er != erSuccess)
		return er;
	auto dtx = lpDatabase->Begin(er);
	if(er != erSuccess)
		return er;
	// Get storeid and check if the message into the queue
	strQuery = "SELECT store_id, flags FROM outgoingqueue WHERE hierarchy_id="+stringify(ulObjId) + " LIMIT 2";
	er = lpDatabase->DoSelect(strQuery, &lpDBResult);
	if(er != erSuccess)
		return er;
// FIXME: can be also more than 2??
	if (lpDBResult.get_num_rows() != 1)
		return KCERR_NOT_IN_QUEUE;
	lpDBRow = lpDBResult.fetch_row();
	if(lpDBRow == NULL || lpDBRow[0] == NULL || lpDBRow[1] == NULL) {
		ec_log_err("abortSubmit(): row/col null");
		return KCERR_DATABASE_ERROR;
	}

	ulStoreId = atoui(lpDBRow[0]);
	auto ulSubmitFlags = atoi(lpDBRow[1]);
	// delete the message from the outgoing queue
	strQuery = "DELETE FROM outgoingqueue WHERE hierarchy_id="+stringify(ulObjId);
	er = lpDatabase->DoDelete(strQuery);
	if(er != erSuccess)
		return er;

	// remove in property PR_MESSAGE_FLAGS the MSGFLAG_SUBMIT flag
	strQuery = "UPDATE properties SET val_ulong=val_ulong& ~"+stringify(MSGFLAG_SUBMIT)+" WHERE hierarchyid="+stringify(ulObjId)+ " AND tag=" + stringify(PROP_ID(PR_MESSAGE_FLAGS)) + " AND type=" + stringify(PROP_TYPE(PR_MESSAGE_FLAGS));
	er = lpDatabase->DoUpdate(strQuery);
	if(er != erSuccess)
		return er;
	er = UpdateTProp(lpDatabase, PR_MESSAGE_FLAGS, ulParentId, ulObjId);
	if(er != erSuccess)
		return er;

	// Update ICS system
	GetSourceKey(ulObjId, &sSourceKey);
	GetSourceKey(ulParentId, &sParentSourceKey);
	AddChange(lpecSession, 0, sSourceKey, sParentSourceKey, ICS_MESSAGE_CHANGE);
	er = dtx.commit();
	if(er != erSuccess)
		return er;

	g_lpSessionManager->UpdateOutgoingTables(ECKeyTable::TABLE_ROW_DELETE, ulStoreId, ulObjId, ulSubmitFlags, MAPI_MESSAGE);
	if (gcache->GetParent(ulObjId, &ulParentId) != erSuccess)
		return erSuccess;
	gcache->Update(fnevObjectModified, ulObjId);
	g_lpSessionManager->NotificationModified(MAPI_MESSAGE, ulObjId, ulParentId);
	gcache->Update(fnevObjectModified, ulParentId);
	g_lpSessionManager->NotificationModified(MAPI_FOLDER, ulParentId, 0, true);
	g_lpSessionManager->UpdateTables(ECKeyTable::TABLE_ROW_MODIFY, 0, ulParentId, ulObjId, MAPI_MESSAGE);
	if (gcache->GetParent(ulParentId, &ulGrandParentId) != erSuccess)
		return erSuccess;
	g_lpSessionManager->UpdateTables(ECKeyTable::TABLE_ROW_MODIFY, 0, ulGrandParentId, ulParentId, MAPI_FOLDER);
}
SOAP_ENTRY_END()

SOAP_ENTRY_START(resolveStore, lpsResponse->er,
    const struct xsd__base64Binary &sStoreGuid,
    struct resolveUserStoreResponse *lpsResponse)
{
	USE_DATABASE();

	if (sStoreGuid.__ptr == nullptr || sStoreGuid.__size == 0)
		return KCERR_INVALID_PARAMETER;

	auto strStoreGuid = lpDatabase->EscapeBinary(sStoreGuid.__ptr, sStoreGuid.__size);
	// @todo: Check if this is supposed to work with public stores.
	strQuery =
		"SELECT u.id, s.hierarchy_id, s.guid, s.company "
		"FROM stores AS s "
		"LEFT JOIN users AS u "
			"ON s.user_id = u.id "
		"WHERE s.guid=" + strStoreGuid + " LIMIT 2";
	if(lpDatabase->DoSelect(strQuery, &lpDBResult) != erSuccess) {
		ec_perror("resolveStore(): select failed", er);
		return KCERR_DATABASE_ERROR;
	}
	if (lpDBResult.get_num_rows() != 1)
		return KCERR_NOT_FOUND;
	lpDBRow = lpDBResult.fetch_row();
	lpDBLen = lpDBResult.fetch_row_lengths();
	if (lpDBRow == nullptr || lpDBRow[1] == nullptr ||
	    lpDBRow[2] == nullptr || lpDBRow[3] == nullptr ||
	    lpDBLen == nullptr)
		return KCERR_NOT_FOUND;
	if (lpDBRow[0] == NULL) {
		// check if we're admin over the store object
		er = lpecSession->GetSecurity()->IsAdminOverUserObject(atoi(lpDBRow[3]));
		if (er != erSuccess)
			return er;
		lpsResponse->ulUserId = 0;
		lpsResponse->sUserId.__size = 0;
		lpsResponse->sUserId.__ptr = NULL;
	} else {
		lpsResponse->ulUserId = atoi(lpDBRow[0]);

		er = GetABEntryID(lpsResponse->ulUserId, soap, &lpsResponse->sUserId);
		if (er != erSuccess)
			return er;
	}

	er = g_lpSessionManager->GetCacheManager()->GetEntryIdFromObject(atoui(lpDBRow[1]), soap, OPENSTORE_OVERRIDE_HOME_MDB, &lpsResponse->sStoreId);
	if(er != erSuccess)
		return er;
	lpsResponse->guid.__size = lpDBLen[2];
	lpsResponse->guid.__ptr  = soap_new_unsignedByte(soap, lpDBLen[2]);
	memcpy(lpsResponse->guid.__ptr, lpDBRow[2], lpDBLen[2]);
	return erSuccess;
}
SOAP_ENTRY_END()

SOAP_ENTRY_START(resolveUserStore, lpsResponse->er, const char *szUserName,
    unsigned int ulStoreTypeMask, unsigned int ulFlags,
    struct resolveUserStoreResponse *lpsResponse)
{
	unsigned int		ulObjectId = 0;
	objectdetails_t		sUserDetails;
	USE_DATABASE();

	if (szUserName == nullptr)
		return KCERR_INVALID_PARAMETER;
	if (ulStoreTypeMask == 0)
		ulStoreTypeMask = ECSTORE_TYPE_MASK_PRIVATE | ECSTORE_TYPE_MASK_PUBLIC;

	auto usrmgt = lpecSession->GetUserManagement();
	bool hosted = lpecSession->GetSessionManager()->IsHostedSupported();
	er = usrmgt->ResolveObjectAndSync(OBJECTCLASS_USER, szUserName, &ulObjectId, hosted);
	if ((er == KCERR_NOT_FOUND || er == KCERR_INVALID_PARAMETER) && hosted)
		// FIXME: this function is being misused, szUserName can also be a company name
		er = usrmgt->ResolveObjectAndSync(CONTAINER_COMPANY, szUserName, &ulObjectId);
	if (er != erSuccess)
		return er;

	/* If we are allowed to view the user, we are allowed to know the store exists */
	auto sec = lpecSession->GetSecurity();
	er = sec->IsUserObjectVisible(ulObjectId);
	if (er != erSuccess)
		return er;
	er = usrmgt->GetObjectDetails(ulObjectId, &sUserDetails);
	if (er != erSuccess)
		return er;

	/* Only users and companies have a store */
	if ((OBJECTCLASS_TYPE(sUserDetails.GetClass()) == OBJECTTYPE_MAILUSER && sUserDetails.GetClass() == NONACTIVE_CONTACT) ||
		(OBJECTCLASS_TYPE(sUserDetails.GetClass()) != OBJECTTYPE_MAILUSER && sUserDetails.GetClass() != CONTAINER_COMPANY))
		return KCERR_NOT_FOUND;

	auto cfg = g_lpSessionManager->GetConfig();
	if (lpecSession->GetSessionManager()->IsDistributedSupported() &&
	    !usrmgt->IsInternalObject(ulObjectId))
	{
		if (ulStoreTypeMask & (ECSTORE_TYPE_MASK_PRIVATE | ECSTORE_TYPE_MASK_PUBLIC)) {
			/* Check if this is the correct server for its store */
			auto strServerName = sUserDetails.GetPropString(OB_PROP_S_SERVERNAME);
			if (strServerName.empty())
				return KCERR_NOT_FOUND;

			if (strcasecmp(strServerName.c_str(), cfg->GetSetting("server_name")) != 0 &&
			    !(ulFlags & OPENSTORE_OVERRIDE_HOME_MDB)) {
				std::string strServerPath;

				er = GetBestServerPath(soap, lpecSession, strServerName, &strServerPath);
				if (er != erSuccess)
					return er;
				lpsResponse->lpszServerPath = soap_strdup(soap, strServerPath.c_str());
				ec_log_info("Redirecting request to \"%s\"", lpsResponse->lpszServerPath);
				g_lpSessionManager->m_stats->inc(SCN_REDIRECT_COUNT);
				return KCERR_UNABLE_TO_COMPLETE;
			}
		}
		else if (ulStoreTypeMask & ECSTORE_TYPE_MASK_ARCHIVE) {
			// We allow an archive store to be resolved by sysadmins even if it's not supposed
			// to exist on this server for a particular user.
			if (sec->GetAdminLevel() < ADMIN_LEVEL_SYSADMIN &&
				!sUserDetails.PropListStringContains(static_cast<property_key_t>(PR_EC_ARCHIVE_SERVERS_A), cfg->GetSetting("server_name"), true))
				// No redirect with archive stores because there can be multiple archive stores.
				return KCERR_NOT_FOUND;
		}
		else {
			return KCERR_NOT_FOUND;
		}
	}

	strQuery = "SELECT hierarchy_id, guid FROM stores WHERE user_id = " + stringify(ulObjectId) + " AND (1 << type) & " + stringify(ulStoreTypeMask) + " LIMIT 1";
	er = lpDatabase->DoSelect(strQuery, &lpDBResult);
	if (er != erSuccess) {
		ec_perror("resolveUserStore(): select failed", er);
		return KCERR_DATABASE_ERROR;
	}
	lpDBRow = lpDBResult.fetch_row();
	lpDBLen = lpDBResult.fetch_row_lengths();
    if (lpDBRow == nullptr)
		return KCERR_NOT_FOUND;
    if (lpDBRow[0] == NULL || lpDBRow[1] == NULL || lpDBLen == NULL || lpDBLen[1] == 0) {
		ec_log_err("resolveUserStore(): row/col null");
		return KCERR_DATABASE_ERROR;
    }

    /* We found the store, so we don't need to check if this is the correct server. */
	std::string strServerName = cfg->GetSetting("server_name", "", "Unknown");
    // Always return the pseudo URL.
	lpsResponse->lpszServerPath = soap_strdup(soap, ("pseudo://"s + strServerName).c_str());
    er = g_lpSessionManager->GetCacheManager()->GetEntryIdFromObject(atoui(lpDBRow[0]), soap, ulFlags & OPENSTORE_OVERRIDE_HOME_MDB, &lpsResponse->sStoreId);
	if(er != erSuccess)
		return er;
	er = GetABEntryID(ulObjectId, soap, &lpsResponse->sUserId);
	if (er != erSuccess)
		return er;

	lpsResponse->ulUserId = ulObjectId;
	lpsResponse->guid.__size = lpDBLen[1];
	lpsResponse->guid.__ptr  = soap_new_unsignedByte(soap, lpDBLen[1]);
	memcpy(lpsResponse->guid.__ptr, lpDBRow[1], lpDBLen[1]);
	return erSuccess;
}
SOAP_ENTRY_END()

struct COPYITEM {
	unsigned int ulId, ulType, ulParent, ulFlags;
	unsigned int ulMessageFlags, ulOwner;
	SOURCEKEY sSourceKey, sParentSourceKey, sNewSourceKey;
	EntryId sOldEntryId, sNewEntryId;
	bool		 bMoved;
};

// Move one or more messages and/or moved a softdeleted message to a normal message
// exception: This function does internal Begin + Commit/Rollback
static ECRESULT MoveObjects(ECSession *lpSession, ECDatabase *lpDatabase,
    kd_trans &dtx, ECRESULT &er, ECListInt *lplObjectIds,
    unsigned int ulDestFolderId, unsigned int ulSyncId)
{
	bool			bPartialCompletion = false;
	COPYITEM		sItem;
	unsigned int ulGrandParent = 0, ulItemSize = 0;
	unsigned int ulSourceStoreId = 0, ulDestStoreId = 0;
	long long		llStoreSize;
	eQuotaStatus	QuotaStatus;
	bool			bUpdateDeletedSize = false;
	FILETIME ft;
	unsigned long long ullIMAP = 0;
	std::list<unsigned int> lstParent, lstGrandParent;
	std::list<COPYITEM> lstCopyItems;
	SOURCEKEY	sDestFolderSourceKey;
    std::map<unsigned int, PARENTINFO> mapFolderCounts;
	entryId *lpsNewEntryId = nullptr, *lpsOldEntryId = nullptr;
	GUID		guidStore;

	if(lplObjectIds == NULL) {
		ec_log_err("MoveObjects: no list of objects given");
		return KCERR_INVALID_PARAMETER;
	}

	auto cache = lpSession->GetSessionManager()->GetCacheManager();
	auto gcache = g_lpSessionManager->GetCacheManager();
	auto sec = lpSession->GetSecurity();
	ALLOC_DBRESULT();
	auto cleanup = make_scope_success([&]() {
		if (lpDatabase != nullptr && er != erSuccess && er != KCWARN_PARTIAL_COMPLETION)
			lpDatabase->Rollback();
		soap_del_PointerToentryId(&lpsNewEntryId);
		soap_del_PointerToentryId(&lpsOldEntryId);
	});
	if(lplObjectIds->empty())
		return erSuccess; /* Nothing to do */
	GetSystemTimeAsFileTime(&ft);

	// Check permission, Destination folder
	er = sec->CheckPermission(ulDestFolderId, ecSecurityCreate);
	if (er != erSuccess) {
		ec_log_err("MoveObjects: failed checking permissions on %u: %s (%x)", ulDestFolderId, GetMAPIErrorMessage(er), er);
		return er;
	}
	er = cache->GetStore(ulDestFolderId, &ulDestStoreId, &guidStore);
	if (er != erSuccess) {
		ec_log_err("MoveObjects: failed retrieving store of %u: %s (%x)", ulDestFolderId, GetMAPIErrorMessage(er), er);
		return er;
	}

	GetSourceKey(ulDestFolderId, &sDestFolderSourceKey);
	// Get all items for the object list
	strQuery = "SELECT h.id, h.parent, h.type, h.flags, h.owner, p.val_ulong, p2.val_ulong FROM hierarchy AS h LEFT JOIN properties AS p ON p.hierarchyid=h.id AND p.tag="+stringify(PROP_ID(PR_MESSAGE_SIZE))+" AND p.type="+stringify(PROP_TYPE(PR_MESSAGE_SIZE)) +
		   " LEFT JOIN properties AS p2 ON p2.hierarchyid=h.id AND p2.tag = " + stringify(PROP_ID(PR_MESSAGE_FLAGS)) + " AND p2.type = " + stringify(PROP_TYPE(PR_MESSAGE_FLAGS)) + " WHERE h.id IN(" +
		   kc_join(*lplObjectIds, ",", stringify) + ")";
	er = lpDatabase->DoSelect(strQuery, &lpDBResult);
	if (er != erSuccess) {
		ec_log_err("MoveObjects: failed retrieving list objects from database: %s (%x)", GetMAPIErrorMessage(er), er);
		return er;
	}

	// First, put all the root objects in the list
	while ((lpDBRow = lpDBResult.fetch_row()) != nullptr) {
		if(lpDBRow[0] == NULL || lpDBRow[1] == NULL || lpDBRow[2] == NULL || lpDBRow[3] == NULL || lpDBRow[4] == NULL) // no id, type or parent folder?
			continue;
        sItem.bMoved 	= false;
		sItem.ulId		= atoi(lpDBRow[0]);
		sItem.ulParent	= atoi(lpDBRow[1]);
		sItem.ulType	= atoi(lpDBRow[2]);
		sItem.ulFlags	= atoi(lpDBRow[3]);
		sItem.ulOwner	= atoi(lpDBRow[4]);
		sItem.ulMessageFlags = lpDBRow[6] ? atoi(lpDBRow[6]) : 0;
		if (sItem.ulType != MAPI_MESSAGE) {
			bPartialCompletion = true;
			continue;
		}

		GetSourceKey(sItem.ulId, &sItem.sSourceKey);
		GetSourceKey(sItem.ulParent, &sItem.sParentSourceKey);
		// Check permission, source messages
		er = sec->CheckPermission(sItem.ulId, ecSecurityDelete);
		if (er != erSuccess) {
			bPartialCompletion = true;
			er = erSuccess;
			continue;
		}

		// Check if the source and dest the same store
		er = cache->GetStore(sItem.ulId, &ulSourceStoreId, nullptr);
		if (er != erSuccess || ulSourceStoreId != ulDestStoreId) {
			bPartialCompletion = true;
			er = erSuccess;
			continue;
		}
		lstCopyItems.emplace_back(sItem);
		ulItemSize += (lpDBRow[5] != NULL)? atoi(lpDBRow[5]) : 0;
		// check if it a deleted item
		if (lpDBRow[3] != NULL && atoi(lpDBRow[3]) & MSGFLAG_DELETED)
			bUpdateDeletedSize = true;
	}

	// Check the quota size when the item is a softdelete item
	if (bUpdateDeletedSize) {
		// Quota check
		er = sec->GetStoreSize(ulDestFolderId, &llStoreSize);
		if (er != erSuccess) {
			ec_log_err("MoveObjects: GetStoreSize(%u) failed: %s (%x)", ulDestFolderId, GetMAPIErrorMessage(er), er);
			return er;
		}
		// subtract itemsize and check
		llStoreSize -= (llStoreSize >= (long long)ulItemSize)?(long long)ulItemSize:0;
		er = sec->CheckQuota(ulDestFolderId, llStoreSize, &QuotaStatus);
		if (er != erSuccess) {
			ec_log_err("MoveObjects: CheckQuota(%u) failed: %s (%x)", ulDestFolderId, GetMAPIErrorMessage(er), er);
			return er;
		}
		if (QuotaStatus == QUOTA_HARDLIMIT)
			return er = KCERR_STORE_FULL;
	}

	auto cCopyItems = lstCopyItems.size();
	// Move the messages to another folder
	for (auto &cop : lstCopyItems) {
		sObjectTableKey key(cop.ulId, 0);
		struct propVal sPropIMAPId;

		// Check whether it is a move to the same parent, and if so, skip them.
		if (cop.ulParent == ulDestFolderId &&
		    (cop.ulFlags & MSGFLAG_DELETED) == 0)
			continue;

		er = gcache->GetEntryIdFromObject(cop.ulId, nullptr, 0, &lpsOldEntryId);
		if(er != erSuccess) {
			// FIXME isn't this an error?
			ec_log_err("MoveObjects: problem retrieving entry id of object %u: %s (%x)",
				cop.ulId, GetMAPIErrorMessage(er), er);
			bPartialCompletion = true;
			er = erSuccess;
			// FIXME: Delete from list: cop
			continue;
		}
		cop.sOldEntryId = EntryId(lpsOldEntryId);
		soap_del_PointerToentryId(&lpsOldEntryId);
		lpsOldEntryId = NULL;

		er = CreateEntryId(guidStore, MAPI_MESSAGE, &lpsNewEntryId);
		if (er != erSuccess) {
			ec_log_err("MoveObjects: CreateEntryID for type MAPI_MESSAGE failed: %s (%x)", GetMAPIErrorMessage(er), er);
			return er;
		}
		cop.sNewEntryId = EntryId(lpsNewEntryId);
		soap_del_PointerToentryId(&lpsNewEntryId);
		lpsNewEntryId = NULL;

		// Update entryid (changes on move)
		strQuery = "REPLACE INTO indexedproperties(hierarchyid,tag,val_binary) VALUES (" +
			stringify(cop.ulId) + ", 4095, " +
			lpDatabase->EscapeBinary(cop.sNewEntryId) + ")";
		er = lpDatabase->DoUpdate(strQuery);
		if (er != erSuccess) {
			ec_log_err("MoveObjects: problem setting new entry id: %s (%x)", GetMAPIErrorMessage(er), er);
			return er;
		}
		er = lpSession->GetNewSourceKey(&cop.sNewSourceKey);
		if (er != erSuccess) {
			ec_log_err("MoveObjects: GetNewSourceKey failed: %s (%x)", GetMAPIErrorMessage(er), er);
			return er;
		}

		// Update source key (changes on move)
		strQuery = "REPLACE INTO indexedproperties(hierarchyid,tag,val_binary) VALUES (" +
			stringify(cop.ulId) + "," +
			stringify(PROP_ID(PR_SOURCE_KEY)) + "," +
			lpDatabase->EscapeBinary(cop.sNewSourceKey) + ")";
		er = lpDatabase->DoUpdate(strQuery);
		if (er != erSuccess) {
			ec_log_err("MoveObjects: Update source key for %u failed: %s (%x)",
				cop.ulId, GetMAPIErrorMessage(er), er);
			return er;
		}

		// Update IMAP ID (changes on move)
		er = g_lpSessionManager->GetNewSequence(ECSessionManager::SEQ_IMAP, &ullIMAP);
		if (er != erSuccess) {
			ec_log_err("MoveObjects: problem retrieving new IMAP ID: %s (%x)", GetMAPIErrorMessage(er), er);
			return er;
		}

        strQuery = "INSERT INTO properties(hierarchyid, tag, type, val_ulong) VALUES(" +
                    stringify(cop.ulId) + "," +
                    stringify(PROP_ID(PR_EC_IMAP_ID)) + "," +
                    stringify(PROP_TYPE(PR_EC_IMAP_ID)) + "," +
                    stringify(ullIMAP) +
                    ") ON DUPLICATE KEY UPDATE val_ulong=" +
                    stringify(ullIMAP);
		er = lpDatabase->DoInsert(strQuery);
		if (er != erSuccess) {
			ec_log_err("MoveObjects: problem updating new IMAP ID for %u to %llu: %s (%x)",
				cop.ulId, ullIMAP, GetMAPIErrorMessage(er), er);
			return er;
		}

		sPropIMAPId.ulPropTag = PR_EC_IMAP_ID;
		sPropIMAPId.Value.ul = ullIMAP;
		sPropIMAPId.__union = SOAP_UNION_propValData_ul;
		er = gcache->SetCell(&key, PR_EC_IMAP_ID, &sPropIMAPId);
		if (er != erSuccess) {
			ec_log_err("MoveObjects: problem cache sell for IMAP ID %llu: %s (%x)", ullIMAP, GetMAPIErrorMessage(er), er);
			return er;
		}

		strQuery = "UPDATE hierarchy SET parent=" +
			stringify(ulDestFolderId) + ", flags=flags&" +
			stringify(~MSGFLAG_DELETED) + " WHERE id=" +
			stringify(cop.ulId);
		er = lpDatabase->DoUpdate(strQuery);
		if (er != erSuccess) {
			// FIXME isn't this an error?
			ec_log_debug("MoveObjects: problem updating hierarchy id for %u in %u: %s (%x)",
				cop.ulId, ulDestFolderId,
				GetMAPIErrorMessage(er), er);
			bPartialCompletion = true;
			er = erSuccess;
			// FIXME: Delete from list: cop
			continue;
		}

		// update last modification time
		// PR_LAST_MODIFICATION_TIME (ZCP-11897)
		strQuery = "INSERT INTO properties(hierarchyid, tag, type, val_lo, val_hi) VALUES(" +
			stringify(cop.ulId) + "," +
			stringify(PROP_ID(PR_LAST_MODIFICATION_TIME)) + "," +
			stringify(PROP_TYPE(PR_LAST_MODIFICATION_TIME)) + "," +
			stringify(ft.dwLowDateTime) + "," +
			stringify(ft.dwHighDateTime) +
			") ON DUPLICATE KEY UPDATE val_lo=" +
			stringify(ft.dwLowDateTime)  + ", val_hi=" +
			stringify(ft.dwHighDateTime);
		er = lpDatabase->DoUpdate(strQuery);
		if (er != erSuccess)
			return er;
		gcache->Update(fnevObjectModified, cop.ulId);

		// remove PR_DELETED_ON, This is on a softdeleted message
		strQuery = "DELETE FROM properties WHERE hierarchyid=" +
			stringify(cop.ulId) + " AND tag=" +
			stringify(PROP_ID(PR_DELETED_ON)) + " AND type=" +
			stringify(PROP_TYPE(PR_DELETED_ON));
		er = lpDatabase->DoDelete(strQuery);
		if(er != erSuccess) {
			ec_log_debug("MoveObjects: problem removing PR_DELETED_ON for %u: %s (%x)",
				cop.ulId, GetMAPIErrorMessage(er), er);
			bPartialCompletion = true;
			er = erSuccess; //ignore error // FIXME WHY?!
		}

		// a move is a delete in the originating folder and a new in the destination folder except for softdelete that is a change
		if (cop.ulParent != ulDestFolderId) {
			AddChange(lpSession, ulSyncId, cop.sSourceKey, cop.sParentSourceKey, ICS_MESSAGE_HARD_DELETE);
			AddChange(lpSession, ulSyncId, cop.sNewSourceKey, sDestFolderSourceKey, ICS_MESSAGE_NEW);
		} else if (cop.ulFlags & MSGFLAG_DELETED) {
			// Restore a softdeleted message
			AddChange(lpSession, ulSyncId, cop.sNewSourceKey, sDestFolderSourceKey, ICS_MESSAGE_NEW);
		}
		er = ECTPropsPurge::AddDeferredUpdate(lpSession, lpDatabase,
		     ulDestFolderId, cop.ulParent, cop.ulId);
		if (er != erSuccess) {
			ec_log_debug("MoveObjects: ECTPropsPurge::AddDeferredUpdate failed: %s (%x)", GetMAPIErrorMessage(er), er);
			return er;
		}

		// Track folder count changes
		if (cop.ulType == MAPI_MESSAGE) {
			if (cop.ulFlags & MSGFLAG_DELETED) {
				// Undelete
				if (cop.ulFlags & MAPI_ASSOCIATED) {
					// Associated message undeleted
					--mapFolderCounts[cop.ulParent].lDeletedAssoc;
					++mapFolderCounts[ulDestFolderId].lAssoc;
				} else {
					// Message undeleted
					--mapFolderCounts[cop.ulParent].lDeleted;
					++mapFolderCounts[ulDestFolderId].lItems;
					if ((cop.ulMessageFlags & MSGFLAG_READ) == 0)
						// Undeleted message was unread
						++mapFolderCounts[ulDestFolderId].lUnread;
				}
			} else {
				// Move
				--mapFolderCounts[cop.ulParent].lItems;
				++mapFolderCounts[ulDestFolderId].lItems;
				if ((cop.ulMessageFlags & MSGFLAG_READ) == 0) {
					--mapFolderCounts[cop.ulParent].lUnread;
					++mapFolderCounts[ulDestFolderId].lUnread;
				}
			}
		}
		cop.bMoved = true;
	}

	er = ApplyFolderCounts(lpDatabase, mapFolderCounts);
	if (er != erSuccess) {
		ec_log_debug("MoveObjects: ApplyFolderCounts failed: %s (%x)", GetMAPIErrorMessage(er), er);
		return er;
	}

	// change the size if it is a soft delete item
	if (bUpdateDeletedSize) {
		er = UpdateObjectSize(lpDatabase, ulDestStoreId, MAPI_STORE, UPDATE_ADD, ulItemSize);
		if (er != erSuccess) {
			ec_log_debug("MoveObjects: UpdateObjectSize(store %u) failed: %s (%x)", ulDestStoreId, GetMAPIErrorMessage(er), er);
			return er;
		}
	}

	for (const auto &cop : lstCopyItems) {
		if (!cop.bMoved)
			continue;
		// Cache update for object
		gcache->SetObject(cop.ulId, ulDestFolderId, cop.ulOwner,
			cop.ulFlags & ~MSGFLAG_DELETED /* possible undelete */,
			cop.ulType);
		// Remove old sourcekey and entryid and add them
		gcache->RemoveIndexData(cop.ulId);
		gcache->SetObjectProp(PROP_ID(PR_SOURCE_KEY),
			cop.sNewSourceKey.size(), cop.sNewSourceKey, cop.ulId);
		gcache->SetObjectProp(PROP_ID(PR_ENTRYID),
			cop.sNewEntryId.size(), cop.sNewEntryId, cop.ulId);
	}

	er = dtx.commit();
	if (er != erSuccess) {
		ec_log_debug("MoveObjects: database commit failed: %s (%x)", GetMAPIErrorMessage(er), er);
		return er;
	}

	for (auto &cop : lstCopyItems) {
		if (!cop.bMoved)
			continue;
		// update destination folder after PR_ENTRYID update
		if (cCopyItems < EC_TABLE_CHANGE_THRESHOLD) {
			// Update messages
			g_lpSessionManager->UpdateTables(ECKeyTable::TABLE_ROW_DELETE,
				0, cop.ulParent, cop.ulId, cop.ulType);
			// Update destination folder
			g_lpSessionManager->UpdateTables(ECKeyTable::TABLE_ROW_ADD,
				0, ulDestFolderId, cop.ulId, cop.ulType);
		}
		// Update Store object
		g_lpSessionManager->NotificationMoved(cop.ulType, cop.ulId,
			ulDestFolderId, cop.ulParent, cop.sOldEntryId);
		lstParent.emplace_back(cop.ulParent);
	}

	lstParent.sort();
	lstParent.unique();

	//Update message folders
	for (auto pa_id : lstParent) {
		if (cCopyItems >= EC_TABLE_CHANGE_THRESHOLD)
			g_lpSessionManager->UpdateTables(ECKeyTable::TABLE_CHANGE,
				0, pa_id, 0, MAPI_MESSAGE);

		// update the source parent folder for disconnected clients
		WriteLocalCommitTimeMax(NULL, lpDatabase, pa_id, NULL);
		// ignore error, no need to set partial even.
		// Get the grandparent
		gcache->GetParent(pa_id, &ulGrandParent);
		gcache->Update(fnevObjectModified, pa_id);
		g_lpSessionManager->NotificationModified(MAPI_FOLDER, pa_id, 0, true);
		g_lpSessionManager->UpdateTables(ECKeyTable::TABLE_ROW_MODIFY,
			0, ulGrandParent, pa_id, MAPI_FOLDER);
	}

	// update the destination folder for disconnected clients
	WriteLocalCommitTimeMax(NULL, lpDatabase, ulDestFolderId, NULL);
	// ignore error, no need to set partial even.
    if(cCopyItems >= EC_TABLE_CHANGE_THRESHOLD)
		g_lpSessionManager->UpdateTables(ECKeyTable::TABLE_CHANGE, 0, ulDestFolderId, 0, MAPI_MESSAGE);

	//Update destination folder
	gcache->Update(fnevObjectModified, ulDestFolderId);
	g_lpSessionManager->NotificationModified(MAPI_FOLDER, ulDestFolderId, 0, true);
	// Update the grandfolder of dest. folder
	gcache->GetParent(ulDestFolderId, &ulGrandParent);
	g_lpSessionManager->UpdateTables(ECKeyTable::TABLE_ROW_MODIFY, 0, ulGrandParent, ulDestFolderId, MAPI_FOLDER);
	if (bPartialCompletion)
		return KCWARN_PARTIAL_COMPLETION;
	return erSuccess;
}

/**
 * Copy one message with his parent data like attachments and recipient
 *
 * @param[in] lpecSession Pointer to a session object; cannot be NULL.
 * @param[in] lpAttachmentStorage Pointer to an attachment storage object. If NULL is passed in lpAttachmentStorage,
 * 									a default storage object with transaction enabled will be used.
 * @param[in] ulObjId Source object that identify the message, recipient or attachment to copy.
 * @param[in] ulDestFolderId Destenation object to received the copied message, recipient or attachment.
 * @param[in] bIsRoot Identify the root object; For callers this should be true;
 * @param[in] bDoNotification true if you want to send object notifications.
 * @param[in] bDoTableNotification true if you want to send table notifications.
 * @param[in] ulSyncId Client sync identify.
 *
 * @FIXME It is possible to send notifications before a commit, this can give issues with the cache!
 * 			This function should be refactored
 */
static ECRESULT CopyObject(ECSession *lpecSession,
    ECAttachmentStorage *lpAttachmentStorage, unsigned int ulObjId,
    unsigned int ulDestFolderId, bool bIsRoot, bool bDoNotification,
    bool bDoTableNotification, unsigned int ulSyncId)
{
	ECDatabase		*lpDatabase = NULL;
	DB_RESULT lpDBResult;
	unsigned int	ulNewObjectId = 0;
	long long		llStoreSize;
	unsigned int ulStoreId = 0, ulSize, ulObjType, ulParent = 0, ulFlags = 0;
	GUID			guidStore;
	eQuotaStatus QuotaStatus;
	SOURCEKEY sSourceKey, sParentSourceKey;
	entryId*		lpsNewEntryId = NULL;
	unsigned long long ullIMAP = 0;

	auto er = lpecSession->GetDatabase(&lpDatabase);
	if (er != erSuccess) {
		ec_log_err("CopyObject: cannot retrieve database: %s (%x)", GetMAPIErrorMessage(er), er);
		return er;
	}

	auto cache = lpecSession->GetSessionManager()->GetCacheManager();
	std::unique_ptr<ECAttachmentStorage> lpInternalAttachmentStorage;
	kd_trans atx, dtx;
	auto cleanup = make_scope_success([&]() { soap_del_PointerToentryId(&lpsNewEntryId); });
	if (!lpAttachmentStorage) {
		if (!bIsRoot) {
			ec_log_err("CopyObject: \"!attachmentstore && !isroot\" clause failed");
			return er = KCERR_INVALID_PARAMETER;
		}
		lpInternalAttachmentStorage.reset(g_lpSessionManager->get_atxconfig()->new_handle(lpDatabase));
		if (lpInternalAttachmentStorage == nullptr) {
			kc_perror("CopyObject: CreateAttachmentStorage failed", MAPI_E_NOT_ENOUGH_MEMORY);
			return er = KCERR_NOT_ENOUGH_MEMORY;
		}
		lpAttachmentStorage = lpInternalAttachmentStorage.get();
		// Hack, when lpInternalAttachmentStorage exist your are in a transaction!
	}

	er = cache->GetStore(ulDestFolderId, &ulStoreId, &guidStore);
	if (er != erSuccess) {
		ec_log_err("CopyObject: GetStore(destination folder %u) failed: %s (%x)", ulDestFolderId, GetMAPIErrorMessage(er), er);
		return er;
	}

	// Check permission
	if (bIsRoot) {
		auto sec = lpecSession->GetSecurity();
		er = sec->CheckPermission(ulObjId, ecSecurityRead);
		if (er != erSuccess) {
			ec_log_err("CopyObject: check permissions of %u failed: %s (%x)", ulObjId, GetMAPIErrorMessage(er), er);
			return er;
		}

		// Quota check
		er = sec->GetStoreSize(ulDestFolderId, &llStoreSize);
		if (er != erSuccess) {
			ec_log_err("CopyObject: store size of dest folder %u failed: %s (%x)", ulDestFolderId, GetMAPIErrorMessage(er), er);
			return er;
		}
		er = sec->CheckQuota(ulDestFolderId, llStoreSize, &QuotaStatus);
		if (er != erSuccess) {
			ec_log_err("CopyObject: check quota of dest folder %u failed: %s (%x)", ulDestFolderId, GetMAPIErrorMessage(er), er);
			return er;
		}
		if (QuotaStatus == QUOTA_HARDLIMIT)
			return er = KCERR_STORE_FULL;

		// Start transaction
		if (lpInternalAttachmentStorage) {
			atx = lpInternalAttachmentStorage->Begin(er);
			if (er != erSuccess) {
				ec_log_err("CopyObject: starting transaction in attachment storage failed: %s (%x)", GetMAPIErrorMessage(er), er);
				return er;
			}
			dtx = lpDatabase->Begin(er);
			if (er != erSuccess) {
				ec_log_err("CopyObject: starting transaction in database failed: %s (%x)", GetMAPIErrorMessage(er), er);
				return er;
			}
		}
	}

	// Get the hierarchy messageroot but not the deleted items
	auto strQuery = "SELECT h.parent, h.type, p.val_ulong FROM hierarchy AS h LEFT JOIN properties AS p ON h.id = p.hierarchyid AND p.tag = " + stringify(PROP_ID(PR_MESSAGE_FLAGS)) + " AND p.type = " + stringify(PROP_TYPE(PR_MESSAGE_FLAGS)) + " WHERE h.flags & " + stringify(MSGFLAG_DELETED) + " = 0 AND id=" + stringify(ulObjId) + " LIMIT 1";
	er = lpDatabase->DoSelect(strQuery, &lpDBResult);
	if (er != erSuccess) {
		ec_log_err("CopyObject: failed retrieving hierarchy message root: %s (%x)", GetMAPIErrorMessage(er), er);
		return er;
	}
	if (lpDBResult.get_num_rows() < 1)
		return er = KCERR_NOT_FOUND; /* FIXME: right error? */
	auto lpDBRow = lpDBResult.fetch_row();
	if (lpDBRow == nullptr || lpDBRow[0] == nullptr || lpDBRow[1] == nullptr)
		return er = KCERR_NOT_FOUND;

	ulObjType		= atoui(lpDBRow[1]);
	ulParent		= atoui(lpDBRow[0]);
	if (lpDBRow[2])
		ulFlags		= atoui(lpDBRow[2]);

	if (bIsRoot && ulObjType != MAPI_MESSAGE) {
		ec_log_err("CopyObject: \"isRoot && != MAPI_MESSAGE\" fail");
		return er = KCERR_INVALID_ENTRYID;
	}

	//FIXME: Why do we always use the mod and create time of the old object? Create time can always be NOW
	//Create new message (Only valid flag in hierarchy is MSGFLAG_ASSOCIATED)
	strQuery = "INSERT INTO hierarchy(parent, type, flags, owner) VALUES(" +
		stringify(ulDestFolderId) + ", " +
		std::string(lpDBRow[1]) + ", " +
		stringify(ulFlags) + "&" + stringify(MSGFLAG_ASSOCIATED) + "," +
		stringify(lpecSession->GetSecurity()->GetUserId()) + ") ";
	er = lpDatabase->DoInsert(strQuery, &ulNewObjectId);
	if (er != erSuccess) {
		ec_log_err("CopyObject: failed inserting entry in hierarchy table: %s (%x)", GetMAPIErrorMessage(er), er);
		return er;
	}

	if (bIsRoot) {
		sObjectTableKey key(ulNewObjectId, 0);
		propVal sProp;

		// Create message entry
		er = CreateEntryId(guidStore, MAPI_MESSAGE, &lpsNewEntryId);
		if (er != erSuccess) {
			ec_log_err("CopyObject: CreateEntryId failed: %s (%x)", GetMAPIErrorMessage(er), er);
			return er;
		}

		//0x0FFF = PR_ENTRYID
		strQuery = "INSERT INTO indexedproperties (hierarchyid,tag,val_binary) VALUES(" + stringify(ulNewObjectId) + ", 4095, " + lpDatabase->EscapeBinary(lpsNewEntryId->__ptr, lpsNewEntryId->__size) + ")";
		er = lpDatabase->DoInsert(strQuery);
		if (er != erSuccess) {
			ec_log_err("CopyObject: PR_ENTRYID property insert failed: %s (%x)", GetMAPIErrorMessage(er), er);
			return er;
		}

		// Add a PR_EC_IMAP_ID
		er = g_lpSessionManager->GetNewSequence(ECSessionManager::SEQ_IMAP, &ullIMAP);
		if (er != erSuccess) {
			ec_log_err("CopyObject: retrieving new seqnr for PR_EC_IMAP_ID failed: %s (%x)", GetMAPIErrorMessage(er), er);
			return er;
		}

		strQuery = "INSERT INTO properties(hierarchyid, tag, type, val_ulong) VALUES(" +
					stringify(ulNewObjectId) + "," +
					stringify(PROP_ID(PR_EC_IMAP_ID)) + "," +
					stringify(PROP_TYPE(PR_EC_IMAP_ID)) + "," +
					stringify(ullIMAP) +
					")";
		er = lpDatabase->DoInsert(strQuery);
		if (er != erSuccess) {
			ec_log_err("CopyObject: PR_EC_IMAP_ID property insert failed: %s (%x)", GetMAPIErrorMessage(er), er);
			return er;
		}

		sProp.ulPropTag = PR_EC_IMAP_ID;
		sProp.Value.ul = ullIMAP;
		sProp.__union = SOAP_UNION_propValData_ul;
		er = g_lpSessionManager->GetCacheManager()->SetCell(&key, PR_EC_IMAP_ID, &sProp);
		if (er != erSuccess) {
			ec_log_err("CopyObject: updating PR_EC_IMAP_ID sell in cache failed: %s (%x)", GetMAPIErrorMessage(er), er);
			return er;
		}
	}

	soap_del_PointerToentryId(&lpsNewEntryId);
	lpsNewEntryId = nullptr;
	// Get child items of the message like , attachment, recipient...
	strQuery = "SELECT id FROM hierarchy WHERE parent="+stringify(ulObjId);
	er = lpDatabase->DoSelect(strQuery, &lpDBResult);
	if (er != erSuccess) {
		ec_log_err("CopyObject: failed retrieving child items of message: %s (%x)", GetMAPIErrorMessage(er), er);
		return er;
	}

	while ((lpDBRow = lpDBResult.fetch_row()) != nullptr) {
		if(lpDBRow[0] == NULL)
			continue; // FIXME: Skip, give an error/warning ?
		er = CopyObject(lpecSession, lpAttachmentStorage, atoui(lpDBRow[0]), ulNewObjectId, false, false, false, ulSyncId);
		if (er != erSuccess && er != KCERR_NOT_FOUND) {
			ec_log_err("CopyObject: CopyObject(%s) failed: %s (%x)", lpDBRow[0], GetMAPIErrorMessage(er), er);
			return er;
		} else {
			er = erSuccess;
		}
	}

	// Exclude properties
	// PR_DELETED_ON
	auto strExclude = " AND NOT (tag=" + stringify(PROP_ID(PR_DELETED_ON)) + " AND type=" + stringify(PROP_TYPE(PR_DELETED_ON)) + ")";
	//Exclude PR_SOURCE_KEY, PR_CHANGE_KEY, PR_PREDECESSOR_CHANGE_LIST
	strExclude += " AND NOT (tag="+stringify(PROP_ID(PR_SOURCE_KEY))+" AND type="+stringify(PROP_TYPE(PR_SOURCE_KEY))+")";
	strExclude += " AND NOT (tag="+stringify(PROP_ID(PR_CHANGE_KEY))+" AND type="+stringify(PROP_TYPE(PR_CHANGE_KEY))+")";
	strExclude += " AND NOT (tag="+stringify(PROP_ID(PR_PREDECESSOR_CHANGE_LIST))+" AND type="+stringify(PROP_TYPE(PR_PREDECESSOR_CHANGE_LIST))+")";
	strExclude += " AND NOT (tag="+stringify(PROP_ID(PR_EC_IMAP_ID))+" AND type="+stringify(PROP_TYPE(PR_EC_IMAP_ID))+")";
	// because of #7699, messages contain PR_LOCAL_COMMIT_TIME_MAX
	strExclude += " AND NOT (tag="+stringify(PROP_ID(PR_LOCAL_COMMIT_TIME_MAX))+" AND type="+stringify(PROP_TYPE(PR_LOCAL_COMMIT_TIME_MAX))+")";
	// Copy properties...
	strQuery = "INSERT INTO properties (hierarchyid, tag, type, val_ulong, val_string, val_binary,val_double,val_longint,val_hi,val_lo) SELECT "+stringify(ulNewObjectId)+", tag,type,val_ulong,val_string,val_binary,val_double,val_longint,val_hi,val_lo FROM properties WHERE hierarchyid ="+stringify(ulObjId)+strExclude;
	er = lpDatabase->DoInsert(strQuery);
	if (er != erSuccess) {
		ec_log_err("CopyObject: copy properties failed: %s (%x)", GetMAPIErrorMessage(er), er);
		return er;
	}

	// Copy MVproperties...
	strQuery = "INSERT INTO mvproperties (hierarchyid, orderid, tag, type, val_ulong, val_string, val_binary,val_double,val_longint,val_hi,val_lo) SELECT "+stringify(ulNewObjectId)+", orderid, tag,type,val_ulong,val_string,val_binary,val_double,val_longint,val_hi,val_lo FROM mvproperties WHERE hierarchyid ="+stringify(ulObjId);
	er = lpDatabase->DoInsert(strQuery);
	if (er != erSuccess) {
		ec_log_err("CopyObject: copy MVproperties failed: %s (%x)", GetMAPIErrorMessage(er), er);
		return er;
	}
	// Copy large objects... if present
	er = lpAttachmentStorage->CopyAttachment(ulObjId, ulNewObjectId);
	if (er != erSuccess && er != KCERR_NOT_FOUND) {
		ec_log_err("CopyObject: CopyAttachment(%u -> %u) failed: %s (%x)", ulObjId, ulNewObjectId, GetMAPIErrorMessage(er), er);
		return er;
	}
	er = erSuccess;

	if (bIsRoot) {
		// Create indexedproperties, Add new PR_SOURCE_KEY
		er = lpecSession->GetNewSourceKey(&sSourceKey);
		if (er != erSuccess) {
			ec_log_err("CopyObject: GetNewSourceKey failed: %s (%x)", GetMAPIErrorMessage(er), er);
			return er;
		}
		strQuery = "INSERT INTO indexedproperties(hierarchyid,tag,val_binary) VALUES(" + stringify(ulNewObjectId) + "," + stringify(PROP_ID(PR_SOURCE_KEY)) + "," + lpDatabase->EscapeBinary(sSourceKey) + ")";
		er = lpDatabase->DoInsert(strQuery);
		if (er != erSuccess) {
			ec_log_err("CopyObject: insert %u in indexedproperties failed: %s (%x)", ulNewObjectId, GetMAPIErrorMessage(er), er);
			return er;
		}

		// Track folder count changes
		// Can we copy deleted items?
		if(ulFlags & MAPI_ASSOCIATED) {
			// Associated message undeleted
			er = UpdateFolderCount(lpDatabase, ulDestFolderId, PR_ASSOC_CONTENT_COUNT, 1);
		} else {
			// Message undeleted
			er = UpdateFolderCount(lpDatabase, ulDestFolderId, PR_CONTENT_COUNT, 1);
			if (er == erSuccess && (ulFlags & MSGFLAG_READ) == 0)
				// Undeleted message was unread
				er = UpdateFolderCount(lpDatabase, ulDestFolderId, PR_CONTENT_UNREAD, 1);
		}
		if (er != erSuccess) {
			ec_log_err("CopyObject: UpdateFolderCount (%u) failed: %s (%x)", ulDestFolderId, GetMAPIErrorMessage(er), er);
			return er;
		}

		// Update ICS system
		GetSourceKey(ulDestFolderId, &sParentSourceKey);
		AddChange(lpecSession, ulSyncId, sSourceKey, sParentSourceKey, ICS_MESSAGE_NEW);

		// Hack, when lpInternalAttachmentStorage exist your are in a transaction!
		if (lpInternalAttachmentStorage) {
			// Deferred tproperties
			er = ECTPropsPurge::AddDeferredUpdate(lpecSession, lpDatabase, ulDestFolderId, 0, ulNewObjectId);
			if (er != erSuccess) {
				ec_log_err("CopyObject: ECTPropsPurge::AddDeferredUpdate(%u): %s (%x)", ulDestFolderId, GetMAPIErrorMessage(er), er);
				return er;
			}
			er = atx.commit();
			if (er != erSuccess) {
				ec_log_err("CopyObject: attachmentstorage commit failed: %s (%x)", GetMAPIErrorMessage(er), er);
				return er;
			}
			er = dtx.commit();
			if (er != erSuccess) {
				ec_log_err("CopyObject: database commit failed: %s (%x)", GetMAPIErrorMessage(er), er);
				return er;
			}
		} else {
			// Deferred tproperties, let the caller handle the purge so we won't purge every 20 messages on a copy
			// of a complete folder.
			er = ECTPropsPurge::AddDeferredUpdateNoPurge(lpDatabase, ulDestFolderId, 0, ulNewObjectId);
			if(er != erSuccess) {
				ec_log_err("CopyObject: ECTPropsPurge::AddDeferredUpdateNoPurge(%u, %u) failed: %s (%x)", ulDestFolderId, ulNewObjectId, GetMAPIErrorMessage(er), er);
				return er;
			}
		}

		g_lpSessionManager->GetCacheManager()->SetObjectProp(PROP_ID(PR_SOURCE_KEY), sSourceKey.size(), sSourceKey, ulNewObjectId);

		// Update Size
		if (GetObjectSize(lpDatabase, ulNewObjectId, &ulSize) == erSuccess &&
		    cache->GetStore(ulNewObjectId, &ulStoreId, nullptr) == erSuccess) {
			er = UpdateObjectSize(lpDatabase, ulStoreId, MAPI_STORE, UPDATE_ADD, ulSize);
			if (er != erSuccess) {
				ec_log_err("CopyObject: UpdateObjectSize(store %u) failed: %s (%x)", ulStoreId, GetMAPIErrorMessage(er), er);
				return er;
			}
		}
	}

	g_lpSessionManager->GetCacheManager()->Update(fnevObjectModified, ulDestFolderId);
	if (!bDoNotification)
		return erSuccess;
	// Update destination folder
	if (bDoTableNotification)
		g_lpSessionManager->UpdateTables(ECKeyTable::TABLE_ROW_ADD, 0, ulDestFolderId, ulNewObjectId, MAPI_MESSAGE);
	g_lpSessionManager->NotificationModified(MAPI_FOLDER, ulDestFolderId, 0, true);
	// Notify object is copied
	g_lpSessionManager->NotificationCopied(MAPI_MESSAGE, ulNewObjectId, ulDestFolderId, ulObjId, ulParent);
	return erSuccess;
}

/**
 * Copy folder and his childs
 *
 * @note please check the object type before you call this function, the type should be MAPI_FOLDER
 */
static ECRESULT CopyFolderObjects(struct soap *soap, ECSession *lpecSession,
    unsigned int ulFolderFrom, unsigned int ulDestFolderId,
    const char *lpszNewFolderName, bool bCopySubFolder, unsigned int ulSyncId)
{
	ECDatabase		*lpDatabase = NULL;
	DB_RESULT lpDBResult;
	DB_ROW			lpDBRow;
	unsigned int ulNewDestFolderId = 0, ulGrandParent = 0;
	unsigned int ulDestStoreId = 0, ulSourceStoreId = 0;
	bool			bPartialCompletion = false;
	long long		llStoreSize = 0;
	eQuotaStatus QuotaStatus;
	SOURCEKEY sSourceKey, sParentSourceKey;

	if(lpszNewFolderName == NULL) {
		ec_log_err("CopyFolderObjects: \"new folder name\" missing");
		return KCERR_INVALID_PARAMETER;
	}
	auto er = lpecSession->GetDatabase(&lpDatabase);
	if (er != erSuccess) {
		ec_log_err("CopyFolderObjects: cannot retrieve database: %s (%x)", GetMAPIErrorMessage(er), er);
		return er;
	}
	auto gcache = g_lpSessionManager->GetCacheManager();
	auto cache = lpecSession->GetSessionManager()->GetCacheManager();
	auto sec = lpecSession->GetSecurity();
	std::unique_ptr<ECAttachmentStorage> lpAttachmentStorage(g_lpSessionManager->get_atxconfig()->new_handle(lpDatabase));
	if (lpAttachmentStorage == nullptr) {
		er = KCERR_NOT_ENOUGH_MEMORY;
		ec_log_err("CopyFolderObjects: CreateAttachmentStorage failed: %s (%x)", GetMAPIErrorMessage(er), er);
		return er;
	}
	er = cache->GetStore(ulDestFolderId, &ulDestStoreId, nullptr);
	if (er != erSuccess) {
		ec_log_err("CopyFolderObjects: GetStore for %u (from cache) failed: %s (%x)", ulDestFolderId, GetMAPIErrorMessage(er), er);
		return er;
	}
	er = cache->GetStore(ulFolderFrom, &ulSourceStoreId, nullptr);
	if (er != erSuccess) {
		ec_log_err("CopyFolderObjects: GetStore for %u (from cache) failed: %s (%x)", ulFolderFrom, GetMAPIErrorMessage(er), er);
		return er;
	}
	auto atx = lpAttachmentStorage->Begin(er);
	if (er != erSuccess) {
		ec_log_err("CopyFolderObjects: Begin() on attachment storage failed: %s (%x)", GetMAPIErrorMessage(er), er);
		return er;
	}
	auto dtx = lpDatabase->Begin(er);
	if (er != erSuccess) {
		ec_log_err("CopyFolderObjects: Begin() on database failed: %s (%x)", GetMAPIErrorMessage(er), er);
		return er;
	}

	// Quota check
	er = sec->GetStoreSize(ulDestFolderId, &llStoreSize);
	if (er != erSuccess) {
		ec_log_err("CopyFolderObjects: GetStoreSize failed: %s (%x)", GetMAPIErrorMessage(er), er);
		return er;
	}
	er = sec->CheckQuota(ulDestFolderId, llStoreSize, &QuotaStatus);
	if (er != erSuccess) {
		ec_log_err("CopyFolderObjects: CheckQuota failed: %s (%x)", GetMAPIErrorMessage(er), er);
		return er;
	}
	if (QuotaStatus == QUOTA_HARDLIMIT)
		return er = KCERR_STORE_FULL;

	// Create folder (with a sourcekey)
	er = CreateFolder(lpecSession, lpDatabase, ulDestFolderId, NULL, FOLDER_GENERIC, lpszNewFolderName, NULL, false, true, ulSyncId, NULL, &ulNewDestFolderId, NULL);
	if (er != erSuccess) {
		ec_log_err("CopyFolderObjects: CreateFolder \"%s\" in %u failed: %s (%x)", lpszNewFolderName, ulDestFolderId, GetMAPIErrorMessage(er), er);
		return er;
	}

	// Always use the string version if you want to exclude properties
	auto strExclude = " AND NOT (tag=" + stringify(PROP_ID(PR_DELETED_ON)) + " AND type=" + stringify(PROP_TYPE(PR_DELETED_ON)) + ")";
	strExclude += " AND NOT (tag="+stringify(PROP_ID(PR_DISPLAY_NAME_A))+" AND type="+stringify(PROP_TYPE(PR_DISPLAY_NAME_A))+")";

	//Exclude PR_SOURCE_KEY, PR_CHANGE_KEY, PR_PREDECESSOR_CHANGE_LIST
	strExclude += " AND NOT (tag="+stringify(PROP_ID(PR_SOURCE_KEY))+" AND type="+stringify(PROP_TYPE(PR_SOURCE_KEY))+")";
	strExclude += " AND NOT (tag="+stringify(PROP_ID(PR_CHANGE_KEY))+" AND type="+stringify(PROP_TYPE(PR_CHANGE_KEY))+")";
	strExclude += " AND NOT (tag="+stringify(PROP_ID(PR_PREDECESSOR_CHANGE_LIST))+" AND type="+stringify(PROP_TYPE(PR_PREDECESSOR_CHANGE_LIST))+")";

	// Exclude the counters
	strExclude += " AND NOT (tag="+stringify(PROP_ID(PR_CONTENT_COUNT))+" AND type="+stringify(PROP_TYPE(PR_CONTENT_COUNT))+")";
	strExclude += " AND NOT (tag="+stringify(PROP_ID(PR_CONTENT_UNREAD))+" AND type="+stringify(PROP_TYPE(PR_CONTENT_UNREAD))+")";
	strExclude += " AND NOT (tag="+stringify(PROP_ID(PR_FOLDER_CHILD_COUNT))+" AND type="+stringify(PROP_TYPE(PR_FOLDER_CHILD_COUNT))+")";
	strExclude += " AND NOT (tag="+stringify(PROP_ID(PR_ASSOC_CONTENT_COUNT))+" AND type="+stringify(PROP_TYPE(PR_ASSOC_CONTENT_COUNT))+")";
	strExclude += " AND NOT (tag="+stringify(PROP_ID(PR_DELETED_MSG_COUNT))+" AND type="+stringify(PROP_TYPE(PR_DELETED_MSG_COUNT))+")";
	strExclude += " AND NOT (tag="+stringify(PROP_ID(PR_DELETED_FOLDER_COUNT))+" AND type="+stringify(PROP_TYPE(PR_DELETED_FOLDER_COUNT))+")";
	strExclude += " AND NOT (tag="+stringify(PROP_ID(PR_DELETED_ASSOC_MSG_COUNT))+" AND type="+stringify(PROP_TYPE(PR_DELETED_ASSOC_MSG_COUNT))+")";
	strExclude += " AND NOT (tag="+stringify(PROP_ID(PR_SUBFOLDERS))+" AND type="+stringify(PROP_TYPE(PR_SUBFOLDER))+")";

	// Copy properties...
	auto strQuery = "REPLACE INTO properties (hierarchyid, tag, type, val_ulong, val_string, val_binary,val_double,val_longint,val_hi,val_lo) SELECT " + stringify(ulNewDestFolderId) + ", tag,type,val_ulong,val_string,val_binary,val_double,val_longint,val_hi,val_lo FROM properties WHERE hierarchyid =" + stringify(ulFolderFrom) + strExclude;
	er = lpDatabase->DoInsert(strQuery);
	if (er != erSuccess) {
		ec_log_err("CopyFolderObjects: copy properties step failed: %s (%x)", GetMAPIErrorMessage(er), er);
		return er;
	}
	// Copy MVproperties...
	strQuery = "REPLACE INTO mvproperties (hierarchyid, orderid, tag, type, val_ulong, val_string, val_binary,val_double,val_longint,val_hi,val_lo) SELECT "+stringify(ulNewDestFolderId)+", orderid, tag,type,val_ulong,val_string,val_binary,val_double,val_longint,val_hi,val_lo FROM mvproperties WHERE hierarchyid ="+stringify(ulFolderFrom);
	er = lpDatabase->DoInsert(strQuery);
	if (er != erSuccess) {
		ec_log_err("CopyFolderObjects: copy mvproperties step failed: %s (%x)", GetMAPIErrorMessage(er), er);
		return er;
	}
	// Copy large objects... if present .. probably not, on a folder
	er = lpAttachmentStorage->CopyAttachment(ulFolderFrom, ulNewDestFolderId);
	if (er != erSuccess && er != KCERR_NOT_FOUND) {
		ec_log_err("CopyFolderObjects: copy attachment step failed: %s (%x)", GetMAPIErrorMessage(er), er);
		return er;
	}
	er = erSuccess;

	// update ICS system with a change
	GetSourceKey(ulDestFolderId, &sParentSourceKey);
	GetSourceKey(ulNewDestFolderId, &sSourceKey);
	AddChange(lpecSession, ulSyncId, sSourceKey, sParentSourceKey, ICS_FOLDER_CHANGE);

	//Select all Messages of the home folder
	// Skip deleted and associated items
	strQuery = "SELECT id FROM hierarchy WHERE parent="+stringify(ulFolderFrom)+ " AND type="+stringify(MAPI_MESSAGE)+" AND flags & " + stringify(MSGFLAG_DELETED|MSGFLAG_ASSOCIATED) + " = 0";
	er = lpDatabase->DoSelect(strQuery, &lpDBResult);
	if (er != erSuccess) {
		ec_log_err("CopyFolderObjects: retrieving list of messages from home folder failed: %s (%x)", GetMAPIErrorMessage(er), er);
		return er;
	}

	auto ulItems = lpDBResult.get_num_rows();
	// Walk through the messages list
	while ((lpDBRow = lpDBResult.fetch_row()) != nullptr) {
		if(lpDBRow[0] == NULL)
			continue; //FIXME: error show ???
		er = CopyObject(lpecSession, lpAttachmentStorage.get(),
		     atoui(lpDBRow[0]), ulNewDestFolderId, true, false, false,
		     ulSyncId);
		// FIXME: handle KCERR_STORE_FULL
		if(er == KCERR_NOT_FOUND) {
			bPartialCompletion = true;
		} else if (er != erSuccess) {
			ec_log_err("CopyFolderObjects: CopyObject %s failed failed: %s (%x)", lpDBRow[0], GetMAPIErrorMessage(er), er);
			return er;
		}
	}

	// update the destination folder for disconnected clients
	er = WriteLocalCommitTimeMax(NULL, lpDatabase, ulNewDestFolderId, NULL);
	if (er != erSuccess) {
		ec_log_err("CopyFolderObjects: WriteLocalCommitTimeMax failed: %s (%x)", GetMAPIErrorMessage(er), er);
		return er;
	}
	er = ECTPropsPurge::AddDeferredUpdate(lpecSession, lpDatabase, ulDestFolderId, 0, ulNewDestFolderId);
	if (er != erSuccess) {
		ec_log_err("CopyFolderObjects: ECTPropsPurge::AddDeferredUpdate failed: %s (%x)", GetMAPIErrorMessage(er), er);
		return er;
	}
	er = dtx.commit();
	if (er != erSuccess) {
		ec_log_err("CopyFolderObjects: database commit failed: %s (%x)", GetMAPIErrorMessage(er), er);
		return er;
	}
	er = atx.commit();
	if (er != erSuccess) {
		ec_log_err("CopyFolderObjects: attachment storage commit failed: %s (%x)", GetMAPIErrorMessage(er), er);
		return er;
	}

	// Notifications
	if(ulItems > 0)
	{
		//Update destination folder
		g_lpSessionManager->UpdateTables(ECKeyTable::TABLE_CHANGE, 0, ulNewDestFolderId, 0, MAPI_MESSAGE);
		// Update the grandfolder of dest. folder
		g_lpSessionManager->UpdateTables(ECKeyTable::TABLE_ROW_MODIFY, 0, ulDestFolderId, ulNewDestFolderId, MAPI_FOLDER);
		//Update destination folder
		gcache->Update(fnevObjectModified, ulNewDestFolderId);
		g_lpSessionManager->NotificationModified(MAPI_FOLDER, ulNewDestFolderId, 0, true);
	}

	gcache->GetParent(ulFolderFrom ,&ulGrandParent);
	g_lpSessionManager->NotificationCopied(MAPI_FOLDER, ulNewDestFolderId, ulDestFolderId, ulFolderFrom, ulGrandParent);

	if(bCopySubFolder) {
		//Select all folders of the home folder
		// Skip deleted folders
		strQuery = "SELECT hierarchy.id, properties.val_string FROM hierarchy JOIN properties ON hierarchy.id = properties.hierarchyid WHERE hierarchy.parent=" + stringify(ulFolderFrom) +" AND hierarchy.type="+stringify(MAPI_FOLDER)+" AND (flags & " + stringify(MSGFLAG_DELETED) + ") = 0 AND properties.tag=" + stringify(KOPANO_TAG_DISPLAY_NAME) + " AND properties.type="+stringify(PT_STRING8);
		er = lpDatabase->DoSelect(strQuery, &lpDBResult);
		if (er != erSuccess) {
			ec_log_err("CopyFolderObjects: retrieving list of folders from home folder failed: %s (%x)", GetMAPIErrorMessage(er), er);
			return er;
		}

		if (lpDBResult.get_num_rows() > 0) {
			// Walk through the folder list
			while ((lpDBRow = lpDBResult.fetch_row()) != nullptr) {
				if(lpDBRow[0] == NULL || lpDBRow[1] == NULL)
					continue; // ignore
				// Create SubFolder with messages. This object type checking is done in the where of the query
				er = CopyFolderObjects(soap, lpecSession, atoui(lpDBRow[0]), ulNewDestFolderId, lpDBRow[1], true, ulSyncId);
				if (er == KCWARN_PARTIAL_COMPLETION) {
					bPartialCompletion = true;
				} else if (er != erSuccess) {
					ec_log_err("CopyFolderObjects: CopyFolderObjects %s failed failed: %s (%x)", lpDBRow[0], GetMAPIErrorMessage(er), er);
					return er;
				}
			}
		}
	}

	if(bPartialCompletion && er == erSuccess)
		return KCWARN_PARTIAL_COMPLETION;
	return er;
}

/**
 * Copy one or more messages to a destination
 */
SOAP_ENTRY_START(copyObjects, *result, struct entryList *aMessages,
    const entryId &sDestFolderId, unsigned int ulFlags, unsigned int ulSyncId,
    unsigned int *result)
{
	bool			bPartialCompletion = false;
	unsigned int ulGrandParent = 0, ulDestFolderId = 0;
	ECListInt			lObjectIds;
	std::set<EntryId> setEntryIds;
	USE_DATABASE_NORESULT();

	const EntryId dstEntryId(&sDestFolderId);
	if(aMessages == NULL) {
		ec_log_err("SOAP::copyObjects: list of messages (entryList) missing");
		return KCERR_INVALID_PARAMETER;
	}

	for (unsigned int i = 0; i < aMessages->__size; ++i)
		setEntryIds.emplace(aMessages->__ptr[i]);
	setEntryIds.emplace(sDestFolderId);
	kd_trans dtx;
	er = BeginLockFolders(lpDatabase, setEntryIds, LOCK_EXCLUSIVE, dtx, er);
	if (er != erSuccess) {
		ec_log_err("SOAP::copyObjects: failed locking folders: %s (%x)", GetMAPIErrorMessage(er), er);
		return er;
	}
	auto cleanup = make_scope_success([&]() { dtx.commit(); });
	er = lpecSession->GetObjectFromEntryId(&sDestFolderId, &ulDestFolderId);
	if (er != erSuccess) {
		std::string dstEntryIdStr = dstEntryId;
		ec_log_err("SOAP::copyObjects: failed obtaining object by entry id (%s): %s (%x)", dstEntryIdStr.c_str(), GetMAPIErrorMessage(er), er);
		return er;
	}

	// Check permission, Destination folder
	er = lpecSession->GetSecurity()->CheckPermission(ulDestFolderId, ecSecurityCreate);
	if (er != erSuccess) {
		ec_log_err("SOAP::copyObjects: failed checking permissions for folder id %u: %s (%x)", ulDestFolderId, GetMAPIErrorMessage(er), er);
		return er;
	}
	if(g_lpSessionManager->GetCacheManager()->GetEntryListToObjectList(aMessages, &lObjectIds) != erSuccess)
		bPartialCompletion = true;

	// @note The object type checking will be done in MoveObjects or CopyObject
	//check copy or a move
	if(ulFlags & FOLDER_MOVE ) { // A move
		er = MoveObjects(lpecSession, lpDatabase, dtx, er, &lObjectIds, ulDestFolderId, ulSyncId);
		if (er != erSuccess) {
			ec_log_err("SOAP::copyObjects: MoveObjects failed: %s (%x)", GetMAPIErrorMessage(er), er);
			return er;
		}
	}else { // A copy
		auto cObjectItems = lObjectIds.size();
		for (auto objid : lObjectIds) {
			er = CopyObject(lpecSession, nullptr, objid, ulDestFolderId, true, true, cObjectItems < EC_TABLE_CHANGE_THRESHOLD, ulSyncId);
			if(er != erSuccess) {
				ec_log_err("SOAP::copyObjects: failed copying object %u: %s (%x)", objid, GetMAPIErrorMessage(er), er);
				bPartialCompletion = true;
				er = erSuccess;
			}
		}

		// update the destination folder for disconnected clients
		er = WriteLocalCommitTimeMax(NULL, lpDatabase, ulDestFolderId, NULL);
		if (er != erSuccess) {
			ec_log_err("SOAP::copyObjects: WriteLocalCommitTimeMax failed: %s (%x)", GetMAPIErrorMessage(er), er);
			return er;
		}
		if(cObjectItems >= EC_TABLE_CHANGE_THRESHOLD)
		    g_lpSessionManager->UpdateTables(ECKeyTable::TABLE_CHANGE, 0, ulDestFolderId, 0, MAPI_MESSAGE);

		// Update the grandfolder of dest. folder
		auto gcache = g_lpSessionManager->GetCacheManager();
		gcache->GetParent(ulDestFolderId, &ulGrandParent);
		g_lpSessionManager->UpdateTables(ECKeyTable::TABLE_ROW_MODIFY, 0, ulGrandParent, ulDestFolderId, MAPI_FOLDER);
		//Update destination folder
		gcache->Update(fnevObjectModified, ulDestFolderId);
		g_lpSessionManager->NotificationModified(MAPI_FOLDER, ulDestFolderId, 0, true);
	}

	if(bPartialCompletion && er == erSuccess)
		er = KCWARN_PARTIAL_COMPLETION;
}
SOAP_ENTRY_END()

SOAP_ENTRY_START(copyFolder, *result, const entryId &sEntryId,
    const entryId &sDestFolderId, const char *lpszNewFolderName,
    unsigned int ulFlags, unsigned int ulSyncId, unsigned int *result)
{
	unsigned int ulAffRows = 0, ulOldParent = 0, ulGrandParent = 0;
	unsigned int ulParentCycle = 0, ulDestStoreId = 0, ulSourceStoreId = 0;
	unsigned int ulObjFlags = 0, ulOldGrandParent = 0, ulFolderId = 0;
	unsigned int ulDestFolderId = 0, ulSourceType = 0, ulDestType = 0;
	long long		llFolderSize = 0;
	SOURCEKEY		sSourceKey;
	SOURCEKEY sParentSourceKey, sDestSourceKey; /* old + new parent */
	std::string strSubQuery, name;
	USE_DATABASE();
	const EntryId srcEntryId(&sEntryId), dstEntryId(&sDestFolderId);

	// NOTE: lpszNewFolderName can be NULL
	er = lpecSession->GetObjectFromEntryId(&sEntryId, &ulFolderId);
	if (er != erSuccess) {
		const std::string srcEntryIdStr = srcEntryId;
		ec_log_err("SOAP::copyFolder GetObjectFromEntryId failed for %s: %s (%x)", srcEntryIdStr.c_str(), GetMAPIErrorMessage(er), er);
		return er;
	}

	// Get source store
	auto gcache = g_lpSessionManager->GetCacheManager();
	er = gcache->GetStore(ulFolderId, &ulSourceStoreId, nullptr);
	if (er != erSuccess) {
		ec_log_err("SOAP::copyFolder GetStore failed for folder id %ul: %s (%x)", ulFolderId, GetMAPIErrorMessage(er), er);
		return er;
	}
	er = lpecSession->GetObjectFromEntryId(&sDestFolderId, &ulDestFolderId);
	if (er != erSuccess) {
		const std::string dstEntryIdStr = dstEntryId;
		ec_log_err("SOAP::copyFolder GetObjectFromEntryId failed for %s: %s (%x)", dstEntryIdStr.c_str(), GetMAPIErrorMessage(er), er);
		return er;
	}
	// Get dest store
	er = gcache->GetStore(ulDestFolderId, &ulDestStoreId, nullptr);
	if (er != erSuccess) {
		ec_log_err("SOAP::copyFolder GetStore for folder %d failed: %s (%x)", ulDestFolderId, GetMAPIErrorMessage(er), er);
		return er;
	}
	if(ulDestStoreId != ulSourceStoreId) {
		ec_log_err("SOAP::copyFolder copy from/to different stores (from %u to %u) is not supported", ulSourceStoreId, ulDestStoreId);
		return KCERR_NO_SUPPORT;
	}

	// Check permission
	auto sec = lpecSession->GetSecurity();
	er = sec->CheckPermission(ulDestFolderId, ecSecurityCreateFolder);
	if (er != erSuccess) {
		ec_log_debug("SOAP::copyFolder copy folder (to %u) is not allowed: %s (%x)", ulDestFolderId, GetMAPIErrorMessage(er), er);
		return er;
	}
	if(ulFlags & FOLDER_MOVE ) // is the folder editable?
		er = sec->CheckPermission(ulFolderId, ecSecurityFolderAccess);
	else // is the folder readable
		er = sec->CheckPermission(ulFolderId, ecSecurityRead);
	if (er != erSuccess) {
		ec_log_debug("SOAP::copyFolder folder (%u) is not editable: %s (%x)", ulFolderId, GetMAPIErrorMessage(er), er);
		return er;
	}

	// Check MAPI_E_FOLDER_CYCLE
	if(ulFolderId == ulDestFolderId) {
		ec_log_err("SOAP::copyFolder target folder (%u) cannot be the same as source folder", ulDestFolderId);
		return KCERR_FOLDER_CYCLE;
	}

	// Get the parent id, for notification and copy
	er = gcache->GetObject(ulFolderId, &ulOldParent, nullptr, &ulObjFlags, &ulSourceType);
	if (er != erSuccess) {
		ec_log_err("SOAP::copyFolder cannot get parent folder id for %u: %s (%x)", ulFolderId, GetMAPIErrorMessage(er), er);
		return er;
	}
	er = gcache->GetObject(ulDestFolderId, nullptr, nullptr, nullptr, &ulDestType);
	if (er != erSuccess) {
		ec_log_err("SOAP::copyFolder cannot get type of destination folder (%u): %s (%x)", ulDestFolderId, GetMAPIErrorMessage(er), er);
		return er;
	}
	if (ulSourceType != MAPI_FOLDER || ulDestType != MAPI_FOLDER) {
		const std::string srcEntryIdStr = srcEntryId, dstEntryIdStr = dstEntryId;
		ec_log_err("SOAP::copyFolder source (%u) or destination (%u) is not a folder, invalid entry id (%s / %s)", ulSourceType, ulDestType, srcEntryIdStr.c_str(), dstEntryIdStr.c_str());
		return KCERR_INVALID_ENTRYID;
	}
	// Check folder and dest folder are the same
	if (!(ulObjFlags & MSGFLAG_DELETED) && (ulFlags & FOLDER_MOVE) &&
	    ulDestFolderId == ulOldParent) {
		ec_log_debug("SOAP::copyFolder destination (%u) == source", ulDestFolderId);
		return erSuccess; // Do nothing... folder already on the right place
	}

	ulParentCycle = ulDestFolderId;
	while (gcache->GetParent(ulParentCycle, &ulParentCycle) == erSuccess) {
		if(ulFolderId == ulParentCycle)
		{
			ec_log_debug("SOAP::copyFolder infinite loop detected for %u", ulDestFolderId);
			return KCERR_FOLDER_CYCLE;
		}
	}

	// Check whether the requested name already exists
	strQuery = "SELECT hierarchy.id FROM hierarchy JOIN properties ON hierarchy.id = properties.hierarchyid WHERE parent=" + stringify(ulDestFolderId) + " AND (hierarchy.flags & " + stringify(MSGFLAG_DELETED) + ") = 0 AND hierarchy.type="+stringify(MAPI_FOLDER)+" AND properties.tag=" + stringify(KOPANO_TAG_DISPLAY_NAME) + " AND properties.type="+stringify(PT_STRING8);
	if(lpszNewFolderName) {
		name = lpszNewFolderName;
		strQuery+= " AND properties.val_string = '" + lpDatabase->Escape(lpszNewFolderName) + "'";
	} else {
		name = format("%u", ulFolderId);
		strSubQuery = "SELECT properties.val_string FROM hierarchy JOIN properties ON hierarchy.id = properties.hierarchyid WHERE hierarchy.id=" + stringify(ulFolderId) + " AND properties.tag=" + stringify(KOPANO_TAG_DISPLAY_NAME) + " AND properties.type=" + stringify(PT_STRING8);
		strQuery+= " AND properties.val_string = ("+strSubQuery+")";
	}
	strQuery += " LIMIT 1";
	er = lpDatabase->DoSelect(strQuery, &lpDBResult);
	if (er != erSuccess) {
		ec_log_debug("SOAP::copyFolder check for existing name (%s) failed: %s (%x)", name.c_str(), GetMAPIErrorMessage(er), er);
		return er;
	}
	if (lpDBResult.get_num_rows() > 0 && ulSyncId == 0) {
		ec_log_err("SOAP::copyFolder(): target name (%s) already exists", name.c_str());
		return KCERR_COLLISION;
	}

	if(lpszNewFolderName == NULL)
	{
		strQuery = "SELECT properties.val_string FROM hierarchy JOIN properties ON hierarchy.id = properties.hierarchyid WHERE hierarchy.id=" + stringify(ulFolderId) + " AND properties.tag=" + stringify(KOPANO_TAG_DISPLAY_NAME) + " AND properties.type=" + stringify(PT_STRING8) + " LIMIT 1";
		er = lpDatabase->DoSelect(strQuery, &lpDBResult);
		if (er != erSuccess) {
			ec_log_err("SOAP::copyFolder(): problem retrieving source name for %u: %s (%x)", ulFolderId, GetMAPIErrorMessage(er), er);
			return er;
		}
		lpDBRow = lpDBResult.fetch_row();
		if( lpDBRow == NULL || lpDBRow[0] == NULL) {
			ec_log_err("SOAP::copyFolder(): source name (%s) not known", name.c_str());
			return KCERR_NOT_FOUND;
		}
		lpszNewFolderName = soap_strdup(soap, lpDBRow[0]);
	}

	//check copy or a move
	if (!(ulFlags & FOLDER_MOVE)) {
		er = CopyFolderObjects(soap, lpecSession, ulFolderId, ulDestFolderId, lpszNewFolderName, !!(ulFlags&COPY_SUBFOLDERS), ulSyncId);
		if (er != erSuccess)
			ec_log_err("SOAP::copyFolder(): CopyFolderObjects (src folder: %u, dest folder: %u, new name: \"%s\") failed: %s (%x)", ulFolderId, ulDestFolderId, lpszNewFolderName, GetMAPIErrorMessage(er), er);
		return er;
	}
	if (ulObjFlags & MSGFLAG_DELETED) {
		/*
		 * The folder we are moving used to be deleted. This
		 * effictively makes this call an un-delete. We need to
		 * get the folder size for quota management.
		 */
		er = GetFolderSize(lpDatabase, ulFolderId, &llFolderSize);
		if (er != erSuccess) {
			ec_log_err("SOAP::copyFolder(): cannot find size of folder %u: %s (%x)", ulFolderId, GetMAPIErrorMessage(er), er);
			return er;
		}
	}

	// Get grandParent of the old folder
	gcache->GetParent(ulOldParent, &ulOldGrandParent);
	auto dtx = lpDatabase->Begin(er);
	if (er != erSuccess) {
		ec_log_err("SOAP::copyFolder(): cannot start transaction: %s (%x)", GetMAPIErrorMessage(er), er);
		return er;
	}

	// Move the folder to the dest. folder
	// FIXME update modtime
	strQuery = "UPDATE hierarchy SET parent="+stringify(ulDestFolderId)+", flags=flags&"+stringify(~MSGFLAG_DELETED)+" WHERE id="+stringify(ulFolderId);
	er = lpDatabase->DoUpdate(strQuery, &ulAffRows);
	if (er != erSuccess) {
		ec_log_err("SOAP::copyFolder(): update of modification time failed: %s (%x)", GetMAPIErrorMessage(er), er);
		return KCERR_DATABASE_ERROR;
	}
	if(ulAffRows != 1) {
		dtx.rollback();
		ec_log_err("SOAP::copyFolder(): unexpected number of affected rows (expected: 1, got: %u)", ulAffRows);
		return KCERR_DATABASE_ERROR;
	}

	// Update the folder to the destination folder
	//Info: Always an update, It's not faster first check and than update/or not
	strQuery = "UPDATE properties SET val_string = '" + lpDatabase->Escape(lpszNewFolderName) + "' WHERE tag=" + stringify(KOPANO_TAG_DISPLAY_NAME) + " AND hierarchyid="+stringify(ulFolderId) + " AND type=" + stringify(PT_STRING8);
	er = lpDatabase->DoUpdate(strQuery, &ulAffRows);
	if (er != erSuccess) {
		ec_log_err("SOAP::copyFolder(): actual move of folder %s failed: %s (%x)", lpszNewFolderName, GetMAPIErrorMessage(er), er);
		return KCERR_DATABASE_ERROR;
	}

	// remove PR_DELETED_ON, as the folder is a softdelete folder
	strQuery = "DELETE FROM properties WHERE hierarchyid=" + stringify(ulFolderId) + " AND tag=" + stringify(PROP_ID(PR_DELETED_ON)) + " AND type=" + stringify(PROP_TYPE(PR_DELETED_ON));
	er = lpDatabase->DoDelete(strQuery);
	if (er != erSuccess) {
		ec_log_err("SOAP::copyFolder(): cannot remove PR_DELETED_ON property for %u: %s (%x)", ulFolderId, GetMAPIErrorMessage(er), er);
		return KCERR_DATABASE_ERROR;
	}

	// Update the store size if we did an undelete. Note ulSourceStoreId == ulDestStoreId.
	if (llFolderSize > 0) {
		er = UpdateObjectSize(lpDatabase, ulSourceStoreId, MAPI_STORE, UPDATE_ADD, llFolderSize);
		if (er != erSuccess) {
			ec_log_err("SOAP::copyFolder(): problem updating store (%u) size: %s (%x)", ulSourceStoreId, GetMAPIErrorMessage(er), er);
			return er;
		}
	}

	// ICS
	GetSourceKey(ulFolderId, &sSourceKey);
	GetSourceKey(ulDestFolderId, &sDestSourceKey);
	GetSourceKey(ulOldParent, &sParentSourceKey);
	AddChange(lpecSession, ulSyncId, sSourceKey, sParentSourceKey, ICS_FOLDER_CHANGE);
	AddChange(lpecSession, ulSyncId, sSourceKey, sDestSourceKey, ICS_FOLDER_CHANGE);

	// Update folder counters
	if (ulObjFlags & MSGFLAG_DELETED) {
		// Undelete
		er = UpdateFolderCount(lpDatabase, ulOldParent, PR_DELETED_FOLDER_COUNT, -1);
		if (er == erSuccess)
			er = UpdateFolderCount(lpDatabase, ulDestFolderId, PR_SUBFOLDERS, 1);
		if (er == erSuccess)
			er = UpdateFolderCount(lpDatabase, ulDestFolderId, PR_FOLDER_CHILD_COUNT, 1);
	} else {
		// Move
		er = UpdateFolderCount(lpDatabase, ulOldParent, PR_SUBFOLDERS, -1);
		if (er == erSuccess)
			er = UpdateFolderCount(lpDatabase, ulOldParent, PR_FOLDER_CHILD_COUNT, -1);
		if (er == erSuccess)
			er = UpdateFolderCount(lpDatabase, ulDestFolderId, PR_SUBFOLDERS, 1);
		if (er == erSuccess)
			er = UpdateFolderCount(lpDatabase, ulDestFolderId, PR_FOLDER_CHILD_COUNT, 1);
	}
	if (er != erSuccess) {
		ec_log_err("SOAP::copyFolder(): updating folder counts failed: %s (%x)", GetMAPIErrorMessage(er), er);
		return er;
	}
	er = ECTPropsPurge::AddDeferredUpdate(lpecSession, lpDatabase, ulDestFolderId, ulOldParent, ulFolderId);
	if (er != erSuccess) {
		ec_log_err("SOAP::copyFolder(): ECTPropsPurge::AddDeferredUpdate failed: %s (%x)", GetMAPIErrorMessage(er), er);
		return er;
	}

	// Cache update for objects
	// Duplicated from below to avoid the cache being temporarily inconsistent
	// with the database between transaction commit and cache invalidation.
	// This is a problem for example when making use of the changes table, where
	// we sync a change, but as the cache is inconsistent with the database, we
	// don't get the latest state (in case of MSR and copyFolder), resulting in
	// subtle issues, potentially leading to data loss..
	// TODO find general solution
	gcache->Update(fnevObjectMoved, ulFolderId);

	er = dtx.commit();
	if(er != erSuccess) {
		ec_log_err("SOAP::copyFolder(): database commit failed: %s (%x)", GetMAPIErrorMessage(er), er);
		return er;
	}

	// Cache update for objects
	gcache->Update(fnevObjectMoved, ulFolderId);
	// Notify that the folder has moved
	g_lpSessionManager->NotificationMoved(MAPI_FOLDER, ulFolderId, ulDestFolderId, ulOldParent);
	// Update the old folder
	gcache->Update(fnevObjectModified, ulOldParent);
	g_lpSessionManager->UpdateTables(ECKeyTable::TABLE_ROW_DELETE, 0, ulOldParent, ulFolderId, MAPI_FOLDER);
	g_lpSessionManager->NotificationModified(MAPI_FOLDER, ulOldParent, 0, true);
	// Update the old folder's parent
	g_lpSessionManager->UpdateTables(ECKeyTable::TABLE_ROW_MODIFY, 0, ulOldGrandParent, ulOldParent, MAPI_FOLDER);
	// Update the destination folder
	gcache->Update(fnevObjectModified, ulDestFolderId);
	g_lpSessionManager->UpdateTables(ECKeyTable::TABLE_ROW_ADD, 0, ulDestFolderId, ulFolderId, MAPI_FOLDER);
	g_lpSessionManager->NotificationModified(MAPI_FOLDER, ulDestFolderId, 0, true);
	// Update the destination's parent
	gcache->GetParent(ulDestFolderId, &ulGrandParent);
	g_lpSessionManager->UpdateTables(ECKeyTable::TABLE_ROW_MODIFY, 0, ulGrandParent, ulDestFolderId, MAPI_FOLDER);
	return erSuccess;
}
SOAP_ENTRY_END()

SOAP_ENTRY_START(notify, *result, const struct notification &sNotification,
    unsigned int *result)
{
	unsigned int ulKey = 0;
	USE_DATABASE_NORESULT();

	// You are only allowed to send newmail notifications at the moment. This could currently
	// only be misused to send other users new mail popup notification for e-mails that aren't
	// new at all ...
	if (sNotification.ulEventType != fnevNewMail)
		return KCERR_NO_ACCESS;
    if (sNotification.newmail == nullptr ||
        sNotification.newmail->pParentId == nullptr ||
        sNotification.newmail->pEntryId == nullptr)
		return KCERR_INVALID_PARAMETER;
	er = lpecSession->GetObjectFromEntryId(sNotification.newmail->pParentId, &ulKey);
	if(er != erSuccess)
		return er;
	auto newnot = sNotification;
	newnot.ulConnection = ulKey;
	return g_lpSessionManager->AddNotification(&newnot, ulKey);
}
SOAP_ENTRY_END()

SOAP_ENTRY_START(getReceiveFolderTable, lpsReceiveFolderTable->er,
    const entryId &sStoreId, struct receiveFolderTableResponse *lpsReceiveFolderTable)
{
	unsigned int	ulStoreid = 0;
	USE_DATABASE();

	er = lpecSession->GetObjectFromEntryId(&sStoreId, &ulStoreid);
	if(er != erSuccess)
		return er;
	// Check permission
	er = lpecSession->GetSecurity()->CheckPermission(ulStoreid, ecSecurityRead);
	if(er != erSuccess)
		return er;

	strQuery = "SELECT objid, messageclass FROM receivefolder WHERE storeid="+stringify(ulStoreid);
	er = lpDatabase->DoSelect(strQuery, &lpDBResult);
	if(er != erSuccess)
		return er;
	auto ulRows = lpDBResult.get_num_rows();
	lpsReceiveFolderTable->sFolderArray.__ptr  = soap_new_receiveFolder(soap, ulRows);
	lpsReceiveFolderTable->sFolderArray.__size = 0;

	int i = 0;
	auto gcache = g_lpSessionManager->GetCacheManager();
	while ((lpDBRow = lpDBResult.fetch_row()) != nullptr) {
		if(lpDBRow == NULL || lpDBRow[0] == NULL || lpDBRow[1] == NULL){
			ec_log_err("getReceiveFolderTable(): row or col null");
			return KCERR_DATABASE_ERROR;
		}
		er = gcache->GetEntryIdFromObject(atoui(lpDBRow[0]), soap, 0, &lpsReceiveFolderTable->sFolderArray.__ptr[i].sEntryId);
		if(er != erSuccess){
			er = erSuccess;
			continue;
		}
		lpsReceiveFolderTable->sFolderArray.__ptr[i++].lpszAExplicitClass = soap_strdup(soap, lpDBRow[1]);
	}

	lpsReceiveFolderTable->sFolderArray.__size = i;
	return erSuccess;
}
SOAP_ENTRY_END()

SOAP_ENTRY_START(deleteUser, *result, unsigned int ulUserId,
    const entryId &sUserId, unsigned int *result)
{
	er = GetLocalId(sUserId, ulUserId, &ulUserId, NULL);
	if (er != erSuccess)
		return er;
	// Check permission
	er = lpecSession->GetSecurity()->IsAdminOverUserObject(ulUserId);
	if(er != erSuccess)
		return er;
	return lpecSession->GetUserManagement()->DeleteObjectAndSync(ulUserId);
}
SOAP_ENTRY_END()

SOAP_ENTRY_START(unhookStore, *result, unsigned int ulStoreType,
    const entryId &sUserId, unsigned int ulSyncId, unsigned int *result)
{
	unsigned int ulUserId = 0, ulAffected = 0;
	std::string		strGUID = "Unknown";
	USE_DATABASE();

	// do not use GetLocalId since the user may exist on a different server,
	// but will be migrated here and we need to remove the previous store with different guid.
	auto cleanup = make_scope_success([&]() {
		if (er != erSuccess)
			ec_log_err("Unhook of store (type %d) with userid %d and GUID %s failed: %s (%x)",  ulStoreType, ulUserId, strGUID.c_str(), GetMAPIErrorMessage(kcerr_to_mapierr(er)), er);
		else
			ec_log_err("Unhook of store (type %d) with userid %d and GUID %s succeeded",  ulStoreType, ulUserId, strGUID.c_str());
		ROLLBACK_ON_ERROR();
	});
	er = ABEntryIDToID(&sUserId, &ulUserId, NULL, NULL);
	if(er != erSuccess)
		return er;
	if (ulUserId == 0 || ulUserId == KOPANO_UID_SYSTEM || !ECSTORE_TYPE_ISVALID(ulStoreType))
		return KCERR_INVALID_PARAMETER;
	auto dtx = lpDatabase->Begin(er);
	if (er != erSuccess)
		return er;

	strQuery = "SELECT guid FROM stores WHERE user_id=" + stringify(ulUserId) + " AND type=" + stringify(ulStoreType) + " LIMIT 1";
	er = lpDatabase->DoSelect(strQuery, &lpDBResult);
	if (er != erSuccess)
		return er;
	lpDBRow = lpDBResult.fetch_row();
	lpDBLen = lpDBResult.fetch_row_lengths();
	if (lpDBRow == nullptr || lpDBRow[0] == nullptr)
		// store not on this server
		return er = KCERR_NOT_FOUND;
	strGUID = bin2hex(lpDBLen[0], lpDBRow[0]);

	strQuery = "UPDATE stores SET user_id=0 WHERE user_id=" + stringify(ulUserId) + " AND type=" + stringify(ulStoreType);
	er = lpDatabase->DoUpdate(strQuery, &ulAffected);
	if (er != erSuccess)
		return er;
	// ulAffected == 0: The user was already orphaned
	// ulAffected == 1: correctly disowned owner of store
	if (ulAffected > 1) {
		ec_log_err("unhookStore(): more than expected");
		return er = KCERR_COLLISION;
	}
	return dtx.commit();
}
SOAP_ENTRY_END()

SOAP_ENTRY_START(hookStore, *result, unsigned int ulStoreType,
    const entryId &sUserId, const struct xsd__base64Binary &sStoreGuid,
    unsigned int ulSyncId, unsigned int *result)
{
	unsigned int ulUserId = 0, ulAffected = 0;
	objectdetails_t sUserDetails;
	USE_DATABASE();
	auto cleanup = make_scope_success([&]() {
		if (er != erSuccess)
			ec_perror("Hook of store failed", er);
		ROLLBACK_ON_ERROR();
	});

	// do not use GetLocalId since the user may exist on a different server,
	// but will be migrated here and we need to hook an old store with specified guid.
	er = ABEntryIDToID(&sUserId, &ulUserId, NULL, NULL);
	if(er != erSuccess)
		return er;
	if (ulUserId == 0 || ulUserId == KOPANO_UID_SYSTEM || !ECSTORE_TYPE_ISVALID(ulStoreType))
		return er = KCERR_INVALID_PARAMETER;
	// get user details, see if this is the correct server
	er = lpecSession->GetUserManagement()->GetObjectDetails(ulUserId, &sUserDetails);
	if (er != erSuccess)
		return er;
	// check if store currently is owned and the correct type
	strQuery = "SELECT users.id, stores.id, stores.user_id, stores.hierarchy_id, stores.type FROM stores LEFT JOIN users ON stores.user_id = users.id WHERE guid = ";
	strQuery += lpDatabase->EscapeBinary(sStoreGuid.__ptr, sStoreGuid.__size);
	strQuery += " LIMIT 1";

	er = lpDatabase->DoSelect(strQuery, &lpDBResult);
	if (er != erSuccess)
		return er;
	lpDBRow = lpDBResult.fetch_row();
	lpDBLen = lpDBResult.fetch_row_lengths();
	if (lpDBRow == nullptr || lpDBLen == nullptr)
		return er = KCERR_NOT_FOUND;
	if (lpDBRow[4] == NULL) {
		ec_log_err("hookStore(): col null");
		return er = KCERR_DATABASE_ERROR;
	}

	if (lpDBRow[0]) {
		// this store already belongs to a user
		ec_log_err("hookStore(): store already belongs to a user");
		return er = KCERR_COLLISION;
	}
	if (atoui(lpDBRow[4]) != ulStoreType) {
		ec_log_err("Requested store type is %u, actual store type is %s", ulStoreType, lpDBRow[4]);
		return er = KCERR_INVALID_TYPE;
	}

	ec_log_info("Hooking store \"%s\" to user %d", lpDBRow[1], ulUserId);
	// lpDBRow[2] is the old user id, which is now orphaned. We'll use this id to make the other store orphaned, so we "trade" user IDs.
	// update user with new store id
	auto dtx = lpDatabase->Begin(er);
	if (er != erSuccess)
		return er;

	// remove previous user of store
	strQuery = "UPDATE stores SET user_id = " + std::string(lpDBRow[2]) + " WHERE user_id = " + stringify(ulUserId) + " AND type = " + stringify(ulStoreType);
	er = lpDatabase->DoUpdate(strQuery, &ulAffected);
	if (er != erSuccess)
		return er;
	// ulAffected == 0: The user was already orphaned
	// ulAffected == 1: correctly disowned previous owner of store
	if (ulAffected > 1) {
		ec_log_err("hookStore(): owned by multiple users");
		return er = KCERR_COLLISION;
	}

	// set new store
	strQuery = "UPDATE stores SET user_id = " + stringify(ulUserId) + " WHERE guid = ";
	strQuery += lpDatabase->EscapeBinary(sStoreGuid.__ptr, sStoreGuid.__size);
	er = lpDatabase->DoUpdate(strQuery, &ulAffected);
	if (er != erSuccess)
		return er;
	// we can't have one store being owned by multiple users
	if (ulAffected != 1) {
		ec_log_err("hookStore(): owned by multiple users (2)");
		return er = KCERR_COLLISION;
	}

	// update owner of store
	strQuery = "UPDATE hierarchy SET owner = " + stringify(ulUserId) + " WHERE id = " + lpDBRow[3];
	er = lpDatabase->DoUpdate(strQuery, &ulAffected);
	if (er != erSuccess)
		return er;
	// one store has only one entry point in the hierarchy
	// (may be zero, when the user returns to its original store, so the owner field stays the same)
	if (ulAffected > 1) {
		ec_log_err("hookStore(): owned by multiple users (3)");
		return er = KCERR_COLLISION;
	}
	er = dtx.commit();
	if (er != erSuccess)
		return er;
	// remove store cache item
	g_lpSessionManager->GetCacheManager()->Update(fnevObjectMoved, atoi(lpDBRow[3]));
	return erSuccess;
}
SOAP_ENTRY_END()

// softdelete the store from the database, so this function returns quickly
SOAP_ENTRY_START(removeStore, *result,
    const struct xsd__base64Binary &sStoreGuid, unsigned int ulSyncId,
    unsigned int *result)
{
	objectdetails_t sObjectDetails;
	USE_DATABASE();

	// find store id and company of guid
	strQuery = "SELECT users.id, stores.guid, stores.hierarchy_id, stores.company, stores.user_name FROM stores LEFT JOIN users ON stores.user_id = users.id WHERE stores.guid = ";
	strQuery += lpDatabase->EscapeBinary(sStoreGuid.__ptr, sStoreGuid.__size);
	strQuery += " LIMIT 1";

	auto cleanup = make_scope_success([&]() {
		if (er == KCERR_NO_ACCESS) {
			ec_log_err("Failed to remove store access denied");
		} else if (er != erSuccess) {
			lpDatabase->Rollback();
			ec_perror("Failed to remove store", er);
		}
	});
	er = lpDatabase->DoSelect(strQuery, &lpDBResult);
	if (er != erSuccess)
		return er;
	lpDBRow = lpDBResult.fetch_row();
	lpDBLen = lpDBResult.fetch_row_lengths();
	if (lpDBRow == nullptr || lpDBLen == nullptr)
		return er = KCERR_NOT_FOUND;

	// if users.id != NULL, user still present .. log a warning admin is doing something that might not have been the action it wanted to do.
	if (lpDBRow[0] != NULL) {
		// trying to remove store from existing user
		std::string strUsername = lpDBRow[4];
		if (lpecSession->GetUserManagement()->GetObjectDetails(atoi(lpDBRow[0]), &sObjectDetails) == erSuccess)
			strUsername = sObjectDetails.GetPropString(OB_PROP_S_LOGIN); // fullname?
		ec_log_err("Unable to remove store: store is in use by user \"%s\"", strUsername.c_str());
		return er = KCERR_COLLISION;
	}

	// these are all 'not null' columns
	auto ulStoreHierarchyId = atoi(lpDBRow[2]);
	auto ulCompanyId = atoi(lpDBRow[3]);
	// Must be administrator over the company to be able to remove the store
	er = lpecSession->GetSecurity()->IsAdminOverUserObject(ulCompanyId);
	if (er != erSuccess)
		return er;
	ec_log_info("Started to remove store (%s) with storename \"%s\"", bin2hex(lpDBLen[1], lpDBRow[1]).c_str(), lpDBRow[4]);
	auto dtx = lpDatabase->Begin(er);
	if(er != hrSuccess)
		return er;
	// Soft delete store
	er = MarkStoreAsDeleted(lpecSession, lpDatabase, ulStoreHierarchyId, ulSyncId);
	if(er != erSuccess)
		return er;
	// Remove the store entry
	strQuery = "DELETE FROM stores WHERE guid=" + lpDatabase->EscapeBinary(lpDBRow[1], lpDBLen[1]);
	er = lpDatabase->DoDelete(strQuery);
	if(er != erSuccess)
		return er;
	// Remove receivefolder entries
	strQuery = "DELETE FROM receivefolder WHERE storeid="+stringify(ulStoreHierarchyId);
	er = lpDatabase->DoDelete(strQuery);
	if(er != erSuccess)
		return er;
	// Remove the acls
	strQuery = "DELETE FROM acl WHERE hierarchy_id="+stringify(ulStoreHierarchyId);
	er = lpDatabase->DoDelete(strQuery);
	if(er != erSuccess)
		return er;
	// TODO: acl cache!
	er = dtx.commit();
	if(er != erSuccess)
		return er;
	ec_log_info("Finished remove store (%s)", bin2hex(lpDBLen[1], lpDBRow[1]).c_str());
	return erSuccess;
}
SOAP_ENTRY_END()

namespace KC {

void *SoftDeleteRemover(void *lpTmpMain)
{
	kcsrv_blocksigs();
	ECRESULT		er = erSuccess;
	const char *lpszSetting = NULL;
	unsigned int ulDeleteTime = 0, ulFolders = 0, ulStores = 0, ulMessages = 0;
	ECSession		*lpecSession = NULL;

	lpszSetting = g_lpSessionManager->GetConfig()->GetSetting("softdelete_lifetime");
	if(lpszSetting)
		ulDeleteTime = atoi(lpszSetting) * 24 * 60 * 60;
	if(ulDeleteTime == 0)
		return new(std::nothrow) ECRESULT(erSuccess);
	er = g_lpSessionManager->CreateSessionInternal(&lpecSession);
	if (er != erSuccess) {
		kc_perror("Softdelete thread: CreateSessionInternal", er);
		return new(std::nothrow) ECRESULT(er);
	}

	std::unique_lock<ECSession> holder(*lpecSession);
	ec_log_info("Start scheduled softdelete clean up");
	er = PurgeSoftDelete(lpecSession, ulDeleteTime, &ulMessages, &ulFolders, &ulStores, (bool*)lpTmpMain);
	if (er == erSuccess)
		ec_log_info("Softdelete done: removed %d stores, %d folders, and %d messages", ulStores, ulFolders, ulMessages);
	else if (er == KCERR_BUSY)
		ec_log_info("Softdelete already running");
	else
		ec_log_err("Softdelete failed: removed %d stores, %d folders, and %d messages", ulStores, ulFolders, ulMessages);
	if(lpecSession) {
		holder.unlock();
		g_lpSessionManager->RemoveSessionInternal(lpecSession);
	}

	// Exit with the error result
	return new ECRESULT(er);
}

} /* namespace */

SOAP_ENTRY_START(checkExistObject, *result, const entryId &sEntryId,
    unsigned int ulFlags, unsigned int *result)
{
	unsigned int ulObjId = 0, ulObjType = 0, ulDBFlags = 0;

	er = lpecSession->GetObjectFromEntryId(&sEntryId, &ulObjId);
	if(er != erSuccess)
		return er;
	er = g_lpSessionManager->GetCacheManager()->GetObject(ulObjId, NULL, NULL, &ulDBFlags, &ulObjType);
	if(er != erSuccess)
		return er;
	if(ulFlags & SHOW_SOFT_DELETES) {
		if (!(ulDBFlags & MSGFLAG_DELETED))
			return KCERR_NOT_FOUND;
	} else {
		if (ulDBFlags & MSGFLAG_DELETED)
			return KCERR_NOT_FOUND;
	}
}
SOAP_ENTRY_END()

SOAP_ENTRY_START(readABProps, readPropsResponse->er, const entryId &sEntryId,
    struct readPropsResponse *readPropsResponse)
{
	// FIXME: when props are PT_ERROR, they should not be sent to the client
	// now we have properties in the client which are MAPI_E_NOT_ENOUGH_MEMORY,
	// while they shouldn't be present (or at least MAPI_E_NOT_FOUND)

	// These properties must be of type PT_UNICODE for string properties
	static constexpr const unsigned int sProps[] = {
		/* Don't touch the order of the first 7 elements!!! */
		PR_ENTRYID, PR_CONTAINER_FLAGS, PR_DEPTH, PR_EMS_AB_CONTAINERID, PR_DISPLAY_NAME, PR_EMS_AB_IS_MASTER, PR_EMS_AB_PARENT_ENTRYID,
		PR_EMAIL_ADDRESS, PR_OBJECT_TYPE, PR_DISPLAY_TYPE, PR_SEARCH_KEY, PR_PARENT_ENTRYID, PR_ADDRTYPE, PR_RECORD_KEY, PR_ACCOUNT,
		PR_SMTP_ADDRESS, PR_TRANSMITABLE_DISPLAY_NAME, PR_EMS_AB_HOME_MDB, PR_EMS_AB_HOME_MTA, PR_EMS_AB_PROXY_ADDRESSES,
		PR_EC_ADMINISTRATOR, PR_EC_NONACTIVE, PR_EC_COMPANY_NAME, PR_EMS_AB_X509_CERT, PR_AB_PROVIDER_ID, PR_EMS_AB_HIERARCHY_PATH,
		PR_EC_SENDAS_USER_ENTRYIDS, PR_EC_HOMESERVER_NAME, PR_DISPLAY_TYPE_EX, CHANGE_PROP_TYPE(PR_EMS_AB_IS_MEMBER_OF_DL, PT_MV_BINARY),
		PR_EC_ENABLED_FEATURES, PR_EC_DISABLED_FEATURES, PR_EC_ARCHIVE_SERVERS, PR_EC_ARCHIVE_COUPLINGS, PR_EMS_AB_ROOM_CAPACITY, PR_EMS_AB_ROOM_DESCRIPTION,
		PR_ASSISTANT
	};
	static constexpr const unsigned int sPropsContainerRoot[] = {
		/* Don't touch the order of the first 7 elements!!! */
		PR_ENTRYID, PR_CONTAINER_FLAGS, PR_DEPTH, PR_EMS_AB_CONTAINERID, PR_DISPLAY_NAME, PR_EMS_AB_IS_MASTER, PR_EMS_AB_PARENT_ENTRYID,
		PR_OBJECT_TYPE, PR_DISPLAY_TYPE, PR_SEARCH_KEY, PR_RECORD_KEY, PR_PARENT_ENTRYID, PR_AB_PROVIDER_ID, PR_EMS_AB_HIERARCHY_PATH, PR_ACCOUNT,
		PR_EC_HOMESERVER_NAME, PR_EC_COMPANY_NAME
	};
	struct propTagArray ptaProps;
	unsigned int ulId = 0, ulTypeId = 0, ulProps = 0;
	ECDatabase*			lpDatabase = NULL;
	objectid_t			sExternId;
	abprops_t lExtraProps;
	const unsigned int *lpProps = nullptr;

	er = lpecSession->GetDatabase(&lpDatabase);
	if (er != erSuccess)
		return er;
	er = ABEntryIDToID(&sEntryId, &ulId, &sExternId, &ulTypeId);
	if(er != erSuccess)
		return er;

	// A v1 EntryID would return a non-empty extern id string.
	if (!sExternId.id.empty())
	{
		er = lpecSession->GetSessionManager()->GetCacheManager()->GetUserObject(sExternId, &ulId, NULL, NULL);
		if (er != erSuccess)
			return er;
	}
	er = lpecSession->GetSecurity()->IsUserObjectVisible(ulId);
	if (er != erSuccess)
		return er;

	if (ulTypeId == MAPI_ABCONT) {
		lpProps = sPropsContainerRoot;
		ulProps = ARRAY_SIZE(sPropsContainerRoot);
	} else if (ulTypeId == MAPI_MAILUSER || ulTypeId == MAPI_DISTLIST) {
		lpProps = sProps;
		ulProps = ARRAY_SIZE(sProps);
	} else {
		return KCERR_INVALID_PARAMETER;
	}

	/* Load the additional addressbook properties */
	try {
		UserPlugin *lpPlugin = NULL;
		if (GetThreadLocalPlugin(g_lpSessionManager->GetPluginFactory(), &lpPlugin) == erSuccess)
			lExtraProps = lpPlugin->getExtraAddressbookProperties();
	} catch (...) { }

	ptaProps.__size = ulProps;
	ptaProps.__size += lExtraProps.size();
	ptaProps.__ptr   = soap_new_unsignedInt(soap, ptaProps.__size);
	/* Copy fixed properties */
	memcpy(ptaProps.__ptr, lpProps, ulProps * sizeof(unsigned int));
	int i = ulProps;

	/* Copy extra properties */
	for (const auto &prop : lExtraProps) {
		ptaProps.__ptr[i] = prop;
		/* The client requires some properties with non-standard types */
		switch (PROP_ID(ptaProps.__ptr[i])) {
		case PROP_ID(PR_MANAGER_NAME):
		case PROP_ID(PR_EMS_AB_MANAGER):
			/* Rename PR_MANAGER_NAME to PR_EMS_AB_MANAGER and provide the PT_BINARY version with the entryid */
			ptaProps.__ptr[i] = CHANGE_PROP_TYPE(PR_EMS_AB_MANAGER, PT_BINARY);
			break;
		case PROP_ID(PR_EMS_AB_REPORTS):
			ptaProps.__ptr[i] = CHANGE_PROP_TYPE(PR_EMS_AB_REPORTS, PT_MV_BINARY);
			break;
		case PROP_ID(PR_EMS_AB_OWNER):
			/* Also provide the PT_BINARY version with the entryid */
			ptaProps.__ptr[i] = CHANGE_PROP_TYPE(PR_EMS_AB_OWNER, PT_BINARY);
			break;
		default:
			// @note plugin most likely returns PT_STRING8 and PT_MV_STRING8 types
			// Since CopyDatabasePropValToSOAPPropVal() always returns PT_UNICODE types, we will convert these here too
			// Therefore, the sProps / sPropsContainerRoot must contain PT_UNICODE types only!
			if (PROP_TYPE(ptaProps.__ptr[i]) == PT_MV_STRING8)
				ptaProps.__ptr[i] = CHANGE_PROP_TYPE(ptaProps.__ptr[i], PT_MV_UNICODE);
			else if (PROP_TYPE(ptaProps.__ptr[i]) == PT_STRING8)
				ptaProps.__ptr[i] = CHANGE_PROP_TYPE(ptaProps.__ptr[i], PT_UNICODE);
			break;
		}
		++i;
	}

	/* Update the total size, the previously set value might not be accurate */
	ptaProps.__size = i;
	/* Read properties */
	auto usrmgt = lpecSession->GetUserManagement();
	if (ulTypeId == MAPI_ABCONT) {
		er = usrmgt->GetContainerProps(soap, ulId, &ptaProps, &readPropsResponse->aPropVal);
		if (er != erSuccess)
			return er;
	} else {
		er = usrmgt->GetProps(soap, ulId, &ptaProps, &readPropsResponse->aPropVal);
		if (er != erSuccess)
			return er;
	}

	/* Copy properties which have been correctly read to tag array */
	readPropsResponse->aPropTag.__size = 0;
	readPropsResponse->aPropTag.__ptr  = soap_new_unsignedInt(soap, ptaProps.__size);
	for (gsoap_size_t j = 0; j < readPropsResponse->aPropVal.__size; ++j)
		if (PROP_TYPE(readPropsResponse->aPropVal.__ptr[j].ulPropTag) != PT_ERROR)
			readPropsResponse->aPropTag.__ptr[readPropsResponse->aPropTag.__size++] = readPropsResponse->aPropVal.__ptr[j].ulPropTag;
	return erSuccess;
}
SOAP_ENTRY_END()

/**
 * @param[in]	lpaPropTag	SOAP proptag array containing requested properties.
 * @param[in]	lpsRowSet	Rows with possible search request, if matching flag in lpaFlags is MAPI_UNRESOLVED.
 * @param[in]	lpaFlags	Status of row.
 * @param[in]	ulFlags		Client ulFlags for IABContainer::ResolveNames()
 * @param[out]	lpsABResolveNames	copies of new rows and flags.
 */
SOAP_ENTRY_START(abResolveNames, lpsABResolveNames->er, struct propTagArray* lpaPropTag, struct rowSet* lpsRowSet, struct flagArray* lpaFlags, unsigned int ulFlags, struct abResolveNamesResponse* lpsABResolveNames)
{
	unsigned int ulFlag = 0, ulObjectId = 0;
	char*			search = NULL;
	struct propValArray sPropValArrayDst;
	struct propVal *lpDisplayName = NULL;

	lpsABResolveNames->aFlags.__size = lpaFlags->__size;
	lpsABResolveNames->aFlags.__ptr   = soap_new_unsignedInt(soap, lpaFlags->__size);
	lpsABResolveNames->sRowSet.__size = lpsRowSet->__size;
	lpsABResolveNames->sRowSet.__ptr  = soap_new_propValArray(soap, lpsRowSet->__size);

	auto usrmgt = lpecSession->GetUserManagement();
	for (gsoap_size_t i = 0; i < lpsRowSet->__size; ++i) {
		lpsABResolveNames->aFlags.__ptr[i] = lpaFlags->__ptr[i];
		if(lpaFlags->__ptr[i] == MAPI_RESOLVED)
			continue; // Client knows the information
		lpDisplayName = FindProp(&lpsRowSet->__ptr[i], CHANGE_PROP_TYPE(PR_DISPLAY_NAME, PT_UNSPECIFIED));
		if(lpDisplayName == NULL || (PROP_TYPE(lpDisplayName->ulPropTag) != PT_STRING8 && PROP_TYPE(lpDisplayName->ulPropTag) != PT_UNICODE))
			continue; // No display name

		search = lpDisplayName->Value.lpszA;
		/* NOTE: ECUserManagement is responsible for calling ECSecurity::IsUserObjectVisible(ulObjectId) for found objects */
		switch (usrmgt->SearchObjectAndSync(search, ulFlags, &ulObjectId)) {
		case KCERR_COLLISION:
			ulFlag = MAPI_AMBIGUOUS;
			break;
		case erSuccess:
			ulFlag = MAPI_RESOLVED;
			break;
		case KCERR_NOT_FOUND:
		default:
			ulFlag = MAPI_UNRESOLVED;
			break;
		}

		lpsABResolveNames->aFlags.__ptr[i] = ulFlag;
		if(lpsABResolveNames->aFlags.__ptr[i] == MAPI_RESOLVED) {
			er = usrmgt->GetProps(soap, ulObjectId, lpaPropTag, &sPropValArrayDst);
			if(er != erSuccess)
				return er;
			er = MergePropValArray(soap, &lpsRowSet->__ptr[i], &sPropValArrayDst, &lpsABResolveNames->sRowSet.__ptr[i]);
			if(er != erSuccess)
				return er;
		}
	}

	return erSuccess;
}
SOAP_ENTRY_END()

/**
 * Syncs a new list of companies, and for each company syncs the users.
 *
 * @param[in] ulCompanyId unused, id of company to sync
 * @param[in] sCompanyId unused, entryid of company to sync
 * @param[out] result kopano error code
 *
 * @return soap error code
 */
SOAP_ENTRY_START(syncUsers, *result, unsigned int ulCompanyId,
    const entryId &sCompanyId, unsigned int *result)
{
	er = lpecSession->GetUserManagement()->SyncAllObjects();
}
SOAP_ENTRY_END()

// Quota
SOAP_ENTRY_START(GetQuota, lpsQuota->er, unsigned int ulUserid,
    const entryId &sUserId, bool bGetUserDefault,
    struct quotaResponse *lpsQuota)
{
	quotadetails_t	quotadetails;

	er = GetLocalId(sUserId, ulUserid, &ulUserid, NULL);
	if (er != erSuccess)
		return er;
	// Check permission
	auto sec = lpecSession->GetSecurity();
	if (sec->IsAdminOverUserObject(ulUserid) != erSuccess &&
	    sec->GetUserId() != ulUserid)
		return KCERR_NO_ACCESS;
	er = sec->GetUserQuota(ulUserid, bGetUserDefault, &quotadetails);
	if(er != erSuccess)
		return er;

	lpsQuota->sQuota.bUseDefaultQuota = quotadetails.bUseDefaultQuota;
	lpsQuota->sQuota.bIsUserDefaultQuota = quotadetails.bIsUserDefaultQuota;
	lpsQuota->sQuota.llHardSize = quotadetails.llHardSize;
	lpsQuota->sQuota.llSoftSize = quotadetails.llSoftSize;
	lpsQuota->sQuota.llWarnSize = quotadetails.llWarnSize;
	return erSuccess;
}
SOAP_ENTRY_END()

SOAP_ENTRY_START(SetQuota, *result, unsigned int ulUserid,
    const entryId &sUserId, struct quota *lpsQuota, unsigned int *result)
{
	quotadetails_t	quotadetails;

	er = GetLocalId(sUserId, ulUserid, &ulUserid, NULL);
	if (er != erSuccess)
		return er;
	// Check permission
	auto sec = lpecSession->GetSecurity();
	if (sec->IsAdminOverUserObject(ulUserid) != erSuccess &&
	    sec->GetUserId() != ulUserid)
		return KCERR_NO_ACCESS;

	quotadetails.bUseDefaultQuota = lpsQuota->bUseDefaultQuota;
	quotadetails.bIsUserDefaultQuota = lpsQuota->bIsUserDefaultQuota;
	quotadetails.llHardSize = lpsQuota->llHardSize;
	quotadetails.llSoftSize = lpsQuota->llSoftSize;
	quotadetails.llWarnSize = lpsQuota->llWarnSize;
	return lpecSession->GetUserManagement()->SetQuotaDetailsAndSync(ulUserid, quotadetails);
}
SOAP_ENTRY_END()

SOAP_ENTRY_START(AddQuotaRecipient, *result, unsigned int ulCompanyid,
    const entryId &sCompanyId, unsigned int ulRecipientId,
    const entryId &sRecipientId, unsigned int ulType, unsigned int *result)
{
	er = GetLocalId(sCompanyId, ulCompanyid, &ulCompanyid, NULL);
	if (er != erSuccess)
		return er;
	if (lpecSession->GetSecurity()->IsAdminOverUserObject(ulCompanyid) != erSuccess)
		return KCERR_NO_ACCESS;
	er = GetLocalId(sRecipientId, ulRecipientId, &ulRecipientId, NULL);
	if (er != erSuccess)
		return er;
	if (OBJECTCLASS_TYPE(ulType) == OBJECTTYPE_MAILUSER)
		return lpecSession->GetUserManagement()->AddSubObjectToObjectAndSync(OBJECTRELATION_QUOTA_USERRECIPIENT, ulCompanyid, ulRecipientId);
	else if (ulType == CONTAINER_COMPANY)
		return lpecSession->GetUserManagement()->AddSubObjectToObjectAndSync(OBJECTRELATION_QUOTA_COMPANYRECIPIENT, ulCompanyid, ulRecipientId);
	return KCERR_INVALID_TYPE;
}
SOAP_ENTRY_END()

SOAP_ENTRY_START(DeleteQuotaRecipient, *result, unsigned int ulCompanyid,
    const entryId &sCompanyId, unsigned int ulRecipientId,
    const entryId &sRecipientId, unsigned int ulType, unsigned int *result)
{
	er = GetLocalId(sCompanyId, ulCompanyid, &ulCompanyid, NULL);
	if (er != erSuccess)
		return er;
	if (lpecSession->GetSecurity()->IsAdminOverUserObject(ulCompanyid) != erSuccess)
		return KCERR_NO_ACCESS;
	er = GetLocalId(sRecipientId, ulRecipientId, &ulRecipientId, NULL);
	if (er != erSuccess)
		return er;
	if (OBJECTCLASS_TYPE(ulType) == OBJECTTYPE_MAILUSER)
		return lpecSession->GetUserManagement()->DeleteSubObjectFromObjectAndSync(OBJECTRELATION_QUOTA_USERRECIPIENT, ulCompanyid, ulRecipientId);
	else if (ulType == CONTAINER_COMPANY)
		return lpecSession->GetUserManagement()->DeleteSubObjectFromObjectAndSync(OBJECTRELATION_QUOTA_COMPANYRECIPIENT, ulCompanyid, ulRecipientId);
	return KCERR_INVALID_TYPE;
}
SOAP_ENTRY_END()

SOAP_ENTRY_START(GetQuotaRecipients, lpsUserList->er, unsigned int ulUserid,
    const entryId &sUserId, struct userListResponse *lpsUserList)
{
	std::list<localobjectdetails_t> users;
	objectid_t sExternId;
	objectdetails_t details;
	userobject_relation_t relation;
	unsigned int ulCompanyId;
	bool bHasLocalStore = false;
	entryId sUserEid;

	// does not return full class in sExternId.objclass
	er = GetLocalId(sUserId, ulUserid, &ulUserid, &sExternId);
	if (er != erSuccess)
		return er;
	// re-evaluate userid to externid to get the full class (mapi clients only know MAPI_ABCONT for companies)
	er = g_lpSessionManager->GetCacheManager()->GetUserObject(ulUserid, &sExternId, NULL, NULL);
	if (er != erSuccess)
		return er;
	er = CheckUserStore(lpecSession, ulUserid, ECSTORE_TYPE_PRIVATE, &bHasLocalStore);
	if (er != erSuccess)
		return er;
	if (!bHasLocalStore)
		return KCERR_NOT_FOUND;

	//Check permission
	auto sec = lpecSession->GetSecurity();
	if (sec->IsAdminOverUserObject(ulUserid) != erSuccess)
		return KCERR_NO_ACCESS;

	/* Not all objectclasses support quota */
	if ((sExternId.objclass == NONACTIVE_CONTACT) ||
		(OBJECTCLASS_TYPE(sExternId.objclass) == OBJECTTYPE_DISTLIST) ||
		(sExternId.objclass == CONTAINER_ADDRESSLIST))
		return KCERR_INVALID_TYPE;
	auto usrmgt = lpecSession->GetUserManagement();
	er = usrmgt->GetObjectDetails(ulUserid, &details);
	if (er != erSuccess)
		return er;

	if (OBJECTCLASS_TYPE(details.GetClass())== OBJECTTYPE_MAILUSER) {
		ulCompanyId = details.GetPropInt(OB_PROP_I_COMPANYID);
		relation = OBJECTRELATION_QUOTA_USERRECIPIENT;
	} else if (details.GetClass() == CONTAINER_COMPANY) {
		ulCompanyId = ulUserid;
		relation = OBJECTRELATION_QUOTA_COMPANYRECIPIENT;
	} else {
		return KCERR_INVALID_TYPE;
	}

	/* When uLCompanyId is 0 then there are no recipient relations we could request,
	 * in that case we should manually allocate the list so it is safe to add the user
	 * to the list. */
	if (ulCompanyId != 0) {
		er = usrmgt->GetSubObjectsOfObjectAndSync(relation, ulCompanyId, users);
		if (er != erSuccess)
			return er;
	} else
		users.clear();

	if (OBJECTCLASS_TYPE(details.GetClass())== OBJECTTYPE_MAILUSER) {
		/* The main recipient (the user over quota) must be the first entry */
		users.emplace_front(ulUserid, details);
	} else if (details.GetClass() == CONTAINER_COMPANY) {
		/* Append the system administrator for the company */
		objectdetails_t systemdetails;
		auto ulSystem = details.GetPropInt(OB_PROP_I_SYSADMIN);
		er = sec->IsUserObjectVisible(ulSystem);
		if (er != erSuccess)
			return er;
		er = usrmgt->GetObjectDetails(ulSystem, &systemdetails);
		if (er != erSuccess)
			return er;
		users.emplace_front(ulSystem, systemdetails);
		/* The main recipient (the company's public store) must be the first entry */
		users.emplace_front(ulUserid, details);
	}

	lpsUserList->sUserArray.__size = 0;
	lpsUserList->sUserArray.__ptr  = soap_new_user(soap, users.size());

	for (const auto &user : users) {
		if ((OBJECTCLASS_TYPE(user.GetClass()) != OBJECTTYPE_MAILUSER) ||
			(details.GetClass() == NONACTIVE_CONTACT))
				continue;
		if (sec->IsUserObjectVisible(user.ulId) != erSuccess)
			continue;
		er = GetABEntryID(user.ulId, soap, &sUserEid);
		if (er != erSuccess)
			return er;
		er = CopyUserDetailsToSoap(user.ulId, &sUserEid, user,
		     lpecSession->GetCapabilities() & KOPANO_CAP_EXTENDED_ANON,
		     soap, &lpsUserList->sUserArray.__ptr[lpsUserList->sUserArray.__size]);
		if (er != erSuccess)
			return er;
		++lpsUserList->sUserArray.__size;
		if (sUserEid.__ptr)
		{
			// sUserEid is placed in userdetails, no need to free
			sUserEid.__ptr = NULL;
			sUserEid.__size = 0;
		}
	}
	return erSuccess;
}
SOAP_ENTRY_END()

SOAP_ENTRY_START(GetQuotaStatus, lpsQuotaStatus->er, unsigned int ulUserid,
    const entryId &sUserId, struct quotaStatus *lpsQuotaStatus)
{
	long long		llStoreSize = 0;
	objectid_t		sExternId;
	bool			bHasLocalStore = false;
	eQuotaStatus QuotaStatus;

	//Set defaults
	lpsQuotaStatus->llStoreSize = 0;
	// does not return full class in sExternId.objclass
	er = GetLocalId(sUserId, ulUserid, &ulUserid, &sExternId);
	if (er != erSuccess)
		return er;
	// re-evaluate userid to externid to get the full class (mapi clients only know MAPI_ABCONT for companies)
	er = g_lpSessionManager->GetCacheManager()->GetUserObject(ulUserid, &sExternId, NULL, NULL);
	if (er != erSuccess)
		return er;
	er = CheckUserStore(lpecSession, ulUserid, ECSTORE_TYPE_PRIVATE, &bHasLocalStore);
	if (er != erSuccess)
		return er;
	if (!bHasLocalStore)
		return KCERR_NOT_FOUND;

	// Check permission
	if(lpecSession->GetSecurity()->IsAdminOverUserObject(ulUserid) != erSuccess &&
		(lpecSession->GetSecurity()->GetUserId() != ulUserid))
		return KCERR_NO_ACCESS;
	/* Not all objectclasses support quota */
	if ((sExternId.objclass == NONACTIVE_CONTACT) ||
		(OBJECTCLASS_TYPE(sExternId.objclass) == OBJECTTYPE_DISTLIST) ||
		(sExternId.objclass == CONTAINER_ADDRESSLIST))
		return KCERR_INVALID_TYPE;

	if (OBJECTCLASS_TYPE(sExternId.objclass) == OBJECTTYPE_MAILUSER || sExternId.objclass == CONTAINER_COMPANY) {
		er = lpecSession->GetSecurity()->GetUserSize(ulUserid, &llStoreSize);
		if(er != erSuccess)
			return er;
	} else {
		return KCERR_INVALID_PARAMETER;
	}

	// check the store quota status
	er = lpecSession->GetSecurity()->CheckUserQuota(ulUserid, llStoreSize, &QuotaStatus);
	if(er != erSuccess)
		return er;
	lpsQuotaStatus->llStoreSize = llStoreSize;
	lpsQuotaStatus->ulQuotaStatus = (unsigned int)QuotaStatus;
	return erSuccess;
}
SOAP_ENTRY_END()

SOAP_ENTRY_START(getMessageStatus, lpsStatus->er, const entryId &sEntryId,
    unsigned int ulFlags, struct messageStatus *lpsStatus)
{
	unsigned int ulMsgStatus = 0, ulId = 0;
	USE_DATABASE();

	er = lpecSession->GetObjectFromEntryId(&sEntryId, &ulId);
	if(er != erSuccess)
		return er;
	//Check security
	er = lpecSession->GetSecurity()->CheckPermission(ulId, ecSecurityRead);
	if(er != erSuccess)
		return er;

	// Get the old flags
	strQuery = "SELECT val_ulong FROM properties WHERE hierarchyid="+stringify(ulId)+" AND tag=3607 AND type=3 LIMIT 2";
	er = lpDatabase->DoSelect(strQuery, &lpDBResult);
	if (er != erSuccess) {
		ec_perror("getMessageStatus(): select failed", er);
		return KCERR_DATABASE_ERROR;
	}
	if (lpDBResult.get_num_rows() == 1) {
		lpDBRow = lpDBResult.fetch_row();
		if(lpDBRow == NULL || lpDBRow[0] == NULL) {
			ec_log_err("getMessageStatus(): row or col null");
			return KCERR_DATABASE_ERROR;
		}
		ulMsgStatus = atoui(lpDBRow[0]);
	}

	lpsStatus->ulMessageStatus = ulMsgStatus;
	return erSuccess;
}
SOAP_ENTRY_END()

SOAP_ENTRY_START(setMessageStatus, lpsOldStatus->er, const entryId &sEntryId,
    unsigned int ulNewStatus, unsigned int ulNewStatusMask,
    unsigned int ulSyncId, struct messageStatus *lpsOldStatus)
{
	unsigned int ulOldMsgStatus = 0, ulRows = 0;
	unsigned int ulId = 0, ulParent = 0, ulObjFlags = 0;
	SOURCEKEY sSourceKey, sParentSourceKey;
	USE_DATABASE();

	er = lpecSession->GetObjectFromEntryId(&sEntryId, &ulId);
	if(er != erSuccess)
		return er;
	//Check security
	er = lpecSession->GetSecurity()->CheckPermission(ulId, ecSecurityEdit);
	if(er != erSuccess)
		return er;
	auto dtx = lpDatabase->Begin(er);
	if(er != erSuccess)
		return er;
	er = g_lpSessionManager->GetCacheManager()->GetObject(ulId, &ulParent, NULL, &ulObjFlags);
	if(er != erSuccess)
		return er;

	// Get the old flags (PR_MSG_STATUS)
	strQuery = "SELECT val_ulong FROM properties WHERE hierarchyid="+stringify(ulId)+" AND tag=3607 AND type=3 LIMIT 2";
	er = lpDatabase->DoSelect(strQuery, &lpDBResult);
	if (er != erSuccess) {
		ec_perror("setMessageStatus(): select failed", er);
		return er = KCERR_DATABASE_ERROR;
	}
	ulRows = lpDBResult.get_num_rows();
	if (ulRows == 1) {
		lpDBRow = lpDBResult.fetch_row();
		if(lpDBRow == NULL || lpDBRow[0] == NULL) {
			ec_log_err("setMessageStatus(): row or col null");
			return er = KCERR_DATABASE_ERROR;
		}
		ulOldMsgStatus = atoui(lpDBRow[0]);
	}

	// Set the new flags
	auto ulNewMsgStatus = (ulOldMsgStatus &~ulNewStatusMask) | (ulNewStatusMask & ulNewStatus);
	if(ulRows > 0){
		strQuery = "UPDATE properties SET val_ulong="+stringify(ulNewMsgStatus)+" WHERE  hierarchyid="+stringify(ulId)+" AND tag=3607 AND type=3";
		er = lpDatabase->DoUpdate(strQuery);
	}else {
		strQuery = "INSERT INTO properties(hierarchyid, tag, type, val_ulong) VALUES("+stringify(ulId)+", 3607, 3,"+stringify(ulNewMsgStatus)+")";
		er = lpDatabase->DoInsert(strQuery);
	}
	if(er != erSuccess) {
		ec_log_err("setMessageStatus(): query failed");
		return er = KCERR_DATABASE_ERROR;
	}

	lpsOldStatus->ulMessageStatus = ulOldMsgStatus;
	GetSourceKey(ulId, &sSourceKey);
	GetSourceKey(ulParent, &sParentSourceKey);
	AddChange(lpecSession, ulSyncId, sSourceKey, sParentSourceKey, ICS_MESSAGE_CHANGE);
	er = dtx.commit();
	if(er != erSuccess)
		return er;
	// Now, send the notifications
	g_lpSessionManager->GetCacheManager()->Update(fnevObjectModified, ulId);
	g_lpSessionManager->NotificationModified(MAPI_MESSAGE, ulId, ulParent);
	g_lpSessionManager->UpdateTables(ECKeyTable::TABLE_ROW_MODIFY, ulObjFlags&MSGFLAG_NOTIFY_FLAGS, ulParent, ulId, MAPI_MESSAGE);
	return erSuccess;
}
SOAP_ENTRY_END()

SOAP_ENTRY_START(getChanges, lpsChangesResponse->er,
    const struct xsd__base64Binary &sSourceKeyFolder, unsigned int ulSyncId,
    unsigned int ulChangeId, unsigned int ulChangeType, unsigned int ulFlags,
    struct restrictTable *lpsRestrict,
    struct icsChangeResponse *lpsChangesResponse)
{
	icsChangesArray *lpChanges = NULL;
	SOURCEKEY		sSourceKey(sSourceKeyFolder.__size, (char *)sSourceKeyFolder.__ptr);

	er = GetChanges(soap, lpecSession, sSourceKey, ulSyncId, ulChangeId, ulChangeType, ulFlags, lpsRestrict, &lpsChangesResponse->ulMaxChangeId, &lpChanges);
	if(er != erSuccess)
		return er;
	lpsChangesResponse->sChangesArray = *lpChanges;
	return erSuccess;
}
SOAP_ENTRY_END()

SOAP_ENTRY_START(setSyncStatus, lpsResponse->er,
    const struct xsd__base64Binary &sSourceKeyFolder, unsigned int ulSyncId,
    unsigned int ulChangeId, unsigned int ulChangeType, unsigned int ulFlags,
    struct setSyncStatusResponse *lpsResponse)
{
	SOURCEKEY		sSourceKey(sSourceKeyFolder.__size, (char *)sSourceKeyFolder.__ptr);
	unsigned int	ulFolderId = 0, dummy = 0;
	USE_DATABASE();
	auto dtx = lpDatabase->Begin(er);
	if (er != erSuccess)
		return er;
    if(sSourceKey.size()) {
    	er = g_lpSessionManager->GetCacheManager()->GetObjectFromProp(PROP_ID(PR_SOURCE_KEY), sSourceKey.size(), sSourceKey, &ulFolderId);
    	if(er != erSuccess)
			return er;
    } else {
        ulFolderId = 0;
    }

    if(ulFolderId == 0) {
        if(lpecSession->GetSecurity()->GetAdminLevel() != ADMIN_LEVEL_SYSADMIN)
            er = KCERR_NO_ACCESS;
    }
	// Check security
	else if (ulChangeType == ICS_SYNC_CONTENTS)
            er = lpecSession->GetSecurity()->CheckPermission(ulFolderId, ecSecurityRead);
	else if (ulChangeType == ICS_SYNC_HIERARCHY)
            er = lpecSession->GetSecurity()->CheckPermission(ulFolderId, ecSecurityFolderVisible);
	else
            er = KCERR_INVALID_TYPE;
	if(er != erSuccess)
		return er;

	if(ulSyncId == 0){
	    // SyncID is 0, which means the client will be requesting an initial sync from this new sync. The change_id will
		// be updated in another call done when the synchronization is complete.
		strQuery = "INSERT INTO syncs (change_id, sourcekey, sync_type, sync_time) VALUES (1, " + lpDatabase->EscapeBinary(sSourceKey) + ", '" + stringify(ulChangeType) + "', FROM_UNIXTIME(" + stringify(time(nullptr)) + "))";
		er = lpDatabase->DoInsert(strQuery, &ulSyncId);
		if (er == erSuccess) {
			er = dtx.commit();
			lpsResponse->ulSyncId = ulSyncId;
		}
		return er;
	}

	strQuery = "SELECT sourcekey, change_id, sync_type FROM syncs WHERE id ="+stringify(ulSyncId)+" FOR UPDATE";
	//TODO check existing sync
	er = lpDatabase->DoSelect(strQuery, &lpDBResult);
	if(er != erSuccess)
		return er;
	if (lpDBResult.get_num_rows() == 0)
		return er = KCERR_NOT_FOUND;
	lpDBRow = lpDBResult.fetch_row();
	lpDBLen = lpDBResult.fetch_row_lengths();
	if( lpDBRow == NULL || lpDBRow[0] == NULL || lpDBRow[1] == NULL || lpDBRow[2] == NULL){
		ec_log_err("setSyncStatus(): row/col NULL");
		return er = KCERR_DATABASE_ERROR; /* this should never happen */
	}
	if (lpDBLen[0] != sSourceKey.size() ||
	    memcmp(lpDBRow[0], sSourceKey, sSourceKey.size()) != 0) {
		ec_log_err("setSyncStatus(): collision");
		return er = KCERR_COLLISION;
	}
	dummy = atoui(lpDBRow[2]);
	if (dummy != ulChangeType) {
		ec_log_err("SetSyncStatus(): unexpected change type %u/%u", dummy, ulChangeType);
		return er = KCERR_COLLISION;
	}

	strQuery = "UPDATE syncs SET change_id = "+stringify(ulChangeId)+", sync_time = FROM_UNIXTIME("+stringify(time(NULL))+") WHERE id = "+stringify(ulSyncId);
	er = lpDatabase->DoUpdate(strQuery);
	if(er != erSuccess)
		return er;
	er = dtx.commit();
	if (er != erSuccess)
		return er;
	lpsResponse->ulSyncId = ulSyncId;
	return erSuccess;
}
SOAP_ENTRY_END()

SOAP_ENTRY_START(getEntryIDFromSourceKey, lpsResponse->er,
    const entryId &sStoreId, const struct xsd__base64Binary &folderSourceKey,
    const struct xsd__base64Binary &messageSourceKey,
    struct getEntryIDFromSourceKeyResponse *lpsResponse)
{
	unsigned int ulObjType = 0, ulObjId = 0, ulMessageId = 0, ulFolderId = 0;
	unsigned int ulParent = 0, ulStoreId = 0, ulStoreFound = 0;
	USE_DATABASE_NORESULT();
	kd_trans dtx;

	er = BeginLockFolders(lpDatabase, SOURCEKEY(folderSourceKey), LOCK_SHARED, dtx, er);
	if(er != erSuccess)
		return er;
	auto cleanup = make_scope_success([&]() { dtx.commit(); });
	er = lpecSession->GetObjectFromEntryId(&sStoreId, &ulStoreId);
	if(er != erSuccess)
		return er;
	er = g_lpSessionManager->GetCacheManager()->GetObjectFromProp(PROP_ID(PR_SOURCE_KEY), folderSourceKey.__size, folderSourceKey.__ptr, &ulFolderId);
	if(er != erSuccess)
		return er;

	if(messageSourceKey.__size != 0) {
		er = g_lpSessionManager->GetCacheManager()->GetObjectFromProp(PROP_ID(PR_SOURCE_KEY), messageSourceKey.__size, messageSourceKey.__ptr, &ulMessageId);
		if(er != erSuccess)
			return er;
        // Check if given sourcekey is in the given parent sourcekey
		er = g_lpSessionManager->GetCacheManager()->GetParent(ulMessageId, &ulParent);
		if (er != erSuccess || ulFolderId != ulParent)
			return er = KCERR_NOT_FOUND;
		ulObjId = ulMessageId;
		ulObjType = MAPI_MESSAGE;
	} else {
		ulObjId = ulFolderId;
		ulObjType = MAPI_FOLDER;
	}

	// Check if the folder given is actually in the store we're working on (may not be so if cache
	// is out-of-date during a re-import of a store that has been deleted and re-imported). In this case
	// we return NOT FOUND, which really is true since we cannot found the given sourcekey in this store.
    er = g_lpSessionManager->GetCacheManager()->GetStore(ulFolderId, &ulStoreFound, NULL);
    if (er != erSuccess || ulStoreFound != ulStoreId)
		return er = KCERR_NOT_FOUND;
	// Check security
	if (ulObjType == MAPI_FOLDER)
		er = lpecSession->GetSecurity()->CheckPermission(ulObjId, ecSecurityFolderVisible);
	else
		er = lpecSession->GetSecurity()->CheckPermission(ulObjId, ecSecurityRead);
	if(er != erSuccess)
		return er;
	return er = g_lpSessionManager->GetCacheManager()->GetEntryIdFromObject(ulObjId,
	       soap, 0, &lpsResponse->sEntryId);
}
SOAP_ENTRY_END()

SOAP_ENTRY_START(getSyncStates, lpsResponse->er,
    const struct mv_long &ulaSyncId, struct getSyncStatesReponse *lpsResponse)
{
	er = GetSyncStates(soap, lpecSession, ulaSyncId, &lpsResponse->sSyncStates);
}
SOAP_ENTRY_END()

SOAP_ENTRY_START(getLicenseAuth, r->er, const struct xsd__base64Binary &,
    struct getLicenseAuthResponse *r)
{
	/* Called by ZCP 7.2.6 */
	r->sAuthResponse.__ptr = nullptr;
	r->sAuthResponse.__size = 0;
}
SOAP_ENTRY_END()

SOAP_ENTRY_START(resolvePseudoUrl, lpsResponse->er, const char *lpszPseudoUrl,
    struct resolvePseudoUrlResponse *lpsResponse)
{
	std::string		strServerPath;

	if (!lpecSession->GetSessionManager()->IsDistributedSupported())
	{
		/**
		 * Non-distributed environments do issue pseudo URLs, but merely to
		 * make upgrading later possible. We will just return the passed pseudo URL
		 * and say that we're the peer. That would cause the client to keep on
		 * using the current connection.
         **/
		lpsResponse->lpszServerPath = lpszPseudoUrl;
		lpsResponse->bIsPeer = true;
		return erSuccess;
	}

	if (strncmp(lpszPseudoUrl, "pseudo://", 9))
		return KCERR_INVALID_PARAMETER;
	er = GetBestServerPath(soap, lpecSession, lpszPseudoUrl + 9, &strServerPath);
	if (er != erSuccess)
		return er;
	lpsResponse->lpszServerPath = soap_strdup(soap, strServerPath.c_str());
	lpsResponse->bIsPeer = strcasecmp(g_lpSessionManager->GetConfig()->GetSetting("server_name"), lpszPseudoUrl + 9) == 0;
	return erSuccess;
}
SOAP_ENTRY_END()

SOAP_ENTRY_START(getServerDetails, lpsResponse->er,
    const struct mv_string8 &szaSvrNameList, unsigned int ulFlags,
    struct getServerDetailsResponse *lpsResponse)
{
	serverdetails_t	sDetails;
	std::string strServerPath, strPublicServer;
	objectdetails_t	details;

	if (!lpecSession->GetSessionManager()->IsDistributedSupported())
		/**
		 * We want to pretend the method doesn't exist. The best way to do that is to return
		 * SOAP_NO_METHOD. But that doesn't fit well in the macro famework. And since the
		 * client would translate that to a KCERR_NETWORK_ERROR anyway, we'll just return
		 * that instead.
		 **/
		return KCERR_NETWORK_ERROR;

	// lookup server which contains the public
	auto usrmgt = lpecSession->GetUserManagement();
	if (usrmgt->GetPublicStoreDetails(&details) == erSuccess)
		strPublicServer = details.GetPropString(OB_PROP_S_SERVERNAME);
	if (ulFlags & ~(EC_SERVERDETAIL_NO_NAME | EC_SERVERDETAIL_FILEPATH |
	    EC_SERVERDETAIL_HTTPPATH | EC_SERVERDETAIL_SSLPATH |
	    EC_SERVERDETAIL_PREFEREDPATH))
		return KCERR_UNKNOWN_FLAGS;
	if (ulFlags == 0)
		ulFlags = EC_SERVERDETAIL_FILEPATH|EC_SERVERDETAIL_HTTPPATH|EC_SERVERDETAIL_SSLPATH	|EC_SERVERDETAIL_PREFEREDPATH;

	if (szaSvrNameList.__size == 0 || szaSvrNameList.__ptr == nullptr)
		return erSuccess;
	lpsResponse->sServerList.__size = szaSvrNameList.__size;
	lpsResponse->sServerList.__ptr  = soap_new_server(soap, szaSvrNameList.__size);
	for (gsoap_size_t i = 0; i < szaSvrNameList.__size; ++i) {
		er = usrmgt->GetServerDetails(szaSvrNameList.__ptr[i], &sDetails);
		if (er != erSuccess)
			return er;
		if (strcasecmp(sDetails.GetServerName().c_str(), g_lpSessionManager->GetConfig()->GetSetting("server_name")) == 0)
			lpsResponse->sServerList.__ptr[i].ulFlags |= EC_SDFLAG_IS_PEER;
		// note: "contains a public of a company" is also a possibility
		if (!strPublicServer.empty() && strcasecmp(sDetails.GetServerName().c_str(), strPublicServer.c_str()) == 0)
			lpsResponse->sServerList.__ptr[i].ulFlags |= EC_SDFLAG_HAS_PUBLIC;
		if (!(ulFlags & EC_SERVERDETAIL_NO_NAME) && !sDetails.GetServerName().empty())
			lpsResponse->sServerList.__ptr[i].lpszName = soap_strdup(soap, sDetails.GetServerName().c_str());
		if (ulFlags & EC_SERVERDETAIL_FILEPATH && !sDetails.GetFilePath().empty())
			lpsResponse->sServerList.__ptr[i].lpszFilePath = soap_strdup(soap, sDetails.GetFilePath().c_str());
		if (ulFlags & EC_SERVERDETAIL_HTTPPATH && sDetails.GetHttpPort() != 0)
			lpsResponse->sServerList.__ptr[i].lpszHttpPath = soap_strdup(soap, sDetails.GetHttpPath().c_str());
		if (ulFlags & EC_SERVERDETAIL_SSLPATH && sDetails.GetSslPort() != 0)
			lpsResponse->sServerList.__ptr[i].lpszSslPath = soap_strdup(soap, sDetails.GetSslPath().c_str());
		if (ulFlags & EC_SERVERDETAIL_PREFEREDPATH &&
		    GetBestServerPath(soap, lpecSession, sDetails.GetServerName(), &strServerPath) == erSuccess)
			lpsResponse->sServerList.__ptr[i].lpszPreferedPath = soap_strdup(soap, strServerPath.c_str());
	}
	return erSuccess;
}
SOAP_ENTRY_END()

typedef ECDeferredFunc<ECRESULT, ECRESULT(*)(void*), void*> task_type;
struct MTOMStreamInfo;

struct MTOMSessionInfo {
	MTOMSessionInfo(ECSession *s) : lpecSession(s), holder(*s) {}

	ECSession *lpecSession = nullptr;
	std::unique_ptr<ECDatabase> lpSharedDatabase;
	ECDatabase *lpDatabase = nullptr;
	std::shared_ptr<ECAttachmentStorage> lpAttachmentStorage;
	ECRESULT er = 0;
	std::unique_ptr<ksrv_tpool> lpThreadPool;
	std::lock_guard<ECSession> holder;
	/* These are only tracked for cleanup at session exit */
	MTOMStreamInfo *lpCurrentWriteStream = nullptr, *lpCurrentReadStream = nullptr;
};

struct MTOMStreamInfo {
	ECFifoBuffer	*lpFifoBuffer;
	unsigned int ulObjectId, ulStoreId;
	bool			bNewItem;
	unsigned long long ullIMAP;
	GUID			sGuid;
    ULONG			ulFlags;
	task_type 		*lpTask;
	struct propValArray *lpPropValArray;
	MTOMSessionInfo *lpSessionInfo;
};

typedef MTOMStreamInfo * LPMTOMStreamInfo;

static ECRESULT SerializeObject(void *arg)
{
	auto lpStreamInfo = static_cast<MTOMStreamInfo *>(arg);
	assert(lpStreamInfo != NULL);
	lpStreamInfo->lpSessionInfo->lpSharedDatabase->ThreadInit();

	ECFifoSerializer lpSink(lpStreamInfo->lpFifoBuffer, ECFifoSerializer::serialize);
	auto er = SerializeMessage(lpStreamInfo->lpSessionInfo->lpecSession,
	     lpStreamInfo->lpSessionInfo->lpSharedDatabase.get(),
	     lpStreamInfo->lpSessionInfo->lpAttachmentStorage.get(), nullptr,
	     lpStreamInfo->ulObjectId, MAPI_MESSAGE, lpStreamInfo->ulStoreId,
	     &lpStreamInfo->sGuid, lpStreamInfo->ulFlags, &lpSink, true);
	lpStreamInfo->lpSessionInfo->lpSharedDatabase->ThreadEnd();
	lpStreamInfo->lpSessionInfo->er = er;
	return er;
}

static void *MTOMReadOpen(struct soap *soap, void *handle, const char *id,
    const char* /*type*/, const char* /*options*/)
{
	auto lpStreamInfo = static_cast<MTOMStreamInfo *>(handle);
	assert(lpStreamInfo != NULL);
	if (lpStreamInfo->lpSessionInfo->er != erSuccess) {
		soap->error = SOAP_FATAL_ERROR;
		return NULL;
	}

	lpStreamInfo->lpFifoBuffer = new ECFifoBuffer();

	if (strncmp(id, "emcas-", 6) == 0) {
		std::unique_ptr<task_type> ptrTask(new task_type(SerializeObject, lpStreamInfo));
		if (!ptrTask->queue_on(lpStreamInfo->lpSessionInfo->lpThreadPool.get())) {
			ec_log_err("Failed to dispatch serialization task for \"%s\"", id);
			soap->error = SOAP_FATAL_ERROR;
			delete lpStreamInfo->lpFifoBuffer;
			lpStreamInfo->lpFifoBuffer = NULL;
			return NULL;
		}
		lpStreamInfo->lpTask = ptrTask.release();
	} else {
		ec_log_err("Got stream request for unknown ID \"%s\"", id);
		soap->error = SOAP_FATAL_ERROR;
		delete lpStreamInfo->lpFifoBuffer;
		lpStreamInfo->lpFifoBuffer = NULL;
		return NULL;
	}

	lpStreamInfo->lpSessionInfo->lpCurrentReadStream = lpStreamInfo; // Track currently opened stream info
	return lpStreamInfo;
}

static size_t MTOMRead(struct soap * /*soap*/, void *handle,
    char *buf, size_t len)
{
	ECRESULT			er = erSuccess;
	LPMTOMStreamInfo		lpStreamInfo = (LPMTOMStreamInfo)handle;
	ECFifoBuffer::size_type	cbRead = 0;

	assert(lpStreamInfo->lpFifoBuffer != NULL);
	er = lpStreamInfo->lpFifoBuffer->Read(buf, len, STR_DEF_TIMEOUT, &cbRead);
	if (er != erSuccess)
		ec_perror("Failed to read data", er);
	return cbRead;
}

static void MTOMReadClose(struct soap *soap, void *handle)
{
	LPMTOMStreamInfo		lpStreamInfo = (LPMTOMStreamInfo)handle;

	assert(lpStreamInfo->lpFifoBuffer != NULL);
	lpStreamInfo->lpSessionInfo->lpCurrentReadStream = NULL; // Cleanup done

	// We get here when the last call to MTOMRead returned 0 OR when
	// an error occurred within gSOAP's bowels. In the latter case, we need
	// to close the FIFO to make sure the writing thread will not lock up.
	// Since gSOAP will not be reading from the FIFO in any case once we
	// read this point, it is safe to just close the FIFO.
	lpStreamInfo->lpFifoBuffer->Close(ECFifoBuffer::cfRead);
	if (lpStreamInfo->lpTask) {
		lpStreamInfo->lpTask->wait();	 // Todo: use result() to wait and get result
		delete lpStreamInfo->lpTask;
	}
	delete lpStreamInfo->lpFifoBuffer;
	lpStreamInfo->lpFifoBuffer = NULL;
}

static void MTOMWriteClose(struct soap *soap, void *handle);

static void MTOMSessionDone(struct soap *soap, void *param)
{
	auto lpInfo = static_cast<MTOMSessionInfo *>(param);

	if (lpInfo->lpCurrentWriteStream != NULL)
	    // Apparently a write stream was opened but not closed by gSOAP by calling MTOMWriteClose. Do it now.
	    MTOMWriteClose(soap, lpInfo->lpCurrentWriteStream);
	else if (lpInfo->lpCurrentReadStream != NULL)
        // Same but for MTOMReadClose()
		MTOMReadClose(soap, lpInfo->lpCurrentReadStream);
	delete lpInfo;
}

SOAP_ENTRY_START(exportMessageChangesAsStream, lpsResponse->er,
    unsigned int ulFlags, const struct propTagArray &sPropTags,
    const struct sourceKeyPairArray &sSourceKeyPairs, unsigned int ulPropTag,
    exportMessageChangesAsStreamResponse *lpsResponse)
{
	unsigned int ulObjectId = 0, ulParentId = 0, ulParentCheck = 0;
	unsigned int ulObjFlags = 0, ulStoreId = 0, ulMode = 0;
	unsigned long		ulObjCnt = 0;
	GUID				sGuid;
	ECObjectTableList	rows;
	struct rowSet		*lpRowSet = NULL; // Do not free, used in response data
	ECODStore			ecODStore;
	std::unique_ptr<ECDatabase> lpBatchDB;
	bool				bUseSQLMulti = parseBool(g_lpSessionManager->GetConfig()->GetSetting("enable_sql_procedures"));

	// Backward compat, old clients do not send ulPropTag
	if(!ulPropTag)
	    ulPropTag = PR_SOURCE_KEY;
	if(ulFlags & SYNC_BEST_BODY)
	  ulMode = 1;
	else if(ulFlags & SYNC_LIMITED_IMESSAGE)
	  ulMode = 2;

	auto gcache = g_lpSessionManager->GetCacheManager();
	auto sec = lpecSession->GetSecurity();
	std::shared_ptr<ECAttachmentStorage> lpAttachmentStorage;
	USE_DATABASE_NORESULT();
	kd_trans dtx;

	if(ulPropTag == PR_ENTRYID) {
		std::set<EntryId>	setEntryIDs;

	for (gsoap_size_t i = 0; i < sSourceKeyPairs.__size; ++i)
			setEntryIDs.emplace(sSourceKeyPairs.__ptr[i].sObjectKey);
		er = BeginLockFolders(lpDatabase, setEntryIDs, LOCK_SHARED, dtx, er);
	} else if (ulPropTag == PR_SOURCE_KEY) {
		std::set<SOURCEKEY> setParentSourcekeys;
	for (gsoap_size_t i = 0; i < sSourceKeyPairs.__size; ++i)
			setParentSourcekeys.emplace(sSourceKeyPairs.__ptr[i].sParentKey);
		er = BeginLockFolders(lpDatabase, setParentSourcekeys, LOCK_SHARED, dtx, er);
    } else
		er = KCERR_INVALID_PARAMETER;

	auto cleanup = make_scope_success([&]() {
		dtx.commit();
		if (er != erSuccess)
			/* Do not output any streams */
			lpsResponse->sMsgStreams.__size = 0;
		soap->mode &= ~SOAP_XML_TREE;
		soap->omode &= ~SOAP_XML_TREE;
	});
    if (er == KCERR_NOT_FOUND)
		// BeginLockFolders returns KCERR_NOT_FOUND when there's no
		// folder to lock, which can only happen if none of the passed
		// objects exist.
		// This is not an error as that's perfectly valid when performing
		// a selective export. So we'll just return an empty batch, which
		// will be interpreted by the caller as 'all message are deleted'.
		return er = erSuccess;
	else if (er != erSuccess)
		return er;

	auto ulDepth = atoui(lpecSession->GetSessionManager()->GetConfig()->GetSetting("embedded_attachment_limit")) + 1;
	er = lpecSession->GetAdditionalDatabase(&unique_tie(lpBatchDB));
	if (er != erSuccess)
		return er;

	if ((lpecSession->GetCapabilities() & KOPANO_CAP_ENHANCED_ICS) == 0)
		return er = KCERR_NO_SUPPORT;
	lpAttachmentStorage.reset(g_lpSessionManager->get_atxconfig()->new_handle(lpDatabase));
	if (lpAttachmentStorage == nullptr)
		return er = KCERR_NOT_ENOUGH_MEMORY;
	auto lpMTOMSessionInfo = new MTOMSessionInfo(lpecSession);
	lpMTOMSessionInfo->lpCurrentWriteStream = NULL;
	lpMTOMSessionInfo->lpCurrentReadStream = NULL;
	lpMTOMSessionInfo->lpAttachmentStorage = lpAttachmentStorage;
	lpMTOMSessionInfo->lpSharedDatabase = std::move(lpBatchDB);
	lpMTOMSessionInfo->er = erSuccess;
	lpMTOMSessionInfo->lpThreadPool.reset(new ksrv_tpool("mtomexport", 1));
	soap_info(soap)->fdone = MTOMSessionDone;
	soap_info(soap)->fdoneparam = lpMTOMSessionInfo;
	lpsResponse->sMsgStreams.__ptr = soap_new_messageStream(soap, sSourceKeyPairs.__size);

	std::string strQuery;
	for (gsoap_size_t i = 0; i < sSourceKeyPairs.__size; ++i) {
		// Progress information
		lpsResponse->sMsgStreams.__ptr[ulObjCnt].ulStep = i;
		// Find the correct object
		er = gcache->GetObjectFromProp(PROP_ID(ulPropTag), sSourceKeyPairs.__ptr[i].sObjectKey.__size, sSourceKeyPairs.__ptr[i].sObjectKey.__ptr, &ulObjectId);
		if(er != erSuccess) {
		    er = erSuccess;
			continue;
        }

        if(sSourceKeyPairs.__ptr[i].sParentKey.__size) {
			er = gcache->GetObjectFromProp(PROP_ID(ulPropTag), sSourceKeyPairs.__ptr[i].sParentKey.__size, sSourceKeyPairs.__ptr[i].sParentKey.__ptr, &ulParentId);
            if(er != erSuccess) {
                er = erSuccess;
				continue;
            }
			er = gcache->GetObject(ulObjectId, &ulParentCheck, nullptr, &ulObjFlags, nullptr);
            if (er != erSuccess) {
                er = erSuccess;
				continue;
            }
            if (ulParentId != ulParentCheck) {
                assert(false);
				continue;
            }
        }

		if ((ulObjFlags & MSGFLAG_DELETED) != (ulFlags & MSGFLAG_DELETED))
			continue;
		// Check security
		er = sec->CheckPermission(ulObjectId, ecSecurityRead);
		if (er != erSuccess) {
		    er = erSuccess;
			continue;
        }
		// Get store
		er = gcache->GetStore(ulObjectId, &ulStoreId, &sGuid);
		if(er != erSuccess) {
		    er = erSuccess;
			continue;
        }

		auto lpStreamInfo = static_cast<MTOMStreamInfo *>(soap_malloc(soap, sizeof(MTOMStreamInfo)));
		static_assert(std::is_trivially_destructible<MTOMStreamInfo>::value,
			"MTOMStreamInfo must remain TD so that gsoap can free "
			"it up without requiring knowledge about the type.");
		lpStreamInfo->ulObjectId = ulObjectId;
		lpStreamInfo->ulStoreId = ulStoreId;
		lpStreamInfo->bNewItem = false;
		lpStreamInfo->ullIMAP = 0;
		lpStreamInfo->sGuid = sGuid;
		lpStreamInfo->ulFlags = ulFlags;
		lpStreamInfo->lpPropValArray = NULL;
		lpStreamInfo->lpTask = NULL;
		lpStreamInfo->lpSessionInfo = lpMTOMSessionInfo;
		if(bUseSQLMulti)
			strQuery += "call StreamObj(" + stringify(ulObjectId) + "," + stringify(ulDepth) + ", " + stringify(ulMode) + ");";

		// Setup the MTOM Attachments
		lpsResponse->sMsgStreams.__ptr[ulObjCnt].sStreamData.xop__Include.__ptr = (unsigned char*)lpStreamInfo;
		lpsResponse->sMsgStreams.__ptr[ulObjCnt].sStreamData.xop__Include.type = soap_strdup(soap, "application/binary");
		lpsResponse->sMsgStreams.__ptr[ulObjCnt].sStreamData.xop__Include.id = soap_strdup(soap, ("emcas-" + stringify(ulObjCnt)).c_str());
		++ulObjCnt;
		// Remember the object ID since we need it later
		rows.emplace_back(ulObjectId, 0);
	}
	lpsResponse->sMsgStreams.__size = ulObjCnt;

    // The results of this query will be consumed by the MTOMRead function
    if(!strQuery.empty()) {
		er = lpMTOMSessionInfo->lpSharedDatabase->DoSelectMulti(strQuery);
        if(er != erSuccess)
			return er;
    }
    memset(&ecODStore, 0, sizeof(ECODStore));
	ecODStore.ulObjType = MAPI_MESSAGE;

	// Get requested properties for all rows
	er = ECStoreObjectTable::QueryRowData(NULL, soap, lpecSession, &rows, &sPropTags, &ecODStore, &lpRowSet, true, true);
	if (er != erSuccess)
		return er;
	assert(lpRowSet->__size == static_cast<gsoap_size_t>(ulObjCnt));
	for (gsoap_size_t i = 0; i < lpRowSet->__size; ++i)
		lpsResponse->sMsgStreams.__ptr[i].sPropVals = lpRowSet->__ptr[i];
	soap->fmimereadopen = &MTOMReadOpen;
	soap->fmimeread = &MTOMRead;
	soap->fmimereadclose = &MTOMReadClose;
	g_lpSessionManager->m_stats->inc(SCN_DATABASE_MROPS, static_cast<int>(ulObjCnt));
	return erSuccess;
}
SOAP_ENTRY_END()

static ECRESULT DeserializeObject(void *arg)
{
	auto lpStreamInfo = static_cast<MTOMStreamInfo *>(arg);
	assert(lpStreamInfo != NULL);
	ECFifoSerializer lpSource(lpStreamInfo->lpFifoBuffer, ECFifoSerializer::deserialize);
	return DeserializeObject(lpStreamInfo->lpSessionInfo->lpecSession,
	       lpStreamInfo->lpSessionInfo->lpDatabase,
	       lpStreamInfo->lpSessionInfo->lpAttachmentStorage.get(), nullptr,
	       lpStreamInfo->ulObjectId, lpStreamInfo->ulStoreId,
	       &lpStreamInfo->sGuid, lpStreamInfo->bNewItem,
	       lpStreamInfo->ullIMAP, &lpSource, &lpStreamInfo->lpPropValArray);
}

static void *MTOMWriteOpen(struct soap *soap, void *handle,
    const char * /*id*/, const char * /*type*/, const char * /*description*/,
    enum soap_mime_encoding /*encoding*/)
{
	auto lpStreamInfo = static_cast<MTOMStreamInfo *>(handle);
	// Just return the handle (needed for gsoap to operate properly
	lpStreamInfo->lpFifoBuffer = new ECFifoBuffer();

	std::unique_ptr<task_type> ptrTask(new task_type(DeserializeObject, lpStreamInfo));
	if (!ptrTask->queue_on(lpStreamInfo->lpSessionInfo->lpThreadPool.get())) {
		ec_log_err("Failed to dispatch deserialization task");
		lpStreamInfo->lpSessionInfo->er = KCERR_UNABLE_TO_COMPLETE;
		soap->error = SOAP_FATAL_ERROR;
		return NULL;
	}
	lpStreamInfo->lpTask = ptrTask.release();
	lpStreamInfo->lpSessionInfo->lpCurrentWriteStream = lpStreamInfo; // Remember that MTOMWriteOpen was called, and that a cleanup is needed
	return handle;
}

static int MTOMWrite(struct soap *soap, void *handle,
    const char *buf, size_t len)
{
	auto lpStreamInfo = static_cast<MTOMStreamInfo *>(handle);
	assert(lpStreamInfo != NULL);

	// Only write data if a reader thread is available
	if (lpStreamInfo->lpTask) {
		auto er = lpStreamInfo->lpFifoBuffer->Write(buf, len, STR_DEF_TIMEOUT, NULL);
		if (er != erSuccess) {
			lpStreamInfo->lpSessionInfo->er = er;
			return SOAP_EOF;
		}
	}
	return SOAP_OK;
}

static void MTOMWriteClose(struct soap *soap, void *handle)
{
	ECRESULT er = erSuccess;
	auto lpStreamInfo = static_cast<MTOMStreamInfo *>(handle);
	assert(lpStreamInfo != NULL);
	lpStreamInfo->lpSessionInfo->lpCurrentWriteStream = NULL; // Since we are cleaning up ourselves, another cleanup is not necessary
	lpStreamInfo->lpFifoBuffer->Close(ECFifoBuffer::cfWrite);
	if (lpStreamInfo->lpTask) {
		lpStreamInfo->lpTask->wait();	// Todo: use result() to wait and get result
		er = lpStreamInfo->lpTask->result();
		delete lpStreamInfo->lpTask;
	}
	delete lpStreamInfo->lpFifoBuffer;
	lpStreamInfo->lpFifoBuffer = NULL;
	// Signal error to caller
	if(er != erSuccess) {
		lpStreamInfo->lpSessionInfo->er = er;
		soap->error = SOAP_FATAL_ERROR;
	}
}

SOAP_ENTRY_START(importMessageFromStream, *result, unsigned int ulFlags,
    unsigned int ulSyncId, const entryId &sFolderEntryId,
    const entryId &sEntryId, bool bIsNew, struct propVal *lpsConflictItems,
    const struct xsd__Binary &sStreamData, unsigned int *result)
{
	MTOMStreamInfo	*lpsStreamInfo = NULL;
	unsigned int ulObjectId = 0, ulParentId = 0, ulParentType = 0;
	unsigned int ulGrandParentId = 0, ulStoreId = 0, ulAffected = 0;
	unsigned long long ullIMAP = 0;
	GUID sGuid{};
	SOURCEKEY sSourceKey, sParentSourceKey;
	ECListInt		lObjectList;
	std::string strColName, strColData;
	unsigned int	ulDeleteFlags = EC_DELETE_ATTACHMENTS | EC_DELETE_RECIPIENTS | EC_DELETE_CONTAINER | EC_DELETE_MESSAGES | EC_DELETE_HARD_DELETE;
	ECListDeleteItems lstDeleteItems, lstDeleted;

	USE_DATABASE();
	std::shared_ptr<ECAttachmentStorage> lpAttachmentStorage(g_lpSessionManager->get_atxconfig()->new_handle(lpDatabase));
	if (lpAttachmentStorage == nullptr)
		return KCERR_NOT_ENOUGH_MEMORY;
	auto lpMTOMSessionInfo = new MTOMSessionInfo(lpecSession);
	lpMTOMSessionInfo->lpCurrentWriteStream = NULL;
	lpMTOMSessionInfo->lpCurrentReadStream = NULL;
	lpMTOMSessionInfo->lpAttachmentStorage = lpAttachmentStorage;
	lpMTOMSessionInfo->lpDatabase = lpDatabase;
	lpMTOMSessionInfo->lpSharedDatabase = NULL;
	lpMTOMSessionInfo->er = erSuccess;
	lpMTOMSessionInfo->lpThreadPool.reset(new ksrv_tpool("mtomimport", 1));
	soap_info(soap)->fdone = MTOMSessionDone;
	soap_info(soap)->fdoneparam = lpMTOMSessionInfo;

	auto cleanup = make_scope_success([&]() {
		if (lpsStreamInfo != nullptr)
			soap_del_PointerTopropValArray(&lpsStreamInfo->lpPropValArray);
		FreeDeletedItems(&lstDeleteItems);
		ROLLBACK_ON_ERROR();
		if (er == erSuccess)
			return;
		/* Remove from cache, else we can get sync issue, with missing messages offline. */
		auto cache = lpecSession->GetSessionManager()->GetCacheManager();
		cache->RemoveIndexData(ulObjectId);
		cache->Update(fnevObjectDeleted, ulObjectId);
	});
	auto atx = lpAttachmentStorage->Begin(er);
	if (er != erSuccess)
		return er;
	auto dtx = lpDatabase->Begin(er);
	if (er != erSuccess)
		return er;
	// Get the parent object id.
	er = lpecSession->GetObjectFromEntryId(&sFolderEntryId, &ulParentId);
	if (er != erSuccess)
		return er;
	// Lock the parent folder
	strQuery = "SELECT val_ulong FROM properties WHERE hierarchyid = " + stringify(ulParentId) + " FOR UPDATE";
	er = lpDatabase->DoSelect(strQuery, NULL);
	if (er != erSuccess)
		return er;

	if (!bIsNew) {
		// Delete the existing message and recreate it
		er = lpecSession->GetObjectFromEntryId(&sEntryId, &ulObjectId);
		if (er != erSuccess)
			return er;
		// When a message is update the flags are not passed. So obtain the old flags before
		// deleting so we can pass them to CreateObject.
		er = g_lpSessionManager->GetCacheManager()->GetObjectFlags(ulObjectId, &ulFlags);
		if (er != erSuccess)
			return er;

		// Get the original IMAP ID
		strQuery = "SELECT val_ulong FROM properties WHERE"
						" hierarchyid=" + stringify(ulObjectId) +
						" and tag=" + stringify(PROP_ID(PR_EC_IMAP_ID)) +
						" and type=" + stringify(PROP_TYPE(PR_EC_IMAP_ID)) +
						" LIMIT 1";
		er = lpDatabase->DoSelect(strQuery, &lpDBResult);
		if (er != erSuccess)
			return er;
		lpDBRow = lpDBResult.fetch_row();
		if (lpDBRow == NULL || lpDBRow[0] == NULL)
		    // Items created in previous versions of Kopano will not have a PR_EC_IMAP_ID. The rule
		    // is that an item has a PR_EC_IMAP_ID that is equal to the hierarchyid in that case.
		    ullIMAP = ulObjectId;
		else
    		// atoui return a unsigned int at best, but since PR_EC_IMAP_ID is a PT_LONG, the same conversion
	    	// will be done when getting the property through MAPI.
			ullIMAP = atoui(lpDBRow[0]);

		lObjectList.emplace_back(ulObjectId);
		// Collect recursive parent objects, validate item and check the permissions
		er = ExpandDeletedItems(lpecSession, lpDatabase, &lObjectList, ulDeleteFlags, true, &lstDeleteItems);
		if (er != erSuccess) {
			assert(false);
			return er;
		}
		// Delete the items hard
		er = DeleteObjectHard(lpecSession, lpDatabase,
		     lpAttachmentStorage.get(), ulDeleteFlags, lstDeleteItems,
		     true, lstDeleted);
		if (er != erSuccess) {
			assert(false);
			return er;
		}

		// Update storesize
		er = DeleteObjectStoreSize(lpecSession, lpDatabase, ulDeleteFlags, lstDeleted);
		if (er != erSuccess) {
			assert(false);
			return er;
		}
		// Update cache
		er = DeleteObjectCacheUpdate(lpecSession, ulDeleteFlags, lstDeleted);
		if (er != erSuccess) {
			assert(false);
			return er;
		}
	}

	// Create the message
	if (bIsNew) {
		er = CreateObject(lpecSession, lpDatabase, ulParentId, MAPI_FOLDER, MAPI_MESSAGE, ulFlags, &ulObjectId);
		if (er != erSuccess)
			return er;
	} else {
		auto ulOwner = lpecSession->GetSecurity()->GetUserId(ulParentId); // Owner of object is either the current user or the owner of the folder
		// Reinsert the entry in the hierarchy table with the same id so the change notification later doesn't
		// become a add notification because the id is different.
		strQuery = "INSERT INTO hierarchy (id, parent, type, flags, owner) values("+stringify(ulObjectId)+", "+stringify(ulParentId)+", "+stringify(MAPI_MESSAGE)+", "+stringify(ulFlags)+", "+stringify(ulOwner)+")";
		er = lpDatabase->DoInsert(strQuery);
		if(er != erSuccess)
			return er;
	}

	// Get store
	er = g_lpSessionManager->GetCacheManager()->GetStore(ulObjectId, &ulStoreId, &sGuid);
	if(er != erSuccess)
		return er;
	// Quota check
	er = CheckQuota(lpecSession, ulStoreId);
	if (er != erSuccess)
		return er;
	// Map entryId <-> ulObjectId
	er = MapEntryIdToObjectId(lpecSession, lpDatabase, ulObjectId, sEntryId);
	if (er != erSuccess)
		return er;

	// Deserialize the streamed message
	soap->fmimewriteopen = &MTOMWriteOpen;
	soap->fmimewrite = &MTOMWrite;
	soap->fmimewriteclose= &MTOMWriteClose;
	// We usually do not pass database objects to other threads. However, since
	// we want to be able to perform a complete rollback we need to pass it
	// to thread that processes the data and puts it in the database.
	lpsStreamInfo = static_cast<MTOMStreamInfo *>(soap_malloc(soap, sizeof(MTOMStreamInfo)));
	lpsStreamInfo->ulObjectId = ulObjectId;
	lpsStreamInfo->ulStoreId = ulStoreId;
	lpsStreamInfo->bNewItem = bIsNew;
	lpsStreamInfo->ullIMAP = ullIMAP;
	lpsStreamInfo->sGuid = sGuid;
	lpsStreamInfo->ulFlags = ulFlags;
	lpsStreamInfo->lpPropValArray = NULL;
	lpsStreamInfo->lpTask = NULL;
	lpsStreamInfo->lpSessionInfo = lpMTOMSessionInfo;

	if (soap_check_mime_attachments(soap)) {
		auto content = soap_recv_mime_attachment(soap, lpsStreamInfo);
		if (content == nullptr)
			return er = lpMTOMSessionInfo->er ? lpMTOMSessionInfo->er : KCERR_CALL_FAILED;
		// Flush remaining attachments (that shouldn't even be there)
		while (true) {
			content = soap_recv_mime_attachment(soap, lpsStreamInfo);
			if (!content)
				break;
		};
	}

	er = g_lpSessionManager->GetCacheManager()->GetObject(ulParentId, &ulGrandParentId, NULL, NULL, &ulParentType);
	if (er != erSuccess)
		return er;
	// pr_source_key magic
	if (ulParentType == MAPI_FOLDER) {
		GetSourceKey(ulObjectId, &sSourceKey);
		GetSourceKey(ulParentId, &sParentSourceKey);
		AddChange(lpecSession, ulSyncId, sSourceKey, sParentSourceKey, bIsNew ? ICS_MESSAGE_NEW : ICS_MESSAGE_CHANGE);
	}
	// Update the folder counts
	er = UpdateFolderCounts(lpDatabase, ulParentId, ulFlags, lpsStreamInfo->lpPropValArray);
	if (er != erSuccess)
		return er;

	// Set PR_CONFLICT_ITEMS if available
	if (lpsConflictItems != NULL && lpsConflictItems->ulPropTag == PR_CONFLICT_ITEMS) {
		// Delete to be sure
		strQuery = "DELETE FROM mvproperties WHERE hierarchyid=" + stringify(ulObjectId) + " AND tag=" + stringify(PROP_ID(PR_CONFLICT_ITEMS)) + " AND type=" + stringify(PROP_TYPE(PR_CONFLICT_ITEMS));
		er = lpDatabase->DoDelete(strQuery);
		if (er != erSuccess)
			return er;

		gsoap_size_t nMVItems = GetMVItemCount(lpsConflictItems);
		for (gsoap_size_t i = 0; i < nMVItems; ++i) {
			er = CopySOAPPropValToDatabaseMVPropVal(lpsConflictItems, i, strColName, strColData, lpDatabase);
			if (er != erSuccess)
				return er;
			strQuery = "INSERT INTO mvproperties(hierarchyid,orderid,tag,type," + strColName + ") VALUES(" + stringify(ulObjectId) + "," + stringify(i) + "," + stringify(PROP_ID(PR_CONFLICT_ITEMS)) + "," + stringify(PROP_TYPE(PR_CONFLICT_ITEMS)) + "," + strColData + ")";
			er = lpDatabase->DoInsert(strQuery, NULL, &ulAffected);
			if (er != erSuccess)
				return er;
			if (ulAffected != 1) {
				ec_log_err("importMessageFromStream(): affected row count != 1");
				return er = KCERR_DATABASE_ERROR;
			}
		}
	}

	// Process MSGFLAG_SUBMIT
	// If the messages was saved by an ICS syncer, then we need to sync the PR_MESSAGE_FLAGS for MSGFLAG_SUBMIT if it
	// was included in the save.
	er = ProcessSubmitFlag(lpDatabase, ulSyncId, ulStoreId, ulObjectId, bIsNew, lpsStreamInfo->lpPropValArray);
	if (er != erSuccess)
		return er;
	if (ulParentType == MAPI_FOLDER) {
		er = ECTPropsPurge::NormalizeDeferredUpdates(lpecSession, lpDatabase, ulParentId);
		if (er != erSuccess)
			return er;
	}

	er = atx.commit();
	if (er != erSuccess)
		return er;
	er = dtx.commit();
	if (er != erSuccess)
		return er;
	// Notification
	CreateNotifications(ulObjectId, MAPI_MESSAGE, ulParentId, ulGrandParentId, bIsNew, lpsStreamInfo->lpPropValArray, NULL);
	g_lpSessionManager->m_stats->inc(SCN_DATABASE_MWOPS);
	return erSuccess;
}
SOAP_ENTRY_END()

SOAP_ENTRY_START(getChangeInfo, lpsResponse->er, const entryId &sEntryId,
    struct getChangeInfoResponse *lpsResponse)
{
	unsigned int	ulObjId = 0;
	USE_DATABASE();

	// Get object
	er = lpecSession->GetObjectFromEntryId(&sEntryId, &ulObjId);
	if (er != erSuccess)
		return er;
	// Check security
	er = lpecSession->GetSecurity()->CheckPermission(ulObjId, ecSecurityRead);
	if (er != erSuccess)
		return er;

	// Get the Change Key
	strQuery = "SELECT val_binary FROM properties "
				"WHERE tag = " + stringify(PROP_ID(PR_CHANGE_KEY)) +
				" AND type = " + stringify(PROP_TYPE(PR_CHANGE_KEY)) +
				" AND hierarchyid = " + stringify(ulObjId) + " LIMIT 1";
	er = lpDatabase->DoSelect(strQuery, &lpDBResult);
	if(er != erSuccess)
		return er;

	if (lpDBResult.get_num_rows() > 0) {
		lpDBRow = lpDBResult.fetch_row();
		lpDBLen = lpDBResult.fetch_row_lengths();
		lpsResponse->sPropCK.ulPropTag = PR_CHANGE_KEY;
		lpsResponse->sPropCK.__union = SOAP_UNION_propValData_bin;
		lpsResponse->sPropCK.Value.bin = soap_new_xsd__base64Binary(soap);
		lpsResponse->sPropCK.Value.bin->__size = lpDBLen[0];
		lpsResponse->sPropCK.Value.bin->__ptr  = soap_new_unsignedByte(soap, lpDBLen[0]);
		memcpy(lpsResponse->sPropCK.Value.bin->__ptr, lpDBRow[0], lpDBLen[0]);
	} else {
		return KCERR_NOT_FOUND;
	}

	// Get the Predecessor Change List
	strQuery = "SELECT val_binary FROM properties "
				"WHERE tag = " + stringify(PROP_ID(PR_PREDECESSOR_CHANGE_LIST)) +
				" AND type = " + stringify(PROP_TYPE(PR_PREDECESSOR_CHANGE_LIST)) +
				" AND hierarchyid = " + stringify(ulObjId) + " LIMIT 1";
	er = lpDatabase->DoSelect(strQuery, &lpDBResult);
	if(er != erSuccess)
		return er;
	if (lpDBResult.get_num_rows() == 0)
		return KCERR_NOT_FOUND;
	lpDBRow = lpDBResult.fetch_row();
	lpDBLen = lpDBResult.fetch_row_lengths();
	lpsResponse->sPropPCL.ulPropTag = PR_PREDECESSOR_CHANGE_LIST;
	lpsResponse->sPropPCL.__union = SOAP_UNION_propValData_bin;
	lpsResponse->sPropPCL.Value.bin = soap_new_xsd__base64Binary(soap);
	lpsResponse->sPropPCL.Value.bin->__size = lpDBLen[0];
	lpsResponse->sPropPCL.Value.bin->__ptr  = soap_new_unsignedByte(soap, lpDBLen[0]);
	memcpy(lpsResponse->sPropPCL.Value.bin->__ptr, lpDBRow[0], lpDBLen[0]);
	return erSuccess;
}
SOAP_ENTRY_END()

SOAP_ENTRY_START(purgeDeferredUpdates, lpsResponse->er, struct purgeDeferredUpdatesResponse *lpsResponse)
{
    unsigned int ulFolderId = 0;
    USE_DATABASE();

    // Only system-admins may run this
    if (lpecSession->GetSecurity()->GetAdminLevel() < ADMIN_LEVEL_SYSADMIN)
		return KCERR_NO_ACCESS;
    er = ECTPropsPurge::GetLargestFolderId(lpDatabase, &ulFolderId);
    if(er == KCERR_NOT_FOUND) {
        // Nothing to purge
        lpsResponse->ulDeferredRemaining = 0;
		return er;
    }
    if(er != erSuccess)
		return er;
    er = ECTPropsPurge::PurgeDeferredTableUpdates(lpDatabase, ulFolderId);
    if(er != erSuccess)
		return er;
	return ECTPropsPurge::GetDeferredCount(lpDatabase, &lpsResponse->ulDeferredRemaining);
}
SOAP_ENTRY_END()

SOAP_ENTRY_START(testPerform, *result, const char *szCommand,
    const struct testPerformArgs &sPerform, unsigned int *result)
{
	if (!parseBool(g_lpSessionManager->GetConfig()->GetSetting("enable_test_protocol")))
		return KCERR_NO_ACCESS;
	return TestPerform(lpecSession, szCommand, sPerform.__size, sPerform.__ptr);
}
SOAP_ENTRY_END()

SOAP_ENTRY_START(testSet, *result, const char *szVarName, const char *szValue,
    unsigned int *result)
{
	if (!parseBool(g_lpSessionManager->GetConfig()->GetSetting("enable_test_protocol")))
		return KCERR_NO_ACCESS;
	return TestSet(szVarName, szValue);
}
SOAP_ENTRY_END()

SOAP_ENTRY_START(testGet, lpsResponse->er, const char *szVarName,
    struct testGetResponse *lpsResponse)
{
	if (!parseBool(g_lpSessionManager->GetConfig()->GetSetting("enable_test_protocol")))
		return KCERR_NO_ACCESS;
	return TestGet(soap, szVarName, &lpsResponse->szValue);
}
SOAP_ENTRY_END()

SOAP_ENTRY_START(setLockState, *result, const entryId &sEntryId, bool bLocked,
    unsigned int *result)
{
	unsigned int ulObjId = 0, ulOwner = 0, ulObjType = 0;

	er = g_lpSessionManager->GetCacheManager()->GetObjectFromEntryId(&sEntryId, &ulObjId);
	if (er != erSuccess)
		return er;
	er = g_lpSessionManager->GetCacheManager()->GetObject(ulObjId, NULL, &ulOwner, NULL, &ulObjType);
	if (er != erSuccess)
		return er;
	if (ulObjType != MAPI_MESSAGE)
		return KCERR_NO_SUPPORT;

	// Do we need to be owner?
	er = lpecSession->GetSecurity()->CheckPermission(ulObjId, ecSecurityOwner);
	if (er != erSuccess)
		return er;
	if (!bLocked)
		return lpecSession->UnlockObject(ulObjId);
	er = lpecSession->LockObject(ulObjId);
	if (er == KCERR_NO_ACCESS)
		er = KCERR_SUBMITTED;
	return er;
}
SOAP_ENTRY_END()

int KCmdService::getUserClientUpdateStatus(ULONG64, const entryId &,
    struct userClientUpdateStatusResponse *r)
{
	r->er = KCERR_NO_SUPPORT;
	return SOAP_OK;
}

int KCmdService::removeAllObjects(ULONG64, const entryId &, unsigned int *r)
{
	*r = KCERR_NO_SUPPORT;
	return SOAP_OK;
}

SOAP_ENTRY_START(resetFolderCount, lpsResponse->er, const entryId &sEntryId,
    struct resetFolderCountResponse *lpsResponse)
{
	unsigned int ulObjId = 0, ulOwner = 0, ulObjType = 0;

	er = g_lpSessionManager->GetCacheManager()->GetObjectFromEntryId(&sEntryId, &ulObjId);
	if (er != erSuccess)
		return er;
	er = g_lpSessionManager->GetCacheManager()->GetObject(ulObjId, NULL, &ulOwner, NULL, &ulObjType);
	if (er != erSuccess)
		return er;
	if (ulObjType != MAPI_FOLDER)
		return KCERR_INVALID_TYPE;
	er = lpecSession->GetSecurity()->CheckPermission(ulObjId, ecSecurityOwner);
	if (er != erSuccess)
		return er;
	return ResetFolderCount(lpecSession, ulObjId, &lpsResponse->ulUpdates);
}
SOAP_ENTRY_END()

int KCmdService::getClientUpdate(const struct clientUpdateInfoRequest &,
    struct clientUpdateResponse *r)
{
	r->er = KCERR_NO_SUPPORT;
	return SOAP_OK;
}

int KCmdService::setClientUpdateStatus(const struct clientUpdateStatusRequest &,
    struct clientUpdateStatusResponse *r)
{
	r->er = KCERR_NO_SUPPORT;
	return SOAP_OK;
}<|MERGE_RESOLUTION|>--- conflicted
+++ resolved
@@ -131,11 +131,7 @@
  * When an entryid is provided, the extern id is extracted and the local user id
  * is resolved based on that. If no entryid is provided, the provided legacy user id
  * is used as local user is and the extern id is resolved based on that. Old clients
-<<<<<<< HEAD
- * that are not multi-server aware provide the legacy user id in stead of the entryid.
-=======
  * that are not multi-server aware provide the legacy user id instead of the entryid.
->>>>>>> 48b7d40b
  *
  * @param[in]	sUserId			The entryid of the user for which to obtain the local id
  * @param[in]	ulLegacyUserId	The legacy user id, which will be used as the entryid when.
