--- conflicted
+++ resolved
@@ -4447,11 +4447,7 @@
 		strQuery += ")";
 		er = lpDatabase->DoInsert(strQuery, &ulLastId);
 		if (er != erSuccess)
-<<<<<<< HEAD
-			return er;
-		lpsResponse->lpsPropTags.__ptr[i] = ulLastId+1; // offset one because 0 is 'not found'
-=======
-			goto exit;
+			return er;
 		/* Client might have requested the same name more than once */
 		for (gsoap_size_t j = i; j < lpsNamedProps->__size; ++j) {
 			if (lpsResponse->lpsPropTags.__ptr[j] != 0)
@@ -4460,7 +4456,6 @@
 				continue;
 			lpsResponse->lpsPropTags.__ptr[j] = ulLastId + 1; // offset one because 0 is 'not found'
 		}
->>>>>>> 97a118e8
 	}
 
 	er = lpDatabase->Commit();
