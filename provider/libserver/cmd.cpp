/*
 * SPDX-License-Identifier: AGPL-3.0-only
 * Copyright 2005 - 2016 Zarafa and its licensors
 */
#include <kopano/platform.h>
#include <algorithm>
#include <chrono>
#include <list>
#include <memory>
#include <string>
#include <utility>
#include <cstdint>
#include <libHX/misc.h>
#include <kopano/ECChannel.h>
#include <kopano/MAPIErrors.h>
#include <kopano/memory.hpp>
#include <kopano/timeutil.hpp>
#include <kopano/tie.hpp>
#include <kopano/scope.hpp>
#include "ECDatabaseUtils.h"
#include "ECSessionManager.h"
#include "ECPluginFactory.h"
#include "ECDBDef.h"
#include <kopano/ECGuid.h>
#include "soapH.h"
#include <mutex>
#include <unordered_map>
#include <mapidefs.h>
#include <mapitags.h>
#include <sys/times.h>
#include <ctime>
#include <algorithm>
#include <sstream>
#include <set>
#include <deque>
#include <algorithm>
#include <cstdio>
#include <kopano/ECTags.h>
#include <kopano/stringutil.h>
#include "SOAPUtils.h"
#include <kopano/kcodes.h>
#include "KCmd.nsmap"
#include "ECFifoBuffer.h"
#include "ECSerializer.h"
#include "StreamUtil.h"
#include <kopano/CommonUtil.h>
#include "StorageUtil.h"
#include "ics.h"
#include "kcore.hpp"
#include "pcutil.hpp"
#include "ECAttachmentStorage.h"
#include "ECGenProps.h"
#include "ECUserManagement.h"
#include "ECSecurity.h"
#include "ECICS.h"
#include "StatsClient.h"
#include "ECTableManager.h"
#include "ECTPropsPurge.h"
#include "versions.h"
#include "ECTestProtocol.h"
#include <kopano/ECDefs.h>
#include <kopano/EMSAbTag.h>
#include <edkmdb.h>
#include <kopano/ecversion.h>
#include <kopano/mapiext.h>
#include "../server/ECSoapServerConnection.h"
#include "cmdutil.hpp"
#include "soapKCmdService.h"
#include "cmd.hpp"
#if defined(HAVE_GPERFTOOLS_MALLOC_EXTENSION_H)
#	include <gperftools/malloc_extension_c.h>
#	define HAVE_TCMALLOC 1
#elif defined(HAVE_GOOGLE_MALLOC_EXTENSION_H)
#	include <google/malloc_extension_c.h>
#	define HAVE_TCMALLOC 1
#endif

using namespace std::string_literals;
using namespace KC;

class ECFifoSerializer final : public ECSerializer {
	public:
	enum eMode { serialize, deserialize };

	ECFifoSerializer(ECFifoBuffer *lpBuffer, eMode mode);
	virtual ~ECFifoSerializer(void);
	virtual ECRESULT SetBuffer(void *) override;
	virtual ECRESULT Write(const void *ptr, size_t size, size_t nmemb) override;
	virtual ECRESULT Read(void *ptr, size_t size, size_t nmemb) override;
	virtual ECRESULT Skip(size_t size, size_t nmemb) override;
	virtual ECRESULT Flush() override;
	virtual ECRESULT Stat(unsigned int *have_read, unsigned int *have_written) override;

	private:
	ECFifoBuffer *m_lpBuffer;
	eMode m_mode;
	ULONG m_ulRead = 0, m_ulWritten = 0;
};

class ksrv_worker final : public ECThreadWorker {
	public:
	using ECThreadWorker::ECThreadWorker;
	virtual void exit();
};

/**
 * Measures and logs the duration of handling the SOAP request.
 *
 * Note that m_info->threadstart/m_info->start instead contain the start times
 * of the WORKITEM, which is before SOAP. m_wallstart minus m_info->start hence
 * equals the gsoap library overhead.
 */
class pmeasure {
	public:
	pmeasure(const struct SOAPINFO *, unsigned int &er);
	~pmeasure();

	protected:
	const struct SOAPINFO *m_info = nullptr;
	unsigned int &m_er;
	KC::time_point m_wallstart{};
	struct timespec m_thrstart;
};

class busystate {
	public:
	busystate(ECSession *, const struct SOAPINFO *);
	~busystate();

	protected:
	ECSession *m_ses = nullptr;
	const struct SOAPINFO *m_info = nullptr;
};

// Hold the status of the softdelete purge system
static bool g_bPurgeSoftDeleteStatus = false;

static ECRESULT CreateEntryId(GUID guidStore, unsigned int ulObjType,
    entryId **lppEntryId)
{
	EID_FIXED			eid;

	if (lppEntryId == NULL)
		return KCERR_INVALID_PARAMETER;
	if (CoCreateGuid(&eid.uniqueId) != hrSuccess)
		return KCERR_CALL_FAILED;

	eid.guid = guidStore;
	eid.usType = ulObjType;
	auto lpEntryId = soap_new_entryId(nullptr);
	lpEntryId->__size = sizeof(eid);
	lpEntryId->__ptr  = soap_new_unsignedByte(nullptr, lpEntryId->__size);
	memcpy(lpEntryId->__ptr, &eid, lpEntryId->__size);
	*lppEntryId = lpEntryId;
	return erSuccess;
}

/**
 * Get the local user id based on the entryid or the user id for old clients.
 *
 * When an entryid is provided, the extern id is extracted and the local user id
 * is resolved based on that. If no entryid is provided, the provided legacy user id
 * is used as local user is and the extern id is resolved based on that. Old clients
 * that are not multi-server aware provide the legacy user id instead of the entryid.
 *
 * @param[in]	sUserId			The entryid of the user for which to obtain the local id
 * @param[in]	ulLegacyUserId	The legacy user id, which will be used as the entryid when.
 *								no entryid is provided (old clients).
 * @param[out]	lpulUserId		The local user id.
 * @param[out]	lpsExternId		The extern id of the user. This can be NULL if the extern id
 *								is not required by the caller.
 *
 * @retval	KCERR_INVALID_PARAMATER	One or more parameters are invalid.
 * @retval	KCERR_NOT_FOUND			The local is is not found.
 */
static ECRESULT GetLocalId(entryId sUserId, unsigned int ulLegacyUserId,
    unsigned int *lpulUserId, objectid_t *lpsExternId)
{
	ECRESULT er = erSuccess;
	unsigned int	ulUserId = 0;
	objectid_t		sExternId;
	objectdetails_t	sDetails;

	if (lpulUserId == NULL)
		return KCERR_INVALID_PARAMETER;

	// If no entryid is present, use the 'current' user.
	if (ulLegacyUserId == 0 && sUserId.__size == 0) {
		// When lpsExternId is requested, the 'current' user will not be
		// requested in this way. However, to make sure a caller does expect a result in the future
		// we'll return an error in that case.
		if (lpsExternId != NULL)
			er = KCERR_INVALID_PARAMETER;
		else
			*lpulUserId = 0;
		// TODO: return value in lpulUserId ?
		return er;
	}

	if (sUserId.__ptr) {
		// Extract the information from the entryid.
		er = ABEntryIDToID(&sUserId, &ulUserId, &sExternId, NULL);
		if (er != erSuccess)
			return er;
		// If an extern id is present, we should get an object based on that.
		if (!sExternId.id.empty())
			er = g_lpSessionManager->GetCacheManager()->GetUserObject(sExternId, &ulUserId, NULL, NULL);
	} else {
		// use user id from 6.20 and older clients
		ulUserId = ulLegacyUserId;
		if (lpsExternId)
			er = g_lpSessionManager->GetCacheManager()->GetUserObject(ulLegacyUserId, &sExternId, NULL, NULL);
	}
	if (er != erSuccess)
		return er;
	*lpulUserId = ulUserId;
	if (lpsExternId)
		*lpsExternId = std::move(sExternId);
	return erSuccess;
}

/**
 * Check if a user has a store of a particular type on the local server.
 *
 * On a single server configuration this function will return true for
 * all ECSTORE_TYPE_PRIVATE and ECSTORE_TYPE_PUBLIC requests and false otherwise.
 *
 * In single tennant mode, requests for ECSTORE_TYPE_PUBLIC will always return true,
 * regardless of the server on which the public should exist. This is actually wrong
 * but is the same behaviour as before.
 *
 * @param[in]	lpecSession			The ECSession object for the current session.
 * @param[in]	ulUserId			The user id of the user for which to check if a
 *									store is available.
 * @param[in]	ulStoreType			The store type to check for.
 * @param[out]	lpbHasLocalStore	The boolean that will contain the result on success.
 *
 * @retval	KCERR_INVALID_PARAMETER	One or more parameters are invalid.
 * @retval	KCERR_NOT_FOUND			The user specified by ulUserId was not found.
 */
static ECRESULT CheckUserStore(ECSession *lpecSession, unsigned ulUserId,
    unsigned ulStoreType, bool *lpbHasLocalStore)
{
	objectdetails_t	sDetails;

	if (lpecSession == NULL || lpbHasLocalStore == NULL || !ECSTORE_TYPE_ISVALID(ulStoreType))
		return KCERR_INVALID_PARAMETER;

	auto bPrivateOrPublic = ulStoreType == ECSTORE_TYPE_PRIVATE || ulStoreType == ECSTORE_TYPE_PUBLIC;
	if (g_lpSessionManager->IsDistributedSupported()) {
		auto er = lpecSession->GetUserManagement()->GetObjectDetails(ulUserId, &sDetails);
		if (er != erSuccess)
			return er;
		if (bPrivateOrPublic) {
			// @todo: Check if there's a define or constant for everyone.
			if (ulUserId == 2)	// Everyone, public in single tennant
				*lpbHasLocalStore = true;
			else
				*lpbHasLocalStore = (strcasecmp(sDetails.GetPropString(OB_PROP_S_SERVERNAME).c_str(), g_lpSessionManager->GetConfig()->GetSetting("server_name")) == 0);
		} else	// Archive store
			*lpbHasLocalStore = sDetails.PropListStringContains(static_cast<property_key_t>(PR_EC_ARCHIVE_SERVERS_A), g_lpSessionManager->GetConfig()->GetSetting("server_name"), true);
	} else	// Single tennant
		*lpbHasLocalStore = bPrivateOrPublic;

	return erSuccess;
}

static ECRESULT GetABEntryID(unsigned int ulUserId, soap *lpSoap,
    entryId *lpUserId)
{
	entryId sUserId;
	objectid_t			sExternId;

	if (lpSoap == NULL)
		return KCERR_INVALID_PARAMETER;
	if (ulUserId == KOPANO_UID_SYSTEM) {
		sExternId.objclass = ACTIVE_USER;
	} else if (ulUserId == KOPANO_UID_EVERYONE) {
		sExternId.objclass = DISTLIST_SECURITY;
	} else {
		auto er = g_lpSessionManager->GetCacheManager()->GetUserObject(ulUserId, &sExternId, nullptr, nullptr);
		if (er != erSuccess)
			return er;
	}

	auto er = ABIDToEntryID(lpSoap, ulUserId, sExternId, &sUserId);
	if (er != erSuccess)
		return er;
	*lpUserId = std::move(sUserId); // pointer (__ptr) is copied, not data
	return erSuccess;
}

/**
 * Determine if the client can reach @strServerName via a pipe.
 * In other words, determine if @strServerName is local to the client.
 */
static ECRESULT PeerIsServer(struct soap *soap,
    const std::string &strServerName, const std::string &strHttpPath,
    const std::string &strSslPath, bool *lpbResult)
{
	if (soap == NULL || lpbResult == NULL)
		return KCERR_INVALID_PARAMETER;
	/*
	 * If the client tries to connect to the same server as it
	 * already is, and the existing connection was AF_LOCAL, then
	 * obviously the new connection can be AF_LOCAL too. (Unhandled
	 * caveat emptor: local mount namespaces!)
	 *
	 * SSL->AF_LOCAL transition could lead to rejected logins later when
	 * using password-less auth, since AF_LOCAL does not implement
	 * certificates.
	 *
	 * More importantly: Due to the possibility of NAT, or mount namespaces
	 * on the client, any AF_INET->AF_LOCAL transitions cannot be made to
	 * work reliably.
	 */
	*lpbResult = SOAP_CONNECTION_TYPE_NAMED_PIPE(soap) &&
	             strcasecmp(strServerName.c_str(), g_lpSessionManager->GetConfig()->GetSetting("server_name")) == 0;
	return erSuccess;
}

void ksrv_worker::exit()
{
	g_lpSessionManager->get_db_factory()->thread_end();
}

std::unique_ptr<ECThreadWorker> ksrv_tpool::make_worker()
{
	return make_unique_nt<ksrv_worker>(this);
}

ECFifoSerializer::ECFifoSerializer(ECFifoBuffer *lpBuffer, eMode mode) :
	m_mode(mode)
{
	SetBuffer(lpBuffer);
}

ECFifoSerializer::~ECFifoSerializer(void)
{
	if (m_lpBuffer == nullptr)
		return;
	ECFifoBuffer::close_flags flags = (m_mode == serialize ? ECFifoBuffer::cfWrite : ECFifoBuffer::cfRead);
	m_lpBuffer->Close(flags);
}

ECRESULT ECFifoSerializer::SetBuffer(void *lpBuffer)
{
	m_lpBuffer = static_cast<ECFifoBuffer *>(lpBuffer);
	return erSuccess;
}

ECRESULT ECFifoSerializer::Write(const void *ptr, size_t size, size_t nmemb)
{
	ECRESULT er = erSuccess;
	union {
		short s;
		int i;
		long long ll;
	} tmp;

	if (m_mode != serialize)
		return KCERR_NO_SUPPORT;
	if (ptr == nullptr)
		return KCERR_INVALID_PARAMETER;

	switch (size) {
	case 1:
		er = m_lpBuffer->Write(ptr, nmemb, STR_DEF_TIMEOUT, NULL);
		break;
	case 2:
		for (size_t x = 0; x < nmemb && er == erSuccess; ++x) {
			tmp.s = htons(static_cast<const short *>(ptr)[x]);
			er = m_lpBuffer->Write(&tmp, size, STR_DEF_TIMEOUT, nullptr);
		}
		break;
	case 4:
		for (size_t x = 0; x < nmemb && er == erSuccess; ++x) {
			tmp.i = htonl(static_cast<const int *>(ptr)[x]);
			er = m_lpBuffer->Write(&tmp, size, STR_DEF_TIMEOUT, nullptr);
		}
		break;
	case 8:
		for (size_t x = 0; x < nmemb && er == erSuccess; ++x) {
			tmp.ll = cpu_to_be64(static_cast<const uint64_t *>(ptr)[x]);
			er = m_lpBuffer->Write(&tmp, size, STR_DEF_TIMEOUT, nullptr);
		}
		break;
	default:
		er = KCERR_INVALID_PARAMETER;
		break;
	}
	m_ulWritten += size * nmemb;
	return er;
}

ECRESULT ECFifoSerializer::Read(void *ptr, size_t size, size_t nmemb)
{
	ECFifoBuffer::size_type cbRead = 0;

	if (m_mode != deserialize)
		return KCERR_NO_SUPPORT;
	if (ptr == nullptr)
		return KCERR_INVALID_PARAMETER;
	auto er = m_lpBuffer->Read(ptr, size * nmemb, STR_DEF_TIMEOUT, &cbRead);
	if (er != erSuccess)
		return er;
	m_ulRead += cbRead;
	if (cbRead != size * nmemb)
		return KCERR_CALL_FAILED;

	switch (size) {
	case 1: break;
	case 2:
		for (size_t x = 0; x < nmemb; ++x) {
			uint16_t tmp;
			memcpy(&tmp, static_cast<uint16_t *>(ptr) + x, sizeof(tmp));
			tmp = ntohs(tmp);
			memcpy(static_cast<uint16_t *>(ptr) + x, &tmp, sizeof(tmp));
		}
		break;
	case 4:
		for (size_t x = 0; x < nmemb; ++x) {
			uint32_t tmp;
			memcpy(&tmp, static_cast<uint32_t *>(ptr) + x, sizeof(tmp));
			tmp = ntohl(tmp);
			memcpy(static_cast<uint32_t *>(ptr) + x, &tmp, sizeof(tmp));
		}
		break;
	case 8:
		for (size_t x = 0; x < nmemb; ++x) {
			uint64_t tmp;
			memcpy(&tmp, static_cast<uint64_t *>(ptr) + x, sizeof(tmp));
			tmp = be64_to_cpu(tmp);
			memcpy(static_cast<uint64_t *>(ptr) + x, &tmp, sizeof(tmp));
		}
		break;
	default:
		er = KCERR_INVALID_PARAMETER;
		break;
	}
	return er;
}

ECRESULT ECFifoSerializer::Skip(size_t size, size_t nmemb)
{
	auto buf = make_unique_nt<char[]>(size * nmemb);
	if (buf == nullptr)
		return KCERR_NOT_ENOUGH_MEMORY;
	return Read(buf.get(), size, nmemb);
}

ECRESULT ECFifoSerializer::Flush()
{
	ECRESULT er;
	size_t cbRead = 0;
	char buf[16384];

	while (true) {
		er = m_lpBuffer->Read(buf, sizeof(buf), STR_DEF_TIMEOUT, &cbRead);
		if (er != erSuccess)
			return er;
		m_ulRead += cbRead;
		if (cbRead < sizeof(buf))
			break;
	}
	return er;
}

ECRESULT ECFifoSerializer::Stat(ULONG *lpcbRead, ULONG *lpcbWrite)
{
	if (lpcbRead != nullptr)
		*lpcbRead = m_ulRead;
	if (lpcbWrite != nullptr)
		*lpcbWrite = m_ulWritten;
	return erSuccess;
}

/**
 * Get the best server path for a server
 *
 * This function will return the 'best' server path to redirect the client to. This is
 * done by examining the existing incoming connection, and choosing an appropriate access
 * method to the given server. Rules are as follows:
 *
 * - If bProxy is TRUE and the destination server has a proxy address, return the proxy address
 * - If bProxy is FALSE:
 *   - If existing connection is HTTP, return first available of: HTTP, HTTPS
 *   - If existing connection is HTTPS, return HTTPS
 *   - If existing connection is FILE, return first available of: (FILE,) HTTPS, HTTP
 *     (Only ever outputs FILE if it turns out we point to ourselves)
 *
 * @param[in] soap SOAP structure for incoming request
 * @param[in] lpecSession Session for the request
 * @param[in] strServerName Server name to get path for
 * @param[in] bProxy TRUE if we are requesting the proxy address for a server
 * @param[out] lpstrServerPath Output path of server (URL)
 * @return result
 */
static ECRESULT GetBestServerPath(struct soap *soap, ECSession *lpecSession,
    const std::string &strServerName, std::string *lpstrServerPath)
{
	std::string	strServerPath;
	bool		bConnectPipe = false;
	serverdetails_t	sServerDetails;
	const char *szProxyHeader = lpecSession->GetSessionManager()->GetConfig()->GetSetting("proxy_header");

	if (soap == NULL || soap->user == NULL || lpstrServerPath == NULL)
		return KCERR_INVALID_PARAMETER;

	auto lpInfo = soap_info(soap);
	auto er = lpecSession->GetUserManagement()->GetServerDetails(strServerName, &sServerDetails);
	if (er != erSuccess)
		return er;
	auto strProxyPath = sServerDetails.GetProxyPath();
	auto strFilePath = sServerDetails.GetFilePath();
	auto strHttpPath = sServerDetails.GetHttpPath();
	auto strSslPath = sServerDetails.GetSslPath();

	// Always redirect if proxy_header is "*"
    if (!strcmp(szProxyHeader, "*") || lpInfo->bProxy) {
        if(!strProxyPath.empty()) {
			*lpstrServerPath = std::move(strProxyPath);
			return erSuccess;
        } else {
            ec_log_warn("Proxy path not set for server \"%s\"! falling back to direct address.", strServerName.c_str());
        }
    }
	if (!strFilePath.empty())
	{
		er = PeerIsServer(soap, strServerName, strHttpPath, strSslPath, &bConnectPipe);
		if (er != erSuccess)
			return er;
	} else {
		// TODO: check if same server, and set strFilePath 'cause it's known
		bConnectPipe = false;
	}

	if (bConnectPipe)
		strServerPath = strFilePath;
	else
		switch (SOAP_CONNECTION_TYPE(soap))
		{
		case CONNECTION_TYPE_TCP:
			if (!strHttpPath.empty())
				strServerPath = strHttpPath;
			else if (!strSslPath.empty())
				strServerPath = strSslPath;
			break;

		case CONNECTION_TYPE_SSL:
			if (!strSslPath.empty())
				strServerPath = strSslPath;
			break;

		case CONNECTION_TYPE_NAMED_PIPE:
		case CONNECTION_TYPE_NAMED_PIPE_PRIORITY:
			if (!strSslPath.empty())
				strServerPath = strSslPath;
			else if (!strHttpPath.empty())
				strServerPath = strHttpPath;
			break;
		}

	if (strServerPath.empty())
		return KCERR_NOT_FOUND;
	*lpstrServerPath = std::move(strServerPath);
	return erSuccess;
}

// these functions don't do Begin + Commit/Rollback
static ECRESULT WriteProps(struct soap *soap, ECSession *lpecSession, ECDatabase *lpDatabase, ECAttachmentStorage *lpAttachmentStorage, struct saveObject *lpsSaveObj, unsigned int ulObjId, bool fNewItem, unsigned int ulSyncId, struct saveObject *lpsReturnObj, bool *lpfHaveChangeKey, FILETIME *ftCreated, FILETIME *ftModified);
static ECRESULT DoNotifySubscribe(ECSession *lpecSession, unsigned long long ulSessionId, struct notifySubscribe *notifySubscribe);

using steady_clock = std::chrono::steady_clock;

static void set_agent(struct soap *soap, const char *misc, const char *ver)
{
	auto &agent = soap_info(soap)->st.agent;
	agent.clear();
	if (misc == nullptr)
		return;
	agent += misc;
	if (ver == nullptr)
		return;
	agent += "/";
	agent += ver;
}

/**
 * logon: log on and create a session with provided credentials
 */
int KCmdService::logon(const char *user, const char *pass,
    const char *impuser, const char *cl_ver, unsigned int clientCaps,
    unsigned int logonFlags, const struct xsd__base64Binary &sLicenseRequest,
    ULONG64 ullSessionGroup, const char *cl_app,
    const char *cl_app_ver, const char *cl_app_misc,
    struct logonResponse *lpsResponse)
{
	soap_info(soap)->st.rh1_wall_start = time_point::clock::now();
	clock_gettime(CLOCK_THREAD_CPUTIME_ID, &soap_info(soap)->st.rh1_cpu[0]);
	soap_info(soap)->st.func = __func__;
	ECSession	*lpecSession = NULL;
	ECSESSIONID	sessionID = 0;
	GUID sServerGuid{};
	ECRESULT er;

	if (!(clientCaps & KOPANO_CAP_UNICODE)) {
		er = MAPI_E_BAD_CHARWIDTH;
		goto exit;
	}

	lpsResponse->lpszVersion = const_cast<char *>("0," PROJECT_VERSION_COMMIFIED);
	lpsResponse->ulCapabilities = KOPANO_LATEST_CAPABILITIES;
	/*
	 * Client desires compression, so turn it on, but only if remote.
	 * Otherwise, clear the flag from clientCaps, because
	 * Create(Auth)Session remembers them, re-evaluates CAP_COMPRESSION,
	 * and would otherwise turn on compression again.
	 */
#ifdef WITH_ZLIB
	static constexpr const bool has_zlib = true;
#else
	static constexpr const bool has_zlib = false;
#endif
	if (has_zlib && zcp_peerfd_is_local(soap->socket) <= 0 && clientCaps & KOPANO_CAP_COMPRESSION) {
		lpsResponse->ulCapabilities |= KOPANO_CAP_COMPRESSION;
		// (ECSessionManager::ValidateSession() will do this for all other functions)
		soap_set_imode(soap, SOAP_ENC_ZLIB);	// also autodetected
		soap_set_omode(soap, SOAP_ENC_ZLIB | SOAP_IO_CHUNK);
	} else {
		clientCaps &= ~KOPANO_CAP_COMPRESSION;
	}

	// check username and password
	er = g_lpSessionManager->CreateSession(soap, user, pass, impuser,
	          cl_ver, cl_app, cl_app_ver, cl_app_misc, clientCaps,
	          ullSessionGroup, &sessionID, &lpecSession, true,
	          !(logonFlags & KOPANO_LOGON_NO_UID_AUTH),
	          !(logonFlags & KOPANO_LOGON_NO_REGISTER_SESSION));
	if(er != erSuccess){
		er = KCERR_LOGON_FAILED;
		goto exit;
	}

	// We allow Zarafa >=6 clients to connect to a Kopano server. However, anything below that will be
	// denied. We can't say what future clients may or may not be capable of. So we'll leave that to the
	// clients.
	if (lpecSession && (KOPANO_COMPARE_VERSION_TO_GENERAL(lpecSession->ClientVersion(), MAKE_KOPANO_GENERAL(6)) < 0)) {
		ec_log_warn("Rejected logon attempt from a %s version client.", cl_ver != nullptr ? cl_ver : "<unknown>");
		er = KCERR_INVALID_VERSION;
		goto exit;
	}

	lpsResponse->ulSessionId = sessionID;
	set_agent(soap, cl_app_misc, cl_app_ver);
	if (clientCaps & KOPANO_CAP_MULTI_SERVER)
		lpsResponse->ulCapabilities |= KOPANO_CAP_MULTI_SERVER;
	if (clientCaps & KOPANO_CAP_ENHANCED_ICS && parseBool(g_lpSessionManager->GetConfig()->GetSetting("enable_enhanced_ics"))) {
		lpsResponse->ulCapabilities |= KOPANO_CAP_ENHANCED_ICS;
		soap_set_omode(soap, SOAP_ENC_MTOM | SOAP_IO_CHUNK);
		soap_set_imode(soap, SOAP_ENC_MTOM);
		soap_post_check_mime_attachments(soap);
	}
	if (clientCaps & KOPANO_CAP_UNICODE)
		lpsResponse->ulCapabilities |= KOPANO_CAP_UNICODE;
	if (clientCaps & KOPANO_CAP_MSGLOCK)
		lpsResponse->ulCapabilities |= KOPANO_CAP_MSGLOCK;
	er = g_lpSessionManager->GetServerGUID(&sServerGuid);
	if (er != erSuccess)
		goto exit;

	lpsResponse->sServerGuid.__ptr = soap_new_unsignedByte(soap, sizeof(sServerGuid));
	memcpy(lpsResponse->sServerGuid.__ptr, &sServerGuid, sizeof(sServerGuid));
	lpsResponse->sServerGuid.__size = sizeof(sServerGuid);
    // Only save logon if credentials were supplied by the user; otherwise the logon is probably automated
    if (lpecSession && (lpecSession->GetAuthMethod() == ECSession::METHOD_USERPASSWORD || lpecSession->GetAuthMethod() == ECSession::METHOD_SSO))
		record_logon_time(lpecSession, true);
exit:
	if (lpecSession)
		lpecSession->unlock();
	lpsResponse->er = er;
	clock_gettime(CLOCK_THREAD_CPUTIME_ID, &soap_info(soap)->st.rh1_cpu[1]);
	soap_info(soap)->st.rh1_wall_end = time_point::clock::now();
	soap_info(soap)->st.er = er;
	HX_timespec_sub(&soap_info(soap)->st.rh1_cpu[2], &soap_info(soap)->st.rh1_cpu[1], &soap_info(soap)->st.rh1_cpu[0]);
	soap_info(soap)->st.rh1_wall_dur = soap_info(soap)->st.rh1_wall_end - soap_info(soap)->st.rh1_wall_start;
	return SOAP_OK;
}

/**
 * logon: log on and create a session with provided credentials
 */
int KCmdService::ssoLogon(ULONG64 ulSessionId, const char *szUsername,
    const char *impuser, struct xsd__base64Binary *lpInput,
    const char *cl_ver, unsigned int clientCaps,
    const struct xsd__base64Binary &sLicenseRequest, ULONG64 ullSessionGroup,
    const char *cl_app, const char *cl_app_ver, const char *cl_app_misc,
    struct ssoLogonResponse *lpsResponse)
{
	soap_info(soap)->st.rh1_wall_start = time_point::clock::now();
	clock_gettime(CLOCK_THREAD_CPUTIME_ID, &soap_info(soap)->st.rh1_cpu[0]);
	soap_info(soap)->st.func = __func__;
	ECRESULT		er = KCERR_LOGON_FAILED;
	ECAuthSession	*lpecAuthSession = NULL;
	ECSession		*lpecSession = NULL;
	ECSESSIONID		newSessionID = 0;
	GUID sServerGuid{};
	xsd__base64Binary *lpOutput = NULL;
	const char *lpszEnabled = NULL;

	if (lpInput == nullptr || lpInput->__size == 0 ||
	    lpInput->__ptr == nullptr || szUsername == nullptr ||
	    cl_ver == nullptr)
		goto exit;
	lpszEnabled = g_lpSessionManager->GetConfig()->GetSetting("enable_sso");
	if (!(lpszEnabled && strcasecmp(lpszEnabled, "yes") == 0))
		goto nosso;
	lpsResponse->lpszVersion = const_cast<char *>("0," PROJECT_VERSION_COMMIFIED);
	lpsResponse->ulCapabilities = KOPANO_LATEST_CAPABILITIES;

	/* See KCmdService::logon for comments. */
	if (zcp_peerfd_is_local(soap->socket) <= 0 && (clientCaps & KOPANO_CAP_COMPRESSION)) {
		lpsResponse->ulCapabilities |= KOPANO_CAP_COMPRESSION;
		// (ECSessionManager::ValidateSession() will do this for all other functions)
		soap_set_imode(soap, SOAP_ENC_ZLIB);	// also autodetected
		soap_set_omode(soap, SOAP_ENC_ZLIB | SOAP_IO_CHUNK);
	} else {
		clientCaps &= ~KOPANO_CAP_COMPRESSION;
	}

	if (ulSessionId == 0) {
		// new auth session
		er = g_lpSessionManager->CreateAuthSession(soap, clientCaps, &newSessionID, &lpecAuthSession, true, true);
		if (er != erSuccess) {
			er = KCERR_LOGON_FAILED;
			goto exit;
		}
		// when the first validate fails, remove the correct sessionid
		ulSessionId = newSessionID;
	} else {
		er = g_lpSessionManager->ValidateSession(soap, ulSessionId, &lpecAuthSession);
		if (er != erSuccess)
			goto exit;
	}

	lpecAuthSession->SetClientMeta(cl_app_ver, cl_app_misc);
	if (!(clientCaps & KOPANO_CAP_UNICODE))
		return MAPI_E_BAD_CHARWIDTH;

	er = lpecAuthSession->ValidateSSOData(soap, szUsername, impuser, cl_ver, cl_app, cl_app_ver, cl_app_misc, lpInput, &lpOutput);
	if (er == KCERR_SSO_CONTINUE) {
		// continue validation exchange
		lpsResponse->lpOutput = lpOutput;
	} else if (er == erSuccess) {
		// done and logged in
		// create ecsession from ecauthsession, and place in session map
		er = g_lpSessionManager->RegisterSession(lpecAuthSession,
		     ullSessionGroup, cl_ver, cl_app, cl_app_ver, cl_app_misc,
		     &newSessionID, &lpecSession, true);
		if (er != erSuccess) {
			ec_perror("User authenticated, but failed to create session", er);
			goto exit;
		}

	// We allow Zarafa >=6 clients to connect to a Kopano server. However, anything below that will be
	// denied. We can't say what future clients may or may not be capable of. So we'll leave that to the
	// clients.
	if (KOPANO_COMPARE_VERSION_TO_GENERAL(lpecSession->ClientVersion(), MAKE_KOPANO_GENERAL(6)) < 0) {
		ec_log_warn("Rejected logon attempt from a %s version client.", cl_ver != nullptr ? cl_ver : "<unknown>");
		er = KCERR_INVALID_VERSION;
		goto exit;
	}

		// delete authsession
		lpecAuthSession->unlock();
		g_lpSessionManager->RemoveSession(ulSessionId);
		lpecAuthSession = NULL;
		// return ecsession number
		lpsResponse->lpOutput = NULL;
	} else {
		// delete authsession
		lpecAuthSession->unlock();
		g_lpSessionManager->RemoveSession(ulSessionId);
		lpecAuthSession = NULL;
		er = KCERR_LOGON_FAILED;
		goto exit;
	}

	lpsResponse->ulSessionId = newSessionID;
	set_agent(soap, cl_app_misc, cl_app_ver);
	if (clientCaps & KOPANO_CAP_MULTI_SERVER)
		lpsResponse->ulCapabilities |= KOPANO_CAP_MULTI_SERVER;
	if (clientCaps & KOPANO_CAP_ENHANCED_ICS && parseBool(g_lpSessionManager->GetConfig()->GetSetting("enable_enhanced_ics"))) {
		lpsResponse->ulCapabilities |= KOPANO_CAP_ENHANCED_ICS;
		soap_set_omode(soap, SOAP_ENC_MTOM | SOAP_IO_CHUNK);
		soap_set_imode(soap, SOAP_ENC_MTOM);
		soap_post_check_mime_attachments(soap);
	}
	if (clientCaps & KOPANO_CAP_UNICODE)
		lpsResponse->ulCapabilities |= KOPANO_CAP_UNICODE;
	if (clientCaps & KOPANO_CAP_MSGLOCK)
		lpsResponse->ulCapabilities |= KOPANO_CAP_MSGLOCK;

    if(er != KCERR_SSO_CONTINUE) {
        // Don't reset er to erSuccess on SSO_CONTINUE, we don't need the server guid yet
    	er = g_lpSessionManager->GetServerGUID(&sServerGuid);
		if (er != erSuccess)
			goto exit;
		lpsResponse->sServerGuid.__ptr = soap_new_unsignedByte(soap, sizeof(sServerGuid));
		memcpy(lpsResponse->sServerGuid.__ptr, &sServerGuid, sizeof(sServerGuid));
    	lpsResponse->sServerGuid.__size = sizeof(sServerGuid);
    }

    if(lpecSession && (lpecSession->GetAuthMethod() == ECSession::METHOD_USERPASSWORD || lpecSession->GetAuthMethod() == ECSession::METHOD_SSO))
		record_logon_time(lpecSession, true);
exit:
	if (lpecAuthSession != NULL)
		lpecAuthSession->unlock();
	if (lpecSession)
		lpecSession->unlock();
	if (er == erSuccess)
		g_lpSessionManager->m_stats->inc(SCN_LOGIN_SSO);
	else if (er != KCERR_SSO_CONTINUE)
		g_lpSessionManager->m_stats->inc(SCN_LOGIN_DENIED);
nosso:
	lpsResponse->er = er;
	clock_gettime(CLOCK_THREAD_CPUTIME_ID, &soap_info(soap)->st.rh1_cpu[1]);
	soap_info(soap)->st.rh1_wall_end = time_point::clock::now();
	soap_info(soap)->st.er = er;
	HX_timespec_sub(&soap_info(soap)->st.rh1_cpu[2], &soap_info(soap)->st.rh1_cpu[1], &soap_info(soap)->st.rh1_cpu[0]);
	soap_info(soap)->st.rh1_wall_dur = soap_info(soap)->st.rh1_wall_end - soap_info(soap)->st.rh1_wall_start;
	return SOAP_OK;
}

/**
 * logoff: invalidate the session and close all notifications and memory held by the session
 */
int KCmdService::logoff(ULONG64 ulSessionId, unsigned int *result)
{
	ECSession 	*lpecSession = NULL;

	soap_info(soap)->st.rh1_wall_start = time_point::clock::now();
	clock_gettime(CLOCK_THREAD_CPUTIME_ID, &soap_info(soap)->st.rh1_cpu[0]);
	soap_info(soap)->st.func = __func__;
	auto er = g_lpSessionManager->ValidateSession(soap, ulSessionId, &lpecSession);
	if(er != erSuccess)
		goto exit;
	if (lpecSession->GetAuthMethod() == ECSession::METHOD_USERPASSWORD ||
	    lpecSession->GetAuthMethod() == ECSession::METHOD_SSO)
		record_logon_time(lpecSession, false);
	lpecSession->unlock();
    // lpecSession is discarded. It is not locked, so we can do that. We only did the 'validatesession'
    // call to see if the session id existed in the first place, and the request is coming from the correct
    // IP address. Another logoff() call called at the same time may remove the session *here*, in which case the following call
    // will fail. This makes sure people can't terminate each others sessions unless they have the same source IP.
	er = g_lpSessionManager->RemoveSession(ulSessionId);
exit:
    *result = er;
	clock_gettime(CLOCK_THREAD_CPUTIME_ID, &soap_info(soap)->st.rh1_cpu[1]);
	soap_info(soap)->st.rh1_wall_end = time_point::clock::now();
	soap_info(soap)->st.er = er;
	HX_timespec_sub(&soap_info(soap)->st.rh1_cpu[2], &soap_info(soap)->st.rh1_cpu[1], &soap_info(soap)->st.rh1_cpu[0]);
	soap_info(soap)->st.rh1_wall_dur = soap_info(soap)->st.rh1_wall_end - soap_info(soap)->st.rh1_wall_start;
	return SOAP_OK;
}

pmeasure::pmeasure(const struct SOAPINFO *si, unsigned int &er) :
	m_info(si), m_er(er), m_wallstart(steady_clock::now())
{
	clock_gettime(CLOCK_THREAD_CPUTIME_ID, &m_thrstart);
	LOG_SOAP_DEBUG("%020" PRIu64 ": S %s", m_info->ulLastSessionId, m_info->szFname);
}

pmeasure::~pmeasure()
{
	try {
	struct timespec thrend;
	clock_gettime(CLOCK_THREAD_CPUTIME_ID, &thrend);
		LOG_SOAP_DEBUG("%020" PRIu64 ": E %s 0x%08x %f %f",
			m_info->ulLastSessionId, m_info->szFname, m_er,
			timespec2dbl(thrend) - timespec2dbl(m_thrstart),
			dur2dbl(decltype(m_wallstart)::clock::now() - m_wallstart));
	} catch (...) {
	}
}

busystate::busystate(ECSession *ses, const struct SOAPINFO *si) :
	m_ses(ses), m_info(si)
{
	m_ses->AddBusyState(pthread_self(), si->szFname, si->threadstart, si->start);
}

busystate::~busystate()
{
	try {
		m_ses->UpdateBusyState(pthread_self(), SESSION_STATE_SENDING);
		m_ses->unlock();
	} catch (...) {
	}
}

#define SOAP_ENTRY_START(fname, resultvar, ...) \
int KCmdService::fname(ULONG64 ulSessionId, ##__VA_ARGS__) \
{ \
<<<<<<< HEAD
	soap_info(soap)->ulLastSessionId = ulSessionId; \
	soap_info(soap)->szFname = __func__; \
	pmeasure xx_functime(soap_info(soap), resultvar); \
    ECSession		*lpecSession = NULL; \
=======
	soap_info(soap)->st.rh1_wall_start = time_point::clock::now(); \
	clock_gettime(CLOCK_THREAD_CPUTIME_ID, &soap_info(soap)->st.rh1_cpu[0]); \
	auto xx_endtimer1 = make_scope_success([&]() { \
		clock_gettime(CLOCK_THREAD_CPUTIME_ID, &soap_info(soap)->st.rh1_cpu[1]); \
		soap_info(soap)->st.rh1_wall_end = time_point::clock::now(); \
		HX_timespec_sub(&soap_info(soap)->st.rh1_cpu[2], &soap_info(soap)->st.rh1_cpu[1], &soap_info(soap)->st.rh1_cpu[0]); \
		soap_info(soap)->st.rh1_wall_dur = soap_info(soap)->st.rh1_wall_end - soap_info(soap)->st.rh1_wall_start; \
	}); \
	const char *szFname = #fname; \
	soap_info(soap)->st.func = szFname; \
	ECSession *lpecSession = nullptr; \
>>>>>>> e28f443b
	auto er = g_lpSessionManager->ValidateSession(soap, ulSessionId, &lpecSession); \
	if (er != erSuccess) { \
		resultvar = er; \
		return SOAP_OK; \
	} \
<<<<<<< HEAD
	busystate xx_busy(lpecSession, soap_info(soap)); \
=======
	soap_info(soap)->ulLastSessionId = ulSessionId; \
	lpecSession->AddBusyState(pthread_self(), szFname, soap_info(soap)->st); \
	auto xx_unbusy = make_scope_success([&]() { \
		lpecSession->UpdateBusyState(pthread_self(), SESSION_STATE_SENDING); \
		lpecSession->unlock(); \
	}); \
	soap_info(soap)->st.rh2_wall_start = time_point::clock::now(); \
	clock_gettime(CLOCK_THREAD_CPUTIME_ID, &soap_info(soap)->st.rh2_cpu[0]); \
>>>>>>> e28f443b
	resultvar = [&]() -> int {

#define SOAP_ENTRY_END() \
        return er; \
    }(); \
	clock_gettime(CLOCK_THREAD_CPUTIME_ID, &soap_info(soap)->st.rh2_cpu[1]); \
	soap_info(soap)->st.rh2_wall_end = time_point::clock::now(); \
	HX_timespec_sub(&soap_info(soap)->st.rh2_cpu[2], &soap_info(soap)->st.rh2_cpu[1], &soap_info(soap)->st.rh2_cpu[0]); \
	soap_info(soap)->st.rh2_wall_dur = soap_info(soap)->st.rh2_wall_end - soap_info(soap)->st.rh2_wall_start; \
    return SOAP_OK; \
}

#define ALLOC_DBRESULT() \
	DB_ROW 			UNUSED_VAR		lpDBRow = NULL; \
	DB_LENGTHS		UNUSED_VAR		lpDBLen = NULL; \
	DB_RESULT UNUSED_VAR lpDBResult; \
	std::string		UNUSED_VAR		strQuery;

#define USE_DATABASE_NORESULT() \
       ECDatabase*             lpDatabase = NULL; \
       er = lpecSession->GetDatabase(&lpDatabase); \
       if (er != erSuccess) { \
		ec_log_err(" GetDatabase failed"); \
               return KCERR_DATABASE_ERROR; \
       }

#define USE_DATABASE() USE_DATABASE_NORESULT(); ALLOC_DBRESULT();

#define ROLLBACK_ON_ERROR() \
	if (lpDatabase && FAILED(er)) \
		lpDatabase->Rollback(); \

static ECRESULT PurgeSoftDelete(ECSession *lpecSession,
    unsigned int ulLifetime, unsigned int *lpulMessages,
    unsigned int *lpulFolders, unsigned int *lpulStores, bool *lpbExit)
{
	ECRESULT 		er = erSuccess;
	ECDatabase*		lpDatabase = NULL;
	DB_RESULT lpDBResult;
	DB_ROW			lpDBRow = NULL;
	FILETIME		ft;
	ECListInt		lObjectIds;
	bool 			bExitDummy = false;

	auto laters = make_scope_success([&]() {
		if (er != KCERR_BUSY)
			g_bPurgeSoftDeleteStatus = false;
	});
	if (g_bPurgeSoftDeleteStatus) {
		ec_log_err("Softdelete already running");
		return KCERR_BUSY;
	}
	g_bPurgeSoftDeleteStatus = true;
	if (!lpbExit)
		lpbExit = &bExitDummy;
	er = lpecSession->GetDatabase(&lpDatabase);
	if (er != erSuccess)
		return er;

	// Although it doesn't make sense for the message deleter to include EC_DELETE_FOLDERS, it doesn't hurt either, since they shouldn't be there
	// and we really want to delete all the softdeleted items anyway.
	unsigned int ulDeleteFlags = EC_DELETE_CONTAINER | EC_DELETE_FOLDERS | EC_DELETE_MESSAGES | EC_DELETE_RECIPIENTS | EC_DELETE_ATTACHMENTS | EC_DELETE_HARD_DELETE;
	GetSystemTimeAsFileTime(&ft);
	ft = UnixTimeToFileTime(FileTimeToUnixTime(ft) - ulLifetime);

	// Select softdeleted stores (ignore softdelete_lifetime setting because a store can't be restored anyway)
	auto strQuery = "SELECT id FROM hierarchy WHERE parent IS NULL AND (flags&" + stringify(MSGFLAG_DELETED) + ")=" + stringify(MSGFLAG_DELETED) + " AND type=" + stringify(MAPI_STORE);
	er = lpDatabase->DoSelect(strQuery, &lpDBResult);
	if(er != erSuccess)
		return er;

	auto ulStores = lpDBResult.get_num_rows();
	if(ulStores > 0)
	{
		while ((lpDBRow = lpDBResult.fetch_row()) != nullptr) {
			if(lpDBRow == NULL || lpDBRow[0] == NULL)
				continue;
			lObjectIds.emplace_back(atoui(lpDBRow[0]));
		}
		// free before we call DeleteObjects()
		lpDBResult = DB_RESULT();
		if (*lpbExit)
			return KCERR_USER_CANCEL;

		ec_log_info("Starting to purge %zu stores", lObjectIds.size());
		for (auto iterObjectId = lObjectIds.cbegin();
		     iterObjectId != lObjectIds.cend() && !*lpbExit;
		     ++iterObjectId)
		{
			ec_log_info(" purge store (%d)", *iterObjectId);

			er = DeleteObjects(lpecSession, lpDatabase, *iterObjectId, ulDeleteFlags|EC_DELETE_STORE, 0, false, false);
			if (er != erSuccess)
				return ec_perror("Error while removing softdelete store objects", er);
		}
		ec_log_info("Store purge done");
	}
	if (*lpbExit)
		return KCERR_USER_CANCEL;

	// Select softdeleted folders
	strQuery = "SELECT h.id FROM hierarchy AS h JOIN properties AS p ON p.hierarchyid=h.id AND p.tag="+stringify(PROP_ID(PR_DELETED_ON))+" AND p.type="+stringify(PROP_TYPE(PR_DELETED_ON))+" WHERE (h.flags&"+stringify(MSGFLAG_DELETED)+")="+stringify(MSGFLAG_DELETED)+" AND p.val_hi<="+stringify(ft.dwHighDateTime)+" AND h.type="+stringify(MAPI_FOLDER);
	er = lpDatabase->DoSelect(strQuery, &lpDBResult);
	if(er != erSuccess)
		return er;

	auto ulFolders = lpDBResult.get_num_rows();
	if(ulFolders > 0)
	{
		// Remove all items
		lObjectIds.clear();
		while ((lpDBRow = lpDBResult.fetch_row()) != nullptr) {
			if(lpDBRow == NULL || lpDBRow[0] == NULL)
				continue;
			lObjectIds.emplace_back(atoui(lpDBRow[0]));
		}
		// free before we call DeleteObjects()
		lpDBResult = DB_RESULT();
		if (*lpbExit)
			return KCERR_USER_CANCEL;
		ec_log_info("Starting to purge %zu folders", lObjectIds.size());
		er = DeleteObjects(lpecSession, lpDatabase, &lObjectIds, ulDeleteFlags, 0, false, false);
		if (er != erSuccess)
			return ec_perror("Error while removing softdelete folder objects", er);
		ec_log_info("Folder purge done");
	}
	if (*lpbExit)
		return KCERR_USER_CANCEL;

	// Select softdeleted messages
	strQuery = "SELECT h.id FROM hierarchy AS h JOIN properties AS p ON p.hierarchyid=h.id AND p.tag="+stringify(PROP_ID(PR_DELETED_ON))+" AND p.type="+stringify(PROP_TYPE(PR_DELETED_ON))+" WHERE (h.flags&"+stringify(MSGFLAG_DELETED)+")="+stringify(MSGFLAG_DELETED)+" AND h.type="+stringify(MAPI_MESSAGE)+" AND p.val_hi<="+stringify(ft.dwHighDateTime);
	er = lpDatabase->DoSelect(strQuery, &lpDBResult);
	if(er != erSuccess)
		return er;

	auto ulMessages = lpDBResult.get_num_rows();
	if(ulMessages > 0)
	{
		// Remove all items
		lObjectIds.clear();
		while ((lpDBRow = lpDBResult.fetch_row()) != nullptr) {
			if(lpDBRow == NULL || lpDBRow[0] == NULL)
				continue;
			lObjectIds.emplace_back(atoui(lpDBRow[0]));
		}
		// free before we call DeleteObjects()
		lpDBResult = DB_RESULT();
		if (*lpbExit)
			return KCERR_USER_CANCEL;
		ec_log_info("Starting to purge %zu messages", lObjectIds.size());
		er = DeleteObjects(lpecSession, lpDatabase, &lObjectIds, ulDeleteFlags, 0, false, false);
		if (er != erSuccess)
			return ec_perror("Error while removing softdelete message objects", er);
		ec_log_info("Message purge done");
	}

	// these stats are only from toplevel objects
	if(lpulFolders)
		*lpulFolders = ulFolders;
	if(lpulMessages)
		*lpulMessages = ulMessages;
	if (lpulStores)
		*lpulStores = ulStores;
	return er;
}

/**
 * getPublicStore: get the root entryid, the store entryid and the store GUID for the public store.
 * FIXME, GUID is duplicate
 */
SOAP_ENTRY_START(getPublicStore, lpsResponse->er, unsigned int ulFlags, struct getStoreResponse *lpsResponse)
{
    unsigned int		ulCompanyId = 0;
	std::string strStoreName, strStoreServer, strServerPath, strCompanyName;
	const std::string	strThisServer = g_lpSessionManager->GetConfig()->GetSetting("server_name", "", "Unknown");
	objectdetails_t		details;
	auto sesmgr = lpecSession->GetSessionManager();
	auto sec = lpecSession->GetSecurity();
	auto usrmgt = lpecSession->GetUserManagement();
    USE_DATABASE();

	if (sesmgr->IsHostedSupported()) {
		/* Hosted support, Public store owner is company */
		auto er = sec->GetUserCompany(&ulCompanyId);
		if (er != erSuccess)
			return er;
		er = usrmgt->GetObjectDetails(ulCompanyId, &details);
        if(er != erSuccess)
			return er;
        strStoreServer = details.GetPropString(OB_PROP_S_SERVERNAME);
		strCompanyName = details.GetPropString(OB_PROP_S_FULLNAME);
	} else {
		ulCompanyId = KOPANO_UID_EVERYONE; /* No hosted support, Public store owner is Everyone */

		if (sesmgr->IsDistributedSupported()) {
			/*
			* GetObjectDetailsAndSync will return the group details for EVERYONE when called
			* with KOPANO_UID_EVERYONE. But we want the pseudo company for that contains the
			* public store.
			*/
			auto er = usrmgt->GetPublicStoreDetails(&details);
			if (er == KCERR_NO_SUPPORT) {
				/* Not supported: No MultiServer with this plugin, so we're good */
				strStoreServer = strThisServer;
				er = erSuccess;
			} else if (er == erSuccess)
				strStoreServer = details.GetPropString(OB_PROP_S_SERVERNAME);
			else
				return er;
		} else
			strStoreServer = strThisServer;
	}

	if (sesmgr->IsDistributedSupported()) {
		if (strStoreServer.empty()) {
			if (!strCompanyName.empty())
				ec_log_err("Company \"%s\" has no home server for its public store.", strCompanyName.c_str());
			else
				ec_log_err("Public store has no home server.");
			return KCERR_NOT_FOUND;
		}
		/* Do we own the store? */
		if (strcasecmp(strThisServer.c_str(), strStoreServer.c_str()) != 0 &&
		    (ulFlags & EC_OVERRIDE_HOMESERVER) == 0) {
			auto er = GetBestServerPath(soap, lpecSession, strStoreServer, &strServerPath);
			if (er != erSuccess)
				return er;
			lpsResponse->lpszServerPath = soap_strdup(soap, strServerPath.c_str());
			ec_log_info("Redirecting request to \"%s\"", lpsResponse->lpszServerPath);
			g_lpSessionManager->m_stats->inc(SCN_REDIRECT_COUNT);
			return KCERR_UNABLE_TO_COMPLETE;
		}
	}

	/*
	 * The public store is stored in the database with the companyid as owner.
	 */
	strQuery =
		"SELECT hierarchy.id, stores.guid, stores.hierarchy_id, stores.type "
		"FROM stores "
		"JOIN hierarchy on stores.hierarchy_id=hierarchy.parent "
		"WHERE stores.user_id = " + stringify(ulCompanyId) + " LIMIT 1";
	auto er = lpDatabase->DoSelect(strQuery, &lpDBResult);
	if(er != erSuccess)
		return er;
	if (lpDBResult.get_num_rows() == 0)
		return KCERR_NOT_FOUND;
	lpDBRow = lpDBResult.fetch_row();
	lpDBLen = lpDBResult.fetch_row_lengths();
	if( lpDBRow == NULL || lpDBRow[0] == NULL || lpDBRow[1] == NULL || lpDBRow[2] == NULL ||
		lpDBLen == NULL || lpDBLen[1] == 0)
	{
		ec_log_err("getPublicStore(): no rows from db");
		return KCERR_DATABASE_ERROR; // this should never happen
	}

	auto gcache = g_lpSessionManager->GetCacheManager();
	er = gcache->GetEntryIdFromObject(atoui(lpDBRow[0]), soap, 0, &lpsResponse->sRootId);
	if(er != erSuccess)
		return er;
	if ((ulFlags & EC_OVERRIDE_HOMESERVER) == 0)
		lpsResponse->lpszServerPath = soap_strdup(soap, ("pseudo://"s + strStoreServer).c_str());
	er = gcache->GetEntryIdFromObject(atoui(lpDBRow[2]), soap, ulFlags, &lpsResponse->sStoreId);
	if(er != erSuccess)
		return er;
	lpsResponse->guid.__size= lpDBLen[1];
	lpsResponse->guid.__ptr  = soap_new_unsignedByte(soap, lpDBLen[1]);
	memcpy(lpsResponse->guid.__ptr, lpDBRow[1], lpDBLen[1]);
	if (lpDBRow[3] == nullptr || lpDBLen[1] != sizeof(GUID))
		return erSuccess;
	GUID guid;
	memcpy(&guid, lpDBRow[1], lpDBLen[1]);
	gcache->SetStore(atoui(lpDBRow[2]), atoui(lpDBRow[2]), &guid, atoi(lpDBRow[3]));
	return erSuccess;
}
SOAP_ENTRY_END()

/**
 * getStore: get the root entryid, the store entryid and the GUID of a store specified with lpsEntryId
 * FIXME: output store entryid equals input store entryid ?
 * FIXME: output GUID is also in entryid
 */
SOAP_ENTRY_START(getStore, lpsResponse->er, entryId* lpsEntryId, struct getStoreResponse *lpsResponse)
{
	unsigned int ulStoreId = 0, ulUserId = 0;
	objectdetails_t	sUserDetails;
	std::string strServerName, strServerPath;
    USE_DATABASE();

	if (!lpsEntryId) {
		ulUserId = lpecSession->GetSecurity()->GetUserId();

        // Check if the store should be available on this server
        auto usrmgt = lpecSession->GetUserManagement();
		if (lpecSession->GetSessionManager()->IsDistributedSupported() &&
            !usrmgt->IsInternalObject(ulUserId)) {
			er = usrmgt->GetObjectDetails(ulUserId, &sUserDetails);
			if (er != erSuccess)
				return er;
            strServerName = sUserDetails.GetPropString(OB_PROP_S_SERVERNAME);
			if (strServerName.empty())
				return KCERR_NOT_FOUND;
            if (strcasecmp(strServerName.c_str(), g_lpSessionManager->GetConfig()->GetSetting("server_name")) != 0)  {
                er = GetBestServerPath(soap, lpecSession, strServerName, &strServerPath);
                if (er != erSuccess)
					return er;
				lpsResponse->lpszServerPath = soap_strdup(soap, strServerPath.c_str());
                ec_log_info("Redirecting request to \"%s\"", lpsResponse->lpszServerPath);
				g_lpSessionManager->m_stats->inc(SCN_REDIRECT_COUNT);
				return KCERR_UNABLE_TO_COMPLETE;
            }
		}
	}

    // If strServerName is empty, we're not running in distributed mode or we're dealing
    // with a local account. Just use the name from the configuration.
    if (strServerName.empty())
        strServerName = g_lpSessionManager->GetConfig()->GetSetting("server_name" ,"", "Unknown");
    // Always return a pseudo URL
	lpsResponse->lpszServerPath = soap_strdup(soap, ("pseudo://"s + strServerName).c_str());

	strQuery = "SELECT hierarchy.id, stores.guid, stores.hierarchy_id, stores.type "
	           "FROM stores join hierarchy on stores.hierarchy_id=hierarchy.parent ";
	if(lpsEntryId) {
		er = lpecSession->GetObjectFromEntryId(lpsEntryId, &ulStoreId);
		if(er != erSuccess)
			return er;
		strQuery += "WHERE stores.hierarchy_id=" + stringify(ulStoreId);// FIXME: mysql query
	}else {
		strQuery += "WHERE stores.user_id=" + stringify(ulUserId)
				 + " AND stores.type=" + stringify(ECSTORE_TYPE_PRIVATE);
	}
	strQuery += " LIMIT 1";

	er = lpDatabase->DoSelect(strQuery, &lpDBResult);
	if(er != erSuccess)
		return er;
	if (lpDBResult.get_num_rows() == 0)
		return KCERR_NOT_FOUND;
	lpDBRow = lpDBResult.fetch_row();
	if (lpDBRow == NULL) {
		ec_log_err("getStore(): no rows from db");
		return KCERR_DATABASE_ERROR; // this should never happen
	}
	lpDBLen = lpDBResult.fetch_row_lengths();
	/*
	 * Avoid processing SQL NULL, or memory blocks that are not
	 * NUL-terminated.
	 * Ensure the GUID (lpDBRow[1]) is not empty. (Perhaps check for
	 * !=16 instead of ==0?)
	 */
	if (lpDBLen == NULL || lpDBRow[0] == NULL ||
	    lpDBRow[1] == NULL || lpDBRow[2] == NULL ||
	    memchr(lpDBRow[0], '\0', lpDBLen[0] + 1) == NULL ||
	    memchr(lpDBRow[2], '\0', lpDBLen[2] + 1) == NULL ||
	    lpDBLen[1] == 0) {
		ec_log_err("getStore(): received trash rows from db");
		return KCERR_DATABASE_ERROR;
	}

	auto gcache = g_lpSessionManager->GetCacheManager();
	er = gcache->GetEntryIdFromObject(atoui(lpDBRow[0]), soap, 0, &lpsResponse->sRootId);
	if(er != erSuccess)
		return er;
	er = gcache->GetEntryIdFromObject(atoui(lpDBRow[2]), soap, 0, &lpsResponse->sStoreId);
	if(er != erSuccess)
		return er;
	lpsResponse->guid.__size= lpDBLen[1];
	lpsResponse->guid.__ptr  = soap_new_unsignedByte(soap, lpDBLen[1]);
	memcpy(lpsResponse->guid.__ptr, lpDBRow[1], lpDBLen[1]);
	if (lpDBRow[3] == nullptr || lpDBLen[1] != sizeof(GUID))
		return erSuccess;
	GUID guid;
	memcpy(&guid, lpDBRow[1], lpDBLen[1]);
	gcache->SetStore(atoui(lpDBRow[2]), atoui(lpDBRow[2]), &guid, atoi(lpDBRow[3]));
	return erSuccess;
}
SOAP_ENTRY_END()

/**
 * getStoreName: get the PR_DISPLAY_NAME of the store specified in sEntryId
 */
SOAP_ENTRY_START(getStoreName, lpsResponse->er, const entryId &sEntryId,
    struct getStoreNameResponse *lpsResponse)
{
	unsigned int ulObjId = 0, ulStoreType = 0;

	er = lpecSession->GetObjectFromEntryId(&sEntryId, &ulObjId);
	if(er != erSuccess)
		return er;
	er = lpecSession->GetSessionManager()->GetCacheManager()->GetStoreAndType(ulObjId, NULL, NULL, &ulStoreType);
	if (er != erSuccess)
		return er;
	return ECGenProps::GetStoreName(soap, lpecSession, ulObjId, ulStoreType, &lpsResponse->lpszStoreName);
}
SOAP_ENTRY_END()

SOAP_ENTRY_START(getStoreType, lpsResponse->er, const entryId &sEntryId,
    struct getStoreTypeResponse *lpsResponse)
{
	unsigned int	ulObjId = 0;

	er = lpecSession->GetObjectFromEntryId(&sEntryId, &ulObjId);
	if (er != erSuccess)
		return er;
	return lpecSession->GetSessionManager()->GetCacheManager()->
	       GetStoreAndType(ulObjId, nullptr, nullptr,
	       &lpsResponse->ulStoreType);
}
SOAP_ENTRY_END()

static ECRESULT ReadProps(struct soap *soap, ECSession *lpecSession,
    unsigned int ulObjId, unsigned ulObjType, unsigned int ulObjTypeParent,
    const CHILDPROPS &sChildProps, struct propTagArray *lpsPropTag,
    struct propValArray *lpsPropVal)
{
	ECRESULT er = erSuccess;
	quotadetails_t	sDetails;
	unsigned int ulCompanyId = 0, ulStoreOwner = 0;
	struct propVal sPropVal;
	USE_DATABASE_NORESULT();

	if(ulObjType == MAPI_STORE) //fimxe: except public stores
	{
		if (ECGenProps::GetPropComputedUncached(soap, NULL, lpecSession, PR_USER_NAME, ulObjId, 0, ulObjId, 0, ulObjType, &sPropVal) == erSuccess) {
			er = FixPropEncoding(&sPropVal);
			if (er != erSuccess)
				return er;
		    sChildProps.lpPropTags->AddPropTag(sPropVal.ulPropTag);
		    sChildProps.lpPropVals->AddPropVal(sPropVal);
        }
		if (ECGenProps::GetPropComputedUncached(soap, NULL, lpecSession, PR_USER_ENTRYID, ulObjId, 0, ulObjId, 0, ulObjType, &sPropVal) == erSuccess) {
		    sChildProps.lpPropTags->AddPropTag(PR_USER_ENTRYID);
		    sChildProps.lpPropVals->AddPropVal(sPropVal);
        }
        er = lpecSession->GetSecurity()->GetStoreOwner(ulObjId, &ulStoreOwner);
        if (er != erSuccess)
			return er;

		// Quota information
		if (lpecSession->GetSecurity()->GetUserQuota(ulStoreOwner, false, &sDetails) == erSuccess)
		{
			// PR_QUOTA_WARNING_THRESHOLD
			sPropVal.ulPropTag = PR_QUOTA_WARNING_THRESHOLD;
			sPropVal.__union = SOAP_UNION_propValData_ul;
			sPropVal.Value.ul = (unsigned long)(sDetails.llWarnSize / 1024);
			sChildProps.lpPropTags->AddPropTag(PR_QUOTA_WARNING_THRESHOLD);
			sChildProps.lpPropVals->AddPropVal(sPropVal);

			// PR_QUOTA_SEND_THRESHOLD
			sPropVal.ulPropTag = PR_QUOTA_SEND_THRESHOLD;
			sPropVal.__union = SOAP_UNION_propValData_ul;
			sPropVal.Value.ul = (unsigned long)(sDetails.llSoftSize / 1024);
			sChildProps.lpPropTags->AddPropTag(PR_QUOTA_SEND_THRESHOLD);
            sChildProps.lpPropVals->AddPropVal(sPropVal);

			// PR_QUOTA_RECEIVE_THRESHOLD
			sPropVal.ulPropTag = PR_QUOTA_RECEIVE_THRESHOLD;
			sPropVal.__union = SOAP_UNION_propValData_ul;
			sPropVal.Value.ul = (unsigned long)(sDetails.llHardSize  / 1024);
			sChildProps.lpPropTags->AddPropTag(PR_QUOTA_RECEIVE_THRESHOLD);
            sChildProps.lpPropVals->AddPropVal(sPropVal);
		}

		if (lpecSession->GetCapabilities() & KOPANO_CAP_MAILBOX_OWNER) {
			// get the companyid to which the logged in user belongs to.
			er = lpecSession->GetSecurity()->GetUserCompany(&ulCompanyId);
			if (er != erSuccess)
				return er;

			// 5.0 client knows how to handle the PR_MAILBOX_OWNER_* properties
			if(ulStoreOwner != KOPANO_UID_EVERYONE && ulStoreOwner != ulCompanyId )	{
				if (ECGenProps::GetPropComputedUncached(soap, NULL, lpecSession, PR_MAILBOX_OWNER_NAME, ulObjId, 0, ulObjId, 0, ulObjType, &sPropVal) == erSuccess) {
					er = FixPropEncoding(&sPropVal);
					if (er != erSuccess)
						return er;
					sChildProps.lpPropTags->AddPropTag(sPropVal.ulPropTag);
					sChildProps.lpPropVals->AddPropVal(sPropVal);
				}
				// Add PR_MAILBOX_OWNER_ENTRYID
				if (ECGenProps::GetPropComputedUncached(soap, NULL, lpecSession, PR_MAILBOX_OWNER_ENTRYID, ulObjId, 0, ulObjId, 0, ulObjType, &sPropVal) == erSuccess) {
					sChildProps.lpPropTags->AddPropTag(PR_MAILBOX_OWNER_ENTRYID);
                    sChildProps.lpPropVals->AddPropVal(sPropVal);
				}
			}
		}

		// Add PR_DISPLAY_NAME
		if (ECGenProps::GetPropComputedUncached(soap, NULL, lpecSession, PR_DISPLAY_NAME, ulObjId, 0, ulObjId, 0, ulObjType, &sPropVal) == erSuccess) {
			er = FixPropEncoding(&sPropVal);
			if (er != erSuccess)
				return er;
		    sChildProps.lpPropTags->AddPropTag(sPropVal.ulPropTag);
		    sChildProps.lpPropVals->AddPropVal(sPropVal);
		}
		if(ECGenProps::GetPropComputedUncached(soap, NULL, lpecSession, PR_MAPPING_SIGNATURE, ulObjId, 0, 0, 0, ulObjType, &sPropVal) == erSuccess) {
		    sChildProps.lpPropTags->AddPropTag(PR_MAPPING_SIGNATURE);
		    sChildProps.lpPropVals->AddPropVal(sPropVal);
		}
		if (!sChildProps.lpPropTags->HasPropTag(PR_SORT_LOCALE_ID)) {
			sPropVal.__union = SOAP_UNION_propValData_ul;
			sPropVal.ulPropTag = PR_SORT_LOCALE_ID;
			sPropVal.Value.ul = lpecSession->GetSessionManager()->GetSortLCID(ulObjId);
			sChildProps.lpPropTags->AddPropTag(PR_SORT_LOCALE_ID);
			sChildProps.lpPropVals->AddPropVal(sPropVal);
		}
	}

	//PR_PARENT_SOURCE_KEY for folders and messages
	if(ulObjType == MAPI_FOLDER || (ulObjType == MAPI_MESSAGE && ulObjTypeParent == MAPI_FOLDER))
	{
		if(ECGenProps::GetPropComputedUncached(soap, NULL, lpecSession, PR_PARENT_SOURCE_KEY, ulObjId, 0, 0, 0, ulObjType, &sPropVal) == erSuccess)
		{
		    sChildProps.lpPropTags->AddPropTag(sPropVal.ulPropTag);
		    sChildProps.lpPropVals->AddPropVal(sPropVal);
		}
		if(ECGenProps::GetPropComputedUncached(soap, NULL, lpecSession, PR_SOURCE_KEY, ulObjId, 0, 0, 0, ulObjType, &sPropVal) == erSuccess)
		{
		    sChildProps.lpPropTags->AddPropTag(sPropVal.ulPropTag);
		    sChildProps.lpPropVals->AddPropVal(sPropVal);
		}
	}

	if (ulObjType == MAPI_MESSAGE || ulObjType == MAPI_ATTACH) {
		ULONG ulPropTag = (ulObjType == MAPI_MESSAGE ? PR_EC_IMAP_EMAIL : PR_ATTACH_DATA_BIN);
		std::unique_ptr<ECAttachmentStorage> lpAttachmentStorage(g_lpSessionManager->get_atxconfig()->new_handle(lpDatabase));
		if (lpAttachmentStorage == nullptr)
			return KCERR_NOT_ENOUGH_MEMORY;
		if (lpAttachmentStorage->ExistAttachment(ulObjId, PROP_ID(ulPropTag)))
		    sChildProps.lpPropTags->AddPropTag(ulPropTag);
	}
	if ((ulObjType == MAPI_MAILUSER || ulObjType == MAPI_DISTLIST) &&
	    ECGenProps::GetPropComputedUncached(soap, NULL, lpecSession, PR_INSTANCE_KEY, ulObjId, 0, 0, 0, ulObjType, &sPropVal) == erSuccess) {
		sChildProps.lpPropTags->AddPropTag(sPropVal.ulPropTag);
		sChildProps.lpPropVals->AddPropVal(sPropVal);
	}
	// Set the PR_RECORD_KEY
	if ((ulObjType != MAPI_ATTACH || !sChildProps.lpPropTags->HasPropTag(PR_RECORD_KEY)) &&
	    ECGenProps::GetPropComputedUncached(soap, NULL, lpecSession, PR_RECORD_KEY, ulObjId, 0, 0, 0, ulObjType, &sPropVal) == erSuccess) {
		sChildProps.lpPropTags->AddPropTag(sPropVal.ulPropTag);
		sChildProps.lpPropVals->AddPropVal(sPropVal);
	}

	if (ulObjType == MAPI_FOLDER || ulObjType == MAPI_STORE || ulObjType == MAPI_MESSAGE) {
		unsigned int cached_parent = 0, cached_flags = 0, cached_type = 0;

		er = g_lpSessionManager->GetCacheManager()->GetObject(ulObjId, &cached_parent, NULL, &cached_flags, &cached_type);
		if (er != erSuccess)
			return er;

		// Get PARENT_ENTRYID
		if (cached_parent != CACHE_NO_PARENT &&
			ECGenProps::GetPropComputedUncached(soap, nullptr, lpecSession, PR_PARENT_ENTRYID, ulObjId, 0, 0, 0, ulObjType, &sPropVal) == erSuccess) {
			sChildProps.lpPropTags->AddPropTag(sPropVal.ulPropTag);
			sChildProps.lpPropVals->AddPropVal(sPropVal);
		}
		// PR_RIGHTS
		if (cached_type == MAPI_FOLDER &&
			ECGenProps::GetPropComputedUncached(soap, nullptr, lpecSession, PR_RIGHTS, ulObjId, 0, 0, 0, ulObjType, &sPropVal) == erSuccess) {
			sChildProps.lpPropTags->AddPropTag(sPropVal.ulPropTag);
			sChildProps.lpPropVals->AddPropVal(sPropVal);
		}
		// Set the flags PR_ACCESS and PR_ACCESS_LEVEL
		if (cached_parent != CACHE_NO_PARENT && (cached_type == MAPI_FOLDER || cached_type == MAPI_MESSAGE) &&
			ECGenProps::GetPropComputedUncached(soap, nullptr, lpecSession, PR_ACCESS, ulObjId, 0, 0, 0, ulObjType, &sPropVal) == erSuccess) {
			sChildProps.lpPropTags->AddPropTag(sPropVal.ulPropTag);
			sChildProps.lpPropVals->AddPropVal(sPropVal);
		}
		if (ECGenProps::GetPropComputedUncached(soap, nullptr, lpecSession, PR_ACCESS_LEVEL, ulObjId, 0, 0, 0, ulObjType, &sPropVal) == erSuccess) {
			sChildProps.lpPropTags->AddPropTag(sPropVal.ulPropTag);
			sChildProps.lpPropVals->AddPropVal(sPropVal);
		}
	}

	er = sChildProps.lpPropTags->GetPropTagArray(lpsPropTag);
	if(er != erSuccess)
		return er;
	return sChildProps.lpPropVals->GetPropValArray(lpsPropVal);
}

/**
 * loadProp: Reads a single, large property from the database. No size limit.
 * This can also be a complete attachment
 */
SOAP_ENTRY_START(loadProp, lpsResponse->er, const entryId &sEntryId,
    unsigned int ulObjId, unsigned int ulPropTag,
    struct loadPropResponse *lpsResponse)
{
	USE_DATABASE();

	if(ulObjId == 0) {
        er = lpecSession->GetObjectFromEntryId(&sEntryId, &ulObjId);
        if (er != erSuccess)
			return er;
    }

	// Check permission
	er = lpecSession->GetSecurity()->CheckPermission(ulObjId, ecSecurityRead);
	if(er != erSuccess)
		return er;

	if (ulPropTag == PR_ATTACH_DATA_BIN || ulPropTag == PR_EC_IMAP_EMAIL) {
		lpsResponse->lpPropVal = soap_new_propVal(soap);
		lpsResponse->lpPropVal->ulPropTag = ulPropTag;
		lpsResponse->lpPropVal->__union = SOAP_UNION_propValData_bin;
		lpsResponse->lpPropVal->Value.bin = soap_new_xsd__base64Binary(soap);
		std::unique_ptr<ECAttachmentStorage> lpAttachmentStorage(g_lpSessionManager->get_atxconfig()->new_handle(lpDatabase));
		if (lpAttachmentStorage == nullptr)
			return KCERR_NOT_ENOUGH_MEMORY;
		size_t atsize = 0;
		er = lpAttachmentStorage->LoadAttachment(soap, ulObjId, PROP_ID(ulPropTag), &atsize, &lpsResponse->lpPropVal->Value.bin->__ptr);
		lpsResponse->lpPropVal->Value.bin->__size = atsize;
		return er;
	}
	if (ulPropTag & MV_FLAG)
		strQuery = "SELECT " + (std::string)MVPROPCOLORDER + " FROM mvproperties WHERE hierarchyid=" + stringify(ulObjId) + " AND tag = " + stringify(PROP_ID(ulPropTag)) + " GROUP BY hierarchyid, tag";
	else
		strQuery = "SELECT " PROPCOLORDER " FROM properties WHERE hierarchyid = " + stringify(ulObjId) + " AND tag = " + stringify(PROP_ID(ulPropTag));
	strQuery += " LIMIT 2";
	er = lpDatabase->DoSelect(strQuery, &lpDBResult);
	if (er != erSuccess)
		return er;
	if (lpDBResult.get_num_rows() != 1)
		return KCERR_NOT_FOUND;
	lpDBRow = lpDBResult.fetch_row();
	lpDBLen = lpDBResult.fetch_row_lengths();
	if (lpDBRow == NULL || lpDBLen == NULL) {
		ec_log_err("loadProp(): no rows from db");
		return KCERR_DATABASE_ERROR;
	}
	lpsResponse->lpPropVal = soap_new_propVal(soap);
	return CopyDatabasePropValToSOAPPropVal(soap, lpDBRow, lpDBLen, lpsResponse->lpPropVal);
}
SOAP_ENTRY_END()

//TODO: flag to get size of normal folder or deleted folders
static ECRESULT GetFolderSize(ECDatabase *lpDatabase, unsigned int ulFolderId,
    long long *lpllFolderSize)
{
	DB_RESULT lpDBResult;
	long long llSize = 0, llSubSize = 0;

	// sum size of all messages in a folder
	auto strQuery = "SELECT SUM(p.val_ulong) FROM hierarchy AS h JOIN properties AS p ON p.hierarchyid=h.id AND p.tag=" + stringify(PROP_ID(PR_MESSAGE_SIZE)) + " AND p.type=" + stringify(PROP_TYPE(PR_MESSAGE_SIZE)) + " WHERE h.parent=" + stringify(ulFolderId) + " AND h.type=" + stringify(MAPI_MESSAGE);
	// except the deleted items!
	strQuery += " AND h.flags & " + stringify(MSGFLAG_DELETED)+ "=0";
	auto er = lpDatabase->DoSelect(strQuery, &lpDBResult);
	if(er != erSuccess)
		return er;
	auto lpDBRow = lpDBResult.fetch_row();
	if(lpDBRow == NULL || lpDBRow[0] == NULL)
		llSize = 0;
	else
		llSize = atoll(lpDBRow[0]);

	// Get the subfolders
	strQuery = "SELECT id FROM hierarchy WHERE parent=" + stringify(ulFolderId) + " AND type="+stringify(MAPI_FOLDER);
	// except the deleted items!
	strQuery += " AND flags & " + stringify(MSGFLAG_DELETED)+ "=0";
	er = lpDatabase->DoSelect(strQuery, &lpDBResult);
	if(er != erSuccess)
		return er;

	if (lpDBResult.get_num_rows() > 0) {
		// Walk through the folder list
		while ((lpDBRow = lpDBResult.fetch_row()) != nullptr) {
			if(lpDBRow[0] == NULL)
				continue; //Skip item
			er = GetFolderSize(lpDatabase, atoi(lpDBRow[0]), &llSubSize);
			if(er != erSuccess)
				return er;
			llSize += llSubSize;
		}
	}

	*lpllFolderSize = llSize;
	return erSuccess;
}

/**
 * Write properties to an object
 *
 * @param[in] soap
 * @param[in] lpecSession Pointer to the session of the caller; Cannot be NULL.
 * @param[in] lpDatabase Pointer to the database handler of the caller; Cannot be NULL.
 * @param[in] lpAttachmentStorage Pointer to an attachment storage object; Cannot be NULL.
 * @param[in] lpsSaveObj Data object which include the new property information; Cannot be NULL.
 * @param[in] ulObjId Identify the database object to write the property data to the database.
 * @param[in] fNewItem false for an existing object, true for a new object.
 * @param[in] ulSyncId Client sync identifier.
 * @param[out] lpsReturnObj
 * @param[out] lpfHaveChangeKey
 * @param[out] lpftCreated Receives create time if new object (can be now or passed value in lpsSaveObj)
 * @param[out] lpftModified Receives modification time of written object (can be now or passed value in lpsSaveObj)
 *
 * \remarks
 * 		Check the permissions and quota before you call this function.
 *
 * @todo unclear comment -> sync id only to saveObject !
 */
static ECRESULT WriteProps(struct soap *soap, ECSession *lpecSession,
    ECDatabase *lpDatabase, ECAttachmentStorage *lpAttachmentStorage,
    struct saveObject *lpsSaveObj, unsigned int ulObjId, bool fNewItem,
    unsigned int ulSyncId, struct saveObject *lpsReturnObj,
    bool *lpfHaveChangeKey, FILETIME *lpftCreated, FILETIME *lpftModified)
{
	std::string strColName, strUsername;
	struct propValArray *lpPropValArray = &lpsSaveObj->modProps;
	unsigned int ulParent = 0, ulGrandParent = 0, ulParentType = 0;
	unsigned int ulObjType = 0, ulOwner = 0, ulFlags = 0;
	unsigned int ulAffected = 0;
	gsoap_size_t nMVItems;
	unsigned long long ullIMAP = 0;
	std::set<unsigned int>	setInserted;
	GUID sGuidServer;
	ULONG ulInstanceId = 0, ulInstanceTag = 0;
	bool bAttachmentStored = false;
	entryId sUserId;
	std::string	strColData, strInsert;
	SOURCEKEY sSourceKey, sParentSourceKey;
	DB_RESULT lpDBResult;

	if (lpAttachmentStorage == nullptr)
		return KCERR_INVALID_PARAMETER;
	if (lpfHaveChangeKey)
		*lpfHaveChangeKey = false;

	auto er = g_lpSessionManager->GetServerGUID(&sGuidServer);
	if (er != erSuccess)
		return er;
	er = g_lpSessionManager->GetCacheManager()->GetObject(ulObjId, &ulParent, &ulOwner, &ulFlags, &ulObjType);
	if (er != erSuccess)
		return er;
	if(ulObjType != MAPI_STORE){
		er = g_lpSessionManager->GetCacheManager()->GetObject(ulParent, &ulGrandParent, NULL, NULL, &ulParentType);
		if(er != erSuccess)
			return er;
	}

	if(ulObjType == MAPI_FOLDER && !ulSyncId) {
		for (gsoap_size_t i = 0; i < lpPropValArray->__size; ++i) {
			// Check whether the requested folder name already exists
			if (lpPropValArray->__ptr[i].ulPropTag != PR_DISPLAY_NAME)
				continue;
			if(lpPropValArray->__ptr[i].Value.lpszA == NULL)
				break; // Name property found, but name isn't present. This is broken, so skip this.
			auto strQuery = "SELECT hierarchy.id FROM hierarchy JOIN properties ON hierarchy.id = properties.hierarchyid WHERE hierarchy.parent=" + stringify(ulParent) + " AND hierarchy.type="+stringify(MAPI_FOLDER)+" AND hierarchy.flags & " + stringify(MSGFLAG_DELETED)+ "=0 AND properties.tag=" + stringify(KOPANO_TAG_DISPLAY_NAME) + " AND properties.val_string = '" + lpDatabase->Escape(lpPropValArray->__ptr[i].Value.lpszA) + "' AND properties.type="+stringify(PT_STRING8)+" AND hierarchy.id!=" + stringify(ulObjId) + " LIMIT 1";
			er = lpDatabase->DoSelect(strQuery, &lpDBResult);
			if (er != erSuccess)
				return ec_perror("WriteProps(): DoSelect failed", er);
			if (lpDBResult.get_num_rows() > 0) {
				ec_log_err("WriteProps(): Folder already exists while putting folder");
				return KCERR_COLLISION;
			}
			break;
		}// for(...)
	}

	// If we have a recipient, remove the old one. The client does not send a diff of props because ECMemTable cannot do this
	if (!fNewItem && (ulObjType == MAPI_MAILUSER || ulObjType == MAPI_DISTLIST)) {
		auto strQuery = "DELETE FROM properties WHERE hierarchyid=" + stringify(ulObjId);
		er = lpDatabase->DoDelete(strQuery);
		if(er != erSuccess)
			return er;
		strQuery = "DELETE FROM mvproperties WHERE hierarchyid=" + stringify (ulObjId);
		er = lpDatabase->DoDelete(strQuery);
		if(er != erSuccess)
			return er;
		if (ulObjType != lpsSaveObj->ulObjType) {
			strQuery = "UPDATE hierarchy SET type=" +stringify(lpsSaveObj->ulObjType) +" WHERE id=" + stringify (ulObjId);
			er = lpDatabase->DoUpdate(strQuery);
			if(er != erSuccess)
				return er;
			// Switch the type so the cache will be updated at the end.
			ulObjType = lpsSaveObj->ulObjType;
		}
	}

	/* FIXME: Support multiple InstanceIds */
	if (lpsSaveObj->lpInstanceIds && lpsSaveObj->lpInstanceIds->__size) {
		GUID sGuidTmp;

		if (lpsSaveObj->lpInstanceIds->__size > 1)
			return KCERR_UNKNOWN_INSTANCE_ID;
		er = SIEntryIDToID(&lpsSaveObj->lpInstanceIds->__ptr[0], &sGuidTmp, &ulInstanceId, &ulInstanceTag);
		if (er != erSuccess)
			return er;
		/* Server GUID must always match */
		if (sGuidTmp != sGuidServer)
			return KCERR_UNKNOWN_INSTANCE_ID;
		/*
		 * Check if we have access to the instance which is being referenced,
		 * a user has access to an instance when he is administrator or owns at
		 * least one reference to the instance.
		 * For security we won't announce the difference between not finding the instance
		 * or not having access to it.
		 */
		if (lpecSession->GetSecurity()->GetAdminLevel() != ADMIN_LEVEL_SYSADMIN) {
			std::list<ext_siid> lstObjIds;
			/* Existence check implied */
			er = lpAttachmentStorage->GetSingleInstanceParents(ulInstanceId, &lstObjIds);
			if (er != erSuccess)
				return er;
			er = KCERR_UNKNOWN_INSTANCE_ID;
			for (const auto &i : lstObjIds)
				if (lpecSession->GetSecurity()->CheckPermission(i.siid, ecSecurityRead) == erSuccess) {
						er = erSuccess;
						break;
				}
			if (er != erSuccess)
				return er;
		} else if (!lpAttachmentStorage->ExistAttachmentInstance(ulInstanceId)) {
			/* The attachment should at least exist */
			return KCERR_UNKNOWN_INSTANCE_ID;
		}

		er = lpAttachmentStorage->SaveAttachment(ulObjId, ulInstanceTag, !fNewItem, ulInstanceId, &ulInstanceId);
		if (er != erSuccess)
			return er;
		lpsReturnObj->lpInstanceIds = soap_new_entryList(soap);
		lpsReturnObj->lpInstanceIds->__size = 1;
		lpsReturnObj->lpInstanceIds->__ptr  = soap_new_entryId(soap, lpsReturnObj->lpInstanceIds->__size);
		er = SIIDToEntryID(soap, &sGuidServer, ulInstanceId, ulInstanceTag, &lpsReturnObj->lpInstanceIds->__ptr[0]);
		if (er != erSuccess) {
			lpsReturnObj->lpInstanceIds = NULL;
			return er;
		}
		/* Either by instanceid or attachment data, we have stored the attachment */
		bAttachmentStored = true;
	}

	// Write the properties
	for (gsoap_size_t i = 0; i < lpPropValArray->__size; ++i) {
	    // Check if we already inserted this property tag. We only accept the first.
	    auto iterInserted = setInserted.find(lpPropValArray->__ptr[i].ulPropTag);
	    if (iterInserted != setInserted.cend())
	        continue;
        // Check if we actually need to write this property. The client may send us properties
        // that we generate, so we don't need to save them
        if(ECGenProps::IsPropRedundant(lpPropValArray->__ptr[i].ulPropTag, ulObjType) == erSuccess)
            continue;

		// Some properties may only be saved on the first save (fNewItem == TRUE) for folders, stores and messages
		if(!fNewItem && (ulObjType == MAPI_MESSAGE || ulObjType == MAPI_FOLDER || ulObjType == MAPI_STORE)) {
			switch(lpPropValArray->__ptr[i].ulPropTag) {
			case PR_LAST_MODIFICATION_TIME:
			case PR_MESSAGE_FLAGS:
			case PR_SEARCH_KEY:
			case PR_LAST_MODIFIER_NAME:
			case PR_LAST_MODIFIER_ENTRYID:
				if (ulSyncId == 0)
					// Only on first write, unless sent by ICS
					continue;
				break;
			case PR_SOURCE_KEY:
				if (ulParentType == MAPI_FOLDER)
					// Only on first write, unless message-in-message
					continue;
				break;
			}
		}

		if (lpPropValArray->__ptr[i].ulPropTag == PR_LAST_MODIFIER_NAME_W ||
		    lpPropValArray->__ptr[i].ulPropTag == PR_LAST_MODIFIER_ENTRYID)
			if(!fNewItem && ulSyncId == 0)
				continue;
		// Same goes for flags in PR_MESSAGE_FLAGS
		if(lpPropValArray->__ptr[i].ulPropTag == PR_MESSAGE_FLAGS) {
			if (ulSyncId == 0)
				// Normalize PR_MESSAGE_FLAGS so that the user cannot set things like MSGFLAG_ASSOCIATED
				lpPropValArray->__ptr[i].Value.ul = (lpPropValArray->__ptr[i].Value.ul & (MSGFLAG_SETTABLE_BY_USER | MSGFLAG_SETTABLE_BY_SPOOLER)) | ulFlags;
			else
				// Normalize PR_MESSAGE_FLAGS so that the user cannot change flags that are also
				// stored in the hierarchy table.
				lpPropValArray->__ptr[i].Value.ul = (lpPropValArray->__ptr[i].Value.ul & ~MSGFLAG_UNSETTABLE) | ulFlags;
		}

		// Make sure we don't have a colliding PR_SOURCE_KEY. This can happen if a user imports an exported message for example.
		if(lpPropValArray->__ptr[i].ulPropTag == PR_SOURCE_KEY)
		{
		    // Remove any old (deleted) indexed property if it's there
		    er = RemoveStaleIndexedProp(lpDatabase, PR_SOURCE_KEY, lpPropValArray->__ptr[i].Value.bin->__ptr, lpPropValArray->__ptr[i].Value.bin->__size);
			if (er != erSuccess)
				/*
				 * Unable to remove the (old) sourcekey in use. This means that
				 * it is in use by some other object. We just skip the property
				 * so that it is generated later as a new random sourcekey.
				 */
				continue;
			// Insert sourcekey, use REPLACE because createfolder already created a sourcekey.
			// Because there is a non-primary unique key on the
			// val_binary part of the table, it will fail if the source key is duplicate.
			auto strQuery = "REPLACE INTO indexedproperties(hierarchyid,tag,val_binary) VALUES (" + stringify(ulObjId) + "," + stringify(PROP_ID(PR_SOURCE_KEY)) + "," + lpDatabase->EscapeBinary(lpPropValArray->__ptr[i].Value.bin->__ptr, lpPropValArray->__ptr[i].Value.bin->__size) + ")";
			er = lpDatabase->DoInsert(strQuery);
			if(er != erSuccess)
				return er;
			setInserted.emplace(lpPropValArray->__ptr[i].ulPropTag);
			// Remember the source key in the cache
			g_lpSessionManager->GetCacheManager()->SetObjectProp(PROP_ID(PR_SOURCE_KEY), lpPropValArray->__ptr[i].Value.bin->__size, lpPropValArray->__ptr[i].Value.bin->__ptr, ulObjId);
			continue;
		}

		// attachments are in the blob too
		if (lpPropValArray->__ptr[i].ulPropTag == PR_ATTACH_DATA_BIN || lpPropValArray->__ptr[i].ulPropTag == PR_EC_IMAP_EMAIL) {
			/*
			 * bAttachmentStored indicates we already processed the attachment.
			 * this could happen when the user provided the instance ID but as
			 * backup also send the PR_ATTACH_DATA_BIN.
			 */
			if (bAttachmentStored)
				continue;
			er = lpAttachmentStorage->SaveAttachment(ulObjId, PROP_ID(lpPropValArray->__ptr[i].ulPropTag), !fNewItem,
			     lpPropValArray->__ptr[i].Value.bin->__size,
			     lpPropValArray->__ptr[i].Value.bin->__ptr, &ulInstanceId);
			if (er != erSuccess)
				return er;
			lpsReturnObj->lpInstanceIds = soap_new_entryList(soap);
			lpsReturnObj->lpInstanceIds->__size = 1;
			lpsReturnObj->lpInstanceIds->__ptr  = soap_new_entryId(soap, lpsReturnObj->lpInstanceIds->__size);
			er = SIIDToEntryID(soap, &sGuidServer, ulInstanceId, PROP_ID(lpPropValArray->__ptr[i].ulPropTag), &lpsReturnObj->lpInstanceIds->__ptr[0]);
			if (er != erSuccess) {
				lpsReturnObj->lpInstanceIds = NULL;
				return er;
			}
			continue;
		}

		// We have to return the values for PR_LAST_MODIFICATION_TIME and PR_CREATION_TIME
		if (lpPropValArray->__ptr[i].ulPropTag == PR_LAST_MODIFICATION_TIME) {
			lpftModified->dwHighDateTime = lpPropValArray->__ptr[i].Value.hilo->hi;
			lpftModified->dwLowDateTime = lpPropValArray->__ptr[i].Value.hilo->lo;
		}
		if (lpPropValArray->__ptr[i].ulPropTag == PR_CREATION_TIME) {
			lpftCreated->dwHighDateTime = lpPropValArray->__ptr[i].Value.hilo->hi;
			lpftCreated->dwLowDateTime = lpPropValArray->__ptr[i].Value.hilo->lo;
		}
		if (lpfHaveChangeKey && lpPropValArray->__ptr[i].ulPropTag == PR_CHANGE_KEY)
			*lpfHaveChangeKey = true;

		if (PROP_TYPE(lpPropValArray->__ptr[i].ulPropTag) & MV_FLAG) {
			// Make sure string prop_types become PT_MV_STRING8
			if (PROP_TYPE(lpPropValArray->__ptr[i].ulPropTag) == PT_MV_UNICODE)
				lpPropValArray->__ptr[i].ulPropTag = CHANGE_PROP_TYPE(lpPropValArray->__ptr[i].ulPropTag, PT_MV_STRING8);

			//Write mv properties
			nMVItems = GetMVItemCount(&lpPropValArray->__ptr[i]);
			for (gsoap_size_t j = 0; j < nMVItems; ++j) {
				assert(PROP_TYPE(lpPropValArray->__ptr[i].ulPropTag) != PT_MV_UNICODE);
				er = CopySOAPPropValToDatabaseMVPropVal(&lpPropValArray->__ptr[i], j, strColName, strColData, lpDatabase);
				if(er != erSuccess)
					continue;

				auto strQuery = "REPLACE INTO mvproperties(hierarchyid,orderid,tag,type," + strColName + ") VALUES(" + stringify(ulObjId) + "," + stringify(j) + "," + stringify(PROP_ID(lpPropValArray->__ptr[i].ulPropTag)) + "," + stringify(PROP_TYPE(lpPropValArray->__ptr[i].ulPropTag)) + "," + strColData + ")";
				er = lpDatabase->DoInsert(strQuery, NULL, &ulAffected);
				if(er != erSuccess)
					return er;
				// According to the MySQL documentation (http://dev.mysql.com/doc/refman/5.0/en/mysql-affected-rows.html) ulAffected rows
				// will be 2 if a row was replaced.
				// Interestingly, I (MSw) have observer in a consecutive call to the above replace query, where in both cases an old value
				// was replaced with a new value, that it returned 1 the first time and 2 the second time.
				// We'll allow both though.
				if(ulAffected != 1 && ulAffected != 2) {
					ec_log_err("Unable to update MVProperties during save: %d, object id: %d", ulAffected, ulObjId);
					return KCERR_DATABASE_ERROR;
				}
			}

			if (nMVItems == 0) {
				sObjectTableKey key(ulObjId, 0);
				struct propVal sPropVal;
				sPropVal.ulPropTag = CHANGE_PROP_TYPE(lpPropValArray->__ptr[i].ulPropTag, PT_ERROR);
				sPropVal.Value.ul = KCERR_NOT_FOUND;
				sPropVal.__union = SOAP_UNION_propValData_ul;
				g_lpSessionManager->GetCacheManager()->SetCell(&key, lpPropValArray->__ptr[i].ulPropTag, &sPropVal);
			} else {
				// Cache the written value
				sObjectTableKey key(ulObjId,0);
				g_lpSessionManager->GetCacheManager()->SetCell(&key, lpPropValArray->__ptr[i].ulPropTag, &lpPropValArray->__ptr[i]);
			}

			if(!fNewItem) {
				auto strQuery = "DELETE FROM mvproperties WHERE hierarchyid=" + stringify (ulObjId) +
							" AND tag=" + stringify(PROP_ID(lpPropValArray->__ptr[i].ulPropTag)) +
							" AND type=" + stringify(PROP_TYPE(lpPropValArray->__ptr[i].ulPropTag)) +
							" AND orderid >= " + stringify(nMVItems);
				er = lpDatabase->DoDelete(strQuery);
				if(er != erSuccess)
					return er;
			}
		} else {
            // Make sure string propvals are in UTF8 with tag PT_STRING8
			if (PROP_TYPE(lpPropValArray->__ptr[i].ulPropTag) == PT_STRING8 || PROP_TYPE(lpPropValArray->__ptr[i].ulPropTag) == PT_UNICODE)
				lpPropValArray->__ptr[i].ulPropTag = CHANGE_PROP_TYPE(lpPropValArray->__ptr[i].ulPropTag, PT_STRING8);
			// Write the property to the database
			er = WriteSingleProp(lpDatabase, ulObjId, ulParent, &lpPropValArray->__ptr[i], false, lpDatabase->GetMaxAllowedPacket(), strInsert);
			if (er == KCERR_TOO_BIG) {
				er = lpDatabase->DoInsert(strInsert);
				if (er == erSuccess) {
					strInsert.clear();
					er = WriteSingleProp(lpDatabase, ulObjId, ulParent, &lpPropValArray->__ptr[i], false, lpDatabase->GetMaxAllowedPacket(), strInsert);
				}
			}
			if(er != erSuccess)
				return er;
			// Write the property to the table properties if needed (only on objects in folders (folders, messages), and if the property is being tracked here.
			// Cache the written value
			sObjectTableKey key(ulObjId,0);
			g_lpSessionManager->GetCacheManager()->SetCell(&key, lpPropValArray->__ptr[i].ulPropTag, &lpPropValArray->__ptr[i]);
		}

		setInserted.emplace(lpPropValArray->__ptr[i].ulPropTag);
	} // for (i = 0; i < lpPropValArray->__size; ++i)

	if(!strInsert.empty()) {
		er = lpDatabase->DoInsert(strInsert);
		if(er != erSuccess)
			return er;
	}
	if(ulParentType == MAPI_FOLDER && ulParent != CACHE_NO_PARENT) {
		// Instead of writing directly to tproperties, save a delayed write request.
		er = ECTPropsPurge::AddDeferredUpdateNoPurge(lpDatabase, ulParent, 0, ulObjId);
		if (er != erSuccess)
			return er;
	}

	if(ulObjType == MAPI_MESSAGE) {
		auto iterInserted = setInserted.find(PR_LAST_MODIFIER_NAME_W);
		// update the PR_LAST_MODIFIER_NAME and PR_LAST_MODIFIER_ENTRYID
		if (iterInserted == setInserted.cend()) {
			er = GetABEntryID(lpecSession->GetSecurity()->GetUserId(), soap, &sUserId);
			if(er != erSuccess)
				return er;

			lpecSession->GetSecurity()->GetUsername(&strUsername);
			auto strQuery = "REPLACE INTO properties(hierarchyid, tag, type, val_string, val_binary) VALUES(" +
						stringify(ulObjId) + "," +
						stringify(PROP_ID(PR_LAST_MODIFIER_NAME_A)) + "," +
						stringify(PROP_TYPE(PR_LAST_MODIFIER_NAME_A)) + ",\"" +
						lpDatabase->Escape(strUsername) +
						"\", NULL), (" +
						stringify(ulObjId) + "," +
						stringify(PROP_ID(PR_LAST_MODIFIER_ENTRYID)) + "," +
						stringify(PROP_TYPE(PR_LAST_MODIFIER_ENTRYID)) +
						", NULL, " +
						lpDatabase->EscapeBinary(sUserId.__ptr, sUserId.__size) + ")";
			er = lpDatabase->DoInsert(strQuery);
			if(er != erSuccess)
				return er;

			sObjectTableKey key(ulObjId,0);
			struct propVal	sPropVal;
			sPropVal.ulPropTag = PR_LAST_MODIFIER_NAME_A;
			sPropVal.Value.lpszA = const_cast<char *>(strUsername.c_str());
			sPropVal.__union = SOAP_UNION_propValData_lpszA;
            g_lpSessionManager->GetCacheManager()->SetCell(&key, PR_LAST_MODIFIER_NAME_A, &sPropVal);
			sPropVal.ulPropTag = PR_LAST_MODIFIER_ENTRYID;
			sPropVal.Value.bin = &sUserId;
			sPropVal.__union = SOAP_UNION_propValData_bin;
			g_lpSessionManager->GetCacheManager()->SetCell(&key, PR_LAST_MODIFIER_ENTRYID, &sPropVal);
		}
	}

	if(!fNewItem) {
		// Update, so write the modtime and clear UNMODIFIED flag
		if (setInserted.find(PR_LAST_MODIFICATION_TIME) == setInserted.cend()) {
		    struct propVal sProp;
		    struct hiloLong sHilo;
		    struct sObjectTableKey key;
		    FILETIME ft;

		    sProp.ulPropTag = PR_LAST_MODIFICATION_TIME;
		    sProp.Value.hilo = &sHilo;
		    sProp.__union = SOAP_UNION_propValData_hilo;
			UnixTimeToFileTime(time(NULL), &sProp.Value.hilo->hi, &sProp.Value.hilo->lo);
			ft.dwHighDateTime = sProp.Value.hilo->hi;
			ft.dwLowDateTime = sProp.Value.hilo->lo;
			er = WriteProp(lpDatabase, ulObjId, ulParent, &sProp);
			if (er != erSuccess)
				return er;
			*lpftModified = ft;
            // Add to cache
            key.ulObjId = ulObjId;
            key.ulOrderId = 0;
			g_lpSessionManager->GetCacheManager()->SetCell(&key, PR_LAST_MODIFICATION_TIME, &sProp);
		}

		if(ulObjType == MAPI_MESSAGE) {
			// Unset MSGFLAG_UNMODIFIED
			auto strQuery = "UPDATE properties SET val_ulong=val_ulong&" + stringify(~MSGFLAG_UNMODIFIED) + " WHERE hierarchyid=" + stringify(ulObjId)+ " AND tag=" + stringify(PROP_ID(PR_MESSAGE_FLAGS)) + " AND type=" + stringify(PROP_TYPE(PR_MESSAGE_FLAGS));
			er = lpDatabase->DoUpdate(strQuery);
			if(er != erSuccess)
				return er;
			// Update cache
			if(ulParentType == MAPI_FOLDER)
                g_lpSessionManager->GetCacheManager()->UpdateCell(ulObjId, PR_MESSAGE_FLAGS, (unsigned int)MSGFLAG_UNMODIFIED, 0);
		}
	} else if (setInserted.find(PR_LAST_MODIFICATION_TIME) == setInserted.cend() ||
	    setInserted.find(PR_CREATION_TIME) == setInserted.cend()) {
		// New item, make sure PR_CREATION_TIME and PR_LAST_MODIFICATION_TIME are available
		struct propVal sPropTime;
		static constexpr const unsigned int tags[] = {PR_LAST_MODIFICATION_TIME, PR_CREATION_TIME};

		// Get current time
		auto ft = UnixTimeToFileTime(time(nullptr));
		sPropTime.Value.hilo = soap_new_hiloLong(soap);
		sPropTime.Value.hilo->hi = ft.dwHighDateTime;
		sPropTime.Value.hilo->lo = ft.dwLowDateTime;
		sPropTime.__union = SOAP_UNION_propValData_hilo;

		// Same thing for both PR_LAST_MODIFICATION_TIME and PR_CREATION_TIME
		for (size_t i = 0; i < ARRAY_SIZE(tags); ++i) {
			if (setInserted.find(tags[i]) != setInserted.cend())
				continue;
			sObjectTableKey key;
			sPropTime.ulPropTag = tags[i];
			er = WriteProp(lpDatabase, ulObjId, ulParent, &sPropTime);
			if (er != erSuccess)
				return er;

			if (tags[i] == PR_LAST_MODIFICATION_TIME)
				*lpftModified = ft;
			if (tags[i] == PR_CREATION_TIME)
				*lpftCreated = ft;
			// Add to cache
			key.ulObjId = ulObjId;
			key.ulOrderId = 0;
			g_lpSessionManager->GetCacheManager()->SetCell(&key, tags[i], &sPropTime);
		}
	}

	if(fNewItem && ulObjType == MAPI_MESSAGE) {
        // Add PR_SOURCE_KEY to new messages without a given PR_SOURCE_KEY
        // This isn't for folders, this done in the createfolder function
		auto iterInserted = setInserted.find(PR_SOURCE_KEY);
		if (iterInserted == setInserted.cend()) {
			er = lpecSession->GetNewSourceKey(&sSourceKey);
			if (er != erSuccess)
				return er;
			auto strQuery = "INSERT INTO indexedproperties(hierarchyid,tag,val_binary) VALUES(" + stringify(ulObjId) + "," + stringify(PROP_ID(PR_SOURCE_KEY)) + "," + lpDatabase->EscapeBinary(sSourceKey) + ")";
			er = lpDatabase->DoInsert(strQuery);
			if(er != erSuccess)
				return er;
			g_lpSessionManager->GetCacheManager()->SetObjectProp(PROP_ID(PR_SOURCE_KEY), sSourceKey.size(), sSourceKey, ulObjId);
		}

		if(ulParentType == MAPI_FOLDER) {
			// Add a PR_EC_IMAP_ID to the newly created message
		    sObjectTableKey key(ulObjId, 0);
			struct propVal sProp;

			er = g_lpSessionManager->GetNewSequence(ECSessionManager::SEQ_IMAP, &ullIMAP);
			if(er != erSuccess)
				return er;

			sProp.ulPropTag = PR_EC_IMAP_ID;
			sProp.Value.ul = ullIMAP;
			sProp.__union = SOAP_UNION_propValData_ul;

			std::string strQuery;
			WriteSingleProp(lpDatabase, ulObjId, 0, &sProp, false, 0, strQuery, false);
			er = lpDatabase->DoInsert(strQuery);
			if(er != erSuccess)
				return er;

			er = g_lpSessionManager->GetCacheManager()->SetCell(&key, PR_EC_IMAP_ID, &sProp);
			if (er != erSuccess)
				return er;
		}
	}

	if (fNewItem)
        // Since we have written a new item, we know that the cache contains *all* properties for this object
        g_lpSessionManager->GetCacheManager()->SetComplete(ulObjId);
	// We know the values for the object cache, so add them here
	if(ulObjType == MAPI_MESSAGE || ulObjType == MAPI_FOLDER)
		g_lpSessionManager->GetCacheManager()->SetObject(ulObjId, ulParent, ulOwner, ulFlags, ulObjType);
	return erSuccess;
}

// You need to check the permissions before you call this function
static ECRESULT DeleteProps(ECSession *lpecSession, ECDatabase *lpDatabase,
    ULONG ulObjId, struct propTagArray *lpsPropTags,
    ECAttachmentStorage *at_storage)
{
	std::string		strQuery;
	sObjectTableKey key;
	struct propVal  sPropVal;
	// block removal of certain properties (per object type?), properties handled in WriteProps
	static constexpr const unsigned int ulPropTags[] = {PR_MESSAGE_FLAGS, PR_CREATION_TIME, PR_LAST_MODIFICATION_TIME, PR_LAST_MODIFIER_ENTRYID, PR_LAST_MODIFIER_NAME_W, PR_SOURCE_KEY};
	std::set<unsigned int> setNotDeletable(ulPropTags, ulPropTags + ARRAY_SIZE(ulPropTags));

	// Delete one or more properties of an object
	for (gsoap_size_t i = 0; i < lpsPropTags->__size; ++i) {
		if (setNotDeletable.find(lpsPropTags->__ptr[i]) != setNotDeletable.cend())
			continue;
		if((lpsPropTags->__ptr[i]&MV_FLAG) == 0)
			strQuery = "DELETE FROM properties WHERE hierarchyid="+stringify(ulObjId)+" AND tag="+stringify(PROP_ID(lpsPropTags->__ptr[i]));
		else // mvprops
			strQuery = "DELETE FROM mvproperties WHERE hierarchyid="+stringify(ulObjId)+" AND tag="+stringify(PROP_ID(lpsPropTags->__ptr[i]) );
		auto er = lpDatabase->DoDelete(strQuery);
		if(er != erSuccess)
			return er;

		// Remove from tproperties
		if((lpsPropTags->__ptr[i]&MV_FLAG) == 0) {
			strQuery = "DELETE FROM tproperties WHERE hierarchyid="+stringify(ulObjId)+" AND tag="+stringify(PROP_ID(lpsPropTags->__ptr[i]));
			er = lpDatabase->DoDelete(strQuery);
			if(er != erSuccess)
				return er;
		}

		// Remove eml attachment
		if (lpsPropTags->__ptr[i] == PR_EC_IMAP_EMAIL)
			at_storage->DeleteAttachments({ulObjId});
		// Update cache with NOT_FOUND for this property
		key.ulObjId = ulObjId;
		key.ulOrderId = 0;
		sPropVal.ulPropTag = CHANGE_PROP_TYPE(lpsPropTags->__ptr[i], PT_ERROR);
		sPropVal.Value.ul = KCERR_NOT_FOUND;
		sPropVal.__union = SOAP_UNION_propValData_ul;
		g_lpSessionManager->GetCacheManager()->SetCell(&key, lpsPropTags->__ptr[i], &sPropVal);
	}
	return erSuccess;
}

static unsigned int SaveObject(struct soap *soap, ECSession *lpecSession,
    ECDatabase *lpDatabase, ECAttachmentStorage *lpAttachmentStorage,
    unsigned int ulStoreId, unsigned int ulParentObjId,
    unsigned int ulParentType, unsigned int ulFlags, unsigned int ulSyncId,
    struct saveObject *lpsSaveObj, struct saveObject *lpsReturnObj,
    unsigned int ulLevel, bool *lpfHaveChangeKey = NULL)
{
	ECRESULT er = erSuccess;
	ALLOC_DBRESULT();
	int n;
	unsigned int ulParentObjType = 0, ulSize = 0, ulObjId = 0;
	bool fNewItem = false, fHasAttach = false, fGenHasAttach = false;
	ECListDeleteItems lstDeleteItems, lstDeleted;
	FILETIME ftCreated{}, ftModified{};

	if (ulLevel <= 0)
		return KCERR_TOO_COMPLEX;

	// reset return object
	lpsReturnObj->__size = 0;
	lpsReturnObj->__ptr = NULL;
	lpsReturnObj->delProps.__size = 0;
	lpsReturnObj->delProps.__ptr = NULL;
	lpsReturnObj->modProps.__size = 0;
	lpsReturnObj->modProps.__ptr = NULL;
	lpsReturnObj->bDelete = false;
	lpsReturnObj->ulClientId = lpsSaveObj->ulClientId;
	lpsReturnObj->ulServerId = lpsSaveObj->ulServerId;
	lpsReturnObj->ulObjType = lpsSaveObj->ulObjType;
	lpsReturnObj->lpInstanceIds = NULL;

	if (lpsSaveObj->ulServerId == 0) {
		if (ulParentObjId == 0)
			return KCERR_INVALID_PARAMETER;
		er = CreateObject(lpecSession, lpDatabase, ulParentObjId, ulParentType, lpsSaveObj->ulObjType, ulFlags, &lpsReturnObj->ulServerId);
		if (er != erSuccess)
			return er;
		fNewItem = true;
		ulObjId = lpsReturnObj->ulServerId;
	} else {
	    ulObjId = lpsSaveObj->ulServerId;
    }

	auto laters = make_scope_success([&]() { FreeDeletedItems(&lstDeleteItems); });
	if (lpsSaveObj->bDelete) {
		// make list of all children object IDs in std::list<int> ?
		ECListInt lstDel;
		lstDel.emplace_back(lpsSaveObj->ulServerId);

		// we always hard delete, because we can only delete submessages here
		// make sure we also delete message-in-message attachments, so all message related flags are on
		ULONG ulDelFlags = EC_DELETE_CONTAINER | EC_DELETE_MESSAGES | EC_DELETE_RECIPIENTS | EC_DELETE_ATTACHMENTS | EC_DELETE_HARD_DELETE;

		// Collect recursive parent objects, validate item and check the permissions
		er = ExpandDeletedItems(lpecSession, lpDatabase, &lstDel, ulDelFlags, false, &lstDeleteItems);
		if (er != erSuccess)
			return er;
		er = DeleteObjectHard(lpecSession, lpDatabase, lpAttachmentStorage, ulDelFlags, lstDeleteItems, true, lstDeleted);
		if (er != erSuccess)
			return er;
		er = DeleteObjectStoreSize(lpecSession, lpDatabase, ulDelFlags, lstDeleted);
		if (er != erSuccess)
			return er;
		return DeleteObjectCacheUpdate(lpecSession, ulDelFlags, lstDeleted);
	}

	// ------
	// the following code is only for objects that still exist
	// ------
	// Do not delete properties if this is a new object: this avoids any delete queries that cause unnecessary locks on the tables
	if (lpsSaveObj->delProps.__size > 0 && !fNewItem) {
		er = DeleteProps(lpecSession, lpDatabase, lpsReturnObj->ulServerId, &lpsSaveObj->delProps, lpAttachmentStorage);
		if (er != erSuccess)
			return er;
	}
	if (lpsSaveObj->modProps.__size > 0) {
		er = WriteProps(soap, lpecSession, lpDatabase, lpAttachmentStorage, lpsSaveObj, lpsReturnObj->ulServerId, fNewItem, ulSyncId, lpsReturnObj, lpfHaveChangeKey, &ftCreated, &ftModified);
		if (er != erSuccess)
			return er;
	}

	// check children
	if (lpsSaveObj->__size > 0) {
		lpsReturnObj->__size = lpsSaveObj->__size;
		lpsReturnObj->__ptr  = soap_new_saveObject(soap, lpsReturnObj->__size);
		for (gsoap_size_t i = 0; i < lpsSaveObj->__size; ++i) {
			er = SaveObject(soap, lpecSession, lpDatabase, lpAttachmentStorage, ulStoreId, /*myself as parent*/lpsReturnObj->ulServerId, lpsReturnObj->ulObjType, 0, ulSyncId, &lpsSaveObj->__ptr[i], &lpsReturnObj->__ptr[i], lpsReturnObj->ulObjType == MAPI_MESSAGE ? ulLevel-1 : ulLevel);
			if (er != erSuccess)
				return er;
		}
	}

	if (lpsReturnObj->ulObjType == MAPI_MESSAGE) {
		// Generate properties that we need to generate (PR_HASATTACH, PR_LAST_MODIFICATION_TIME, PR_CREATION_TIME)
		if (fNewItem) {
			// We have to write PR_HASTTACH since it is a new object
			fGenHasAttach = true;
			// We can generate PR_HASATTACH from the passed object data
			for (gsoap_size_t i = 0; i < lpsSaveObj->__size; ++i)
				if (lpsSaveObj->__ptr[i].ulObjType == MAPI_ATTACH) {
					fHasAttach = true;
					break;
				}
		} else {
			// Modified object. Only change PR_HASATTACH if something has changed
			for (gsoap_size_t i = 0; i < lpsSaveObj->__size; ++i)
				if (lpsSaveObj->__ptr[i].ulObjType == MAPI_ATTACH && (lpsSaveObj->__ptr[i].bDelete || lpsSaveObj->__ptr[i].ulServerId == 0)) {
					// An attachment was deleted or added in this call
					fGenHasAttach = true;
					break;
				}
			if (fGenHasAttach) {
				// An attachment was added or deleted, check the database to see if any attachments are left.
				strQuery = "SELECT id FROM hierarchy WHERE parent=" + stringify(lpsReturnObj->ulServerId) + " AND type=" + stringify(MAPI_ATTACH) + " LIMIT 1";
				er = lpDatabase->DoSelect(strQuery, &lpDBResult);
				if (er != erSuccess)
					return er;
				fHasAttach = lpDBResult.get_num_rows() > 0;
			}
		}

		if (fGenHasAttach) {
			// We have to generate/update PR_HASATTACH
			unsigned int ulParentTmp, ulOwnerTmp, ulFlagsTmp, ulTypeTmp;
			sObjectTableKey key(lpsReturnObj->ulServerId, 0);
			struct propVal sPropHasAttach;
			sPropHasAttach.ulPropTag = PR_HASATTACH;
			sPropHasAttach.Value.b = fHasAttach;
			sPropHasAttach.__union = SOAP_UNION_propValData_b;

			// Write in properties
			er = WriteProp(lpDatabase, lpsReturnObj->ulServerId, ulParentObjId, &sPropHasAttach);
			if (er != erSuccess)
				return er;

			// Update cache, since it may have been written before by WriteProps with a possibly wrong value
			g_lpSessionManager->GetCacheManager()->SetCell(&key, PR_HASATTACH, &sPropHasAttach);

			// Update MSGFLAG_HASATTACH in the same way. We can assume PR_MESSAGE_FLAGS is already available, so we
			// just do an update (instead of REPLACE INTO)
			strQuery = std::string("UPDATE properties SET val_ulong = val_ulong ") + (fHasAttach ? " | 16 " : " & ~16") + " WHERE hierarchyid = " + stringify(lpsReturnObj->ulServerId) + " AND tag = " + stringify(PROP_ID(PR_MESSAGE_FLAGS)) + " AND type = " + stringify(PROP_TYPE(PR_MESSAGE_FLAGS));
			er = lpDatabase->DoUpdate(strQuery);
			if (er != erSuccess)
				return er;

			// Update cache if it's actually in the cache
			if (g_lpSessionManager->GetCacheManager()->GetCell(&key, PR_MESSAGE_FLAGS, &sPropHasAttach, soap) == erSuccess) {
				sPropHasAttach.Value.ul &= ~MSGFLAG_HASATTACH;
				sPropHasAttach.Value.ul |= fHasAttach ? MSGFLAG_HASATTACH : 0;
				g_lpSessionManager->GetCacheManager()->SetCell(&key, PR_MESSAGE_FLAGS, &sPropHasAttach);
			}

			// More cache
			/* All this seems to be doing is getting the object into the cache (if not already there), or updating the cache entry timestamp. Suspicious. */
			if (g_lpSessionManager->GetCacheManager()->GetObject(lpsReturnObj->ulServerId, &ulParentTmp, &ulOwnerTmp, &ulFlagsTmp, &ulTypeTmp) == erSuccess)
				g_lpSessionManager->GetCacheManager()->SetObject(lpsReturnObj->ulServerId, ulParentTmp, ulOwnerTmp, ulFlagsTmp, ulTypeTmp);
		}
	}

	// 1. calc size of object, now that all children are saved.
	if (lpsReturnObj->ulObjType == MAPI_MESSAGE || lpsReturnObj->ulObjType == MAPI_ATTACH) {
		// Remove old size
		if (!fNewItem && lpsReturnObj->ulObjType == MAPI_MESSAGE && ulParentType == MAPI_FOLDER) {
			if (GetObjectSize(lpDatabase, lpsReturnObj->ulServerId, &ulSize) == erSuccess)
				er = UpdateObjectSize(lpDatabase, ulStoreId, MAPI_STORE, UPDATE_SUB, ulSize);
			if (er != erSuccess)
				return er;
		}

		// Add new size
		er = CalculateObjectSize(lpDatabase, lpsReturnObj->ulServerId, lpsReturnObj->ulObjType, &ulSize);
		if (er != erSuccess)
			return er;
		er = UpdateObjectSize(lpDatabase, lpsReturnObj->ulServerId, lpsReturnObj->ulObjType, UPDATE_SET, ulSize);
		if (er != erSuccess)
			return er;
		if (lpsReturnObj->ulObjType == MAPI_MESSAGE && ulParentType == MAPI_FOLDER) {
			er = UpdateObjectSize(lpDatabase, ulStoreId, MAPI_STORE, UPDATE_ADD, ulSize);
			if (er != erSuccess)
				return er;
		}
	}

	// 2. find props to return
	// the server returns the following 4 properties, when the item is new:
	//   PR_CREATION_TIME, (PR_PARENT_SOURCE_KEY, PR_SOURCE_KEY /type==5|3) (PR_RECORD_KEY /type==7|5|3)
	// TODO: recipients: PR_INSTANCE_KEY
	// it always sends the following property:
	//   PR_LAST_MODIFICATION_TIME
	// currently, it always sends them all
	// we also can't send the PR_MESSAGE_SIZE and PR_MESSAGE_FLAGS, since the recursion is the wrong way around: attachments come later than the actual message
	// we can skip PR_ACCESS and PR_ACCESS_LEVEL because the client already inherited those from the parent
	// we need to alloc 2 properties for PR_CHANGE_KEY and PR_PREDECESSOR_CHANGE_LIST
	lpsReturnObj->delProps.__size = 8;
	lpsReturnObj->delProps.__ptr  = soap_new_unsignedInt(soap, lpsReturnObj->delProps.__size);
	lpsReturnObj->modProps.__size = 8;
	lpsReturnObj->modProps.__ptr  = soap_new_propVal(soap, lpsReturnObj->modProps.__size);
	n = 0;

	// set the PR_RECORD_KEY
	// New clients generate the instance key, old clients don't. See if one was provided.
	if (lpsSaveObj->ulObjType == MAPI_ATTACH || lpsSaveObj->ulObjType == MAPI_MESSAGE || lpsSaveObj->ulObjType == MAPI_FOLDER) {
		bool bSkip = false;
		if (lpsSaveObj->ulObjType == MAPI_ATTACH) {
			for (gsoap_size_t i = 0; !bSkip && i < lpsSaveObj->modProps.__size; ++i)
				bSkip = lpsSaveObj->modProps.__ptr[i].ulPropTag == PR_RECORD_KEY;
			// @todo if we don't have a pr_record_key for an attachment, generate a guid for it like the client does
		}
		if (!bSkip && ECGenProps::GetPropComputedUncached(soap, NULL, lpecSession, PR_RECORD_KEY, lpsSaveObj->ulServerId, 0, 0, ulParentObjId, lpsSaveObj->ulObjType, &lpsReturnObj->modProps.__ptr[n]) == erSuccess)
			lpsReturnObj->delProps.__ptr[n++] = PR_RECORD_KEY;
	}
	if (lpsSaveObj->ulObjType != MAPI_STORE) {
		er = g_lpSessionManager->GetCacheManager()->GetObject(ulParentObjId, NULL, NULL, NULL, &ulParentObjType);
		if (er != erSuccess)
			return er;
	}

	//PR_PARENT_SOURCE_KEY for folders and messages
	if (lpsSaveObj->ulObjType == MAPI_FOLDER || (lpsSaveObj->ulObjType == MAPI_MESSAGE && ulParentObjType == MAPI_FOLDER))
	{
		if (ECGenProps::GetPropComputedUncached(soap, NULL, lpecSession, PR_PARENT_SOURCE_KEY, ulObjId, 0, 0, ulParentObjId, lpsSaveObj->ulObjType, &lpsReturnObj->modProps.__ptr[n]) == erSuccess)
			lpsReturnObj->delProps.__ptr[n++] = PR_PARENT_SOURCE_KEY;
		if (ECGenProps::GetPropComputedUncached(soap, NULL, lpecSession, PR_SOURCE_KEY, ulObjId, 0, 0, ulParentObjId, lpsSaveObj->ulObjType, &lpsReturnObj->modProps.__ptr[n]) == erSuccess)
			lpsReturnObj->delProps.__ptr[n++] = PR_SOURCE_KEY;
	}

	// PR_LAST_MODIFICATION_TIME
	lpsReturnObj->delProps.__ptr[n] = PR_LAST_MODIFICATION_TIME;
	auto mod = &lpsReturnObj->modProps.__ptr[n];
	mod->__union = SOAP_UNION_propValData_hilo;
	mod->ulPropTag = PR_LAST_MODIFICATION_TIME;
	mod->Value.hilo = soap_new_hiloLong(soap);
	mod->Value.hilo->hi = ftModified.dwHighDateTime;
	mod->Value.hilo->lo = ftModified.dwLowDateTime;
	++n;
	if (fNewItem)
	{
		lpsReturnObj->delProps.__ptr[n] = PR_CREATION_TIME;
		mod = &lpsReturnObj->modProps.__ptr[n];
		mod->__union = SOAP_UNION_propValData_hilo;
		mod->ulPropTag = PR_CREATION_TIME;
		mod->Value.hilo = soap_new_hiloLong(soap);
		mod->Value.hilo->hi = ftCreated.dwHighDateTime;
		mod->Value.hilo->lo = ftCreated.dwLowDateTime;
		++n;
	}

	// set actual array size
	lpsReturnObj->delProps.__size = n;
	lpsReturnObj->modProps.__size = n;
	return er;
}

SOAP_ENTRY_START(saveObject, lpsLoadObjectResponse->er,
    const entryId &sParentEntryId, const entryId &sEntryId,
    struct saveObject *lpsSaveObj, unsigned int ulFlags, unsigned int ulSyncId,
    struct loadObjectResponse *lpsLoadObjectResponse)
{
	USE_DATABASE();
	unsigned int ulStoreId = 0, ulGrandParent = 0, ulGrandParentType = 0;
	unsigned int ulParentObjId = 0, ulParentObjType = 0, ulObjId = 0;
	unsigned int ulObjType = lpsSaveObj->ulObjType;
	unsigned int ulObjFlags = 0, ulPrevReadState = 0, ulNewReadState = 0;
	SOURCEKEY sSourceKey, sParentSourceKey;
	struct saveObject sReturnObject;
	std::string strChangeKey, strChangeList;
	bool			fNewItem = false;
	bool			fHaveChangeKey = false;
	struct propVal	*pvCommitTime = NULL;
	std::unique_ptr<ECAttachmentStorage> lpAttachmentStorage(g_lpSessionManager->get_atxconfig()->new_handle(lpDatabase));
	if (lpAttachmentStorage == nullptr)
		return KCERR_NOT_ENOUGH_MEMORY;
	auto atx = lpAttachmentStorage->Begin(er);
	if (er != erSuccess)
		return er;
	auto dtx = lpDatabase->Begin(er);
	if (er != erSuccess)
		return er;

	auto laters = make_scope_success([&]() { ROLLBACK_ON_ERROR(); });

	if (!sParentEntryId.__ptr) {
		// saveObject is called on the store itself (doesn't have a parent)
		ulParentObjType = MAPI_STORE;
		ulStoreId = lpsSaveObj->ulServerId;
	} else {
		if (lpsSaveObj->ulServerId == 0) {
			// new object, parent entry id given by client
			er = lpecSession->GetObjectFromEntryId(&sParentEntryId, &ulParentObjId);
			if (er != erSuccess)
				return er;
			fNewItem = true;
			// Lock folder counters now
            strQuery = "SELECT val_ulong FROM properties WHERE hierarchyid = " + stringify(ulParentObjId) + " FOR UPDATE";
            er = lpDatabase->DoSelect(strQuery, NULL);
			if (er != erSuccess)
				return er;
		} else {
			// existing item, search parent ourselves because the client just sent its store entryid (see ECMsgStore::OpenEntry())
			er = g_lpSessionManager->GetCacheManager()->GetObject(lpsSaveObj->ulServerId, &ulParentObjId, NULL, &ulObjFlags, &ulObjType);
			if (er != erSuccess)
				return er;
            if (ulObjFlags & MSGFLAG_DELETED)
                return KCERR_OBJECT_DELETED;
			fNewItem = false;
			// Lock folder counters now
            strQuery = "SELECT val_ulong FROM properties WHERE hierarchyid = " + stringify(ulParentObjId) + " FOR UPDATE";
            er = lpDatabase->DoSelect(strQuery, NULL);
			if (er != erSuccess)
				return er;

            // We also need the old read flags so we can compare the new read flags to see if we need to update the unread counter. Note
            // that the read flags can only be modified through saveObject() when using ICS.
            strQuery = "SELECT val_ulong FROM properties WHERE hierarchyid = " + stringify(lpsSaveObj->ulServerId) + " AND tag = " + stringify(PROP_ID(PR_MESSAGE_FLAGS)) + " AND type = " + stringify(PROP_TYPE(PR_MESSAGE_FLAGS)) + " LIMIT 1";
            er = lpDatabase->DoSelect(strQuery, &lpDBResult);
            if (er != erSuccess)
				return er;
			lpDBRow = lpDBResult.fetch_row();
            if (lpDBRow == nullptr || lpDBRow[0] == nullptr)
                ulPrevReadState = 0;
            else
                ulPrevReadState = atoui(lpDBRow[0]) & MSGFLAG_READ;
            ulNewReadState = ulPrevReadState; // Copy read state, may be updated by SaveObject() later
		}

		if (ulParentObjId != CACHE_NO_PARENT) {
			er = g_lpSessionManager->GetCacheManager()->GetObject(ulParentObjId, NULL, NULL, NULL, &ulParentObjType);
			if(er != erSuccess)
				return er;
			er = lpecSession->GetSessionManager()->GetCacheManager()->GetStore(ulParentObjId, &ulStoreId, NULL);
			if(er != erSuccess)
				return er;
		} else {
			// we get here on create store, but I'm not exactly sure why :|
			ulParentObjType = MAPI_STORE;
			ulStoreId = lpsSaveObj->ulServerId;
		}
	}

	if (ulParentObjId != 0 && ulParentObjType != MAPI_STORE) {
		er = g_lpSessionManager->GetCacheManager()->GetObject(ulParentObjId, &ulGrandParent, NULL, NULL, &ulGrandParentType);
		if(er != erSuccess)
			return er;
	}

	// Check permissions
	if (!fNewItem && ulObjType == MAPI_FOLDER)
		er = lpecSession->GetSecurity()->CheckPermission(lpsSaveObj->ulServerId, ecSecurityFolderAccess);
	else if(fNewItem)
		er = lpecSession->GetSecurity()->CheckPermission(ulParentObjId, ecSecurityCreate);
	else
		er = lpecSession->GetSecurity()->CheckPermission(lpsSaveObj->ulServerId, ecSecurityEdit);
	if(er != erSuccess)
		return er;

	// Quota check
	if(ulObjType == MAPI_MESSAGE) {
		er = CheckQuota(lpecSession, ulStoreId);
		if(er != erSuccess)
			return er;
		// Update folder counts
		if(fNewItem) {
			er = UpdateFolderCounts(lpDatabase, ulParentObjId, ulFlags, &lpsSaveObj->modProps);
			if (er != erSuccess)
				return er;
		}
		else if(ulSyncId != 0) {
			// On modified appointments, unread flags may have changed (only possible during ICS import)
			for (gsoap_size_t i = 0; i < lpsSaveObj->modProps.__size; ++i)
				if(lpsSaveObj->modProps.__ptr[i].ulPropTag == PR_MESSAGE_FLAGS) {
					ulNewReadState = lpsSaveObj->modProps.__ptr[i].Value.ul & MSGFLAG_READ;
					break;
				}
			if (ulPrevReadState != ulNewReadState) {
				er = UpdateFolderCount(lpDatabase, ulParentObjId, PR_CONTENT_UNREAD, ulNewReadState == MSGFLAG_READ ? -1 : 1);
				if (er != erSuccess)
					return er;
			}
		}
	}

	er = SaveObject(soap, lpecSession, lpDatabase, lpAttachmentStorage.get(),
	     ulStoreId, ulParentObjId, ulParentObjType, ulFlags, ulSyncId,
	     lpsSaveObj, &sReturnObject,
	     /* message itself occupies another level */
	     1 + atoui(g_lpSessionManager->GetConfig()->GetSetting("embedded_attachment_limit")),
	     &fHaveChangeKey);
	if (er == KCERR_TOO_COMPLEX)
		ec_log_debug("saveObject: refusing to store object \"%s\" (store %u): too many levels of attachments/subobjects",
			sEntryId.__ptr != nullptr ? base64_encode(sEntryId.__ptr, sEntryId.__size).c_str() : "", ulStoreId);
	if (er != erSuccess)
		return er;

	// update PR_LOCAL_COMMIT_TIME_MAX for disconnected clients who want to know if the folder contents changed
	if (ulObjType == MAPI_MESSAGE && ulParentObjType == MAPI_FOLDER) {
		er = WriteLocalCommitTimeMax(soap, lpDatabase, ulParentObjId, &pvCommitTime);
		if(er != erSuccess)
			return er;
	}

	if (lpsSaveObj->ulServerId == 0) {
		gsoap_size_t rki;
		er = MapEntryIdToObjectId(lpecSession, lpDatabase, sReturnObject.ulServerId, sEntryId);
		if (er != erSuccess)
			return er;

		ulObjId = sReturnObject.ulServerId;
		// now that we have an entry id, find the generated PR_RECORD_KEY from SaveObject and override it with the PR_ENTRYID value (fixme, ZCP-6706)
		for (rki = 0; rki < sReturnObject.modProps.__size; ++rki)
			if (sReturnObject.modProps.__ptr[rki].ulPropTag == PR_RECORD_KEY)
				break;
		// @note static alloc of 8 props in SaveObject. we did not find the record key: make it now
		if (rki == sReturnObject.modProps.__size && rki < 8) {
			ECGenProps::GetPropComputedUncached(soap, NULL, lpecSession, PR_RECORD_KEY, sReturnObject.ulServerId, 0, 0, ulParentObjId,
				lpsSaveObj->ulObjType, &sReturnObject.modProps.__ptr[rki]);
			++sReturnObject.modProps.__size;
			sReturnObject.delProps.__ptr[rki] = PR_RECORD_KEY;
			++sReturnObject.delProps.__size;
		}
	} else {
		ulObjId = lpsSaveObj->ulServerId;
	}

	// 3. pr_source_key magic
	if ((sReturnObject.ulObjType == MAPI_MESSAGE && ulParentObjType == MAPI_FOLDER) ||
		(sReturnObject.ulObjType == MAPI_FOLDER && !(ulFlags & FOLDER_SEARCH)))
	{
		GetSourceKey(sReturnObject.ulServerId, &sSourceKey);
		GetSourceKey(ulParentObjId, &sParentSourceKey);

		if (sReturnObject.ulObjType == MAPI_MESSAGE && ulParentObjType == MAPI_FOLDER)
			AddChange(lpecSession, ulSyncId, sSourceKey, sParentSourceKey,
				lpsSaveObj->ulServerId == 0 ? ICS_MESSAGE_NEW : ICS_MESSAGE_CHANGE,
				0, !fHaveChangeKey, &strChangeKey, &strChangeList);
		else if (lpsSaveObj->ulObjType == MAPI_FOLDER && !(ulFlags & FOLDER_SEARCH))
			AddChange(lpecSession, ulSyncId, sSourceKey, sParentSourceKey, ICS_FOLDER_CHANGE, 0, !fHaveChangeKey, &strChangeKey, &strChangeList);

		if(!strChangeKey.empty()){
			sReturnObject.delProps.__ptr[sReturnObject.delProps.__size] = PR_CHANGE_KEY;
			++sReturnObject.delProps.__size;
			auto &mod = sReturnObject.modProps.__ptr[sReturnObject.modProps.__size];
			mod.ulPropTag = PR_CHANGE_KEY;
			mod.__union = SOAP_UNION_propValData_bin;
			mod.Value.bin = soap_new_xsd__base64Binary(soap);
			mod.Value.bin->__size = strChangeKey.size();
			mod.Value.bin->__ptr  = soap_new_unsignedByte(soap, strChangeKey.size());
			memcpy(mod.Value.bin->__ptr, strChangeKey.c_str(), strChangeKey.size());
			++sReturnObject.modProps.__size;
		}

		if(!strChangeList.empty()){
			sReturnObject.delProps.__ptr[sReturnObject.delProps.__size] = PR_PREDECESSOR_CHANGE_LIST;
			++sReturnObject.delProps.__size;
			auto &mod = sReturnObject.modProps.__ptr[sReturnObject.modProps.__size];
			mod.ulPropTag = PR_PREDECESSOR_CHANGE_LIST;
			mod.__union = SOAP_UNION_propValData_bin;
			mod.Value.bin = soap_new_xsd__base64Binary(soap);
			mod.Value.bin->__size = strChangeList.size();
			mod.Value.bin->__ptr  = soap_new_unsignedByte(soap, strChangeList.size());
			memcpy(mod.Value.bin->__ptr, strChangeList.c_str(), strChangeList.size());
			++sReturnObject.modProps.__size;
		}
	}

	// 5. TODO: ulSyncId updates sync tables
	// 6. process MSGFLAG_SUBMIT if needed
	er = ProcessSubmitFlag(lpDatabase, ulSyncId, ulStoreId, ulObjId, fNewItem, &lpsSaveObj->modProps);
	if (er != erSuccess)
		return er;
	if (ulParentObjType == MAPI_FOLDER) {
		er = ECTPropsPurge::NormalizeDeferredUpdates(lpecSession, lpDatabase, ulParentObjId);
		if (er != erSuccess)
			return er;
	}
	er = atx.commit();
	if (er != erSuccess)
		return er;
	er = dtx.commit();
	if (er != erSuccess)
		return er;

	// 7. notification
	// Only Notify on MAPI_MESSAGE, MAPI_FOLDER and MAPI_STORE
	// but don't notify if parent object is a store and object type is attachment or message
	CreateNotifications(ulObjId, ulObjType, ulParentObjId, ulGrandParent, fNewItem, &lpsSaveObj->modProps, pvCommitTime);
	lpsLoadObjectResponse->sSaveObject = sReturnObject;
	g_lpSessionManager->m_stats->inc(SCN_DATABASE_MWOPS);
}
SOAP_ENTRY_END()

static HRESULT loadobject_cache(ECCacheManager *cache,
    std::map<unsigned int, CHILDPROPS> *p, unsigned int objid)
{
	struct propValArray arr;
	struct propTagArray pta;
	auto iter = p->find(objid);
	if (iter == p->cend() || iter->second.lpPropVals == nullptr)
		return erSuccess;
	auto ret = iter->second.lpPropVals->GetPropValArray(&arr, false);
	if (ret != erSuccess)
		return ret;
	ret = iter->second.lpPropTags->GetPropTagArray(&pta);
	if (ret != erSuccess)
		return ret;

	struct propVal pv{};
	for (unsigned int i = 0, j = 0; i < pta.__size; ++i) {
		/* Assumes that @arr and @pta have their things in the same order */
		sObjectTableKey key(objid, 0);
		if (j >= arr.__size || pta.__ptr[i] != arr.__ptr[j].ulPropTag) {
			pv.ulPropTag = CHANGE_PROP_TYPE(pta.__ptr[i], PT_NULL);
			cache->SetCell(&key, pta.__ptr[i], &pv);
			continue;
		}
		if (!propVal_is_truncated(&arr.__ptr[j]))
			cache->SetCell(&key, arr.__ptr[j].ulPropTag, &arr.__ptr[j]);
		++j;
	}
	cache->SetComplete(objid);
	return erSuccess;
}

static ECRESULT LoadObject(struct soap *soap, ECSession *lpecSession,
    unsigned int ulObjId, unsigned int ulObjType, unsigned int ulParentObjType,
    struct saveObject *lpsSaveObj,
    std::map<unsigned int, CHILDPROPS> *lpChildProps)
{
	ECRESULT 		er = erSuccess;
	struct saveObject sSavedObject;
	ChildPropsMap mapChildProps;
	ChildPropsMap::const_iterator iterProps;
	USE_DATABASE();
	CHILDPROPS sEmptyProps(soap);

	// Check permission
	if (ulObjType == MAPI_STORE || (ulObjType == MAPI_FOLDER && ulParentObjType == MAPI_STORE))
		// Always read rights on the store and the root folder
		er = erSuccess;
	else if (ulObjType == MAPI_FOLDER)
		er = lpecSession->GetSecurity()->CheckPermission(ulObjId, ecSecurityFolderVisible);
	else if (ulObjType == MAPI_MESSAGE)
		er = lpecSession->GetSecurity()->CheckPermission(ulObjId, ecSecurityRead);
    // Allow reading MAPI_MAILUSER and MAPI_ATTACH since that is only called internally
	if (er != erSuccess)
		return er;

	sSavedObject.ulClientId = 0;
	sSavedObject.ulServerId = ulObjId;
	sSavedObject.ulObjType = ulObjType;
	auto cache = lpecSession->GetSessionManager()->GetCacheManager();
	bool complete = false;
	auto rd_cache = !cache->m_bCellCacheDisabled &&
	                parseBool(g_lpSessionManager->GetConfig()->GetSetting("cache_cellcache_reads"));
	if (rd_cache && lpChildProps == nullptr && cache->GetComplete(ulObjId, complete) == erSuccess && complete) {
		std::vector<unsigned int> proptags;

		er = cache->GetPropTags(ulObjId, proptags);
		if (er != erSuccess)
			return er;

		CHILDPROPS sChild(soap, 20);
		for (auto proptag : proptags) {
			sObjectTableKey key(ulObjId, 0);
			struct propVal prop;
			er = cache->GetCell(&key, proptag, &prop, soap, KC_GETCELL_NOTRUNC | KC_GETCELL_NEGATIVES);
			if (er != erSuccess)
				return er;
			if (PROP_TYPE(prop.ulPropTag) == PT_ERROR)
				continue;
			if (PROP_TYPE(prop.ulPropTag) == PT_STRING8)
				prop.ulPropTag = CHANGE_PROP_TYPE(prop.ulPropTag, PT_UNICODE);
			if (PROP_TYPE(proptag) == PT_STRING8)
				proptag = CHANGE_PROP_TYPE(proptag, PT_UNICODE);
			if (PROP_TYPE(prop.ulPropTag) == PT_MV_STRING8)
				prop.ulPropTag = CHANGE_PROP_TYPE(prop.ulPropTag, PT_MV_UNICODE);
			if (PROP_TYPE(proptag) == PT_MV_STRING8)
				proptag = CHANGE_PROP_TYPE(proptag, PT_MV_UNICODE);
			sChild.lpPropTags->AddPropTag(proptag);
			if (PROP_TYPE(prop.ulPropTag) == PT_NULL)
				continue;
			sChild.lpPropVals->AddPropVal(prop);
		}

		mapChildProps.emplace(ulObjId, std::move(sChild));
		lpChildProps = &mapChildProps;
	}
	else if (lpChildProps == nullptr) {
	    // We were not provided with a property list for this object, get our own now.
		er = PrepareReadProps(soap, lpDatabase, true, ulObjId, 0, MAX_PROP_SIZE, &mapChildProps, nullptr);
	    if(er != erSuccess)
			return er;
        lpChildProps = &mapChildProps;
    }

	/* not in cache, so let us cache it */
	if (rd_cache && !complete) {
		er = loadobject_cache(cache, lpChildProps, ulObjId);
		if (er != erSuccess)
			return er;
	}

	iterProps = lpChildProps->find(ulObjId);
	if (iterProps == lpChildProps->cend())
		er = ReadProps(soap, lpecSession, ulObjId, ulObjType, ulParentObjType, sEmptyProps, &sSavedObject.delProps, &sSavedObject.modProps);
	else
		er = ReadProps(soap, lpecSession, ulObjId, ulObjType, ulParentObjType, iterProps->second, &sSavedObject.delProps, &sSavedObject.modProps);
	if (er != erSuccess)
		return er;
	mapChildProps.clear();

	if (ulObjType == MAPI_MESSAGE || ulObjType == MAPI_ATTACH) {
		if (!rd_cache || !complete) {
			// Pre-load *all* properties of *all* subobjects for fast accessibility
			er = PrepareReadProps(soap, lpDatabase, true, 0, ulObjId, MAX_PROP_SIZE, &mapChildProps, nullptr);
			if (er != erSuccess)
				return er;
		}

		// find subobjects
		strQuery = "SELECT id, type FROM hierarchy WHERE parent="+stringify(ulObjId);
		er = lpDatabase->DoSelect(strQuery, &lpDBResult);
		if(er != erSuccess)
			return er;
		sSavedObject.__size = lpDBResult.get_num_rows();
		sSavedObject.__ptr  = soap_new_saveObject(soap, sSavedObject.__size);

		for (gsoap_size_t i = 0; i < sSavedObject.__size; ++i) {
			lpDBRow = lpDBResult.fetch_row();
			lpDBLen = lpDBResult.fetch_row_lengths();
			if(lpDBRow == NULL || lpDBLen == NULL) {
				ec_log_err("LoadObject(): no rows from db");
				return KCERR_DATABASE_ERROR; // this should never happen
			}
			LoadObject(soap, lpecSession, atoi(lpDBRow[0]), atoi(lpDBRow[1]), ulObjType, &sSavedObject.__ptr[i], rd_cache && complete ? nullptr : &mapChildProps);
		}
		mapChildProps.clear();
	}

	if (ulObjType == MAPI_MESSAGE) {
		// @todo: Check if we can do this on the fly to avoid the additional lookup.
		auto lm = g_lpSessionManager->GetLockManager();
		for (gsoap_size_t i = 0; i < sSavedObject.modProps.__size; ++i) {
			if (sSavedObject.modProps.__ptr[i].ulPropTag != PR_SUBMIT_FLAGS)
				continue;
			if (lm->IsLocked(ulObjId, nullptr))
				sSavedObject.modProps.__ptr[i].Value.ul |= SUBMITFLAG_LOCKED;
			else
				sSavedObject.modProps.__ptr[i].Value.ul &= ~SUBMITFLAG_LOCKED;
		}
	}

	*lpsSaveObj = std::move(sSavedObject);
	return er;
}

SOAP_ENTRY_START(loadObject, lpsLoadObjectResponse->er, const entryId &sEntryId,
    struct notifySubscribe *lpsNotSubscribe, unsigned int ulFlags,
    struct loadObjectResponse *lpsLoadObjectResponse)
{
	unsigned int ulObjId = 0, ulObjFlags = 0, ulObjType = 0, ulParentId = 0;
	unsigned int ulParentObjType = 0, ulOwnerId = 0, ulEidFlags = 0;
	USE_DATABASE();

	struct saveObject sSavedObject;
	kd_trans dtx;
	EntryId entryid(sEntryId);
	if (entryid.type() != MAPI_STORE) {
		er = BeginLockFolders(lpDatabase, entryid, LOCK_SHARED, dtx, er);
		if (er != erSuccess)
			return er;
	}
	auto laters = make_scope_success([&]() {
		if (entryid.type() != MAPI_STORE)
			dtx.commit();
	});
	/*
	 * 2 Reasons to send KCERR_UNABLE_TO_COMPLETE (and have the client try to open the store elsewhere):
	 *  1. We can't find the object based on the entryid.
	 *  2. The owner of the store is not supposed to have a store on this server.
	 */
	er = lpecSession->GetObjectFromEntryId(&sEntryId, &ulObjId, &ulEidFlags);
	if ((ulEidFlags & OPENSTORE_OVERRIDE_HOME_MDB) == 0 &&
	    er == KCERR_NOT_FOUND &&
	    sEntryId.__size >= static_cast<int>(std::min(sizeof(EID_FIXED), SIZEOF_EID_V0_FIXED)) &&
	    reinterpret_cast<EID *>(sEntryId.__ptr)->usType == MAPI_STORE)
		er = KCERR_UNABLE_TO_COMPLETE;	// Reason 1
	if (er != erSuccess)
		return er;

	er = g_lpSessionManager->GetCacheManager()->GetObject(ulObjId, &ulParentId, &ulOwnerId, &ulObjFlags, &ulObjType);
	if (er != erSuccess)
		return er;

	if(ulObjType == MAPI_STORE) {
		if ((ulEidFlags & OPENSTORE_OVERRIDE_HOME_MDB) == 0 &&
		    lpecSession->GetSessionManager()->IsDistributedSupported() &&
		    !lpecSession->GetUserManagement()->IsInternalObject(ulOwnerId)) {
			objectdetails_t sUserDetails;

			if (lpecSession->GetUserManagement()->GetObjectDetails(ulOwnerId, &sUserDetails) == erSuccess) {
				unsigned int ulStoreType;
				er = lpecSession->GetSessionManager()->GetCacheManager()->GetStoreAndType(ulObjId, NULL, NULL, &ulStoreType);
				if (er != erSuccess)
					return er;

				if (ulStoreType == ECSTORE_TYPE_PRIVATE || ulStoreType == ECSTORE_TYPE_PUBLIC) {
					std::string strServerName = sUserDetails.GetPropString(OB_PROP_S_SERVERNAME);
					if (strServerName.empty())
						return KCERR_NOT_FOUND;

					if (strcasecmp(strServerName.c_str(), g_lpSessionManager->GetConfig()->GetSetting("server_name")) != 0)
						return KCERR_UNABLE_TO_COMPLETE;	// Reason 2
				} else if (ulStoreType == ECSTORE_TYPE_ARCHIVE) {
					// We allow an archive store to be opened by sysadmins even if it's not supposed
					// to exist on this server for a particular user.
					if (lpecSession->GetSecurity()->GetAdminLevel() < ADMIN_LEVEL_SYSADMIN &&
					   !sUserDetails.PropListStringContains(static_cast<property_key_t>(PR_EC_ARCHIVE_SERVERS_A), g_lpSessionManager->GetConfig()->GetSetting("server_name"), true))
						return KCERR_NOT_FOUND;
				} else {
					return KCERR_NOT_FOUND;
				}
			} else if (lpecSession->GetSecurity()->GetAdminLevel() < ADMIN_LEVEL_SYSADMIN) {
				// unhooked store of a deleted user
				return KCERR_NO_ACCESS;
			}
		}
        ulParentObjType = 0;
	} else if(ulObjType == MAPI_MESSAGE) {
		// If the object is locked on another session, access should be denied
		ECSESSIONID ulLockedSessionId;

		if (g_lpSessionManager->GetLockManager()->IsLocked(ulObjId, &ulLockedSessionId) && ulLockedSessionId != ulSessionId)
			return KCERR_NO_ACCESS;
		ulParentObjType = MAPI_FOLDER;
	} else if(ulObjType == MAPI_FOLDER) {
		er = g_lpSessionManager->GetCacheManager()->GetObject(ulParentId, NULL, NULL, NULL, &ulParentObjType);
		if (er != erSuccess)
			return er;

		// avoid reminders from shared stores by detecting that we are opening non-owned reminders folder
		if((ulObjFlags & FOLDER_SEARCH) &&
		   (!parseBool(g_lpSessionManager->GetConfig()->GetSetting("shared_reminders"))) &&
		   (lpecSession->GetSecurity()->IsStoreOwner(ulObjId) == KCERR_NO_ACCESS) &&
		   (lpecSession->GetSecurity()->GetAdminLevel() == 0))
		{
			strQuery = "SELECT val_string FROM properties WHERE hierarchyid=" + stringify(ulObjId) + " AND tag = " + stringify(PROP_ID(PR_CONTAINER_CLASS)) + " LIMIT 1";
			er = lpDatabase->DoSelect(strQuery, &lpDBResult);
			if(er != erSuccess)
				return er;

			if (lpDBResult.get_num_rows() == 1) {
				lpDBRow = lpDBResult.fetch_row();
				if (lpDBRow == NULL || lpDBRow[0] == NULL ) {
					ec_log_err("ECSearchObjectTable::Load(): row or columns null");
					return KCERR_DATABASE_ERROR;
				}
				if(!strcmp(lpDBRow[0], "Outlook.Reminder"))
					return KCERR_NOT_FOUND;
			}
		}
	}

	// check if flags were passed, older clients call checkExistObject
    if(ulFlags & 0x80000000) {
        // Flags passed by client, check object flags
        ulFlags = ulFlags & ~0x80000000;
        if((ulObjFlags & MSGFLAG_DELETED) != ulFlags) {
        	if (ulObjType == MAPI_STORE)
        		er = KCERR_UNABLE_TO_COMPLETE;
        	else
            	er = KCERR_NOT_FOUND;
            return er;
        }
    }

	// Subscribe for notification
	if (lpsNotSubscribe) {
		er = DoNotifySubscribe(lpecSession, ulSessionId, lpsNotSubscribe);
		if (er != erSuccess)
			return er;
	}
	er = LoadObject(soap, lpecSession, ulObjId, ulObjType, ulParentObjType, &sSavedObject, NULL);
	if (er != erSuccess)
		return er;
	lpsLoadObjectResponse->sSaveObject = sSavedObject;
	g_lpSessionManager->m_stats->inc(SCN_DATABASE_MROPS);
}
SOAP_ENTRY_END()

// if lpsNewEntryId is NULL this function create a new entryid
// if lpsOrigSourceKey is NULL this function creates a new sourcekey
static ECRESULT CreateFolder(ECSession *lpecSession, ECDatabase *lpDatabase,
    unsigned int ulParentId, entryId *lpsNewEntryId, unsigned int type,
    const char *name, const char *comment, bool openifexists, bool bNotify,
    unsigned int ulSyncId, const struct xsd__base64Binary *lpsOrigSourceKey,
    unsigned int *lpFolderId, bool *lpbExist)
{
	ECRESULT		er = erSuccess;
	ALLOC_DBRESULT();
	unsigned int ulFolderId = 0, ulLastId = 0, ulStoreId = 0, ulGrandParent = 0;
	bool bExist = false, bFreeNewEntryId = false;
	GUID			guid;
	SOURCEKEY		sSourceKey;
	static constexpr const unsigned int tags[] = {PR_CONTENT_COUNT, PR_CONTENT_UNREAD, PR_ASSOC_CONTENT_COUNT, PR_DELETED_MSG_COUNT, PR_DELETED_FOLDER_COUNT, PR_DELETED_ASSOC_MSG_COUNT, PR_FOLDER_CHILD_COUNT};
	static constexpr const unsigned int timeTags[] = {PR_LAST_MODIFICATION_TIME, PR_CREATION_TIME};
	struct propVal  sProp;
    struct hiloLong sHilo;
	std::list<propVal> propList;

	er = lpecSession->GetSessionManager()->GetCacheManager()->GetStore(ulParentId, &ulStoreId, &guid);
	if(er != erSuccess)
		return er;
	er = g_lpSessionManager->GetCacheManager()->GetParent(ulParentId, &ulGrandParent);
	if(er != erSuccess)
		return er;

	// Check whether the requested name already exists
	strQuery = "SELECT hierarchy.id, properties.val_string FROM hierarchy JOIN properties ON hierarchy.id = properties.hierarchyid WHERE hierarchy.parent=" + stringify(ulParentId) + " AND hierarchy.type="+stringify(MAPI_FOLDER)+" AND hierarchy.flags & " + stringify(MSGFLAG_DELETED)+ "=0 AND properties.tag=" + stringify(KOPANO_TAG_DISPLAY_NAME) + " AND properties.val_string = '" + lpDatabase->Escape(name) + "' AND properties.type="+stringify(PT_STRING8);
	er = lpDatabase->DoSelect(strQuery, &lpDBResult);
	if(er != erSuccess)
		return er;

	while (!bExist && (lpDBRow = lpDBResult.fetch_row()) != nullptr) {
		if (lpDBRow[0] == NULL || lpDBRow[1] == NULL) {
			ec_log_err("CreateFolder(): columns null");
			return KCERR_DATABASE_ERROR;
		}
		if (strcasecmp(lpDBRow[1], name) == 0)
			bExist = true;
	}

	if(bExist && !ulSyncId) {
		// Check folder read access
		er = lpecSession->GetSecurity()->CheckPermission(ulParentId, ecSecurityFolderVisible);
		if(er != erSuccess)
			return er;
		// Object exists
		if (!openifexists)
			return KCERR_COLLISION;
		ulFolderId = atoi(lpDBRow[0]);
	}
	else {
		// Check write permission of the folder destination
		er = lpecSession->GetSecurity()->CheckPermission(ulParentId, ecSecurityCreateFolder);
		if(er != erSuccess)
			return er;
		// Create folder
		strQuery = "INSERT INTO hierarchy (parent, type, flags, owner) values(" + stringify(ulParentId) + "," + stringify(KOPANO_OBJTYPE_FOLDER) + ", " + stringify(type) + ", "+stringify(lpecSession->GetSecurity()->GetUserId(ulParentId))+")";
		er = lpDatabase->DoInsert(strQuery, &ulLastId);
		if(er != erSuccess)
			return er;

		if(lpsNewEntryId == NULL) {
			er = CreateEntryId(guid, MAPI_FOLDER, &lpsNewEntryId);
			if(er != erSuccess)
				return er;
			bFreeNewEntryId = true;
		}
		auto laters = make_scope_success([&]() {
			if (bFreeNewEntryId)
				soap_del_PointerToentryId(&lpsNewEntryId);
		});

		//Create entryid, 0x0FFF = PR_ENTRYID
		er = RemoveStaleIndexedProp(lpDatabase, PR_ENTRYID, lpsNewEntryId->__ptr, lpsNewEntryId->__size);
		if(er != erSuccess)
			return er;
		strQuery = "INSERT INTO indexedproperties (hierarchyid,tag,val_binary) VALUES(" + stringify(ulLastId) + ", 4095, " + lpDatabase->EscapeBinary(lpsNewEntryId->__ptr, lpsNewEntryId->__size) + ")";
		er = lpDatabase->DoInsert(strQuery);
		if(er != erSuccess)
			return er;

		// Create Displayname
		strQuery = "INSERT INTO properties (hierarchyid, tag, type, val_string) values(" + stringify(ulLastId) + "," + stringify(KOPANO_TAG_DISPLAY_NAME) + "," + stringify(PT_STRING8) + ",'" + lpDatabase->Escape(name) + "')";
		er = lpDatabase->DoInsert(strQuery);
		if(er != erSuccess)
			return er;
		// Create Displayname
		strQuery = "INSERT INTO tproperties (hierarchyid, tag, type, folderid, val_string) values(" + stringify(ulLastId) + "," + stringify(KOPANO_TAG_DISPLAY_NAME) + "," + stringify(PT_STRING8) + "," + stringify(ulParentId) + ",'" + lpDatabase->Escape(name) + "')";
		er = lpDatabase->DoInsert(strQuery);
		if(er != erSuccess)
			return er;
		// Create counters
		for (size_t i = 0; i < ARRAY_SIZE(tags); ++i) {
			sProp.ulPropTag = tags[i];
			sProp.__union = SOAP_UNION_propValData_ul;
			sProp.Value.ul = 0;
			propList.push_back(std::move(sProp));
		}

		// Create PR_SUBFOLDERS
		sProp.ulPropTag = PR_SUBFOLDERS;
		sProp.__union = SOAP_UNION_propValData_b;
		sProp.Value.b = false;
		propList.push_back(std::move(sProp));

		// Create PR_FOLDERTYPE
		sProp.ulPropTag = PR_FOLDER_TYPE;
		sProp.__union = SOAP_UNION_propValData_ul;
		sProp.Value.ul = type;
		propList.push_back(std::move(sProp));

		// Create PR_COMMENT
		if (comment) {
		    sProp.ulPropTag = PR_COMMENT_A;
		    sProp.__union = SOAP_UNION_propValData_lpszA;
			sProp.Value.lpszA = const_cast<char *>(comment);
			propList.push_back(std::move(sProp));
		}

		// Create PR_LAST_MODIFICATION_TIME and PR_CREATION_TIME
		auto now = time(nullptr);
		for (size_t i = 0; i < ARRAY_SIZE(timeTags); ++i) {
		    sProp.ulPropTag = timeTags[i];
		    sProp.__union = SOAP_UNION_propValData_hilo;
		    sProp.Value.hilo = &sHilo;
		    UnixTimeToFileTime(now, &sProp.Value.hilo->hi, &sProp.Value.hilo->lo);
		    propList.push_back(std::move(sProp));
		}

		er = InsertProps(lpDatabase, ulLastId, ulParentId, propList);
		if(er != erSuccess)
			return er;

		// Create SourceKey
		if (lpsOrigSourceKey && lpsOrigSourceKey->__size > (int)sizeof(GUID) && lpsOrigSourceKey->__ptr){
			sSourceKey = SOURCEKEY(lpsOrigSourceKey->__size, lpsOrigSourceKey->__ptr);
		}else{
			er = lpecSession->GetNewSourceKey(&sSourceKey);
			if(er != erSuccess)
				return er;
		}
		er = RemoveStaleIndexedProp(lpDatabase, PR_SOURCE_KEY, sSourceKey, sSourceKey.size());
		if(er != erSuccess)
			return er;

		strQuery = "INSERT INTO indexedproperties(hierarchyid,tag,val_binary) VALUES(" + stringify(ulLastId) + "," + stringify(PROP_ID(PR_SOURCE_KEY)) + "," + lpDatabase->EscapeBinary(sSourceKey) + ")";
		er = lpDatabase->DoInsert(strQuery);
		if(er != erSuccess)
			return er;
		ulFolderId = ulLastId;
		er = UpdateFolderCount(lpDatabase, ulParentId, PR_SUBFOLDERS, 1);
		if(er != erSuccess)
			return er;
		er = UpdateFolderCount(lpDatabase, ulParentId, PR_FOLDER_CHILD_COUNT, 1);
		if(er != erSuccess)
			return er;
	}

	if (!bExist && !(type & FOLDER_SEARCH)) {
		SOURCEKEY sParentSourceKey;

		GetSourceKey(ulParentId, &sParentSourceKey);
		AddChange(lpecSession, ulSyncId, sSourceKey, sParentSourceKey, ICS_FOLDER_NEW);
	}

	// Notify that the folder has been created
	if (!bExist && bNotify) {
		g_lpSessionManager->GetCacheManager()->Update(fnevObjectModified, ulParentId);
		g_lpSessionManager->NotificationCreated(MAPI_FOLDER, ulFolderId, ulParentId);
		g_lpSessionManager->NotificationModified(MAPI_FOLDER, ulParentId, 0, true);
		// Update all tables viewing this folder
		g_lpSessionManager->UpdateTables(ECKeyTable::TABLE_ROW_ADD, 0, ulParentId, ulFolderId, MAPI_FOLDER);
		// Update notification, grandparent of the mainfolder
		g_lpSessionManager->UpdateTables(ECKeyTable::TABLE_ROW_MODIFY, 0, ulGrandParent, ulParentId, MAPI_FOLDER);
	}

	if(lpFolderId)
		*lpFolderId = ulFolderId;
	if(lpbExist)
		*lpbExist = bExist;
	return er;
}

/**
 * createFolder: Create a folder object in the hierarchy table, and add a 'PR_DISPLAY_NAME' property.
 *
 * The data model actually supports multiple folders having the same PR_DISPLAY_NAME, however, MAPI does not,
 * so we have to give the engine the knowledge of the PR_DISPLAY_NAME property here, one of the few properties
 * that the backend engine actually knows about.
 *
 * Of course, the frontend could also enforce this constraint, but that would require 2 server accesses (1. check
 * existing, 2. create folder), and we're trying to keep the amount of server accesses as low as possible.
 *
 */
SOAP_ENTRY_START(createFolder, lpsResponse->er, const entryId &sParentId,
    entryId *lpsNewEntryId, unsigned int ulType, const char *szName,
    const char *szComment, bool fOpenIfExists, unsigned int ulSyncId,
    const struct xsd__base64Binary &sOrigSourceKey,
    struct createFolderResponse *lpsResponse)
{
	unsigned int ulParentId = 0, ulFolderId = 0;
	USE_DATABASE_NORESULT();

	if (szName == nullptr)
		return KCERR_INVALID_PARAMETER;
	auto dtx = lpDatabase->Begin(er);
	if (er != erSuccess)
		return er;

	auto laters = make_scope_success([&]() { ROLLBACK_ON_ERROR(); });
	er = lpecSession->GetObjectFromEntryId(&sParentId, &ulParentId);
	if (er != erSuccess)
		return er;
	er = CreateFolder(lpecSession, lpDatabase, ulParentId, lpsNewEntryId, ulType, szName, szComment, fOpenIfExists, true, ulSyncId, &sOrigSourceKey, &ulFolderId, NULL);
	if (er != erSuccess)
		return er;
	er = dtx.commit();
	if (er != erSuccess)
		return er;
	return g_lpSessionManager->GetCacheManager()->GetEntryIdFromObject(ulFolderId, soap, 0, &lpsResponse->sEntryId);
}
SOAP_ENTRY_END()

/**
 * Create the specified set of folders within the folder specified by
 * @parent_eid.
 */
SOAP_ENTRY_START(create_folders, rsp->er, const entryId &parent_eid,
    const new_folder_set &batch, struct create_folders_response *rsp)
{
	for (size_t i = 0; i < batch.__size; ++i)
		if (batch.__ptr[i].name == nullptr)
			return KCERR_INVALID_PARAMETER;

	std::vector<unsigned int> folder_ids(batch.__size);
	USE_DATABASE_NORESULT();
	auto dtx = lpDatabase->Begin(er);
	if (er != erSuccess)
		return er;

	auto laters = make_scope_success([&]() { ROLLBACK_ON_ERROR(); });
	unsigned int parent_id = 0;
	er = lpecSession->GetObjectFromEntryId(&parent_eid, &parent_id);
	if (er != erSuccess)
		return er;

	for (size_t i = 0; i < batch.__size; ++i) {
		const auto f = batch.__ptr[i];
		er = CreateFolder(lpecSession, lpDatabase, parent_id, f.entryid,
		     f.type, f.name, f.comment, f.open_if_exists,
		     true /* notify */, f.sync_id, &f.original_sourcekey,
		     &folder_ids[i], nullptr);
		if (er != erSuccess)
			return er;
	}
	er = dtx.commit();
	if (er != erSuccess)
		return er;

	rsp->entryids         = soap_new_entryList(soap);
	rsp->entryids->__size = folder_ids.size();
	rsp->entryids->__ptr  = soap_new_entryId(soap, folder_ids.size());

	for (size_t i = 0; i < folder_ids.size() && er == erSuccess; ++i)
		er = g_lpSessionManager->GetCacheManager()->GetEntryIdFromObject(
		     folder_ids[i], soap, 0, rsp->entryids->__ptr + i);
	return er;
}
SOAP_ENTRY_END()

/**
 * tableOpen: Open a mapi table
 *
 * @param[in]	lpecSession	server session object, cannot be NULL
 * @param[in]	sEntryId	entryid data
 * @param[in]	ulTableType	the type of table to open:
 *	TABLETYPE_MS
 *		For all tables of a messagestore.
 *	TABLETYPE_AB
 *		For the addressbook tables.
 *	TABLETYPE_SPOOLER
 *		For the spooler tables, the sEntryId must always the store entryid.
 *		ulType and ulFlags are ignored, reserved for future use.
 *	TABLE_TYPE_MULTISTORE
 *		Special Kopano-only table to have given objects from different stores in one table view.
 *	TABLE_TYPE_USERSTORES
 *		Special Kopano-only table. Lists all combinations of users and stores on this server. (Used for the orphan management in kopano-admin).
 *	TABLE_TYPE_STATS_*
 *		Special Kopano-only tables. Used for various statistics and other uses.
 * @param[in]	ulType		the type of the object you want to open.
 * @param[in]	ulFlags		ulFlags from the client
 *	MAPI_ASSOCIATED
 *		List associated messages/folders instead of normal messages/folders.
 *	MAPI_UNICODE
 *		Default and all columns will contain _W string properties, otherwise _A strings are used.
 *	CONVENIENT_DEPTH
 *		Returns a convenient depth (flat list) of all folders.
 *	SHOW_SOFT_DELETES
 *		List deleted items in this table, rewritten to MSGFLAG_DELETED.
 *	EC_TABLE_NOCAP
 *		Do not cap string entries to 255 bytes, an extension of ours.
 *
 * @param[out]	lpulTableId	Server table id for this new table.
 */
static ECRESULT OpenTable(ECSession *lpecSession, entryId sEntryId,
    unsigned int ulTableType, unsigned int ulType, unsigned int ulFlags,
    unsigned int *lpulTableId)
{
	ECRESULT er;
	objectid_t	sExternId;
	unsigned int ulTableId = 0, ulId = 0, ulTypeId = 0;

	switch (ulTableType) {
	case TABLETYPE_MS:
		if (ulFlags & SHOW_SOFT_DELETES)
		{
			ulFlags &=~SHOW_SOFT_DELETES;
			ulFlags |= MSGFLAG_DELETED;
		}
		er = lpecSession->GetObjectFromEntryId(&sEntryId, &ulId);
		if (er != erSuccess)
			return er;
		er = lpecSession->GetTableManager()->OpenGenericTable(ulId, ulType, ulFlags, &ulTableId);
		if (er != erSuccess)
			return er;
		break;
	case TABLETYPE_AB:
		er = ABEntryIDToID(&sEntryId, &ulId, &sExternId, &ulTypeId);
		if (er != erSuccess)
			return er;
		// If an extern id is present, we should get an object based on that.
		if (!sExternId.id.empty()) {
			er = g_lpSessionManager->GetCacheManager()->GetUserObject(sExternId, &ulId, NULL, NULL);
			if (er != erSuccess)
				return er;
		}
		er = lpecSession->GetTableManager()->OpenABTable(ulId, ulTypeId, ulType, ulFlags, &ulTableId);
		if (er != erSuccess)
			return er;
		break;
	case TABLETYPE_SPOOLER:
		// sEntryId must be a store entryid or zero for all stores
		if (sEntryId.__size > 0) {
			er = lpecSession->GetObjectFromEntryId(&sEntryId, &ulId);
			if (er != erSuccess)
				return er;
		} else
			ulId = 0; //All stores
		er = lpecSession->GetTableManager()->OpenOutgoingQueueTable(ulId, &ulTableId);
		if (er != erSuccess)
			return er;
		break;
	case TABLETYPE_MULTISTORE:
			return KCERR_NO_SUPPORT;
		break;
	case TABLETYPE_USERSTORES:
		er = lpecSession->GetTableManager()->OpenUserStoresTable(ulFlags, &ulTableId);
		if (er != erSuccess)
			return er;
		break;
	case TABLETYPE_STATS_SYSTEM:
	case TABLETYPE_STATS_SESSIONS:
	case TABLETYPE_STATS_USERS:
	case TABLETYPE_STATS_COMPANY:
	case TABLETYPE_STATS_SERVERS:
		er = lpecSession->GetTableManager()->OpenStatsTable(ulTableType, ulFlags, &ulTableId);
		if (er != erSuccess)
			return er;
		break;
	case TABLETYPE_MAILBOX:
		er = lpecSession->GetTableManager()->OpenMailBoxTable(ulFlags, &ulTableId);
		if (er != erSuccess)
			return er;
		break;
	default:
		return KCERR_BAD_VALUE;
		break; //Happy compiler
	} // switch (ulTableType)

	*lpulTableId = ulTableId;
	return erSuccess;
}

SOAP_ENTRY_START(tableOpen, lpsTableOpenResponse->er, const entryId &sEntryId,
    unsigned int ulTableType, unsigned ulType, unsigned int ulFlags,
    struct tableOpenResponse *lpsTableOpenResponse)
{
	unsigned int ulTableId = 0;

	er = OpenTable(lpecSession, sEntryId, ulTableType, ulType, ulFlags, &ulTableId);
	if (er != erSuccess)
		return er;
	lpsTableOpenResponse->ulTableId = ulTableId;
	return erSuccess;
}
SOAP_ENTRY_END()

/**
 * tableClose: close the table with the specified table ID
 */
SOAP_ENTRY_START(tableClose, *result, unsigned int ulTableId, unsigned int *result)
{
	return lpecSession->GetTableManager()->CloseTable(ulTableId);
}
SOAP_ENTRY_END()

/**
 * tableSetSearchCritieria: set search criteria for a searchfolder
 */
SOAP_ENTRY_START(tableSetSearchCriteria, *result, const entryId &sEntryId,
    struct restrictTable *lpRestrict, struct entryList *lpFolders,
    unsigned int ulFlags, unsigned int *result)
{
	unsigned int ulStoreId = 0, ulParent = 0;

	if (!(ulFlags & STOP_SEARCH) &&
	    (lpRestrict == nullptr || lpFolders == nullptr))
		return KCERR_INVALID_PARAMETER;
	er = lpecSession->GetObjectFromEntryId(&sEntryId, &ulParent);
	if(er != erSuccess)
		return er;
	er = lpecSession->GetSessionManager()->GetCacheManager()->GetStore(ulParent, &ulStoreId, NULL);
	if(er != erSuccess)
		return er;

	// Check permission
	er = lpecSession->GetSecurity()->CheckPermission(ulParent, ecSecurityEdit);
	if(er != erSuccess)
		return er;

	// If a STOP was requested, then that's all we need to do
	if (ulFlags & STOP_SEARCH)
		return lpecSession->GetSessionManager()->GetSearchFolders()->SetSearchCriteria(ulStoreId, ulParent, nullptr);
	struct searchCriteria sSearchCriteria;
	sSearchCriteria.lpRestrict = lpRestrict;
	sSearchCriteria.lpFolders = lpFolders;
	sSearchCriteria.ulFlags = ulFlags;
	return lpecSession->GetSessionManager()->GetSearchFolders()->SetSearchCriteria(ulStoreId, ulParent, &sSearchCriteria);
}
SOAP_ENTRY_END()

/**
 * tableGetSearchCriteria: get the search criteria for a searchfolder previously called with tableSetSearchCriteria
 */
SOAP_ENTRY_START(tableGetSearchCriteria, lpsResponse->er,
    const entryId &sEntryId, struct tableGetSearchCriteriaResponse *lpsResponse)
{
	unsigned int ulFlags = 0, ulStoreId = 0, ulId = 0;
	struct searchCriteria *lpSearchCriteria = NULL;

	er = lpecSession->GetObjectFromEntryId(&sEntryId, &ulId);
	if(er != erSuccess)
		return er;
	er = g_lpSessionManager->GetCacheManager()->GetStore(ulId, &ulStoreId, NULL);
	 if(er != erSuccess)
		return er;
	// Check permission
	er = lpecSession->GetSecurity()->CheckPermission(ulId, ecSecurityRead);
	if(er != erSuccess)
		return er;
	er = lpecSession->GetSessionManager()->GetSearchFolders()->GetSearchCriteria(ulStoreId, ulId, &lpSearchCriteria, &ulFlags);
	if(er != erSuccess)
		return er;

	auto laters = make_scope_success([&]() { soap_del_PointerTosearchCriteria(&lpSearchCriteria); });
	er = CopyRestrictTable(soap, lpSearchCriteria->lpRestrict, &lpsResponse->lpRestrict);
	if(er != erSuccess)
		return er;
	er = CopyEntryList(soap, lpSearchCriteria->lpFolders, &lpsResponse->lpFolderIDs);
	if(er != erSuccess)
		return er;
	lpsResponse->ulFlags = ulFlags;
}
SOAP_ENTRY_END()

/**
 * tableSetColumns: called from IMAPITable::SetColumns()
 */
SOAP_ENTRY_START(tableSetColumns, *result, unsigned int ulTableId, struct propTagArray *aPropTag, unsigned int *result)
{
	object_ptr<ECGenericObjectTable> lpTable;

	er = lpecSession->GetTableManager()->GetTable(ulTableId, &~lpTable);
	if(er != erSuccess)
		return er;
	return lpTable->SetColumns(aPropTag, false);
}
SOAP_ENTRY_END()

/**
 * tableQueryColumns: called from IMAPITable::GetColumns()
 */
SOAP_ENTRY_START(tableQueryColumns, lpsResponse->er, unsigned int ulTableId, unsigned int ulFlags, struct tableQueryColumnsResponse *lpsResponse)
{
	object_ptr<ECGenericObjectTable> lpTable;
	struct propTagArray *lpPropTags = NULL;

	// Init
	lpsResponse->sPropTagArray.__size = 0;
	lpsResponse->sPropTagArray.__ptr = NULL;

	er = lpecSession->GetTableManager()->GetTable(ulTableId, &~lpTable);
	if(er != erSuccess)
		return er;
	er = lpTable->GetColumns(soap, ulFlags, &lpPropTags);
	if(er != erSuccess)
		return er;
	lpsResponse->sPropTagArray.__size = lpPropTags->__size;
	lpsResponse->sPropTagArray.__ptr = lpPropTags->__ptr;
	return erSuccess;
}
SOAP_ENTRY_END()

/**
 * tableRestrict: called from IMAPITable::Restrict()
 */
SOAP_ENTRY_START(tableRestrict, *result, unsigned int ulTableId, struct restrictTable *lpsRestrict, unsigned int *result)
{
	object_ptr<ECGenericObjectTable> lpTable;

	er = lpecSession->GetTableManager()->GetTable(ulTableId, &~lpTable);
	if(er != erSuccess)
		return er;
	return lpTable->Restrict(lpsRestrict);
}
SOAP_ENTRY_END()

/**
 * tableSort: called from IMAPITable::Sort()
 */
SOAP_ENTRY_START(tableSort, *result, unsigned int ulTableId, struct sortOrderArray *lpSortOrder, unsigned int ulCategories, unsigned int ulExpanded, unsigned int *result)
{
	object_ptr<ECGenericObjectTable> lpTable;

	if (lpSortOrder == nullptr)
		return KCERR_INVALID_PARAMETER;
	er = lpecSession->GetTableManager()->GetTable(ulTableId, &~lpTable);
	if(er != erSuccess)
		return er;
	return lpTable->SetSortOrder(lpSortOrder, ulCategories, ulExpanded);
}
SOAP_ENTRY_END()

/**
 * tableQueryRows: called from IMAPITable::QueryRows()
 */
SOAP_ENTRY_START(tableQueryRows, lpsResponse->er, unsigned int ulTableId, unsigned int ulRowCount, unsigned int ulFlags, struct tableQueryRowsResponse *lpsResponse)
{
	object_ptr<ECGenericObjectTable> lpTable;
	struct rowSet	*lpRowSet = NULL;

	lpsResponse->sRowSet.__ptr = NULL;
	lpsResponse->sRowSet.__size = 0;
	// Get the table
	er = lpecSession->GetTableManager()->GetTable(ulTableId, &~lpTable);
	if(er != erSuccess)
		return er;

	// FIXME: Check permission
	er = lpTable->QueryRows(soap, ulRowCount, ulFlags, &lpRowSet);
	if(er != erSuccess)
		return er;
	lpsResponse->sRowSet.__ptr = lpRowSet->__ptr;
	lpsResponse->sRowSet.__size = lpRowSet->__size;
	return erSuccess;
}
SOAP_ENTRY_END()

/**
 * tableGetRowCount: called from IMAPITable::GetRowCount()
 */
SOAP_ENTRY_START(tableGetRowCount, lpsResponse->er, unsigned int ulTableId, struct tableGetRowCountResponse *lpsResponse)
{
	object_ptr<ECGenericObjectTable> lpTable;

	//FIXME: security? give rowcount 0 is failed ?
	er = lpecSession->GetTableManager()->GetTable(ulTableId, &~lpTable);
	if(er != erSuccess)
		return er;
	return lpTable->GetRowCount(&lpsResponse->ulCount, &lpsResponse->ulRow);
}
SOAP_ENTRY_END()

/**
 * tableSeekRow: called from IMAPITable::SeekRow()
 */
SOAP_ENTRY_START(tableSeekRow, lpsResponse->er, unsigned int ulTableId , unsigned int ulBookmark, int lRows, struct tableSeekRowResponse *lpsResponse)
{
	object_ptr<ECGenericObjectTable> lpTable;

	er = lpecSession->GetTableManager()->GetTable(ulTableId, &~lpTable);
	if(er != erSuccess)
		return er;
	return lpTable->SeekRow(ulBookmark, lRows, &lpsResponse->lRowsSought);
}
SOAP_ENTRY_END()

/**
 * tableFindRow: called from IMAPITable::FindRow()
 */
SOAP_ENTRY_START(tableFindRow, *result, unsigned int ulTableId ,unsigned int ulBookmark, unsigned int ulFlags, struct restrictTable *lpsRestrict, unsigned int *result)
{
	object_ptr<ECGenericObjectTable> lpTable;

	er = lpecSession->GetTableManager()->GetTable(ulTableId, &~lpTable);
	if(er != erSuccess)
		return er;
	return lpTable->FindRow(lpsRestrict, ulBookmark, ulFlags);
}
SOAP_ENTRY_END()

/**
 * tableCreateBookmark: called from IMAPITable::CreateBookmark()
 */
SOAP_ENTRY_START(tableCreateBookmark, lpsResponse->er, unsigned int ulTableId, struct tableBookmarkResponse *lpsResponse)
{
	object_ptr<ECGenericObjectTable> lpTable;
	unsigned int ulbkPosition = 0;

	er = lpecSession->GetTableManager()->GetTable(ulTableId, &~lpTable);
	if(er != erSuccess)
		return er;
	er = lpTable->CreateBookmark(&ulbkPosition);
	if(er != erSuccess)
		return er;
	lpsResponse->ulbkPosition = ulbkPosition;
	return erSuccess;
}
SOAP_ENTRY_END()

/**
 * tableCreateBookmark: called from IMAPITable::FreeBookmark()
 */
SOAP_ENTRY_START(tableFreeBookmark, *result, unsigned int ulTableId, unsigned int ulbkPosition, unsigned int *result)
{
	object_ptr<ECGenericObjectTable> lpTable;

	er = lpecSession->GetTableManager()->GetTable(ulTableId, &~lpTable);
	if(er != erSuccess)
		return er;
	return lpTable->FreeBookmark(ulbkPosition);
}
SOAP_ENTRY_END()

SOAP_ENTRY_START(tableExpandRow, lpsResponse->er, unsigned int ulTableId,
    const struct xsd__base64Binary &sInstanceKey, unsigned int ulRowCount,
    unsigned int ulFlags, tableExpandRowResponse *lpsResponse)
{
	object_ptr<ECGenericObjectTable> lpTable;
	struct rowSet	*lpRowSet = NULL;
	unsigned int ulMoreRows = 0;

	er = lpecSession->GetTableManager()->GetTable(ulTableId, &~lpTable);
	if(er != erSuccess)
		return er;
	er = lpTable->ExpandRow(soap, sInstanceKey, ulRowCount, ulFlags, &lpRowSet, &ulMoreRows);
	if(er != erSuccess)
		return er;
    lpsResponse->ulMoreRows = ulMoreRows;
    lpsResponse->rowSet = *lpRowSet;
	return erSuccess;
}
SOAP_ENTRY_END()

SOAP_ENTRY_START(tableCollapseRow, lpsResponse->er, unsigned int ulTableId,
    const struct xsd__base64Binary &sInstanceKey, unsigned int ulFlags,
    tableCollapseRowResponse *lpsResponse)
{
	object_ptr<ECGenericObjectTable> lpTable;
	unsigned int ulRows = 0;

	er = lpecSession->GetTableManager()->GetTable(ulTableId, &~lpTable);
	if(er != erSuccess)
		return er;
	er = lpTable->CollapseRow(sInstanceKey, ulFlags, &ulRows);
	if(er != erSuccess)
		return er;
    lpsResponse->ulRows = ulRows;
	return erSuccess;
}
SOAP_ENTRY_END()

SOAP_ENTRY_START(tableGetCollapseState, lpsResponse->er, unsigned int ulTableId,
    const struct xsd__base64Binary &sBookmark,
    tableGetCollapseStateResponse *lpsResponse)
{
	object_ptr<ECGenericObjectTable> lpTable;

	er = lpecSession->GetTableManager()->GetTable(ulTableId, &~lpTable);
    if(er != erSuccess)
		return er;
	return lpTable->GetCollapseState(soap, sBookmark, &lpsResponse->sCollapseState);
}
SOAP_ENTRY_END()

SOAP_ENTRY_START(tableSetCollapseState, lpsResponse->er, unsigned int ulTableId,
    const struct xsd__base64Binary &sCollapseState,
    struct tableSetCollapseStateResponse *lpsResponse);
{
	object_ptr<ECGenericObjectTable> lpTable;

	er = lpecSession->GetTableManager()->GetTable(ulTableId, &~lpTable);
    if(er != erSuccess)
		return er;
	return lpTable->SetCollapseState(sCollapseState, &lpsResponse->ulBookmark);
}
SOAP_ENTRY_END()

SOAP_ENTRY_START(tableMulti, lpsResponse->er,
    const struct tableMultiRequest &sRequest,
    struct tableMultiResponse *lpsResponse)
{
    unsigned int ulTableId = sRequest.ulTableId;
	object_ptr<ECGenericObjectTable> lpTable;
    struct rowSet *lpRowSet = NULL;

    if(sRequest.lpOpen) {
		auto &o = *sRequest.lpOpen;
		er = OpenTable(lpecSession, o.sEntryId, o.ulTableType, o.ulType, o.ulFlags, &lpsResponse->ulTableId);
		if(er != erSuccess)
			return er;
        ulTableId = lpsResponse->ulTableId;
    }

	er = lpecSession->GetTableManager()->GetTable(ulTableId, &~lpTable);
	if(er != erSuccess)
		return er;
    if(sRequest.lpSort) {
		auto &s = *sRequest.lpSort;
		er = lpTable->SetSortOrder(&s.sSortOrder, s.ulCategories, s.ulExpanded);
        if(er != erSuccess)
			return er;
    }

    if(sRequest.lpSetColumns) {
        er = lpTable->SetColumns(sRequest.lpSetColumns, false);
        if(er != erSuccess)
			return er;
    }

    if(sRequest.lpRestrict || (sRequest.ulFlags&TABLE_MULTI_CLEAR_RESTRICTION)) {
        er = lpTable->Restrict(sRequest.lpRestrict);
        if(er != erSuccess)
			return er;
    }

	if (sRequest.lpQueryRows == nullptr)
		return erSuccess;
	er = lpTable->QueryRows(soap, sRequest.lpQueryRows->ulCount, sRequest.lpQueryRows->ulFlags, &lpRowSet);
	if (er != erSuccess)
		return er;
	lpsResponse->sRowSet.__ptr = lpRowSet->__ptr;
	lpsResponse->sRowSet.__size = lpRowSet->__size;
	return erSuccess;
}
SOAP_ENTRY_END()

// Delete a set of messages, recipients, or attachments
SOAP_ENTRY_START(deleteObjects, *result, unsigned int ulFlags, struct entryList *lpEntryList, unsigned int ulSyncId, unsigned int *result)
{
	ECListInt	lObjectList;
	unsigned int ulDeleteFlags = EC_DELETE_ATTACHMENTS | EC_DELETE_RECIPIENTS | EC_DELETE_CONTAINER | EC_DELETE_MESSAGES;
	USE_DATABASE_NORESULT();

	if (lpEntryList == nullptr)
		return KCERR_INVALID_PARAMETER;
	if(ulFlags & DELETE_HARD_DELETE)
		ulDeleteFlags |= EC_DELETE_HARD_DELETE;
	// ignore errors
	g_lpSessionManager->GetCacheManager()->GetEntryListToObjectList(lpEntryList, &lObjectList);
	return DeleteObjects(lpecSession, lpDatabase, &lObjectList, ulDeleteFlags, ulSyncId, false, true);
}
SOAP_ENTRY_END()

// Delete everything in a folder, but not the folder itself
// Quirk: this works with messages also, deleting attachments and recipients, but not the message itself.
//FIXME: michel? what with associated messages ?
SOAP_ENTRY_START(emptyFolder, *result, const entryId &sEntryId,
    unsigned int ulFlags, unsigned int ulSyncId, unsigned int *result)
{
	unsigned int		ulId = 0;
	ECListInt			lObjectIds;
	USE_DATABASE_NORESULT();

	er = lpecSession->GetObjectFromEntryId(&sEntryId, &ulId);
	if(er != erSuccess)
		return er;
	// Check Rights set permission
	er = lpecSession->GetSecurity()->CheckPermission(ulId, ecSecurityDelete);
	if(er != erSuccess)
		return er;

	// Add object into the list
	lObjectIds.emplace_back(ulId);
	unsigned int ulDeleteFlags = EC_DELETE_MESSAGES | EC_DELETE_FOLDERS | EC_DELETE_RECIPIENTS | EC_DELETE_ATTACHMENTS;
	if (ulFlags & DELETE_HARD_DELETE)
		ulDeleteFlags |= EC_DELETE_HARD_DELETE;
	if((ulFlags&DEL_ASSOCIATED) == 0)
		ulDeleteFlags |= EC_DELETE_NOT_ASSOCIATED_MSG;
	return DeleteObjects(lpecSession, lpDatabase, &lObjectIds, ulDeleteFlags, ulSyncId, false, true);
}
SOAP_ENTRY_END()

/* FIXME
 *
 * Currently, when deleteFolders is called with DEL_FOLDERS but without DEL_MESSAGES, it will return an error
 * when a subfolder of the specified folder contains messages. I don't think this is up to spec. DeleteObjects
 * should therefore be changed so that the check is only done against messages and folders directly under the
 * top-level object.
 */
// Deletes a complete folder, with optional recursive subfolder and submessage deletion
SOAP_ENTRY_START(deleteFolder, *result, const entryId &sEntryId,
    unsigned int ulFlags, unsigned int ulSyncId, unsigned int *result)
{
	unsigned int ulId = 0, ulFolderFlags = 0;
	ECListInt			lObjectIds;
	USE_DATABASE_NORESULT();

	er = lpecSession->GetObjectFromEntryId(&sEntryId, &ulId);
	if(er != erSuccess)
		return er;
	// Check permission
	er = lpecSession->GetSecurity()->CheckPermission(ulId, ecSecurityFolderAccess);
	if(er != erSuccess)
		return er;
	er = g_lpSessionManager->GetCacheManager()->GetObjectFlags(ulId, &ulFolderFlags);
	if(er != erSuccess)
		return er;

	// insert objectid into the delete list
	lObjectIds.emplace_back(ulId);
	unsigned int ulDeleteFlags = EC_DELETE_CONTAINER;

	if(ulFlags & DEL_FOLDERS)
		ulDeleteFlags |= EC_DELETE_FOLDERS;
	if(ulFlags & DEL_MESSAGES)
		ulDeleteFlags |= EC_DELETE_MESSAGES | EC_DELETE_RECIPIENTS | EC_DELETE_ATTACHMENTS;
	if( (ulFlags & DELETE_HARD_DELETE) || ulFolderFlags == FOLDER_SEARCH)
		ulDeleteFlags |= EC_DELETE_HARD_DELETE;
	return DeleteObjects(lpecSession, lpDatabase, &lObjectIds, ulDeleteFlags, ulSyncId, false, true);
}
SOAP_ENTRY_END()

static ECRESULT DoNotifySubscribe(ECSession *lpecSession,
    unsigned long long ulSessionId, struct notifySubscribe *notifySubscribe)
{
	ECRESULT er = erSuccess;
	unsigned int ulKey = 0;
	object_ptr<ECGenericObjectTable> lpTable;

	//NOTE: An sKey with size 4 is a table notification id
	if(notifySubscribe->sKey.__size == 4) {
		 memcpy(&ulKey, notifySubscribe->sKey.__ptr, 4);
	}else {
		er = lpecSession->GetObjectFromEntryId(&notifySubscribe->sKey, &ulKey);
		if(er != erSuccess)
			return er;
		// Check permissions
		er = lpecSession->GetSecurity()->CheckPermission(ulKey, ecSecurityFolderVisible);
		if(er != erSuccess)
			return er;
	}

	if(notifySubscribe->ulEventMask & fnevTableModified) {
	    // An advise has been done on a table. The table ID is in 'ulKey' in this case. When this is done
	    // we have to populate the table first since row modifications would otherwise be wrong until the
	    // table is populated; if the table is unpopulated and a row changes, the row will be added into the table
	    // whenever it is modified, producing a TABLE_ROW_ADDED for that row instead of the correct TABLE_ROW_MODIFIED.
		er = lpecSession->GetTableManager()->GetTable(ulKey, &~lpTable);
	    if(er != erSuccess)
			return er;
        er = lpTable->Populate();
        if(er != erSuccess)
			return er;
	}

	return lpecSession->AddAdvise(notifySubscribe->ulConnection, ulKey, notifySubscribe->ulEventMask);
}

SOAP_ENTRY_START(notifySubscribe, *result,  struct notifySubscribe *notifySubscribe, unsigned int *result)
{
	if (notifySubscribe == nullptr)
		return KCERR_INVALID_PARAMETER;
	if (notifySubscribe->ulEventMask == fnevKopanoIcsChange)
		return lpecSession->AddChangeAdvise(notifySubscribe->ulConnection, &notifySubscribe->sSyncState);
	return DoNotifySubscribe(lpecSession, ulSessionId, notifySubscribe);
}
SOAP_ENTRY_END()

SOAP_ENTRY_START(notifySubscribeMulti, *result, struct notifySubscribeArray *notifySubscribeArray, unsigned int *result)
{
	if (notifySubscribeArray == nullptr)
		return KCERR_INVALID_PARAMETER;

	for (gsoap_size_t i = 0; i < notifySubscribeArray->__size; ++i) {
		if (notifySubscribeArray->__ptr[i].ulEventMask == fnevKopanoIcsChange)
			er = lpecSession->AddChangeAdvise(notifySubscribeArray->__ptr[i].ulConnection, &notifySubscribeArray->__ptr[i].sSyncState);

		else
			er = DoNotifySubscribe(lpecSession, ulSessionId, &notifySubscribeArray->__ptr[i]);
		if (er != erSuccess) {
			for (gsoap_size_t j = 0; j < i; ++j)
				lpecSession->DelAdvise(notifySubscribeArray->__ptr[j].ulConnection);
			break;
		}
	}
	return er;
}
SOAP_ENTRY_END()

SOAP_ENTRY_START(notifyUnSubscribe, *result, unsigned int ulConnection, unsigned int *result)
{
	return lpecSession->DelAdvise(ulConnection);
}
SOAP_ENTRY_END()

SOAP_ENTRY_START(notifyUnSubscribeMulti, *result, struct mv_long *ulConnectionArray, unsigned int *result)
{
	unsigned int erTmp = erSuccess, erFirst = erSuccess;

	if (ulConnectionArray == nullptr)
		return KCERR_INVALID_PARAMETER;
	for (gsoap_size_t i = 0; i < ulConnectionArray->__size; ++i) {
		erTmp = lpecSession->DelAdvise(ulConnectionArray->__ptr[i]);
		if (erTmp != erSuccess && erFirst == erSuccess)
			erFirst = erTmp;
	}
	// return first seen error (if any).
	return erFirst;
}
SOAP_ENTRY_END()

/*
 * Gets notifications queued for the session group that the specified session is attached to; you can access
 * all notifications of a session group via any session on that group. The request itself is handled by the
 * ECNotificationManager class since you don't want to block the calling thread while waiting for notifications.
 */
int KCmdService::notifyGetItems(ULONG64 ulSessionId,
    struct notifyResponse *notifications)
{
	ECSession *lpSession = NULL;

	// Check if the session exists, and discard result
	auto er = g_lpSessionManager->ValidateSession(soap, ulSessionId, &lpSession);
	if(er != erSuccess) {
		// Directly return with error in er
		notifications->er = er;
		// SOAP call itself succeeded
		return SOAP_OK;
	}
	// discard lpSession
	lpSession->unlock();
	lpSession = NULL;
    g_lpSessionManager->DeferNotificationProcessing(ulSessionId, soap);
    // Return SOAP_NULL so that the caller does *nothing* with the soap struct since we have passed it to the session
    // manager for deferred processing
    throw SOAP_NULL;
}

SOAP_ENTRY_START(getRights, lpsRightResponse->er, const entryId &sEntryId,
    int ulType, struct rightsResponse *lpsRightResponse)
{
	unsigned int	ulobjid = 0;
	struct rightsArray *lpsRightArray = NULL;

	er = lpecSession->GetObjectFromEntryId(&sEntryId, &ulobjid);
	if(er != erSuccess)
		return er;
	lpsRightArray = soap_new_rightsArray(nullptr);
	er = lpecSession->GetSecurity()->GetRights(ulobjid, ulType, lpsRightArray);
	if(er != erSuccess)
		goto exit;
	er = CopyRightsArrayToSoap(soap, lpsRightArray, &lpsRightResponse->pRightsArray);
	if (er != erSuccess)
		goto exit;
exit:
	soap_del_PointerTorightsArray(&lpsRightArray);
}
SOAP_ENTRY_END()

SOAP_ENTRY_START(setRights, *result, const entryId &sEntryId,
    struct rightsArray *lpsRightsArray, unsigned int *result)
{
	unsigned int	ulObjId = 0;

	if (lpsRightsArray == nullptr)
		return KCERR_INVALID_PARAMETER;
	er = lpecSession->GetObjectFromEntryId(&sEntryId, &ulObjId);
	if(er != erSuccess)
		return er;
	// Check Rights set permission
	er = lpecSession->GetSecurity()->CheckPermission(ulObjId, ecSecurityFolderAccess);
	if(er != erSuccess)
		return er;
	return lpecSession->GetSecurity()->SetRights(ulObjId, lpsRightsArray);
}
SOAP_ENTRY_END()

SOAP_ENTRY_START(getOwner, lpsResponse->er, const entryId &sEntryId,
    struct getOwnerResponse *lpsResponse)
{
	unsigned int	ulobjid = 0;

	er = lpecSession->GetObjectFromEntryId(&sEntryId, &ulobjid);
	if(er != erSuccess)
		return er;
	er = lpecSession->GetSecurity()->GetOwner(ulobjid, &lpsResponse->ulOwner);
	if(er != erSuccess)
		return er;
	return GetABEntryID(lpsResponse->ulOwner, soap, &lpsResponse->sOwner);
}
SOAP_ENTRY_END()

static bool soap_namedprop_eq(const namedProp &p, const namedProp &q)
{
	if (p.lpguid == nullptr || q.lpguid == nullptr)
		return false;
	if (p.lpId != nullptr && q.lpId != nullptr)
		return *p.lpId == *q.lpId;
	if (p.lpString != nullptr && q.lpString != nullptr)
		return strcasecmp(p.lpString, q.lpString) == 0;
	return false;
}

SOAP_ENTRY_START(getIDsFromNames, lpsResponse->er,  struct namedPropArray *lpsNamedProps, unsigned int ulFlags, struct getIDsFromNamesResponse *lpsResponse)
{
	unsigned int	ulLastId = 0;
    USE_DATABASE();

	if (lpsNamedProps == nullptr)
		return KCERR_INVALID_PARAMETER;
	lpsResponse->lpsPropTags.__ptr  = soap_new_unsignedInt(soap, lpsNamedProps->__size);
	lpsResponse->lpsPropTags.__size = 0;

	strQuery = "SELECT id, nameid, namestring, guid FROM names WHERE ";
	for (gsoap_size_t i = 0; i < lpsNamedProps->__size; ++i) {
		strQuery += "(";

		if (lpsNamedProps->__ptr[i].lpId != nullptr)
			// ID, then add ID where clause
			strQuery += "nameid=" + stringify(*lpsNamedProps->__ptr[i].lpId) + " ";
		else if (lpsNamedProps->__ptr[i].lpString != nullptr)
			// String, then add STRING where clause
			strQuery += "namestring='" + lpDatabase->Escape(lpsNamedProps->__ptr[i].lpString) + "' ";
		else
			strQuery += "0 ";

		// Add a GUID specifier if there
		if (lpsNamedProps->__ptr[i].lpguid != nullptr)
			strQuery += "AND guid=" + lpDatabase->EscapeBinary(lpsNamedProps->__ptr[i].lpguid->__ptr, lpsNamedProps->__ptr[i].lpguid->__size);
		strQuery += ")";
		if (i != lpsNamedProps->__size - 1)
			strQuery += " OR ";
	}

	er = lpDatabase->DoSelect(strQuery + " ORDER BY id", &lpDBResult);
	if(er != erSuccess)
		return er;
	for (gsoap_size_t i = 0; i < lpsNamedProps->__size; ++i)
		lpsResponse->lpsPropTags.__ptr[i] = 0;

	auto old_client = !(lpecSession->GetCapabilities() & KOPANO_CAP_GIFN32);
	/* For every result row, look for a named prop that can be filled. */
	while ((lpDBRow = lpDBResult.fetch_row()) != nullptr) {
		unsigned int tag = strtoul(lpDBRow[0], nullptr, 0) + 1;
		if (tag >= 0x7AFF && old_client) {
			ec_log_debug("K-1223: Not returning high namepropid (0x%x) to old client", tag);
			continue;
		}

		for (gsoap_size_t i = 0; i < lpsNamedProps->__size; ++i) {
			std::string nameid, namestring;

			if (lpsResponse->lpsPropTags.__ptr[i] != 0)
				/* Do not re-update responses already filled. */
				continue;
			if (lpsNamedProps->__ptr[i].lpId != nullptr)
				nameid = stringify(*lpsNamedProps->__ptr[i].lpId);
			else if (lpsNamedProps->__ptr[i].lpString != nullptr)
				namestring = lpDatabase->Escape(lpsNamedProps->__ptr[i].lpString);

			if (lpsNamedProps->__ptr[i].lpguid == nullptr ||  lpDBRow[3] == nullptr ||
			    memcmp(lpsNamedProps->__ptr[i].lpguid->__ptr, lpDBRow[3], lpsNamedProps->__ptr[i].lpguid->__size) != 0)
				continue;
			if ((nameid.size() > 0 && lpDBRow[1] && nameid.compare(lpDBRow[1]) == 0) ||
			    (namestring.size() > 0 && lpDBRow[2] && namestring.compare(lpDBRow[2]) == 0))
				lpsResponse->lpsPropTags.__ptr[i] = tag;
		}
	}

	if (!(ulFlags & MAPI_CREATE)) {
		lpsResponse->lpsPropTags.__size = lpsNamedProps->__size;
		return erSuccess;
	}

	bool create_props = false;
	for (gsoap_size_t i = 0; i < lpsNamedProps->__size; ++i) {
		if (lpsResponse->lpsPropTags.__ptr[i] != 0)
			continue;
		create_props = true;
		break;
	}
	if (!create_props) {
		lpsResponse->lpsPropTags.__size = lpsNamedProps->__size;
		return erSuccess;
	}

	auto dtx = lpDatabase->Begin(er);
	if (er != erSuccess)
		return er;
	auto laters = make_scope_success([&]() { ROLLBACK_ON_ERROR(); });

	for (gsoap_size_t i = 0; i < lpsNamedProps->__size; ++i) {
		if (lpsResponse->lpsPropTags.__ptr[i] != 0)
			continue;
		if (lpsNamedProps->__ptr[i].lpguid == nullptr)
			return KCERR_NO_ACCESS;

		strQuery = "INSERT INTO names (nameid, namestring, guid) VALUES(";
		if (lpsNamedProps->__ptr[i].lpId != nullptr)
			strQuery += stringify(*lpsNamedProps->__ptr[i].lpId);
		else
			strQuery += "null";

		strQuery += ",";
		if (lpsNamedProps->__ptr[i].lpString != nullptr)
			strQuery += "'" + lpDatabase->Escape(lpsNamedProps->__ptr[i].lpString) + "'";
		else
			strQuery += "null";
		strQuery += ",";
		strQuery += lpDatabase->EscapeBinary(lpsNamedProps->__ptr[i].lpguid->__ptr, lpsNamedProps->__ptr[i].lpguid->__size);
		strQuery += ")";
		er = lpDatabase->DoInsert(strQuery, &ulLastId);
		if (er != erSuccess)
			return er;
		/* Client might have requested the same name more than once */
		for (gsoap_size_t j = i; j < lpsNamedProps->__size; ++j) {
			if (lpsResponse->lpsPropTags.__ptr[j] != 0)
				continue;
			if (!soap_namedprop_eq(lpsNamedProps->__ptr[i], lpsNamedProps->__ptr[j]))
				continue;
			lpsResponse->lpsPropTags.__ptr[j] = ulLastId + 1; // offset one because 0 is 'not found'
		}
	}

	er = dtx.commit();
	if (er != erSuccess)
		return er;
	// Everything is done, now set the size
	lpsResponse->lpsPropTags.__size = lpsNamedProps->__size;
}
SOAP_ENTRY_END()

SOAP_ENTRY_START(getNamesFromIDs, lpsResponse->er, struct propTagArray *lpPropTags, struct getNamesFromIDsResponse *lpsResponse)
{
	struct namedPropArray lpsNames;
	USE_DATABASE_NORESULT();

	if (lpPropTags == nullptr)
		return KCERR_INVALID_PARAMETER;
	er = GetNamesFromIDs(soap, lpDatabase, lpPropTags, &lpsNames);
	if (er != erSuccess)
		return er;
    lpsResponse->lpsNames = lpsNames;
	return erSuccess;
}
SOAP_ENTRY_END()

SOAP_ENTRY_START(getReceiveFolder, lpsReceiveFolder->er,
    const entryId &sStoreId, const char *lpszMessageClass,
    struct receiveFolderResponse *lpsReceiveFolder)
{
	unsigned int	ulStoreid = 0;
	USE_DATABASE();

	er = lpecSession->GetObjectFromEntryId(&sStoreId, &ulStoreid);
	if(er != erSuccess)
		return er;
	// Check for default store
	if(lpszMessageClass == NULL)
		lpszMessageClass = "";

	strQuery = "SELECT objid, messageclass FROM receivefolder WHERE storeid="+stringify(ulStoreid)+" AND (";
	strQuery += "messageclass='"+lpDatabase->Escape(lpszMessageClass)+"'";
	auto lpDest = lpszMessageClass;
	do {
		lpDest = strchr(lpDest, '.');
		if(lpDest){
			strQuery += " OR messageclass='" + lpDatabase->Escape(std::string(lpszMessageClass, lpDest - lpszMessageClass)) + "'";
			++lpDest;
		}
	}while(lpDest);

	if(strlen(lpszMessageClass) != 0)
		strQuery += " OR messageclass=''";
	strQuery += ") ORDER BY length(messageclass) DESC LIMIT 1";
	er = lpDatabase->DoSelect(strQuery, &lpDBResult);
	if(er != erSuccess)
		return er;
	if (lpDBResult.get_num_rows() != 1)
		/* items not found */
		return KCERR_NOT_FOUND;

	lpDBRow = lpDBResult.fetch_row();
	if (lpDBRow == NULL || lpDBRow[0] == NULL || lpDBRow[1] == NULL) {
		ec_log_err("getReceiveFolder(): row or columns null");
		return KCERR_DATABASE_ERROR;
	}
	er = g_lpSessionManager->GetCacheManager()->GetEntryIdFromObject(atoui(lpDBRow[0]), soap, 0, &lpsReceiveFolder->sReceiveFolder.sEntryId);
	if (er != erSuccess)
		return er;
	lpsReceiveFolder->sReceiveFolder.lpszAExplicitClass = soap_strdup(soap, lpDBRow[1]);
	return erSuccess;
}
SOAP_ENTRY_END()

// FIXME: should be able to delete an entry too
SOAP_ENTRY_START(setReceiveFolder, *result, const entryId &sStoreId,
    entryId *lpsEntryId, const char *lpszMessageClass, unsigned int *result)
{
	unsigned int ulCheckStoreId = 0, ulStoreid = 0, ulId = 0;
	USE_DATABASE();

	auto dtx = lpDatabase->Begin(er);
	if (er != erSuccess)
		return er;
	// Check, lpsEntryId and lpszMessageClass can't both be empty or 0
	if (lpsEntryId == NULL && (lpszMessageClass == NULL || *lpszMessageClass == '\0'))
		return KCERR_INVALID_TYPE;
	er = lpecSession->GetObjectFromEntryId(&sStoreId, &ulStoreid);
	if(er != erSuccess)
		return er;
	// an empty lpszMessageClass is the default folder
	if(lpszMessageClass == NULL)
		lpszMessageClass = "";

	// If the lpsEntryId parameter is set to NULL, then replace the current receive folder with the message store's default.
	if(lpsEntryId)
	{
		// Check if object really exist and the relation between storeid and ulId
		er = lpecSession->GetObjectFromEntryId(lpsEntryId, &ulId);
		if(er != erSuccess)
			return er;
		// Check if storeid and ulId have a relation
		er = lpecSession->GetSessionManager()->GetCacheManager()->GetStore(ulId, &ulCheckStoreId, NULL);
		if (er != erSuccess)
			return KCERR_INVALID_ENTRYID;
		if (ulStoreid != ulCheckStoreId)
			return KCERR_INVALID_ENTRYID;
		er = lpecSession->GetSecurity()->CheckDeletedParent(ulId);
		if (er != erSuccess)
			return er;
	} else {
		// Set MessageClass with the default of the store (that's the empty MessageClass)
		strQuery = "SELECT objid FROM receivefolder WHERE storeid="+stringify(ulStoreid)+" AND messageclass='' LIMIT 2";
		er = lpDatabase->DoSelect(strQuery, &lpDBResult);
		if(er != erSuccess)
			return er;
		if (lpDBResult.get_num_rows() == 1) {
			lpDBRow = lpDBResult.fetch_row();
			if(lpDBRow == NULL || lpDBRow[0] == NULL){
				ec_log_err("setReceiveFolder(): row or columns null");
				return KCERR_DATABASE_ERROR;
			}
			//Set the default folder
			ulId = atoi(lpDBRow[0]);
		}else{
			ec_log_err("setReceiveFolder(): unexpected row count");
			return KCERR_DATABASE_ERROR; //FIXME: no default error ?
		}
	}

	strQuery = "SELECT objid, id FROM receivefolder WHERE storeid="+stringify(ulStoreid)+" AND messageclass='"+lpDatabase->Escape(lpszMessageClass)+"' LIMIT 1";
	er = lpDatabase->DoSelect(strQuery, &lpDBResult);
	if(er != erSuccess)
		return er;

	bool bIsUpdate = false;
	// If ok, item already exists, return ok
	if (lpDBResult.get_num_rows() == 1) {
		lpDBRow = lpDBResult.fetch_row();
		if(lpDBRow == NULL || lpDBRow[0] == NULL || lpDBRow[1] == NULL){
			ec_log_err("setReceiveFolder(): row or columns null");
			return KCERR_DATABASE_ERROR;
		}
		// Item exists
		if (ulId == atoui(lpDBRow[0]))
			return lpDatabase->Rollback();	// Nothing changed, so Commit() would also do.
		bIsUpdate = true;
	}

	// Check permission
	//FIXME: also on delete?
	if(bIsUpdate)
		er = lpecSession->GetSecurity()->CheckPermission(ulStoreid, ecSecurityEdit);
	else
		er = lpecSession->GetSecurity()->CheckPermission(ulStoreid, ecSecurityCreate);
	if(er != erSuccess)
		return er;

	if(bIsUpdate) {
		strQuery = "UPDATE receivefolder SET objid="+stringify(ulId);
		strQuery+= " WHERE storeid="+stringify(ulStoreid)+" AND messageclass='"+lpDatabase->Escape(lpszMessageClass)+"'";
		er = lpDatabase->DoUpdate(strQuery);
	}else{
		strQuery = "INSERT INTO receivefolder (storeid, objid, messageclass) VALUES (";
		strQuery += stringify(ulStoreid)+", "+stringify(ulId)+", '"+lpDatabase->Escape(lpszMessageClass)+"')";
		er = lpDatabase->DoInsert(strQuery);
	}
	if(er != erSuccess)
		return er;
	return dtx.commit();
}
SOAP_ENTRY_END()

/*
 * WARNING
 *
 * lpsEntryID != NULL && lpMessageList != NULL: messages in lpMessageList must be set, lpsEntryId MUST BE IGNORED (may be entryid of search folder)
 * lpsEntryID == NULL && lpMessageList != NULL: called from IMessage::SetReadFlag, lpMessageList->__size == 1
 * lpsEntryID != NULL && lpMessageList == NULL: 'mark all messages as (un)read'
 *
 * Items are assumed to all be in the same store.
 *
 */
SOAP_ENTRY_START(setReadFlags, *result, unsigned int ulFlags, entryId* lpsEntryId, struct entryList *lpMessageList, unsigned int ulSyncId, unsigned int *result)
{
	std::list<unsigned int> lHierarchyIDs;
	std::list<std::pair<unsigned int, unsigned int>	> lObjectIds;
	USE_DATABASE();
	unsigned int i = 0, ulParent = 0, ulGrandParent = 0, ulFolderId = 0;
	unsigned int ulFlagsNotify = 0, ulFlagsRemove = 0, ulFlagsAdd = 0;
	// List of unique parents
	std::map<unsigned int, int> mapParents;
	std::set<unsigned int> setParents;
	//NOTE: either lpMessageList may be NULL or lpsEntryId may be NULL

	if(ulFlags & GENERATE_RECEIPT_ONLY)
		return er;
	if (lpMessageList == nullptr && lpsEntryId == nullptr)
        // Bad input
		return KCERR_INVALID_PARAMETER;
	auto cache = g_lpSessionManager->GetCacheManager();
	if (lpMessageList != nullptr)
		// Ignore errors
		cache->GetEntryListToObjectList(lpMessageList, &lHierarchyIDs);

	strQuery = "UPDATE properties SET ";
	if ((ulFlags & CLEAR_NRN_PENDING) || (ulFlags & SUPPRESS_RECEIPT) || (ulFlags & GENERATE_RECEIPT_ONLY) )
		ulFlagsRemove |= MSGFLAG_NRN_PENDING;
	if ((ulFlags & CLEAR_RN_PENDING) || (ulFlags & SUPPRESS_RECEIPT) || (ulFlags & GENERATE_RECEIPT_ONLY) )
		ulFlagsRemove |= MSGFLAG_RN_PENDING;
    if (!(ulFlags & GENERATE_RECEIPT_ONLY) && (ulFlags & CLEAR_READ_FLAG))
        ulFlagsRemove |= MSGFLAG_READ;
	else if( !(ulFlags & GENERATE_RECEIPT_ONLY) )
        ulFlagsAdd |= MSGFLAG_READ;
	if(ulFlagsRemove != 0)
		strQuery += "val_ulong=val_ulong & ~" + stringify(ulFlagsRemove);
	if(ulFlagsAdd != 0) {
		strQuery += (ulFlagsRemove!=0)?",":"";
		strQuery += "val_ulong=val_ulong | " + stringify(ulFlagsAdd);
	}
	if (ulFlagsRemove == 0 && ulFlagsAdd == 0)
		// Nothing to update
		return er;
	auto dtx = lpDatabase->Begin(er);
	if (er != erSuccess)
		return er;

	if(lpMessageList == NULL) {
	    // No message list passed, so 'mark all items (un)read'
        er = lpecSession->GetObjectFromEntryId(lpsEntryId, &ulFolderId);
        if(er != erSuccess)
            return er;
        er = lpDatabase->DoSelect("SELECT val_ulong FROM properties WHERE hierarchyid=" + stringify(ulFolderId) + " FOR UPDATE", NULL);
        if(er != erSuccess)
            return er;
        // Check permission
        er = lpecSession->GetSecurity()->CheckPermission(ulFolderId, ecSecurityRead);
        if(er != erSuccess)
            return er;

		// Purge changes
		ECTPropsPurge::PurgeDeferredTableUpdates(lpDatabase, ulFolderId);
		// Get all items MAPI_MESSAGE exclude items with flags MSGFLAG_DELETED AND MSGFLAG_ASSOCIATED of which we will be changing flags
		// Note we use FOR UPDATE which locks the records in the hierarchy (and in tproperties as a sideeffect), which serializes access to the rows, avoiding deadlocks
		auto strQueryCache = "SELECT id, tproperties.val_ulong FROM hierarchy JOIN tproperties ON tproperties.hierarchyid=hierarchy.id AND tproperties.tag = " + stringify(PROP_ID(PR_MESSAGE_FLAGS)) + " AND tproperties.type = " + stringify(PROP_TYPE(PR_MESSAGE_FLAGS)) + " WHERE parent="+ stringify(ulFolderId) + " AND hierarchy.type=5 AND flags = 0 AND (tproperties.val_ulong & " + stringify(ulFlagsRemove) + " OR tproperties.val_ulong & " + stringify(ulFlagsAdd) + " != " + stringify(ulFlagsAdd) + ") AND tproperties.folderid = " + stringify(ulFolderId) + " FOR UPDATE";
		er = lpDatabase->DoSelect(strQueryCache, &lpDBResult);
		if(er != erSuccess)
			return er;
		while ((lpDBRow = lpDBResult.fetch_row()) != nullptr) {
			if(lpDBRow[0] == NULL || lpDBRow[1] == NULL){
				ec_log_err("setReadFlags(): columns null");
				return KCERR_DATABASE_ERROR;
			}
			lObjectIds.emplace_back(atoui(lpDBRow[0]), atoui(lpDBRow[1]));
			++i;
		}
		ulParent = ulFolderId;
	} else {
		if(lHierarchyIDs.empty()) {
			// Nothing to do
			dtx.commit();
			return er;
		}
	    // Because the messagelist can contain messages from all over the place, we have to check permissions for all the parent folders of the items
	    // we are setting 'read' or 'unread'
		for (auto hier_id : lHierarchyIDs) {
			// Get the parent object. Note that the cache will hold this information so the loop below with GetObject() will
			// be done directly from the cache (assuming it's not too large)
			if (cache->GetObject(hier_id, &ulParent, nullptr, nullptr) != erSuccess)
			    continue;
			setParents.emplace(ulParent);
        }

        // Lock parent folders
        for (auto parent_id : setParents) {
            er = lpDatabase->DoSelect("SELECT val_ulong FROM properties WHERE hierarchyid=" + stringify(parent_id) + " FOR UPDATE", NULL);
            if(er != erSuccess)
                return er;
        }
        // Check permission
        for (auto parent_id : setParents) {
            er = lpecSession->GetSecurity()->CheckPermission(parent_id, ecSecurityRead);
            if(er != erSuccess)
                return er;
        }

        // Now find all messages that will actually change
		auto strQueryCache = "SELECT id, properties.val_ulong FROM hierarchy JOIN properties ON hierarchy.id=properties.hierarchyid AND properties.tag = " + stringify(PROP_ID(PR_MESSAGE_FLAGS)) + " AND properties.type = " + stringify(PROP_TYPE(PR_MESSAGE_FLAGS)) + " WHERE hierarchy.type=5 AND flags = 0 AND (properties.val_ulong & " + stringify(ulFlagsRemove) + " OR properties.val_ulong & " + stringify(ulFlagsAdd) + " != " + stringify(ulFlagsAdd) + ") AND hierarchyid IN (" +
			kc_join(lHierarchyIDs, ",", stringify) +
			") FOR UPDATE"; // See comment above about FOR UPDATE
		er = lpDatabase->DoSelect(strQueryCache, &lpDBResult);
		if(er != erSuccess)
			return er;

		while ((lpDBRow = lpDBResult.fetch_row()) != nullptr) {
			if(lpDBRow[0] == NULL || lpDBRow[1] == NULL){
				ec_log_err("setReadFlags(): columns null(2)");
				return KCERR_DATABASE_ERROR;
			}
			lObjectIds.emplace_back(atoui(lpDBRow[0]), atoui(lpDBRow[1]));
			++i;
		}
	}

	// Security passed, and we have a list of all the items that must be changed, and the records are locked
	// Check if there is anything to do
	if(lObjectIds.empty()) {
		dtx.commit();
		return er;
	}

    strQuery += " WHERE properties.hierarchyid IN(";
    lHierarchyIDs.clear();
	strQuery += kc_join(lObjectIds, ",", [](const auto &p) { return stringify(p.first); });
	for (const auto &o : lObjectIds)
		lHierarchyIDs.emplace_back(o.first);
	strQuery += ") AND properties.tag = " + stringify(PROP_ID(PR_MESSAGE_FLAGS)) + "  AND properties.type = " + stringify(PROP_TYPE(PR_MESSAGE_FLAGS));
   	// Update the database
   	er = lpDatabase->DoUpdate(strQuery);
   	if(er != erSuccess)
		return er;
	er = UpdateTProp(lpDatabase, PR_MESSAGE_FLAGS, ulParent, &lHierarchyIDs); // FIXME ulParent is not constant for all lHierarchyIDs
	if(er != erSuccess)
		return er;

    // Add changes to ICS
    for (const auto &op : lObjectIds) {
		bool read = (ulFlagsRemove & MSGFLAG_READ) ||
		            (ulFlagsAdd & MSGFLAG_READ);
		if (!read)
			continue;
            // Only save ICS change when the actual readflag has changed
		SOURCEKEY sSourceKey, sParentSourceKey;
		if (cache->GetObject(op.first, &ulParent, nullptr, nullptr) != erSuccess)
			    continue;
		GetSourceKey(op.first, &sSourceKey);
            GetSourceKey(ulParent, &sParentSourceKey);
            // Because we know that ulFlagsRemove && MSGFLAG_READ || ulFlagsAdd & MSGFLAG_READ and we assume
            // that they are never both TRUE, we can ignore ulFlagsRemove and just look at ulFlagsAdd for the new
            // readflag state
            AddChange(lpecSession, ulSyncId, sSourceKey, sParentSourceKey, ICS_MESSAGE_FLAG, ulFlagsAdd & MSGFLAG_READ);
    }

    // Update counters, by counting the number of changes per folder
	for (const auto &op : lObjectIds) {
		er = cache->GetObject(op.first, &ulParent, nullptr, nullptr);
		if (er != erSuccess)
			return er;
		mapParents.emplace(ulParent, 0);
		if (ulFlagsAdd & MSGFLAG_READ &&
		    (op.second & MSGFLAG_READ) == 0)
			--mapParents[ulParent]; // Decrease unread count
		if (ulFlagsRemove & MSGFLAG_READ && op.second & MSGFLAG_READ)
			++mapParents[ulParent]; // Increase unread count
	}

	for (const auto &p : mapParents) {
		if (p.second == 0)
			continue;
		er = cache->GetParent(p.first, &ulGrandParent);
		if(er != erSuccess)
			return er;
		er = UpdateFolderCount(lpDatabase, p.first, PR_CONTENT_UNREAD, p.second);
		if (er != erSuccess)
			return er;
	}

	er = dtx.commit();
    if(er != erSuccess)
	    return er;

	// Now, update cache and send the notifications
	auto cObjectSize = lObjectIds.size();

    // Loop through the messages, updating each
	for (const auto &op : lObjectIds) {
		// Remove the item from the cache
		cache->UpdateCell(op.first, PR_MESSAGE_FLAGS,
			(ulFlagsAdd | ulFlagsRemove) & MSGFLAG_READ,
			ulFlagsAdd & MSGFLAG_READ);
		if (cache->GetObject(op.first, &ulParent, nullptr, &ulFlagsNotify) != erSuccess) {
            ulParent = 0;
            ulFlagsNotify = 0;
		}

        // Update the message itself in tables and object notification
		g_lpSessionManager->NotificationModified(MAPI_MESSAGE,
			op.first, ulParent);
        if(ulParent &&  cObjectSize < EC_TABLE_CHANGE_THRESHOLD)
			g_lpSessionManager->UpdateTables(ECKeyTable::TABLE_ROW_MODIFY,
				ulFlagsNotify & MSGFLAG_NOTIFY_FLAGS, ulParent,
				op.first, MAPI_MESSAGE);
    }

    // Loop through all the parent folders of the objects, sending notifications for them
	for (const auto &p : mapParents) {
        // The parent has changed its PR_CONTENT_UNREAD
		cache->Update(fnevObjectModified, p.first);
		g_lpSessionManager->NotificationModified(MAPI_FOLDER, p.first, 0, true);

        // The grand parent's table view of the parent has changed
		if (cache->GetObject(p.first, &ulGrandParent, nullptr, &ulFlagsNotify) == erSuccess)
			g_lpSessionManager->UpdateTables(ECKeyTable::TABLE_ROW_MODIFY,
				ulFlagsNotify & MSGFLAG_NOTIFY_FLAGS,
				ulGrandParent, p.first, MAPI_FOLDER);
        if(cObjectSize >= EC_TABLE_CHANGE_THRESHOLD)
			g_lpSessionManager->UpdateTables(ECKeyTable::TABLE_CHANGE,
				ulFlagsNotify & MSGFLAG_NOTIFY_FLAGS,
				p.first, 0, MAPI_MESSAGE);
    }
}
SOAP_ENTRY_END()

SOAP_ENTRY_START(createUser, lpsUserSetResponse->er, struct user *lpsUser, struct setUserResponse *lpsUserSetResponse)
{
	unsigned int		ulUserId = 0;
	objectdetails_t		details(ACTIVE_USER); // should this function also be able to createContact?

	if (lpsUser == NULL || lpsUser->lpszUsername == NULL || lpsUser->lpszFullName == NULL || lpsUser->lpszMailAddress == NULL ||
		(lpsUser->lpszPassword == nullptr && lpsUser->ulObjClass == OBJECTTYPE_UNKNOWN))
		return KCERR_INVALID_PARAMETER;
	er = CopyUserDetailsFromSoap(lpsUser, NULL, &details, soap);
	if (er != erSuccess)
		return er;
	auto usrmgt = lpecSession->GetUserManagement();
	er = usrmgt->UpdateUserDetailsFromClient(&details);
	if (er != erSuccess)
		return er;

	// Check permission
	er = lpecSession->GetSecurity()->IsAdminOverUserObject(details.GetPropInt(OB_PROP_I_COMPANYID));
	if(er != erSuccess)
		return er;
    // Create user and sync
	er = usrmgt->CreateObjectAndSync(details, &ulUserId);
	if(er != erSuccess)
		return er;
	er = GetABEntryID(ulUserId, soap, &lpsUserSetResponse->sUserId);
	if (er != erSuccess)
		return er;
	lpsUserSetResponse->ulUserId = ulUserId;
	return erSuccess;
}
SOAP_ENTRY_END()

SOAP_ENTRY_START(setUser, *result, struct user *lpsUser, unsigned int *result)
{
	objectdetails_t oldDetails;
	unsigned int		ulUserId = 0;
	objectid_t			sExternId;

	if (lpsUser == nullptr)
		return KCERR_INVALID_PARAMETER;
	if (lpsUser->sUserId.__size > 0 && lpsUser->sUserId.__ptr != NULL)
	{
		er = GetLocalId(lpsUser->sUserId, lpsUser->ulUserId, &ulUserId, &sExternId);
		if (er != erSuccess)
			return er;
	}
	else
		ulUserId = lpsUser->ulUserId;
	if(ulUserId) {
		er = lpecSession->GetUserManagement()->GetObjectDetails(ulUserId, &oldDetails);
		if (er != erSuccess)
			return er;
	}

	// Check security
	// @todo add check on anonymous (mv)properties
	auto sec = lpecSession->GetSecurity();
	if (sec->IsAdminOverUserObject(ulUserId) == erSuccess) {
		// admins can update anything of a user
		// FIXME: prevent the user from removing admin rights from itself?
		er = erSuccess;
	} else if (sec->GetUserId() == ulUserId) {
		// you're only allowed to set your password, force the lpsUser struct to only contain that update
		if (lpsUser->lpszUsername && oldDetails.GetPropString(OB_PROP_S_LOGIN) != lpsUser->lpszUsername) {
			ec_log_warn("Disallowing user \"%s\" to update their username to \"%s\"",
												 oldDetails.GetPropString(OB_PROP_S_LOGIN).c_str(), lpsUser->lpszUsername);
			lpsUser->lpszUsername = NULL;
		}

		// leave lpszPassword
		if (lpsUser->lpszMailAddress && oldDetails.GetPropString(OB_PROP_S_EMAIL) != lpsUser->lpszMailAddress) {
			ec_log_warn("Disallowing user \"%s\" to update their mail address to \"%s\"",
												 oldDetails.GetPropString(OB_PROP_S_LOGIN).c_str(), lpsUser->lpszMailAddress);
			lpsUser->lpszMailAddress = NULL;
		}
		if (lpsUser->lpszFullName && oldDetails.GetPropString(OB_PROP_S_FULLNAME) != lpsUser->lpszFullName) {
			ec_log_warn("Disallowing user \"%s\" to update their fullname to \"%s\"",
												 oldDetails.GetPropString(OB_PROP_S_LOGIN).c_str(), lpsUser->lpszFullName);
			lpsUser->lpszFullName = NULL;
		}
		if (lpsUser->lpszServername && oldDetails.GetPropString(OB_PROP_S_SERVERNAME) != lpsUser->lpszServername) {
			ec_log_warn("Disallowing user \"%s\" to update their home server to \"%s\"",
												 oldDetails.GetPropString(OB_PROP_S_LOGIN).c_str(), lpsUser->lpszServername);
			lpsUser->lpszServername = NULL;
		}
		// FIXME: check OB_PROP_B_NONACTIVE too?
		if (lpsUser->ulObjClass != static_cast<ULONG>(-1) &&
		    oldDetails.GetClass() != static_cast<objectclass_t>(lpsUser->ulObjClass)) {
			ec_log_warn("Disallowing user \"%s\" to update their active flag to %d",
												 oldDetails.GetPropString(OB_PROP_S_LOGIN).c_str(), lpsUser->ulObjClass);
			lpsUser->ulObjClass = (ULONG)-1;
		}
		if (lpsUser->ulIsAdmin != (ULONG)-1 && oldDetails.GetPropInt(OB_PROP_I_ADMINLEVEL) != lpsUser->ulIsAdmin) {
			ec_log_warn("Disallowing user \"%s\" to update their admin flag to %d",
												 oldDetails.GetPropString(OB_PROP_S_LOGIN).c_str(), lpsUser->ulIsAdmin);
			lpsUser->ulIsAdmin = (ULONG)-1;
		}
	} else {
		// you cannot set any details if you're not an admin or not yourself
		ec_log_warn(
			"Disallowing user \"%s\" to update details of user \"%s\"",
			oldDetails.GetPropString(OB_PROP_S_LOGIN).c_str(),
			lpsUser->lpszUsername);
		return KCERR_NO_ACCESS;
	}

	objectdetails_t details(ACTIVE_USER);
	// construct new details
	er = CopyUserDetailsFromSoap(lpsUser, &sExternId.id, &details, soap);
	if (er != erSuccess)
		return er;
	auto usrmgt = lpecSession->GetUserManagement();
	er = usrmgt->UpdateUserDetailsFromClient(&details);
	if (er != erSuccess)
		return er;
	return usrmgt->SetObjectDetailsAndSync(ulUserId, details);
}
SOAP_ENTRY_END()

SOAP_ENTRY_START(getUser, lpsGetUserResponse->er, unsigned int ulUserId,
    const entryId &sUserId, struct getUserResponse *lpsGetUserResponse)
{
	objectdetails_t	details;
	entryId sTmpUserId;

	er = GetLocalId(sUserId, ulUserId, &ulUserId, NULL);
	if (er != erSuccess)
		return er;
	/* Check if we are able to view the returned userobject */
	er = lpecSession->GetSecurity()->IsUserObjectVisible(ulUserId);
	if (er != erSuccess)
		return er;
	lpsGetUserResponse->lpsUser = soap_new_user(soap);
	if (ulUserId == 0)
		ulUserId = lpecSession->GetSecurity()->GetUserId();
	er = lpecSession->GetUserManagement()->GetObjectDetails(ulUserId, &details);
	if (er != erSuccess)
		return er;
	if (OBJECTCLASS_TYPE(details.GetClass()) != OBJECTTYPE_MAILUSER)
		return KCERR_NOT_FOUND;
	er = GetABEntryID(ulUserId, soap, &sTmpUserId);
	if (er == erSuccess)
		er = CopyUserDetailsToSoap(ulUserId, &sTmpUserId, details, lpecSession->GetCapabilities() & KOPANO_CAP_EXTENDED_ANON, soap, lpsGetUserResponse->lpsUser);
	return er;
}
SOAP_ENTRY_END()

SOAP_ENTRY_START(getUserList, lpsUserList->er, unsigned int ulCompanyId,
    const entryId &sCompanyId, struct userListResponse *lpsUserList)
{
	std::list<localobjectdetails_t> users;
	entryId sUserEid;

	er = GetLocalId(sCompanyId, ulCompanyId, &ulCompanyId, NULL);
	if (er != erSuccess)
		return er;

	/* Input check, if ulCompanyId is 0, we want the user's company,
	 * otherwise we must check if the requested company is visible for the user. */
	auto sec = lpecSession->GetSecurity();
	if (ulCompanyId == 0)
		er = sec->GetUserCompany(&ulCompanyId);
	else
		er = sec->IsUserObjectVisible(ulCompanyId);
	if (er != erSuccess)
		return er;
	er = lpecSession->GetUserManagement()->GetCompanyObjectListAndSync(OBJECTCLASS_USER,
	     ulCompanyId, nullptr, users, 0);
	if(er != erSuccess)
		return er;

    lpsUserList->sUserArray.__size = 0;
    lpsUserList->sUserArray.__ptr  = soap_new_user(soap, users.size());

	for (const auto &user : users) {
		if (OBJECTCLASS_TYPE(user.GetClass()) != OBJECTTYPE_MAILUSER ||
		    user.GetClass() == NONACTIVE_CONTACT)
			continue;
		er = GetABEntryID(user.ulId, soap, &sUserEid);
		if (er != erSuccess)
			return er;
		er = CopyUserDetailsToSoap(user.ulId, &sUserEid, user,
		     lpecSession->GetCapabilities() & KOPANO_CAP_EXTENDED_ANON,
		     soap, &lpsUserList->sUserArray.__ptr[lpsUserList->sUserArray.__size]);
		if (er != erSuccess)
			return er;
		++lpsUserList->sUserArray.__size;
	}
	return erSuccess;
}
SOAP_ENTRY_END()

SOAP_ENTRY_START(getSendAsList, lpsUserList->er, unsigned int ulUserId,
    const entryId &sUserId, struct userListResponse *lpsUserList)
{
	objectdetails_t userDetails, senderDetails;
	entryId sSenderEid;

	er = GetLocalId(sUserId, ulUserId, &ulUserId, NULL);
	if (er != erSuccess)
		return er;
	auto sec = lpecSession->GetSecurity();
	er = sec->IsUserObjectVisible(ulUserId);
	if (er != erSuccess)
		return er;
	auto usrmgt = lpecSession->GetUserManagement();
	er = usrmgt->GetObjectDetails(ulUserId, &userDetails);
	if (er != erSuccess)
		return er;

	auto userIds = userDetails.GetPropListInt(OB_PROP_LI_SENDAS);
	lpsUserList->sUserArray.__size = 0;
	lpsUserList->sUserArray.__ptr  = soap_new_user(soap, userIds.size());

	for (auto user_id : userIds) {
		if (sec->IsUserObjectVisible(user_id) != erSuccess)
			continue;
		er = usrmgt->GetObjectDetails(user_id, &senderDetails);
		if (er == KCERR_NOT_FOUND)
			continue;
		if (er != erSuccess)
			return er;
		er = GetABEntryID(user_id, soap, &sSenderEid);
		if (er != erSuccess)
			return er;
		er = CopyUserDetailsToSoap(user_id, &sSenderEid, senderDetails,
		     lpecSession->GetCapabilities() & KOPANO_CAP_EXTENDED_ANON,
		     soap, &lpsUserList->sUserArray.__ptr[lpsUserList->sUserArray.__size]);
		if (er != erSuccess)
			return er;
		++lpsUserList->sUserArray.__size;
	}
	return erSuccess;
}
SOAP_ENTRY_END()

SOAP_ENTRY_START(addSendAsUser, *result, unsigned int ulUserId,
    const entryId &sUserId, unsigned int ulSenderId, const entryId &sSenderId,
    unsigned int *result)
{
	er = GetLocalId(sUserId, ulUserId, &ulUserId, NULL);
	if (er != erSuccess)
		return ec_perror("addSendAsUser(): GetLocalId(ulUserId) failed", er);
	er = GetLocalId(sSenderId, ulSenderId, &ulSenderId, NULL);
	if (er != erSuccess)
		return ec_perror("addSendAsUser(): GetLocalId(ulSenderId) failed", er);
	if (ulUserId == ulSenderId) {
		ec_log_err("addSendAsUser(): ulUserId == ulSenderId");
		return KCERR_COLLISION;
	}

	// Check security, only admins can set sendas users, not the user itself
	auto sec = lpecSession->GetSecurity();
	if (sec->IsAdminOverUserObject(ulUserId) != erSuccess) {
		ec_perror("addSendAsUser(): IsAdminOverUserObject failed", er);
		return KCERR_NO_ACCESS;
	}
	// needed?
	er = sec->IsUserObjectVisible(ulUserId);
	if (er != erSuccess)
		return ec_perror("addSendAsUser(): IsUserObjectVisible failed", er);
	er = lpecSession->GetUserManagement()->AddSubObjectToObjectAndSync(OBJECTRELATION_USER_SENDAS, ulUserId, ulSenderId);
	if (er != erSuccess)
		return ec_perror("addSendAsUser(): AddSubObjectToObjectAndSync failed", er);
	return erSuccess;
}
SOAP_ENTRY_END()

SOAP_ENTRY_START(delSendAsUser, *result, unsigned int ulUserId,
    const entryId &sUserId, unsigned int ulSenderId, const entryId &sSenderId,
    unsigned int *result)
{
	er = GetLocalId(sUserId, ulUserId, &ulUserId, NULL);
	if (er != erSuccess)
		return er;
	er = GetLocalId(sSenderId, ulSenderId, &ulSenderId, NULL);
	if (er != erSuccess)
		return er;
	if (ulUserId == ulSenderId) {
		ec_log_err("delSendAsUser(): ulUserId == ulSenderId");
		return KCERR_COLLISION;
	}

	// Check security, only admins can set sendas users, not the user itself
	auto sec = lpecSession->GetSecurity();
	if (sec->IsAdminOverUserObject(ulUserId) != erSuccess)
		return KCERR_NO_ACCESS;
	// needed ?
	er = sec->IsUserObjectVisible(ulUserId);
	if (er != erSuccess)
		return er;
	return lpecSession->GetUserManagement()->DeleteSubObjectFromObjectAndSync(OBJECTRELATION_USER_SENDAS, ulUserId, ulSenderId);
}
SOAP_ENTRY_END()

SOAP_ENTRY_START(purgeSoftDelete, *result, unsigned int ulDays, unsigned int *result)
{
	unsigned int ulFolders = 0, ulMessages = 0, ulStores = 0;

    // Only system-admins may run this
    if (lpecSession->GetSecurity()->GetAdminLevel() < ADMIN_LEVEL_SYSADMIN)
		return KCERR_NO_ACCESS;

    ec_log_info("Start forced softdelete clean up");
    er = PurgeSoftDelete(lpecSession, ulDays * 24 * 60 * 60, &ulMessages, &ulFolders, &ulStores, NULL);
    if (er == erSuccess)
		ec_log_info("Softdelete done: removed %d stores, %d folders, and %d messages", ulStores, ulFolders, ulMessages);
    else if (er == KCERR_BUSY)
		ec_log_info("Softdelete already running");
	else
		ec_log_info("Softdelete failed: removed %d stores, %d folders, and %d messages", ulStores, ulFolders, ulMessages);
	return er;
}
SOAP_ENTRY_END()

static inline void kc_purge_cache_tcmalloc(void)
{
#ifdef HAVE_TCMALLOC
	auto rfm = reinterpret_cast<decltype(MallocExtension_ReleaseFreeMemory) *>
		(dlsym(NULL, "MallocExtension_ReleaseFreeMemory"));
	if (rfm != NULL)
		rfm();
#endif
}

SOAP_ENTRY_START(purgeCache, *result, unsigned int ulFlags, unsigned int *result)
{
    if (lpecSession->GetSecurity()->GetAdminLevel() < ADMIN_LEVEL_SYSADMIN)
		return KCERR_NO_ACCESS;
    er = g_lpSessionManager->GetCacheManager()->PurgeCache(ulFlags);
	kc_purge_cache_tcmalloc();
	g_lpSessionManager->m_stats->SetTime(SCN_SERVER_LAST_CACHECLEARED, time(nullptr));
	return er;
}
SOAP_ENTRY_END()

//Create a store
// Info: Userid can also be a group id ('everyone' for public store)
SOAP_ENTRY_START(createStore, *result, unsigned int ulStoreType,
    unsigned int ulUserId, const entryId &sUserId, const entryId &sStoreId,
    const entryId &sRootId, unsigned int ulFlags, unsigned int *result)
{
	unsigned int ulStoreId = 0, ulRootMapId = 0, ulCompanyId = 0;
	objectdetails_t userDetails;
	bool			bHasLocalStore = false;
	SOURCEKEY		sSourceKey;
	GUID			guidStore;
	static constexpr const unsigned int timeProps[] = {PR_LAST_MODIFICATION_TIME, PR_CREATION_TIME};
	struct propVal 	sProp;
	struct hiloLong sHilo;
	struct rightsArray srightsArray;
	USE_DATABASE();

	auto cleanup = make_scope_success([&]() {
		if (er == KCERR_NO_ACCESS)
			ec_log_err("Failed to create store access denied");
		else if (er != erSuccess)
			er_lerr(er, "Failed to create store (id=%d)", ulUserId);
		soap_del_rightsArray(&srightsArray);
		ROLLBACK_ON_ERROR();
	});
	if (static_cast<size_t>(sStoreId.__size) < SIZEOF_EID_V0_FIXED)
		return er = KCERR_INVALID_PARAMETER;

    // Normalize flags
	((EID_V0 *)sStoreId.__ptr)->usFlags = 0;
	er = GetLocalId(sUserId, ulUserId, &ulUserId, NULL);
	if (er != erSuccess)
		return er;
	er = CheckUserStore(lpecSession, ulUserId, ulStoreType, &bHasLocalStore);
	if (er != erSuccess)
		return er;
	if (!bHasLocalStore && (ulFlags & EC_OVERRIDE_HOMESERVER) == 0) {
		ec_log_err("Create store requested, but store is not on this server, or server property not set for object %d", ulUserId);
		return er = KCERR_NOT_FOUND;
	}

	ec_log_info("Started to create store (userid=%d, type=%d)", ulUserId, ulStoreType);
	auto dtx = lpDatabase->Begin(er);
	if (er != erSuccess)
		return er;
	// Check permission
	er = lpecSession->GetSecurity()->IsAdminOverUserObject(ulUserId);
	if (er != erSuccess)
		return er;
	// Get object details, and resolve company
	er = lpecSession->GetUserManagement()->GetObjectDetails(ulUserId, &userDetails);
	if (er != erSuccess)
		return er;
	if (lpecSession->GetSessionManager()->IsHostedSupported())
		ulCompanyId = userDetails.GetPropInt(OB_PROP_I_COMPANYID);

	// Validate store entryid
	if (!ValidateZEntryId(sStoreId.__size, sStoreId.__ptr, MAPI_STORE))
		return er = KCERR_INVALID_ENTRYID;
	// Validate root entryid
	if (!ValidateZEntryId(sRootId.__size, sRootId.__ptr, MAPI_FOLDER))
		return er = KCERR_INVALID_ENTRYID;
	er = GetStoreGuidFromEntryId(sStoreId.__size, sStoreId.__ptr, &guidStore);
	if(er != erSuccess)
		return er;
	/*
	 * Check if there is already a store for the user or group.
	 * [There is a little loophole here: It is possible to create up to one
	 * store for a given (LDAP) user, per server, because
	 * 1. There is no check for the homeserver.
	 * 2. The homeserver can be changed in the LDAP anyway,
	 *    defeating such a check.
	 * ]
	 */
	strQuery = "SELECT 0 FROM stores WHERE (type=" + stringify(ulStoreType) + " AND user_id=" + stringify(ulUserId) + ") OR guid=" + lpDatabase->EscapeBinary(&guidStore, sizeof(GUID)) + " LIMIT 1";
	er = lpDatabase->DoSelect(strQuery, &lpDBResult);
	if(er != erSuccess)
		return er;
	if (lpDBResult.get_num_rows() > 0) {
		ec_log_err("createStore(): already exists");
		return er = KCERR_COLLISION;
	}

	// Create Toplevel of the store
	strQuery = "INSERT INTO hierarchy(parent, type, owner) VALUES(NULL, "+stringify(MAPI_STORE)+", "+ stringify(ulUserId)+")";
	er = lpDatabase->DoInsert(strQuery, &ulStoreId);
	if(er != erSuccess)
		return er;
	// Create the rootfolder of a store
	strQuery = "INSERT INTO hierarchy(parent, type, owner) VALUES("+stringify(ulStoreId)+", "+stringify(MAPI_FOLDER)+ ", "+ stringify(ulUserId)+")";
	er = lpDatabase->DoInsert(strQuery, &ulRootMapId);
	if(er != erSuccess)
		return er;
	//Init storesize
	er = UpdateObjectSize(lpDatabase, ulStoreId, MAPI_STORE, UPDATE_SET, 0);
	if (er != erSuccess)
		return er;
	// Add SourceKey
	er = lpecSession->GetNewSourceKey(&sSourceKey);
	if(er != erSuccess)
		return er;
	er = RemoveStaleIndexedProp(lpDatabase, PR_SOURCE_KEY, sSourceKey, sSourceKey.size());
	if (er != erSuccess)
		return er;
	er = RemoveStaleIndexedProp(lpDatabase, PR_ENTRYID, sStoreId.__ptr, sStoreId.__size);
	if (er != erSuccess)
		return er;
	er = RemoveStaleIndexedProp(lpDatabase, PR_ENTRYID, sRootId.__ptr, sRootId.__size);
	if (er != erSuccess)
		return er;

	// Insert PR_SOURCE_KEY, store PR_ENTRYID, root PR_ENTRYID in batch
	strQuery = "INSERT INTO indexedproperties(hierarchyid,tag,val_binary) VALUES(" + stringify(ulRootMapId) + "," + stringify(PROP_ID(PR_SOURCE_KEY)) + "," + lpDatabase->EscapeBinary(sSourceKey) + ")";
	// Add store entryid: 0x0FFF = PR_ENTRYID
	strQuery += ", (" + stringify(ulStoreId) + ", 4095, " + lpDatabase->EscapeBinary(sStoreId.__ptr, sStoreId.__size) + ")";
	// Add rootfolder entryid: 0x0FFF = PR_ENTRYID
	strQuery += ", (" + stringify(ulRootMapId) + ", 4095, " + lpDatabase->EscapeBinary(sRootId.__ptr, sRootId.__size) + ")";
	er = lpDatabase->DoInsert(strQuery);
	if(er != erSuccess)
		return er;
	// Add rootfolder type: 0x3601 = FOLDER_ROOT (= 0)
	strQuery = "INSERT INTO properties (tag,type,hierarchyid,val_ulong) VALUES(13825, 3, " + stringify(ulRootMapId) + ", 0)";
	er = lpDatabase->DoInsert(strQuery);
	if(er != erSuccess)
		return er;

	auto now = time(nullptr);
	std::list<propVal> propList;
	for (size_t i = 0; i < ARRAY_SIZE(timeProps); ++i) {
		sProp.ulPropTag = timeProps[i];
		sProp.__union = SOAP_UNION_propValData_hilo;
		sProp.Value.hilo = &sHilo;
		UnixTimeToFileTime(now, &sProp.Value.hilo->hi, &sProp.Value.hilo->lo);
		propList.push_back(sProp);
	}

	er = InsertProps(lpDatabase, ulStoreId, 0, propList);
	if (er != erSuccess)
		return er;
	er = InsertProps(lpDatabase, ulRootMapId, 0, propList);
	if (er != erSuccess)
		return er;

	// Couple store with user
	strQuery = "INSERT INTO stores(hierarchy_id, user_id, type, user_name, company, guid) VALUES(" +
		stringify(ulStoreId) + ", " +
		stringify(ulUserId) + ", " +
		stringify(ulStoreType) + ", " +
		"'" + lpDatabase->Escape(userDetails.GetPropString(OB_PROP_S_LOGIN)) + "', " +
		stringify(ulCompanyId) + ", " +
		lpDatabase->EscapeBinary(&guidStore, sizeof(GUID)) + ")";
	er = lpDatabase->DoInsert(strQuery);
	if(er != erSuccess)
		return er;

	/* Set ACLs on public store */
	if(ulStoreType == ECSTORE_TYPE_PUBLIC) {
		// ulUserId == a group
		// ulUserId 1 = group everyone
		srightsArray.__ptr = soap_new_rights(nullptr, 1);
		srightsArray.__ptr[0].ulRights = ecRightsDefaultPublic;
		srightsArray.__ptr[0].ulUserid = ulUserId;
		srightsArray.__ptr[0].ulState = RIGHT_NEW|RIGHT_AUTOUPDATE_DENIED;
		srightsArray.__ptr[0].ulType = ACCESS_TYPE_GRANT;
		srightsArray.__size = 1;
		er = lpecSession->GetSecurity()->SetRights(ulStoreId, &srightsArray);
		if(er != erSuccess)
			return er;
	}

	er = dtx.commit();
	if (er != erSuccess)
		return er;
	ec_log_info("Finished create store (userid=%d, storeid=%d, type=%d)", ulUserId, ulStoreId, ulStoreType);
	return erSuccess;
}
SOAP_ENTRY_END()

SOAP_ENTRY_START(createGroup, lpsSetGroupResponse->er, struct group *lpsGroup, struct setGroupResponse *lpsSetGroupResponse)
{
	unsigned int			ulGroupId = 0;
	objectdetails_t			details(DISTLIST_SECURITY); // DB plugin wants to be able to set permissions on groups

	if (lpsGroup == nullptr || lpsGroup->lpszGroupname == nullptr ||
	    lpsGroup->lpszFullname == nullptr)
		return KCERR_INVALID_PARAMETER;
	er = CopyGroupDetailsFromSoap(lpsGroup, NULL, &details, soap);
	if (er != erSuccess)
		return er;
	auto usrmgt = lpecSession->GetUserManagement();
	er = usrmgt->UpdateUserDetailsFromClient(&details);
	if (er != erSuccess)
		return er;

	// Check permission
	er = lpecSession->GetSecurity()->IsAdminOverUserObject(details.GetPropInt(OB_PROP_I_COMPANYID));
	if(er != erSuccess)
		return er;
	er = usrmgt->CreateObjectAndSync(details, &ulGroupId);
	if (er != erSuccess)
		return er;
	er = GetABEntryID(ulGroupId, soap, &lpsSetGroupResponse->sGroupId);
	if (er != erSuccess)
		return er;
	lpsSetGroupResponse->ulGroupId = ulGroupId;
	return erSuccess;
}
SOAP_ENTRY_END()

SOAP_ENTRY_START(setGroup, *result, struct group *lpsGroup, unsigned int *result)
{
	unsigned int	ulGroupId = 0;
	objectid_t		sExternId;

	if (lpsGroup == nullptr)
		return KCERR_INVALID_PARAMETER;
	if (lpsGroup->sGroupId.__size > 0 && lpsGroup->sGroupId.__ptr != NULL)
	{
		er = GetLocalId(lpsGroup->sGroupId, lpsGroup->ulGroupId, &ulGroupId, &sExternId);
		if (er != erSuccess)
			return er;
	}
	else
		ulGroupId = lpsGroup->ulGroupId;
	// Check permission
	er = lpecSession->GetSecurity()->IsAdminOverUserObject(ulGroupId);
	if(er != erSuccess)
		return er;

	objectdetails_t details(DISTLIST_GROUP);
	er = CopyGroupDetailsFromSoap(lpsGroup, &sExternId.id, &details, soap);
	if (er != erSuccess)
		return er;
	auto usrmgt = lpecSession->GetUserManagement();
	er = usrmgt->UpdateUserDetailsFromClient(&details);
	if (er != erSuccess)
		return er;
	return usrmgt->SetObjectDetailsAndSync(ulGroupId, details);
}
SOAP_ENTRY_END()

SOAP_ENTRY_START(getGroup, lpsResponse->er, unsigned int ulGroupId,
    const entryId &sGroupId, struct getGroupResponse *lpsResponse)
{
	objectdetails_t details;
	entryId sTmpGroupId;

	er = GetLocalId(sGroupId, ulGroupId, &ulGroupId, NULL);
	if (er != erSuccess)
		return er;
	/* Check if we are able to view the returned userobject */
	er = lpecSession->GetSecurity()->IsUserObjectVisible(ulGroupId);
	if (er != erSuccess)
		return er;
	er = lpecSession->GetUserManagement()->GetObjectDetails(ulGroupId, &details);
	if (er != erSuccess)
		return er;
	if (OBJECTCLASS_TYPE(details.GetClass()) != OBJECTTYPE_DISTLIST)
		return KCERR_NOT_FOUND;

	lpsResponse->lpsGroup = soap_new_group(soap);
	er = GetABEntryID(ulGroupId, soap, &sTmpGroupId);
	if (er == erSuccess)
		er = CopyGroupDetailsToSoap(ulGroupId, &sTmpGroupId, details, lpecSession->GetCapabilities() & KOPANO_CAP_EXTENDED_ANON, soap, lpsResponse->lpsGroup);
	return er;
}
SOAP_ENTRY_END()

SOAP_ENTRY_START(getGroupList, lpsGroupList->er, unsigned int ulCompanyId,
    const entryId &sCompanyId, struct groupListResponse *lpsGroupList)
{
	std::list<localobjectdetails_t> groups;
	entryId	sGroupEid;

	er = GetLocalId(sCompanyId, ulCompanyId, &ulCompanyId, NULL);
	if (er != erSuccess)
		return er;

	/* Input check, if ulCompanyId is 0, we want the user's company,
	 * otherwise we must check if the requested company is visible for the user. */
	auto sec = lpecSession->GetSecurity();
	if (ulCompanyId == 0)
		er = sec->GetUserCompany(&ulCompanyId);
	else
		er = sec->IsUserObjectVisible(ulCompanyId);
	if (er != erSuccess)
		return er;
	er = lpecSession->GetUserManagement()->GetCompanyObjectListAndSync(OBJECTCLASS_DISTLIST,
	     ulCompanyId, nullptr, groups, 0);
	if (er != erSuccess)
		return er;

	lpsGroupList->sGroupArray.__size = 0;
	lpsGroupList->sGroupArray.__ptr  = soap_new_group(soap, groups.size());
	for (const auto &grp : groups) {
		if (OBJECTCLASS_TYPE(grp.GetClass()) != OBJECTTYPE_DISTLIST)
			continue;
		er = GetABEntryID(grp.ulId, soap, &sGroupEid);
		if (er != erSuccess)
			return er;
		er = CopyGroupDetailsToSoap(grp.ulId, &sGroupEid, grp,
		     lpecSession->GetCapabilities() & KOPANO_CAP_EXTENDED_ANON,
		     soap, &lpsGroupList->sGroupArray.__ptr[lpsGroupList->sGroupArray.__size]);
		if (er != erSuccess)
			return er;
		++lpsGroupList->sGroupArray.__size;
	}
	return erSuccess;
}
SOAP_ENTRY_END()

SOAP_ENTRY_START(groupDelete, *result, unsigned int ulGroupId,
    const entryId &sGroupId, unsigned int *result)
{
	er = GetLocalId(sGroupId, ulGroupId, &ulGroupId, NULL);
	if (er != erSuccess)
		return er;
	// Check permission
	er = lpecSession->GetSecurity()->IsAdminOverUserObject(ulGroupId);
	if(er != erSuccess)
		return er;
	return lpecSession->GetUserManagement()->DeleteObjectAndSync(ulGroupId);
}
SOAP_ENTRY_END()

SOAP_ENTRY_START(resolveUsername, lpsResponse->er, const char *lpszUsername,
    struct resolveUserResponse *lpsResponse)
{
	unsigned int		ulUserId = 0;

	if (lpszUsername == nullptr)
		return KCERR_INVALID_PARAMETER;
	er = lpecSession->GetUserManagement()->ResolveObjectAndSync(OBJECTCLASS_USER, lpszUsername, &ulUserId);
	if (er != erSuccess)
		return er;
	/* Check if we are able to view the returned userobject */
	er = lpecSession->GetSecurity()->IsUserObjectVisible(ulUserId);
	if (er != erSuccess)
		return er;
	er = GetABEntryID(ulUserId, soap, &lpsResponse->sUserId);
	if (er != erSuccess)
		return er;
	lpsResponse->ulUserId = ulUserId;
	return erSuccess;
}
SOAP_ENTRY_END()

SOAP_ENTRY_START(resolveGroupname, lpsResponse->er, const char *lpszGroupname,
    struct resolveGroupResponse *lpsResponse)
{
	unsigned int	ulGroupId = 0;

	if (lpszGroupname == nullptr)
		return KCERR_INVALID_PARAMETER;
	er = lpecSession->GetUserManagement()->ResolveObjectAndSync(OBJECTCLASS_DISTLIST, lpszGroupname, &ulGroupId);
	if (er != erSuccess)
		return er;
	/* Check if we are able to view the returned userobject */
	er = lpecSession->GetSecurity()->IsUserObjectVisible(ulGroupId);
	if (er != erSuccess)
		return er;
	er = GetABEntryID(ulGroupId, soap, &lpsResponse->sGroupId);
	if (er != erSuccess)
		return er;
	lpsResponse->ulGroupId = ulGroupId;
	return erSuccess;
}
SOAP_ENTRY_END()

SOAP_ENTRY_START(deleteGroupUser, *result, unsigned int ulGroupId,
    const entryId &sGroupId, unsigned int ulUserId, const entryId &sUserId,
    unsigned int *result)
{
	er = GetLocalId(sGroupId, ulGroupId, &ulGroupId, NULL);
	if (er != erSuccess)
		return er;
	// Check permission
	er = lpecSession->GetSecurity()->IsAdminOverUserObject(ulGroupId);
	if(er != erSuccess)
		return er;
	er = GetLocalId(sUserId, ulUserId, &ulUserId, NULL);
	if (er != erSuccess)
		return er;
	return lpecSession->GetUserManagement()->DeleteSubObjectFromObjectAndSync(OBJECTRELATION_GROUP_MEMBER, ulGroupId, ulUserId);
}
SOAP_ENTRY_END()

SOAP_ENTRY_START(addGroupUser, *result, unsigned int ulGroupId,
    const entryId &sGroupId, unsigned int ulUserId, const entryId &sUserId,
    unsigned int *result)
{
	er = GetLocalId(sGroupId, ulGroupId, &ulGroupId, NULL);
	if (er != erSuccess)
		return er;
	// Check permission
	er = lpecSession->GetSecurity()->IsAdminOverUserObject(ulGroupId);
	if(er != erSuccess)
		return er;
	er = GetLocalId(sUserId, ulUserId, &ulUserId, NULL);
	if (er != erSuccess)
		return er;
	return lpecSession->GetUserManagement()->AddSubObjectToObjectAndSync(OBJECTRELATION_GROUP_MEMBER, ulGroupId, ulUserId);
}
SOAP_ENTRY_END()

// not only returns users of a group anymore
// TODO resolve group in group here on the fly?
SOAP_ENTRY_START(getUserListOfGroup, lpsUserList->er, unsigned int ulGroupId,
    const entryId &sGroupId, struct userListResponse *lpsUserList)
{
	std::list<localobjectdetails_t> users;
	entryId sUserEid;

	er = GetLocalId(sGroupId, ulGroupId, &ulGroupId, NULL);
	if (er != erSuccess)
		return er;
	auto sec = lpecSession->GetSecurity();
	er = sec->IsUserObjectVisible(ulGroupId);
	if (er != erSuccess)
		return er;
	er = lpecSession->GetUserManagement()->GetSubObjectsOfObjectAndSync(OBJECTRELATION_GROUP_MEMBER, ulGroupId, users);
    if(er != erSuccess)
		return er;
    lpsUserList->sUserArray.__size = 0;
	lpsUserList->sUserArray.__ptr = soap_new_user(soap, users.size());

	for (const auto &user : users) {
		if (sec->IsUserObjectVisible(user.ulId) != erSuccess)
			continue;
		er = GetABEntryID(user.ulId, soap, &sUserEid);
		if (er != erSuccess)
			return er;

		// @todo Whoops, we can have group-in-groups. But since details of a group are almost identical to user details (e.g. name, fullname, email)
		// this copy will succeed without any problems ... but it's definitely not correct.
		er = CopyUserDetailsToSoap(user.ulId, &sUserEid, user,
		     lpecSession->GetCapabilities() & KOPANO_CAP_EXTENDED_ANON,
		     soap, &lpsUserList->sUserArray.__ptr[lpsUserList->sUserArray.__size]);
		if (er != erSuccess)
			return er;
		++lpsUserList->sUserArray.__size;
	}
	return erSuccess;
}
SOAP_ENTRY_END()

SOAP_ENTRY_START(getGroupListOfUser, lpsGroupList->er, unsigned int ulUserId,
    const entryId &sUserId, struct groupListResponse *lpsGroupList)
{
	std::list<localobjectdetails_t> groups;
	entryId sGroupEid;

	er = GetLocalId(sUserId, ulUserId, &ulUserId, NULL);
	if (er != erSuccess)
		return er;
	auto sec = lpecSession->GetSecurity();
	er = sec->IsUserObjectVisible(ulUserId);
	if (er != erSuccess)
		return er;
	er = lpecSession->GetUserManagement()->GetParentObjectsOfObjectAndSync(OBJECTRELATION_GROUP_MEMBER, ulUserId, groups);
	if(er != erSuccess)
		return er;

	lpsGroupList->sGroupArray.__size = 0;
	lpsGroupList->sGroupArray.__ptr  = soap_new_group(soap, groups.size());
	for (const auto &grp : groups) {
		if (sec->IsUserObjectVisible(grp.ulId) != erSuccess)
			continue;
		er = GetABEntryID(grp.ulId, soap, &sGroupEid);
		if (er != erSuccess)
			return er;
		er = CopyGroupDetailsToSoap(grp.ulId, &sGroupEid, grp,
		     lpecSession->GetCapabilities() & KOPANO_CAP_EXTENDED_ANON,
		     soap, &lpsGroupList->sGroupArray.__ptr[lpsGroupList->sGroupArray.__size]);
		if (er != erSuccess)
			return er;
		++lpsGroupList->sGroupArray.__size;
	}
	return erSuccess;
}
SOAP_ENTRY_END()

SOAP_ENTRY_START(createCompany, lpsResponse->er, struct company *lpsCompany, struct setCompanyResponse *lpsResponse)
{
	unsigned int ulCompanyId = 0;
	objectdetails_t details(CONTAINER_COMPANY);

	if (lpsCompany == nullptr)
		return KCERR_INVALID_PARAMETER;
	if (!g_lpSessionManager->IsHostedSupported()) {
		ec_log_debug("Received createCompany RPC, but hosted mode is disabled on this server.");
		return KCERR_NO_SUPPORT;
	}

	// Check permission, only the system user is allowed to create or delete a company
	er = lpecSession->GetSecurity()->IsAdminOverUserObject(KOPANO_UID_SYSTEM);
	if(er != erSuccess)
		return er;
	er = CopyCompanyDetailsFromSoap(lpsCompany, NULL, KOPANO_UID_SYSTEM, &details, soap);
	if (er != erSuccess)
		return er;
	auto usrmgt = lpecSession->GetUserManagement();
	er = usrmgt->UpdateUserDetailsFromClient(&details);
	if (er != erSuccess)
		return er;
	er = usrmgt->CreateObjectAndSync(details, &ulCompanyId);
	if(er != erSuccess)
		return er;
	er = GetABEntryID(ulCompanyId, soap, &lpsResponse->sCompanyId);
	if (er != erSuccess)
		return er;
	lpsResponse->ulCompanyId = ulCompanyId;
	return erSuccess;
}
SOAP_ENTRY_END()

SOAP_ENTRY_START(deleteCompany, *result, unsigned int ulCompanyId,
    const entryId &sCompanyId, unsigned int *result)
{
	if (!g_lpSessionManager->IsHostedSupported())
		return KCERR_NO_SUPPORT;
	// Check permission, only the system user is allowed to create or delete a company
	er = lpecSession->GetSecurity()->IsAdminOverUserObject(KOPANO_UID_SYSTEM);
	if(er != erSuccess)
		return er;
	er = GetLocalId(sCompanyId, ulCompanyId, &ulCompanyId, NULL);
	if (er != erSuccess)
		return er;
	return lpecSession->GetUserManagement()->DeleteObjectAndSync(ulCompanyId);
}
SOAP_ENTRY_END()

SOAP_ENTRY_START(setCompany, *result, struct company *lpsCompany, unsigned int *result)
{
	unsigned int ulCompanyId = 0, ulAdministrator = 0;
	objectid_t		sExternId;

	if (lpsCompany == nullptr)
		return KCERR_INVALID_PARAMETER;
	if (!g_lpSessionManager->IsHostedSupported())
		return KCERR_NO_SUPPORT;
	if (lpsCompany->sCompanyId.__size > 0 && lpsCompany->sCompanyId.__ptr != NULL)
	{
		er = GetLocalId(lpsCompany->sCompanyId, lpsCompany->ulCompanyId, &ulCompanyId, &sExternId);
		if (er != erSuccess)
			return er;
	}
	else
		ulCompanyId = lpsCompany->ulCompanyId;

	er = GetLocalId(lpsCompany->sAdministrator, lpsCompany->ulAdministrator, &ulAdministrator, NULL);
	if (er != erSuccess)
		return er;

	// Check permission
	er = lpecSession->GetSecurity()->IsAdminOverUserObject(ulCompanyId);
	if(er != erSuccess)
		return er;

	objectdetails_t details(CONTAINER_COMPANY);
	er = CopyCompanyDetailsFromSoap(lpsCompany, &sExternId.id, ulAdministrator, &details, soap);
	if (er != erSuccess)
		return er;
	auto usrmgt = lpecSession->GetUserManagement();
	er = usrmgt->UpdateUserDetailsFromClient(&details);
	if (er != erSuccess)
		return er;
	return usrmgt->SetObjectDetailsAndSync(ulCompanyId, details);
}
SOAP_ENTRY_END()

SOAP_ENTRY_START(getCompany, lpsResponse->er, unsigned int ulCompanyId,
    const entryId &sCompanyId, struct getCompanyResponse *lpsResponse)
{
	objectdetails_t details;
	entryId sAdminEid, sTmpCompanyId;

	if (!g_lpSessionManager->IsHostedSupported())
		return KCERR_NO_SUPPORT;
	er = GetLocalId(sCompanyId, ulCompanyId, &ulCompanyId, NULL);
	if (er != erSuccess)
		return er;

	/* Input check, if ulCompanyId is 0, we want the user's company,
	 * otherwise we must check if the requested company is visible for the user. */
	auto sec = lpecSession->GetSecurity();
	if (ulCompanyId == 0)
		er = sec->GetUserCompany(&ulCompanyId);
	else
		er = sec->IsUserObjectVisible(ulCompanyId);
	if (er != erSuccess)
		return er;
	er = lpecSession->GetUserManagement()->GetObjectDetails(ulCompanyId, &details);
	if(er != erSuccess)
		return er;
	if (details.GetClass() != CONTAINER_COMPANY)
		return KCERR_NOT_FOUND;

	auto ulAdmin = details.GetPropInt(OB_PROP_I_SYSADMIN);
	er = sec->IsUserObjectVisible(ulAdmin);
	if (er != erSuccess)
		return er;
	er = GetABEntryID(ulAdmin, soap, &sAdminEid);
	if (er != erSuccess)
		return er;
	er = GetABEntryID(ulCompanyId, soap, &sTmpCompanyId);
	if (er != erSuccess)
		return er;

	lpsResponse->lpsCompany = soap_new_company(soap);
	return CopyCompanyDetailsToSoap(ulCompanyId, &sTmpCompanyId, ulAdmin, &sAdminEid, details, lpecSession->GetCapabilities() & KOPANO_CAP_EXTENDED_ANON, soap, lpsResponse->lpsCompany);
}
SOAP_ENTRY_END()

SOAP_ENTRY_START(resolveCompanyname, lpsResponse->er,
    const char *lpszCompanyname, struct resolveCompanyResponse *lpsResponse)
{
	unsigned int ulCompanyId = 0;

	if (!g_lpSessionManager->IsHostedSupported())
		return KCERR_NO_SUPPORT;
	if (lpszCompanyname == nullptr)
		return KCERR_INVALID_PARAMETER;
	er = lpecSession->GetUserManagement()->ResolveObjectAndSync(CONTAINER_COMPANY, lpszCompanyname, &ulCompanyId);
	if(er != erSuccess)
		return er;

	/* Check if we are able to view the returned userobject */
	er = lpecSession->GetSecurity()->IsUserObjectVisible(ulCompanyId);
	if (er != erSuccess)
		return er;
	er = GetABEntryID(ulCompanyId, soap, &lpsResponse->sCompanyId);
	if (er != erSuccess)
		return er;
	lpsResponse->ulCompanyId = ulCompanyId;
	return erSuccess;
}
SOAP_ENTRY_END()

SOAP_ENTRY_START(getCompanyList, lpsCompanyList->er, struct companyListResponse *lpsCompanyList)
{
	entryId sCompanyEid, sAdminEid;
	std::list<localobjectdetails_t> companies;

	if (!g_lpSessionManager->IsHostedSupported())
		return KCERR_NO_SUPPORT;
	auto sec = lpecSession->GetSecurity();
	er = sec->GetViewableCompanyIds(0, companies);
	if(er != erSuccess)
		return er;

	lpsCompanyList->sCompanyArray.__size = 0;
	lpsCompanyList->sCompanyArray.__ptr  = soap_new_company(soap, companies.size());
	for (const auto &com : companies) {
		auto ulAdmin = com.GetPropInt(OB_PROP_I_SYSADMIN);
		er = sec->IsUserObjectVisible(ulAdmin);
		if (er != erSuccess)
			return er;
		er = GetABEntryID(com.ulId, soap, &sCompanyEid);
		if (er != erSuccess)
			return er;
		er = GetABEntryID(ulAdmin, soap, &sAdminEid);
		if (er != erSuccess)
			return er;
		er = CopyCompanyDetailsToSoap(com.ulId, &sCompanyEid,
		     ulAdmin, &sAdminEid, com,
		     lpecSession->GetCapabilities() & KOPANO_CAP_EXTENDED_ANON,
		     soap, &lpsCompanyList->sCompanyArray.__ptr[lpsCompanyList->sCompanyArray.__size]);
		if (er != erSuccess)
			return er;
		++lpsCompanyList->sCompanyArray.__size;
	}
	return erSuccess;
}
SOAP_ENTRY_END()

SOAP_ENTRY_START(addCompanyToRemoteViewList, *result,
    unsigned int ulSetCompanyId, const entryId &sSetCompanyId,
    unsigned int ulCompanyId, const entryId &sCompanyId, unsigned int *result)
{
	if (!g_lpSessionManager->IsHostedSupported())
		return KCERR_NO_SUPPORT;
	er = GetLocalId(sCompanyId, ulCompanyId, &ulCompanyId, NULL);
	if (er != erSuccess)
		return er;
	// Check permission
	er = lpecSession->GetSecurity()->IsAdminOverUserObject(ulCompanyId);
	if(er != erSuccess)
		return er;
	er = GetLocalId(sSetCompanyId, ulSetCompanyId, &ulSetCompanyId, NULL);
	if (er != erSuccess)
		return er;
	return lpecSession->GetUserManagement()->AddSubObjectToObjectAndSync(OBJECTRELATION_COMPANY_VIEW, ulCompanyId, ulSetCompanyId);
}
SOAP_ENTRY_END()

SOAP_ENTRY_START(delCompanyFromRemoteViewList, *result,
    unsigned int ulSetCompanyId, const entryId &sSetCompanyId,
    unsigned int ulCompanyId, const entryId &sCompanyId, unsigned int *result)
{
	if (!g_lpSessionManager->IsHostedSupported())
		return KCERR_NO_SUPPORT;
	er = GetLocalId(sCompanyId, ulCompanyId, &ulCompanyId, NULL);
	if (er != erSuccess)
		return er;
	// Check permission
	er = lpecSession->GetSecurity()->IsAdminOverUserObject(ulCompanyId);
	if(er != erSuccess)
		return er;
	er = GetLocalId(sSetCompanyId, ulSetCompanyId, &ulSetCompanyId, NULL);
	if (er != erSuccess)
		return er;
	return lpecSession->GetUserManagement()->DeleteSubObjectFromObjectAndSync(OBJECTRELATION_COMPANY_VIEW, ulCompanyId, ulSetCompanyId);
}
SOAP_ENTRY_END()

SOAP_ENTRY_START(getRemoteViewList, lpsCompanyList->er,
    unsigned int ulCompanyId, const entryId &sCompanyId,
    struct companyListResponse *lpsCompanyList)
{
	entryId sCompanyEid, sAdminEid;
	std::list<localobjectdetails_t> companies;

	if (!g_lpSessionManager->IsHostedSupported())
		return KCERR_NO_SUPPORT;
	er = GetLocalId(sCompanyId, ulCompanyId, &ulCompanyId, NULL);
	if (er != erSuccess)
		return er;

	/* Input check, if ulCompanyId is 0, we want the user's company,
	 * otherwise we must check if the requested company is visible for the user. */
	auto sec = lpecSession->GetSecurity();
	if (ulCompanyId == 0)
		er = sec->GetUserCompany(&ulCompanyId);
	else
		er = sec->IsUserObjectVisible(ulCompanyId);
	if (er != erSuccess)
		return er;
	er = lpecSession->GetUserManagement()->GetSubObjectsOfObjectAndSync(OBJECTRELATION_COMPANY_VIEW, ulCompanyId, companies);
	if(er != erSuccess)
		return er;

	lpsCompanyList->sCompanyArray.__size = 0;
	lpsCompanyList->sCompanyArray.__ptr  = soap_new_company(soap, companies.size());

	for (const auto &com : companies) {
		if (sec->IsUserObjectVisible(com.ulId) != erSuccess)
			continue;
		auto ulAdmin = com.GetPropInt(OB_PROP_I_SYSADMIN);
		er = sec->IsUserObjectVisible(ulAdmin);
		if (er != erSuccess)
			return er;
		er = GetABEntryID(com.ulId, soap, &sCompanyEid);
		if (er != erSuccess)
			return er;
		er = GetABEntryID(ulAdmin, soap, &sAdminEid);
		if (er != erSuccess)
			return er;
		er = CopyCompanyDetailsToSoap(com.ulId, &sCompanyEid,
		     ulAdmin, &sAdminEid, com,
		     lpecSession->GetCapabilities() & KOPANO_CAP_EXTENDED_ANON,
		     soap, &lpsCompanyList->sCompanyArray.__ptr[lpsCompanyList->sCompanyArray.__size]);
		if (er != erSuccess)
			return er;
		++lpsCompanyList->sCompanyArray.__size;
	}
	return erSuccess;
}
SOAP_ENTRY_END()

SOAP_ENTRY_START(addUserToRemoteAdminList, *result, unsigned int ulUserId,
    const entryId &sUserId, unsigned int ulCompanyId, const entryId &sCompanyId,
    unsigned int *result)
{
	if (!g_lpSessionManager->IsHostedSupported())
		return KCERR_NO_SUPPORT;
	er = GetLocalId(sCompanyId, ulCompanyId, &ulCompanyId, NULL);
	if (er != erSuccess)
		return er;
	// Check permission
	er = lpecSession->GetSecurity()->IsAdminOverUserObject(ulCompanyId);
	if(er != erSuccess)
		return er;
	er = GetLocalId(sUserId, ulUserId, &ulUserId, NULL);
	if (er != erSuccess)
		return er;
	return lpecSession->GetUserManagement()->AddSubObjectToObjectAndSync(OBJECTRELATION_COMPANY_ADMIN, ulCompanyId, ulUserId);
}
SOAP_ENTRY_END()

SOAP_ENTRY_START(delUserFromRemoteAdminList, *result, unsigned int ulUserId,
    const entryId &sUserId, unsigned int ulCompanyId, const entryId &sCompanyId,
    unsigned int *result)
{
	if (!g_lpSessionManager->IsHostedSupported())
		return KCERR_NO_SUPPORT;
	er = GetLocalId(sCompanyId, ulCompanyId, &ulCompanyId, NULL);
	if (er != erSuccess)
		return er;
	// Check permission
	er = lpecSession->GetSecurity()->IsAdminOverUserObject(ulCompanyId);
	if(er != erSuccess)
		return er;
	er = GetLocalId(sUserId, ulUserId, &ulUserId, NULL);
	if (er != erSuccess)
		return er;
	return lpecSession->GetUserManagement()->DeleteSubObjectFromObjectAndSync(OBJECTRELATION_COMPANY_ADMIN, ulCompanyId, ulUserId);
}
SOAP_ENTRY_END()

SOAP_ENTRY_START(getRemoteAdminList, lpsUserList->er, unsigned int ulCompanyId,
    const entryId &sCompanyId, struct userListResponse *lpsUserList)
{
	std::list<localobjectdetails_t> users;
	entryId sUserEid;

	if (!g_lpSessionManager->IsHostedSupported())
		return KCERR_NO_SUPPORT;
	er = GetLocalId(sCompanyId, ulCompanyId, &ulCompanyId, NULL);
	if (er != erSuccess)
		return er;

	/* Input check, if ulCompanyId is 0, we want the user's company,
	 * otherwise we must check if the requested company is visible for the user. */
	auto sec = lpecSession->GetSecurity();
	if (ulCompanyId == 0)
		er = sec->GetUserCompany(&ulCompanyId);
	else
		er = sec->IsUserObjectVisible(ulCompanyId);
	if (er != erSuccess)
		return er;

	// only users can be admins, nonactive users make no sense.
	er = lpecSession->GetUserManagement()->GetSubObjectsOfObjectAndSync(OBJECTRELATION_COMPANY_ADMIN, ulCompanyId, users);
	if(er != erSuccess)
		return er;

	lpsUserList->sUserArray.__size = 0;
	lpsUserList->sUserArray.__ptr  = soap_new_user(soap, users.size());
	for (const auto &user : users) {
		if (sec->IsUserObjectVisible(user.ulId) != erSuccess)
			continue;
		er = GetABEntryID(user.ulId, soap, &sUserEid);
		if (er != erSuccess)
			return er;
		er = CopyUserDetailsToSoap(user.ulId, &sUserEid, user,
		     lpecSession->GetCapabilities() & KOPANO_CAP_EXTENDED_ANON,
		     soap, &lpsUserList->sUserArray.__ptr[lpsUserList->sUserArray.__size]);
		if (er != erSuccess)
			return er;
		++lpsUserList->sUserArray.__size;
		if (sUserEid.__ptr)
		{
			// sUserEid is placed in userdetails, no need to free
			sUserEid.__ptr = NULL;
			sUserEid.__size = 0;
		}
	}
	return erSuccess;
}
SOAP_ENTRY_END()

SOAP_ENTRY_START(submitMessage, *result, const entryId &sEntryId,
    unsigned int ulFlags, unsigned int *result)
{
	unsigned int ulParentId = 0, ulObjId = 0, ulMsgFlags = 0;
	unsigned int ulStoreId = 0, ulStoreOwner = 0;
	SOURCEKEY sSourceKey, sParentSourceKey;
	bool			bMessageChanged = false;
	eQuotaStatus	QuotaStatus;
	long long		llStoreSize = 0;
	objectdetails_t details;
	auto cache = lpecSession->GetSessionManager()->GetCacheManager();
	auto sec = lpecSession->GetSecurity();
	USE_DATABASE_NORESULT();

	er = lpecSession->GetObjectFromEntryId(&sEntryId, &ulObjId);
	if(er != erSuccess)
		return er;
	er = cache->GetStore(ulObjId, &ulStoreId, nullptr);
	if(er != erSuccess)
		return er;
    er = cache->GetObject(ulObjId, &ulParentId, nullptr, &ulMsgFlags, nullptr);
    if(er != erSuccess)
		return er;
    er = cache->GetObject(ulStoreId, nullptr, &ulStoreOwner, nullptr, nullptr);
    if(er != erSuccess)
		return er;
    er = lpecSession->GetUserManagement()->GetObjectDetails(ulStoreOwner, &details);
    if(er != erSuccess)
		return er;

    // Cannot submit a message in a public store
	if (OBJECTCLASS_TYPE(details.GetClass()) != OBJECTTYPE_MAILUSER)
		return KCERR_NO_ACCESS;
	// Check permission
	er = sec->CheckPermission(ulStoreId, ecSecurityOwner);
	if(er != erSuccess)
		return er;
	// Quota check
	er = sec->GetStoreSize(ulStoreId, &llStoreSize);
	if(er != erSuccess)
		return er;
	er = sec->CheckQuota(ulStoreId, llStoreSize, &QuotaStatus);
	if(er != erSuccess)
		return er;
	if (QuotaStatus == QUOTA_SOFTLIMIT || QuotaStatus == QUOTA_HARDLIMIT)
		return KCERR_STORE_FULL;
	auto dtx = lpDatabase->Begin(er);
	if(er != erSuccess)
		return er;

	// Set PR_MESSAGE_FLAGS to MSGFLAG_SUBMIT|MSGFLAG_UNSENT
	if(!(ulFlags & EC_SUBMIT_MASTER)) {
	    // Set the submit flag (because it has just been submitted), and set it to UNSENT, as it has definitely
	    // not been sent if the user has just submitted it.
		auto strQuery = "UPDATE properties SET val_ulong=val_ulong|" + stringify(MSGFLAG_SUBMIT | MSGFLAG_UNSENT) + " where hierarchyid=" + stringify(ulObjId) + " and tag=" + stringify(PROP_ID(PR_MESSAGE_FLAGS)) + " and type=" + stringify(PROP_TYPE(PR_MESSAGE_FLAGS));
		er = lpDatabase->DoUpdate(strQuery);
		if(er != erSuccess)
			return er;

		// Add change to ICS
		GetSourceKey(ulObjId, &sSourceKey);
		GetSourceKey(ulParentId, &sParentSourceKey);
		AddChange(lpecSession, 0, sSourceKey, sParentSourceKey, ICS_MESSAGE_CHANGE);
		// Mask for notification
		bMessageChanged = true;
	}

	er = UpdateTProp(lpDatabase, PR_MESSAGE_FLAGS, ulParentId, ulObjId);
	if(er != erSuccess)
		return er;

	// Insert the message into the outgoing queue
	auto strQuery = "INSERT IGNORE INTO outgoingqueue (store_id, hierarchy_id, flags) VALUES(" + stringify(ulStoreId) + ", " + stringify(ulObjId) + "," + stringify(ulFlags) + ")";
	er = lpDatabase->DoInsert(strQuery);
	if(er != erSuccess)
		return er;
	er = dtx.commit();
	if(er != erSuccess)
		return er;

	if (bMessageChanged) {
		// Update cache
		auto gcache = g_lpSessionManager->GetCacheManager();
		gcache->Update(fnevObjectModified, ulObjId);
		gcache->Update(fnevObjectModified, ulParentId);
		// Notify
		g_lpSessionManager->NotificationModified(MAPI_MESSAGE, ulObjId, ulParentId);
		g_lpSessionManager->UpdateTables(ECKeyTable::TABLE_ROW_MODIFY, 0, ulParentId, ulObjId, MAPI_MESSAGE);
	}

	g_lpSessionManager->UpdateOutgoingTables(ECKeyTable::TABLE_ROW_ADD, ulStoreId, ulObjId, ulFlags, MAPI_MESSAGE);
}
SOAP_ENTRY_END()

SOAP_ENTRY_START(finishedMessage, *result, const entryId &sEntryId,
    unsigned int ulFlags, unsigned int *result)
{
	unsigned int ulParentId = 0, ulGrandParentId = 0, ulAffectedRows = 0;
	unsigned int	ulStoreId = (unsigned int)-1; // not 0 security issue
	unsigned int ulObjId = 0, ulPrevFlags = 0;
	bool			bMessageChanged = false;
	SOURCEKEY sSourceKey, sParentSourceKey;
	auto gcache = g_lpSessionManager->GetCacheManager();
	auto cache = lpecSession->GetSessionManager()->GetCacheManager();

	USE_DATABASE();
	auto dtx = lpDatabase->Begin(er);
	if(er != erSuccess)
		return er;
	er = lpecSession->GetObjectFromEntryId(&sEntryId, &ulObjId);
	if(er != erSuccess)
		return er;
	er = gcache->GetParent(ulObjId, &ulParentId);
	if(er != erSuccess)
		return er;

	//Get storeid
	er = cache->GetStore(ulObjId, &ulStoreId, NULL);
	switch (er) {
	case erSuccess:
		break;
	case KCERR_NOT_FOUND:
		// ulObjId should be in outgoingtable, but the ulStoreId cannot be retrieved
		// because ulObjId does not exist in the hierarchy table, so we remove the message
		// fix table and notify and pass error to caller
		ec_log_warn("Unable to find store for hierarchy id %d", ulObjId);
		ulStoreId = 0;
		goto table;
	default:
		return er; /* database error */
	}

	// Check permission
	er = lpecSession->GetSecurity()->CheckPermission(ulStoreId, ecSecurityOwner);
	if(er != erSuccess)
		return er;
    strQuery = "SELECT val_ulong FROM properties WHERE hierarchyid="+stringify(ulObjId) + " AND tag=" + stringify(PROP_ID(PR_MESSAGE_FLAGS)) + " AND type=" + stringify(PROP_TYPE(PR_MESSAGE_FLAGS)) + " FOR UPDATE";
    er = lpDatabase->DoSelect(strQuery, &lpDBResult);
    if(er != erSuccess)
		return er;
	lpDBRow = lpDBResult.fetch_row();
    if(lpDBRow == NULL || lpDBRow[0] == NULL) {
		ec_log_err("finishedMessages(): row/col null");
		return er = KCERR_DATABASE_ERROR;
    }

    ulPrevFlags = atoui(lpDBRow[0]);
	strQuery = "UPDATE properties ";
	if (!(ulFlags & EC_SUBMIT_MASTER))
        // Removing from local queue; remove submit flag and unsent flag
	    strQuery += " SET val_ulong=val_ulong&~"+stringify(MSGFLAG_SUBMIT|MSGFLAG_UNSENT);
	else if (ulFlags & EC_SUBMIT_DOSENTMAIL)
        // Removing from master queue
            // Spooler sent message and moved, remove submit flag and unsent flag
    	    strQuery += " SET val_ulong=val_ulong&~" +stringify(MSGFLAG_SUBMIT|MSGFLAG_UNSENT);
        else
            // Spooler only sent message
            strQuery += " SET val_ulong=val_ulong&~" +stringify(MSGFLAG_UNSENT);

    // Always set message read
    strQuery += ", val_ulong=val_ulong|" + stringify(MSGFLAG_READ) + " WHERE hierarchyid="+stringify(ulObjId) + " AND tag=" + stringify(PROP_ID(PR_MESSAGE_FLAGS)) + " AND type=" + stringify(PROP_TYPE(PR_MESSAGE_FLAGS));
   	er = lpDatabase->DoUpdate(strQuery);
   	if(er != erSuccess)
		return er;
	er = UpdateTProp(lpDatabase, PR_MESSAGE_FLAGS, ulParentId, ulObjId);
	if(er != erSuccess)
		return er;
    if(!(ulPrevFlags & MSGFLAG_READ)) {
        // The item has been set read, decrease the unread counter for the folder
        er = UpdateFolderCount(lpDatabase, ulParentId, PR_CONTENT_UNREAD, -1);
        if(er != erSuccess)
			return er;
    }

	GetSourceKey(ulObjId, &sSourceKey);
	GetSourceKey(ulParentId, &sParentSourceKey);
	AddChange(lpecSession, 0, sSourceKey, sParentSourceKey, ICS_MESSAGE_CHANGE);
	// NOTE: Unlock message is done in client
	// Mark for notification
	bMessageChanged = true;

table:
	// delete the message from the outgoing queue
	strQuery = "DELETE FROM outgoingqueue WHERE hierarchy_id="+stringify(ulObjId) + " AND flags & 1=" + stringify(ulFlags & 1);
	er = lpDatabase->DoDelete(strQuery, &ulAffectedRows);
	if(er != erSuccess)
		return er;
	er = dtx.commit();
	if(er != erSuccess)
		return er;
	// Remove message from the outgoing queue
	g_lpSessionManager->UpdateOutgoingTables(ECKeyTable::TABLE_ROW_DELETE, ulStoreId, ulObjId, ulFlags, MAPI_MESSAGE);

	// The flags have changed, so we have to send a modified
	if (!bMessageChanged)
		return erSuccess;
	cache->Update(fnevObjectModified, ulObjId);
	g_lpSessionManager->NotificationModified(MAPI_MESSAGE, ulObjId, ulParentId);
	if (gcache->GetParent(ulObjId, &ulParentId) != erSuccess)
		return erSuccess;
	gcache->Update(fnevObjectModified, ulParentId);
	g_lpSessionManager->NotificationModified(MAPI_FOLDER, ulParentId, 0, true);
	g_lpSessionManager->UpdateTables(ECKeyTable::TABLE_ROW_MODIFY, 0, ulParentId, ulObjId, MAPI_MESSAGE);
	if (gcache->GetParent(ulParentId, &ulGrandParentId) != erSuccess)
		return erSuccess;
	g_lpSessionManager->UpdateTables(ECKeyTable::TABLE_ROW_MODIFY, 0, ulGrandParentId, ulParentId, MAPI_FOLDER);
	return erSuccess;
}
SOAP_ENTRY_END()

SOAP_ENTRY_START(abortSubmit, *result, const entryId &sEntryId,
    unsigned int *result)
{
	unsigned int ulParentId = 0, ulGrandParentId = 0, ulObjId = 0, ulStoreId = 0;
	SOURCEKEY sSourceKey, sParentSourceKey;
	auto gcache = g_lpSessionManager->GetCacheManager();
	USE_DATABASE();

	er = lpecSession->GetObjectFromEntryId(&sEntryId, &ulObjId);
	if(er != erSuccess)
		return er;
	er = gcache->GetParent(ulObjId, &ulParentId);
	if(er != erSuccess)
		return er;
	// Check permission
	er = lpecSession->GetSecurity()->CheckPermission(ulObjId, ecSecurityOwner);
	if(er != erSuccess)
		return er;

	//Get storeid
	er = lpecSession->GetSessionManager()->GetCacheManager()->GetStore(ulObjId, &ulStoreId, NULL);
	if(er != erSuccess)
		return er;
	auto dtx = lpDatabase->Begin(er);
	if(er != erSuccess)
		return er;
	// Get storeid and check if the message into the queue
	strQuery = "SELECT store_id, flags FROM outgoingqueue WHERE hierarchy_id="+stringify(ulObjId) + " LIMIT 2";
	er = lpDatabase->DoSelect(strQuery, &lpDBResult);
	if(er != erSuccess)
		return er;
// FIXME: can be also more than 2??
	if (lpDBResult.get_num_rows() != 1)
		return KCERR_NOT_IN_QUEUE;
	lpDBRow = lpDBResult.fetch_row();
	if(lpDBRow == NULL || lpDBRow[0] == NULL || lpDBRow[1] == NULL) {
		ec_log_err("abortSubmit(): row/col null");
		return KCERR_DATABASE_ERROR;
	}

	ulStoreId = atoui(lpDBRow[0]);
	auto ulSubmitFlags = atoi(lpDBRow[1]);
	// delete the message from the outgoing queue
	strQuery = "DELETE FROM outgoingqueue WHERE hierarchy_id="+stringify(ulObjId);
	er = lpDatabase->DoDelete(strQuery);
	if(er != erSuccess)
		return er;

	// remove in property PR_MESSAGE_FLAGS the MSGFLAG_SUBMIT flag
	strQuery = "UPDATE properties SET val_ulong=val_ulong& ~"+stringify(MSGFLAG_SUBMIT)+" WHERE hierarchyid="+stringify(ulObjId)+ " AND tag=" + stringify(PROP_ID(PR_MESSAGE_FLAGS)) + " AND type=" + stringify(PROP_TYPE(PR_MESSAGE_FLAGS));
	er = lpDatabase->DoUpdate(strQuery);
	if(er != erSuccess)
		return er;
	er = UpdateTProp(lpDatabase, PR_MESSAGE_FLAGS, ulParentId, ulObjId);
	if(er != erSuccess)
		return er;

	// Update ICS system
	GetSourceKey(ulObjId, &sSourceKey);
	GetSourceKey(ulParentId, &sParentSourceKey);
	AddChange(lpecSession, 0, sSourceKey, sParentSourceKey, ICS_MESSAGE_CHANGE);
	er = dtx.commit();
	if(er != erSuccess)
		return er;

	g_lpSessionManager->UpdateOutgoingTables(ECKeyTable::TABLE_ROW_DELETE, ulStoreId, ulObjId, ulSubmitFlags, MAPI_MESSAGE);
	if (gcache->GetParent(ulObjId, &ulParentId) != erSuccess)
		return erSuccess;
	gcache->Update(fnevObjectModified, ulObjId);
	g_lpSessionManager->NotificationModified(MAPI_MESSAGE, ulObjId, ulParentId);
	gcache->Update(fnevObjectModified, ulParentId);
	g_lpSessionManager->NotificationModified(MAPI_FOLDER, ulParentId, 0, true);
	g_lpSessionManager->UpdateTables(ECKeyTable::TABLE_ROW_MODIFY, 0, ulParentId, ulObjId, MAPI_MESSAGE);
	if (gcache->GetParent(ulParentId, &ulGrandParentId) != erSuccess)
		return erSuccess;
	g_lpSessionManager->UpdateTables(ECKeyTable::TABLE_ROW_MODIFY, 0, ulGrandParentId, ulParentId, MAPI_FOLDER);
}
SOAP_ENTRY_END()

SOAP_ENTRY_START(resolveStore, lpsResponse->er,
    const struct xsd__base64Binary &sStoreGuid,
    struct resolveUserStoreResponse *lpsResponse)
{
	USE_DATABASE();

	if (sStoreGuid.__ptr == nullptr || sStoreGuid.__size == 0)
		return KCERR_INVALID_PARAMETER;

	auto strStoreGuid = lpDatabase->EscapeBinary(sStoreGuid.__ptr, sStoreGuid.__size);
	// @todo: Check if this is supposed to work with public stores.
	strQuery =
		"SELECT u.id, s.hierarchy_id, s.guid, s.company "
		"FROM stores AS s "
		"LEFT JOIN users AS u "
			"ON s.user_id = u.id "
		"WHERE s.guid=" + strStoreGuid + " LIMIT 2";
	if(lpDatabase->DoSelect(strQuery, &lpDBResult) != erSuccess) {
		ec_perror("resolveStore(): select failed", er);
		return KCERR_DATABASE_ERROR;
	}
	if (lpDBResult.get_num_rows() != 1)
		return KCERR_NOT_FOUND;
	lpDBRow = lpDBResult.fetch_row();
	lpDBLen = lpDBResult.fetch_row_lengths();
	if (lpDBRow == nullptr || lpDBRow[1] == nullptr ||
	    lpDBRow[2] == nullptr || lpDBRow[3] == nullptr ||
	    lpDBLen == nullptr)
		return KCERR_NOT_FOUND;
	if (lpDBRow[0] == NULL) {
		// check if we're admin over the store object
		er = lpecSession->GetSecurity()->IsAdminOverUserObject(atoi(lpDBRow[3]));
		if (er != erSuccess)
			return er;
		lpsResponse->ulUserId = 0;
		lpsResponse->sUserId.__size = 0;
		lpsResponse->sUserId.__ptr = NULL;
	} else {
		lpsResponse->ulUserId = atoi(lpDBRow[0]);

		er = GetABEntryID(lpsResponse->ulUserId, soap, &lpsResponse->sUserId);
		if (er != erSuccess)
			return er;
	}

	er = g_lpSessionManager->GetCacheManager()->GetEntryIdFromObject(atoui(lpDBRow[1]), soap, OPENSTORE_OVERRIDE_HOME_MDB, &lpsResponse->sStoreId);
	if(er != erSuccess)
		return er;
	lpsResponse->guid.__size = lpDBLen[2];
	lpsResponse->guid.__ptr  = soap_new_unsignedByte(soap, lpDBLen[2]);
	memcpy(lpsResponse->guid.__ptr, lpDBRow[2], lpDBLen[2]);
	return erSuccess;
}
SOAP_ENTRY_END()

SOAP_ENTRY_START(resolveUserStore, lpsResponse->er, const char *szUserName,
    unsigned int ulStoreTypeMask, unsigned int ulFlags,
    struct resolveUserStoreResponse *lpsResponse)
{
	unsigned int		ulObjectId = 0;
	objectdetails_t		sUserDetails;
	USE_DATABASE();

	if (szUserName == nullptr)
		return KCERR_INVALID_PARAMETER;
	if (ulStoreTypeMask == 0)
		ulStoreTypeMask = ECSTORE_TYPE_MASK_PRIVATE | ECSTORE_TYPE_MASK_PUBLIC;

	auto usrmgt = lpecSession->GetUserManagement();
	bool hosted = lpecSession->GetSessionManager()->IsHostedSupported();
	er = usrmgt->ResolveObjectAndSync(OBJECTCLASS_USER, szUserName, &ulObjectId, hosted);
	if ((er == KCERR_NOT_FOUND || er == KCERR_INVALID_PARAMETER) && hosted)
		// FIXME: this function is being misused, szUserName can also be a company name
		er = usrmgt->ResolveObjectAndSync(CONTAINER_COMPANY, szUserName, &ulObjectId);
	if (er != erSuccess)
		return er;

	/* If we are allowed to view the user, we are allowed to know the store exists */
	auto sec = lpecSession->GetSecurity();
	er = sec->IsUserObjectVisible(ulObjectId);
	if (er != erSuccess)
		return er;
	er = usrmgt->GetObjectDetails(ulObjectId, &sUserDetails);
	if (er != erSuccess)
		return er;

	/* Only users and companies have a store */
	if ((OBJECTCLASS_TYPE(sUserDetails.GetClass()) == OBJECTTYPE_MAILUSER && sUserDetails.GetClass() == NONACTIVE_CONTACT) ||
		(OBJECTCLASS_TYPE(sUserDetails.GetClass()) != OBJECTTYPE_MAILUSER && sUserDetails.GetClass() != CONTAINER_COMPANY))
		return KCERR_NOT_FOUND;

	auto cfg = g_lpSessionManager->GetConfig();
	if (lpecSession->GetSessionManager()->IsDistributedSupported() &&
	    !usrmgt->IsInternalObject(ulObjectId))
	{
		if (ulStoreTypeMask & (ECSTORE_TYPE_MASK_PRIVATE | ECSTORE_TYPE_MASK_PUBLIC)) {
			/* Check if this is the correct server for its store */
			auto strServerName = sUserDetails.GetPropString(OB_PROP_S_SERVERNAME);
			if (strServerName.empty())
				return KCERR_NOT_FOUND;

			if (strcasecmp(strServerName.c_str(), cfg->GetSetting("server_name")) != 0 &&
			    !(ulFlags & OPENSTORE_OVERRIDE_HOME_MDB)) {
				std::string strServerPath;

				er = GetBestServerPath(soap, lpecSession, strServerName, &strServerPath);
				if (er != erSuccess)
					return er;
				lpsResponse->lpszServerPath = soap_strdup(soap, strServerPath.c_str());
				ec_log_info("Redirecting request to \"%s\"", lpsResponse->lpszServerPath);
				g_lpSessionManager->m_stats->inc(SCN_REDIRECT_COUNT);
				return KCERR_UNABLE_TO_COMPLETE;
			}
		}
		else if (ulStoreTypeMask & ECSTORE_TYPE_MASK_ARCHIVE) {
			// We allow an archive store to be resolved by sysadmins even if it's not supposed
			// to exist on this server for a particular user.
			if (sec->GetAdminLevel() < ADMIN_LEVEL_SYSADMIN &&
				!sUserDetails.PropListStringContains(static_cast<property_key_t>(PR_EC_ARCHIVE_SERVERS_A), cfg->GetSetting("server_name"), true))
				// No redirect with archive stores because there can be multiple archive stores.
				return KCERR_NOT_FOUND;
		}
		else {
			return KCERR_NOT_FOUND;
		}
	}

	strQuery = "SELECT hierarchy_id, guid FROM stores WHERE user_id = " + stringify(ulObjectId) + " AND (1 << type) & " + stringify(ulStoreTypeMask) + " LIMIT 1";
	er = lpDatabase->DoSelect(strQuery, &lpDBResult);
	if (er != erSuccess) {
		ec_perror("resolveUserStore(): select failed", er);
		return KCERR_DATABASE_ERROR;
	}
	lpDBRow = lpDBResult.fetch_row();
	lpDBLen = lpDBResult.fetch_row_lengths();
    if (lpDBRow == nullptr)
		return KCERR_NOT_FOUND;
    if (lpDBRow[0] == NULL || lpDBRow[1] == NULL || lpDBLen == NULL || lpDBLen[1] == 0) {
		ec_log_err("resolveUserStore(): row/col null");
		return KCERR_DATABASE_ERROR;
    }

    /* We found the store, so we don't need to check if this is the correct server. */
	std::string strServerName = cfg->GetSetting("server_name", "", "Unknown");
    // Always return the pseudo URL.
	lpsResponse->lpszServerPath = soap_strdup(soap, ("pseudo://"s + strServerName).c_str());
    er = g_lpSessionManager->GetCacheManager()->GetEntryIdFromObject(atoui(lpDBRow[0]), soap, ulFlags & OPENSTORE_OVERRIDE_HOME_MDB, &lpsResponse->sStoreId);
	if(er != erSuccess)
		return er;
	er = GetABEntryID(ulObjectId, soap, &lpsResponse->sUserId);
	if (er != erSuccess)
		return er;

	lpsResponse->ulUserId = ulObjectId;
	lpsResponse->guid.__size = lpDBLen[1];
	lpsResponse->guid.__ptr  = soap_new_unsignedByte(soap, lpDBLen[1]);
	memcpy(lpsResponse->guid.__ptr, lpDBRow[1], lpDBLen[1]);
	return erSuccess;
}
SOAP_ENTRY_END()

struct COPYITEM {
	unsigned int ulId, ulType, ulParent, ulFlags;
	unsigned int ulMessageFlags, ulOwner;
	SOURCEKEY sSourceKey, sParentSourceKey, sNewSourceKey;
	EntryId sOldEntryId, sNewEntryId;
	bool		 bMoved;
};

// Move one or more messages and/or moved a softdeleted message to a normal message
// exception: This function does internal Begin + Commit/Rollback
static ECRESULT MoveObjects(ECSession *lpSession, ECDatabase *lpDatabase,
    kd_trans &dtx, ECRESULT &er, ECListInt *lplObjectIds,
    unsigned int ulDestFolderId, unsigned int ulSyncId)
{
	bool			bPartialCompletion = false;
	COPYITEM		sItem;
	unsigned int ulGrandParent = 0, ulItemSize = 0;
	unsigned int ulSourceStoreId = 0, ulDestStoreId = 0;
	long long		llStoreSize;
	eQuotaStatus	QuotaStatus;
	bool			bUpdateDeletedSize = false;
	FILETIME ft;
	unsigned long long ullIMAP = 0;
	std::list<unsigned int> lstParent, lstGrandParent;
	std::list<COPYITEM> lstCopyItems;
	SOURCEKEY	sDestFolderSourceKey;
    std::map<unsigned int, PARENTINFO> mapFolderCounts;
	entryId *lpsNewEntryId = nullptr, *lpsOldEntryId = nullptr;
	GUID		guidStore;

	if(lplObjectIds == NULL) {
		ec_log_err("MoveObjects: no list of objects given");
		return KCERR_INVALID_PARAMETER;
	}

	auto cache = lpSession->GetSessionManager()->GetCacheManager();
	auto gcache = g_lpSessionManager->GetCacheManager();
	auto sec = lpSession->GetSecurity();
	ALLOC_DBRESULT();
	auto cleanup = make_scope_success([&]() {
		if (lpDatabase != nullptr && er != erSuccess && er != KCWARN_PARTIAL_COMPLETION)
			lpDatabase->Rollback();
		soap_del_PointerToentryId(&lpsNewEntryId);
		soap_del_PointerToentryId(&lpsOldEntryId);
	});
	if(lplObjectIds->empty())
		return erSuccess; /* Nothing to do */
	GetSystemTimeAsFileTime(&ft);

	// Check permission, Destination folder
	er = sec->CheckPermission(ulDestFolderId, ecSecurityCreate);
	if (er != erSuccess)
		return er_lerrf(er, "Failed checking permissions on %u", ulDestFolderId);
	er = cache->GetStore(ulDestFolderId, &ulDestStoreId, &guidStore);
	if (er != erSuccess)
		return er_lerrf(er, "Failed retrieving store of folder %u", ulDestFolderId);

	GetSourceKey(ulDestFolderId, &sDestFolderSourceKey);
	// Get all items for the object list
	strQuery = "SELECT h.id, h.parent, h.type, h.flags, h.owner, p.val_ulong, p2.val_ulong FROM hierarchy AS h LEFT JOIN properties AS p ON p.hierarchyid=h.id AND p.tag="+stringify(PROP_ID(PR_MESSAGE_SIZE))+" AND p.type="+stringify(PROP_TYPE(PR_MESSAGE_SIZE)) +
		   " LEFT JOIN properties AS p2 ON p2.hierarchyid=h.id AND p2.tag = " + stringify(PROP_ID(PR_MESSAGE_FLAGS)) + " AND p2.type = " + stringify(PROP_TYPE(PR_MESSAGE_FLAGS)) + " WHERE h.id IN(" +
		   kc_join(*lplObjectIds, ",", stringify) + ")";
	er = lpDatabase->DoSelect(strQuery, &lpDBResult);
	if (er != erSuccess)
		return er_lerrf(er, "Failed retrieving list objects from database");

	// First, put all the root objects in the list
	while ((lpDBRow = lpDBResult.fetch_row()) != nullptr) {
		if(lpDBRow[0] == NULL || lpDBRow[1] == NULL || lpDBRow[2] == NULL || lpDBRow[3] == NULL || lpDBRow[4] == NULL) // no id, type or parent folder?
			continue;
        sItem.bMoved 	= false;
		sItem.ulId		= atoi(lpDBRow[0]);
		sItem.ulParent	= atoi(lpDBRow[1]);
		sItem.ulType	= atoi(lpDBRow[2]);
		sItem.ulFlags	= atoi(lpDBRow[3]);
		sItem.ulOwner	= atoi(lpDBRow[4]);
		sItem.ulMessageFlags = lpDBRow[6] ? atoi(lpDBRow[6]) : 0;
		if (sItem.ulType != MAPI_MESSAGE) {
			bPartialCompletion = true;
			continue;
		}

		GetSourceKey(sItem.ulId, &sItem.sSourceKey);
		GetSourceKey(sItem.ulParent, &sItem.sParentSourceKey);
		// Check permission, source messages
		er = sec->CheckPermission(sItem.ulId, ecSecurityDelete);
		if (er != erSuccess) {
			bPartialCompletion = true;
			er = erSuccess;
			continue;
		}

		// Check if the source and dest the same store
		er = cache->GetStore(sItem.ulId, &ulSourceStoreId, nullptr);
		if (er != erSuccess || ulSourceStoreId != ulDestStoreId) {
			bPartialCompletion = true;
			er = erSuccess;
			continue;
		}
		lstCopyItems.emplace_back(sItem);
		ulItemSize += (lpDBRow[5] != NULL)? atoi(lpDBRow[5]) : 0;
		// check if it a deleted item
		if (lpDBRow[3] != NULL && atoi(lpDBRow[3]) & MSGFLAG_DELETED)
			bUpdateDeletedSize = true;
	}

	// Check the quota size when the item is a softdelete item
	if (bUpdateDeletedSize) {
		// Quota check
		er = sec->GetStoreSize(ulDestFolderId, &llStoreSize);
		if (er != erSuccess)
			return er_lerrf(er, "GetStoreSize(%u) failed", ulDestFolderId);
		// subtract itemsize and check
		llStoreSize -= (llStoreSize >= (long long)ulItemSize)?(long long)ulItemSize:0;
		er = sec->CheckQuota(ulDestFolderId, llStoreSize, &QuotaStatus);
		if (er != erSuccess)
			return er_lerrf(er, "CheckQuota(%u) failed", ulDestFolderId);
		if (QuotaStatus == QUOTA_HARDLIMIT)
			return er = KCERR_STORE_FULL;
	}

	auto cCopyItems = lstCopyItems.size();
	// Move the messages to another folder
	for (auto &cop : lstCopyItems) {
		sObjectTableKey key(cop.ulId, 0);
		struct propVal sPropIMAPId;

		// Check whether it is a move to the same parent, and if so, skip them.
		if (cop.ulParent == ulDestFolderId &&
		    (cop.ulFlags & MSGFLAG_DELETED) == 0)
			continue;

		er = gcache->GetEntryIdFromObject(cop.ulId, nullptr, 0, &lpsOldEntryId);
		if(er != erSuccess) {
			// FIXME isn't this an error?
			er_lerrf(er, "Problem retrieving entry id of object %u", cop.ulId);
			bPartialCompletion = true;
			er = erSuccess;
			// FIXME: Delete from list: cop
			continue;
		}
		cop.sOldEntryId = EntryId(lpsOldEntryId);
		soap_del_PointerToentryId(&lpsOldEntryId);
		lpsOldEntryId = NULL;

		er = CreateEntryId(guidStore, MAPI_MESSAGE, &lpsNewEntryId);
		if (er != erSuccess)
			return er_lerrf(er, "CreateEntryID for type MAPI_MESSAGE failed");
		cop.sNewEntryId = EntryId(lpsNewEntryId);
		soap_del_PointerToentryId(&lpsNewEntryId);
		lpsNewEntryId = NULL;

		// Update entryid (changes on move)
		strQuery = "REPLACE INTO indexedproperties(hierarchyid,tag,val_binary) VALUES (" +
			stringify(cop.ulId) + ", 4095, " +
			lpDatabase->EscapeBinary(cop.sNewEntryId) + ")";
		er = lpDatabase->DoUpdate(strQuery);
		if (er != erSuccess)
			return er_lerrf(er, "Problem setting new entry id");
		er = lpSession->GetNewSourceKey(&cop.sNewSourceKey);
		if (er != erSuccess)
			return er_lerrf(er, "GetNewSourceKey failed");

		// Update source key (changes on move)
		strQuery = "REPLACE INTO indexedproperties(hierarchyid,tag,val_binary) VALUES (" +
			stringify(cop.ulId) + "," +
			stringify(PROP_ID(PR_SOURCE_KEY)) + "," +
			lpDatabase->EscapeBinary(cop.sNewSourceKey) + ")";
		er = lpDatabase->DoUpdate(strQuery);
		if (er != erSuccess)
			return er_lerrf(er, "Update source key for %u failed", cop.ulId);

		// Update IMAP ID (changes on move)
		er = g_lpSessionManager->GetNewSequence(ECSessionManager::SEQ_IMAP, &ullIMAP);
		if (er != erSuccess)
			return er_lerrf(er, "Problem retrieving new IMAP ID");

        strQuery = "INSERT INTO properties(hierarchyid, tag, type, val_ulong) VALUES(" +
                    stringify(cop.ulId) + "," +
                    stringify(PROP_ID(PR_EC_IMAP_ID)) + "," +
                    stringify(PROP_TYPE(PR_EC_IMAP_ID)) + "," +
                    stringify(ullIMAP) +
                    ") ON DUPLICATE KEY UPDATE val_ulong=" +
                    stringify(ullIMAP);
		er = lpDatabase->DoInsert(strQuery);
		if (er != erSuccess)
			return er_lerrf(er, "Problem updating new IMAP ID for %u to %llu", cop.ulId, ullIMAP);

		sPropIMAPId.ulPropTag = PR_EC_IMAP_ID;
		sPropIMAPId.Value.ul = ullIMAP;
		sPropIMAPId.__union = SOAP_UNION_propValData_ul;
		er = gcache->SetCell(&key, PR_EC_IMAP_ID, &sPropIMAPId);
		if (er != erSuccess)
			return er_lerrf(er, "Problem cache cell for IMAP ID %llu", ullIMAP);

		strQuery = "UPDATE hierarchy SET parent=" +
			stringify(ulDestFolderId) + ", flags=flags&" +
			stringify(~MSGFLAG_DELETED) + " WHERE id=" +
			stringify(cop.ulId);
		er = lpDatabase->DoUpdate(strQuery);
		if (er != erSuccess) {
			// FIXME isn't this an error?
			er_ldebugf(er, "Problem updating hierarchy id for %u in %u", cop.ulId, ulDestFolderId);
			bPartialCompletion = true;
			er = erSuccess;
			// FIXME: Delete from list: cop
			continue;
		}

		// update last modification time
		// PR_LAST_MODIFICATION_TIME (ZCP-11897)
		strQuery = "INSERT INTO properties(hierarchyid, tag, type, val_lo, val_hi) VALUES(" +
			stringify(cop.ulId) + "," +
			stringify(PROP_ID(PR_LAST_MODIFICATION_TIME)) + "," +
			stringify(PROP_TYPE(PR_LAST_MODIFICATION_TIME)) + "," +
			stringify(ft.dwLowDateTime) + "," +
			stringify(ft.dwHighDateTime) +
			") ON DUPLICATE KEY UPDATE val_lo=" +
			stringify(ft.dwLowDateTime)  + ", val_hi=" +
			stringify(ft.dwHighDateTime);
		er = lpDatabase->DoUpdate(strQuery);
		if (er != erSuccess)
			return er;
		gcache->Update(fnevObjectModified, cop.ulId);

		// remove PR_DELETED_ON, This is on a softdeleted message
		strQuery = "DELETE FROM properties WHERE hierarchyid=" +
			stringify(cop.ulId) + " AND tag=" +
			stringify(PROP_ID(PR_DELETED_ON)) + " AND type=" +
			stringify(PROP_TYPE(PR_DELETED_ON));
		er = lpDatabase->DoDelete(strQuery);
		if(er != erSuccess) {
			er_ldebugf(er, "Problem removing PR_DELETED_ON for %u", cop.ulId);
			bPartialCompletion = true;
			er = erSuccess; //ignore error // FIXME WHY?!
		}

		// a move is a delete in the originating folder and a new in the destination folder except for softdelete that is a change
		if (cop.ulParent != ulDestFolderId) {
			AddChange(lpSession, ulSyncId, cop.sSourceKey, cop.sParentSourceKey, ICS_MESSAGE_HARD_DELETE);
			AddChange(lpSession, ulSyncId, cop.sNewSourceKey, sDestFolderSourceKey, ICS_MESSAGE_NEW);
		} else if (cop.ulFlags & MSGFLAG_DELETED) {
			// Restore a softdeleted message
			AddChange(lpSession, ulSyncId, cop.sNewSourceKey, sDestFolderSourceKey, ICS_MESSAGE_NEW);
		}
		er = ECTPropsPurge::AddDeferredUpdate(lpSession, lpDatabase,
		     ulDestFolderId, cop.ulParent, cop.ulId);
		if (er != erSuccess)
			return er_ldebugf(er, "ECTPropsPurge::AddDeferredUpdate failed");

		// Track folder count changes
		if (cop.ulType == MAPI_MESSAGE) {
			if (cop.ulFlags & MSGFLAG_DELETED) {
				// Undelete
				if (cop.ulFlags & MAPI_ASSOCIATED) {
					// Associated message undeleted
					--mapFolderCounts[cop.ulParent].lDeletedAssoc;
					++mapFolderCounts[ulDestFolderId].lAssoc;
				} else {
					// Message undeleted
					--mapFolderCounts[cop.ulParent].lDeleted;
					++mapFolderCounts[ulDestFolderId].lItems;
					if ((cop.ulMessageFlags & MSGFLAG_READ) == 0)
						// Undeleted message was unread
						++mapFolderCounts[ulDestFolderId].lUnread;
				}
			} else {
				// Move
				--mapFolderCounts[cop.ulParent].lItems;
				++mapFolderCounts[ulDestFolderId].lItems;
				if ((cop.ulMessageFlags & MSGFLAG_READ) == 0) {
					--mapFolderCounts[cop.ulParent].lUnread;
					++mapFolderCounts[ulDestFolderId].lUnread;
				}
			}
		}
		cop.bMoved = true;
	}

	er = ApplyFolderCounts(lpDatabase, mapFolderCounts);
	if (er != erSuccess)
		return er_ldebugf(er, "ApplyFolderCounts failed");

	// change the size if it is a soft delete item
	if (bUpdateDeletedSize) {
		er = UpdateObjectSize(lpDatabase, ulDestStoreId, MAPI_STORE, UPDATE_ADD, ulItemSize);
		if (er != erSuccess)
			return er_ldebugf(er, "UpdateObjectSize(store %u) failed", ulDestStoreId);
	}

	for (const auto &cop : lstCopyItems) {
		if (!cop.bMoved)
			continue;
		// Cache update for object
		gcache->SetObject(cop.ulId, ulDestFolderId, cop.ulOwner,
			cop.ulFlags & ~MSGFLAG_DELETED /* possible undelete */,
			cop.ulType);
		// Remove old sourcekey and entryid and add them
		gcache->RemoveIndexData(cop.ulId);
		gcache->SetObjectProp(PROP_ID(PR_SOURCE_KEY),
			cop.sNewSourceKey.size(), cop.sNewSourceKey, cop.ulId);
		gcache->SetObjectProp(PROP_ID(PR_ENTRYID),
			cop.sNewEntryId.size(), cop.sNewEntryId, cop.ulId);
	}

	er = dtx.commit();
	if (er != erSuccess)
		return er_ldebugf(er, "Database commit failed");

	for (auto &cop : lstCopyItems) {
		if (!cop.bMoved)
			continue;
		// update destination folder after PR_ENTRYID update
		if (cCopyItems < EC_TABLE_CHANGE_THRESHOLD) {
			// Update messages
			g_lpSessionManager->UpdateTables(ECKeyTable::TABLE_ROW_DELETE,
				0, cop.ulParent, cop.ulId, cop.ulType);
			// Update destination folder
			g_lpSessionManager->UpdateTables(ECKeyTable::TABLE_ROW_ADD,
				0, ulDestFolderId, cop.ulId, cop.ulType);
		}
		// Update Store object
		g_lpSessionManager->NotificationMoved(cop.ulType, cop.ulId,
			ulDestFolderId, cop.ulParent, cop.sOldEntryId);
		lstParent.emplace_back(cop.ulParent);
	}

	lstParent.sort();
	lstParent.unique();

	//Update message folders
	for (auto pa_id : lstParent) {
		if (cCopyItems >= EC_TABLE_CHANGE_THRESHOLD)
			g_lpSessionManager->UpdateTables(ECKeyTable::TABLE_CHANGE,
				0, pa_id, 0, MAPI_MESSAGE);

		// update the source parent folder for disconnected clients
		WriteLocalCommitTimeMax(NULL, lpDatabase, pa_id, NULL);
		// ignore error, no need to set partial even.
		// Get the grandparent
		gcache->GetParent(pa_id, &ulGrandParent);
		gcache->Update(fnevObjectModified, pa_id);
		g_lpSessionManager->NotificationModified(MAPI_FOLDER, pa_id, 0, true);
		g_lpSessionManager->UpdateTables(ECKeyTable::TABLE_ROW_MODIFY,
			0, ulGrandParent, pa_id, MAPI_FOLDER);
	}

	// update the destination folder for disconnected clients
	WriteLocalCommitTimeMax(NULL, lpDatabase, ulDestFolderId, NULL);
	// ignore error, no need to set partial even.
    if(cCopyItems >= EC_TABLE_CHANGE_THRESHOLD)
		g_lpSessionManager->UpdateTables(ECKeyTable::TABLE_CHANGE, 0, ulDestFolderId, 0, MAPI_MESSAGE);

	//Update destination folder
	gcache->Update(fnevObjectModified, ulDestFolderId);
	g_lpSessionManager->NotificationModified(MAPI_FOLDER, ulDestFolderId, 0, true);
	// Update the grandfolder of dest. folder
	gcache->GetParent(ulDestFolderId, &ulGrandParent);
	g_lpSessionManager->UpdateTables(ECKeyTable::TABLE_ROW_MODIFY, 0, ulGrandParent, ulDestFolderId, MAPI_FOLDER);
	if (bPartialCompletion)
		return KCWARN_PARTIAL_COMPLETION;
	return erSuccess;
}

/**
 * Copy one message with his parent data like attachments and recipient
 *
 * @param[in] lpecSession Pointer to a session object; cannot be NULL.
 * @param[in] lpAttachmentStorage Pointer to an attachment storage object. If NULL is passed in lpAttachmentStorage,
 * 									a default storage object with transaction enabled will be used.
 * @param[in] ulObjId Source object that identify the message, recipient or attachment to copy.
 * @param[in] ulDestFolderId Destenation object to received the copied message, recipient or attachment.
 * @param[in] bIsRoot Identify the root object; For callers this should be true;
 * @param[in] bDoNotification true if you want to send object notifications.
 * @param[in] bDoTableNotification true if you want to send table notifications.
 * @param[in] ulSyncId Client sync identify.
 *
 * @FIXME It is possible to send notifications before a commit, this can give issues with the cache!
 * 			This function should be refactored
 */
static ECRESULT CopyObject(ECSession *lpecSession,
    ECAttachmentStorage *lpAttachmentStorage, unsigned int ulObjId,
    unsigned int ulDestFolderId, bool bIsRoot, bool bDoNotification,
    bool bDoTableNotification, unsigned int ulSyncId)
{
	ECDatabase		*lpDatabase = NULL;
	DB_RESULT lpDBResult;
	unsigned int	ulNewObjectId = 0;
	long long		llStoreSize;
	unsigned int ulStoreId = 0, ulSize, ulObjType, ulParent = 0, ulFlags = 0;
	GUID			guidStore;
	eQuotaStatus QuotaStatus;
	SOURCEKEY sSourceKey, sParentSourceKey;
	entryId*		lpsNewEntryId = NULL;
	unsigned long long ullIMAP = 0;

	auto er = lpecSession->GetDatabase(&lpDatabase);
	if (er != erSuccess)
		return er_lerrf(er, "Cannot retrieve database");

	auto cache = lpecSession->GetSessionManager()->GetCacheManager();
	std::unique_ptr<ECAttachmentStorage> lpInternalAttachmentStorage;
	kd_trans atx, dtx;
	auto cleanup = make_scope_success([&]() { soap_del_PointerToentryId(&lpsNewEntryId); });
	if (!lpAttachmentStorage) {
		if (!bIsRoot)
			return er_lerrf(KCERR_INVALID_PARAMETER, "\"!attachmentstore && !isroot\" clause failed");
		lpInternalAttachmentStorage.reset(g_lpSessionManager->get_atxconfig()->new_handle(lpDatabase));
		if (lpInternalAttachmentStorage == nullptr)
			return er_lerrf(KCERR_NOT_ENOUGH_MEMORY, "CreateAttachmentStorage failed");
		lpAttachmentStorage = lpInternalAttachmentStorage.get();
		// Hack, when lpInternalAttachmentStorage exist your are in a transaction!
	}

	er = cache->GetStore(ulDestFolderId, &ulStoreId, &guidStore);
	if (er != erSuccess)
		return er_lerrf(er, "GetStore(destination folder %u) failed", ulDestFolderId);

	// Check permission
	if (bIsRoot) {
		auto sec = lpecSession->GetSecurity();
		er = sec->CheckPermission(ulObjId, ecSecurityRead);
		if (er != erSuccess)
			return er_lerrf(er, "Check permissions of %u failed", ulObjId);
		// Quota check
		er = sec->GetStoreSize(ulDestFolderId, &llStoreSize);
		if (er != erSuccess)
			return er_lerrf(er, "Store size of dest folder %u failed", ulDestFolderId);
		er = sec->CheckQuota(ulDestFolderId, llStoreSize, &QuotaStatus);
		if (er != erSuccess)
			return er_lerrf(er, "Check quota of dest folder %u failed", ulDestFolderId);
		if (QuotaStatus == QUOTA_HARDLIMIT)
			return er = KCERR_STORE_FULL;

		// Start transaction
		if (lpInternalAttachmentStorage) {
			atx = lpInternalAttachmentStorage->Begin(er);
			if (er != erSuccess)
				return er_lerrf(er, "Starting transaction in attachment storage failed");
			dtx = lpDatabase->Begin(er);
			if (er != erSuccess)
				return er_lerrf(er, "Starting transaction in database failed");
		}
	}

	// Get the hierarchy messageroot but not the deleted items
	auto strQuery = "SELECT h.parent, h.type, p.val_ulong FROM hierarchy AS h LEFT JOIN properties AS p ON h.id = p.hierarchyid AND p.tag = " + stringify(PROP_ID(PR_MESSAGE_FLAGS)) + " AND p.type = " + stringify(PROP_TYPE(PR_MESSAGE_FLAGS)) + " WHERE h.flags & " + stringify(MSGFLAG_DELETED) + " = 0 AND id=" + stringify(ulObjId) + " LIMIT 1";
	er = lpDatabase->DoSelect(strQuery, &lpDBResult);
	if (er != erSuccess)
		return er_lerrf(er, "Failed retrieving hierarchy message root");
	if (lpDBResult.get_num_rows() < 1)
		return er = KCERR_NOT_FOUND; /* FIXME: right error? */
	auto lpDBRow = lpDBResult.fetch_row();
	if (lpDBRow == nullptr || lpDBRow[0] == nullptr || lpDBRow[1] == nullptr)
		return er = KCERR_NOT_FOUND;

	ulObjType		= atoui(lpDBRow[1]);
	ulParent		= atoui(lpDBRow[0]);
	if (lpDBRow[2])
		ulFlags		= atoui(lpDBRow[2]);

	if (bIsRoot && ulObjType != MAPI_MESSAGE) {
		ec_log_err("CopyObject: \"isRoot && != MAPI_MESSAGE\" fail");
		return er = KCERR_INVALID_ENTRYID;
	}

	//FIXME: Why do we always use the mod and create time of the old object? Create time can always be NOW
	//Create new message (Only valid flag in hierarchy is MSGFLAG_ASSOCIATED)
	strQuery = "INSERT INTO hierarchy(parent, type, flags, owner) VALUES(" +
		stringify(ulDestFolderId) + ", " +
		std::string(lpDBRow[1]) + ", " +
		stringify(ulFlags) + "&" + stringify(MSGFLAG_ASSOCIATED) + "," +
		stringify(lpecSession->GetSecurity()->GetUserId()) + ") ";
	er = lpDatabase->DoInsert(strQuery, &ulNewObjectId);
	if (er != erSuccess)
		return er_lerrf(er, "Failed inserting entry in hierarchy table");

	if (bIsRoot) {
		sObjectTableKey key(ulNewObjectId, 0);
		propVal sProp;

		// Create message entry
		er = CreateEntryId(guidStore, MAPI_MESSAGE, &lpsNewEntryId);
		if (er != erSuccess)
			return er_lerrf(er, "CreateEntryId failed");
		//0x0FFF = PR_ENTRYID
		strQuery = "INSERT INTO indexedproperties (hierarchyid,tag,val_binary) VALUES(" + stringify(ulNewObjectId) + ", 4095, " + lpDatabase->EscapeBinary(lpsNewEntryId->__ptr, lpsNewEntryId->__size) + ")";
		er = lpDatabase->DoInsert(strQuery);
		if (er != erSuccess)
			return er_lerrf(er, "PR_ENTRYID property insert failed");
		// Add a PR_EC_IMAP_ID
		er = g_lpSessionManager->GetNewSequence(ECSessionManager::SEQ_IMAP, &ullIMAP);
		if (er != erSuccess)
			return er_lerrf(er, "Retrieving new seqnr for PR_EC_IMAP_ID failed");

		strQuery = "INSERT INTO properties(hierarchyid, tag, type, val_ulong) VALUES(" +
					stringify(ulNewObjectId) + "," +
					stringify(PROP_ID(PR_EC_IMAP_ID)) + "," +
					stringify(PROP_TYPE(PR_EC_IMAP_ID)) + "," +
					stringify(ullIMAP) +
					")";
		er = lpDatabase->DoInsert(strQuery);
		if (er != erSuccess)
			return er_lerrf(er, "PR_EC_IMAP_ID property insert failed");
		sProp.ulPropTag = PR_EC_IMAP_ID;
		sProp.Value.ul = ullIMAP;
		sProp.__union = SOAP_UNION_propValData_ul;
		er = g_lpSessionManager->GetCacheManager()->SetCell(&key, PR_EC_IMAP_ID, &sProp);
		if (er != erSuccess)
			return er_lerrf(er, "Updating PR_EC_IMAP_ID cell in cache failed");
	}

	soap_del_PointerToentryId(&lpsNewEntryId);
	lpsNewEntryId = nullptr;
	// Get child items of the message like , attachment, recipient...
	strQuery = "SELECT id FROM hierarchy WHERE parent="+stringify(ulObjId);
	er = lpDatabase->DoSelect(strQuery, &lpDBResult);
	if (er != erSuccess)
		return er_lerrf(er, "Failed retrieving child items of message");

	while ((lpDBRow = lpDBResult.fetch_row()) != nullptr) {
		if(lpDBRow[0] == NULL)
			continue; // FIXME: Skip, give an error/warning ?
		er = CopyObject(lpecSession, lpAttachmentStorage, atoui(lpDBRow[0]), ulNewObjectId, false, false, false, ulSyncId);
		if (er != erSuccess && er != KCERR_NOT_FOUND)
			return er_lerrf(er, "CopyObject(%s) failed", lpDBRow[0]);
		else
			er = erSuccess;
	}

	// Exclude properties
	// PR_DELETED_ON
	auto strExclude = " AND NOT (tag=" + stringify(PROP_ID(PR_DELETED_ON)) + " AND type=" + stringify(PROP_TYPE(PR_DELETED_ON)) + ")";
	//Exclude PR_SOURCE_KEY, PR_CHANGE_KEY, PR_PREDECESSOR_CHANGE_LIST
	strExclude += " AND NOT (tag="+stringify(PROP_ID(PR_SOURCE_KEY))+" AND type="+stringify(PROP_TYPE(PR_SOURCE_KEY))+")";
	strExclude += " AND NOT (tag="+stringify(PROP_ID(PR_CHANGE_KEY))+" AND type="+stringify(PROP_TYPE(PR_CHANGE_KEY))+")";
	strExclude += " AND NOT (tag="+stringify(PROP_ID(PR_PREDECESSOR_CHANGE_LIST))+" AND type="+stringify(PROP_TYPE(PR_PREDECESSOR_CHANGE_LIST))+")";
	strExclude += " AND NOT (tag="+stringify(PROP_ID(PR_EC_IMAP_ID))+" AND type="+stringify(PROP_TYPE(PR_EC_IMAP_ID))+")";
	// because of #7699, messages contain PR_LOCAL_COMMIT_TIME_MAX
	strExclude += " AND NOT (tag="+stringify(PROP_ID(PR_LOCAL_COMMIT_TIME_MAX))+" AND type="+stringify(PROP_TYPE(PR_LOCAL_COMMIT_TIME_MAX))+")";
	// Copy properties...
	strQuery = "INSERT INTO properties (hierarchyid, tag, type, val_ulong, val_string, val_binary,val_double,val_longint,val_hi,val_lo) SELECT "+stringify(ulNewObjectId)+", tag,type,val_ulong,val_string,val_binary,val_double,val_longint,val_hi,val_lo FROM properties WHERE hierarchyid ="+stringify(ulObjId)+strExclude;
	er = lpDatabase->DoInsert(strQuery);
	if (er != erSuccess)
		return er_lerrf(er, "Copy properties failed");

	// Copy MVproperties...
	strQuery = "INSERT INTO mvproperties (hierarchyid, orderid, tag, type, val_ulong, val_string, val_binary,val_double,val_longint,val_hi,val_lo) SELECT "+stringify(ulNewObjectId)+", orderid, tag,type,val_ulong,val_string,val_binary,val_double,val_longint,val_hi,val_lo FROM mvproperties WHERE hierarchyid ="+stringify(ulObjId);
	er = lpDatabase->DoInsert(strQuery);
	if (er != erSuccess)
		return er_lerrf(er, "Copy MVproperties failed");
	// Copy large objects... if present
	er = lpAttachmentStorage->CopyAttachment(ulObjId, ulNewObjectId);
	if (er != erSuccess && er != KCERR_NOT_FOUND)
		return er_lerrf(er, "CopyAttachment(%u -> %u) failed", ulObjId, ulNewObjectId);
	er = erSuccess;

	if (bIsRoot) {
		// Create indexedproperties, Add new PR_SOURCE_KEY
		er = lpecSession->GetNewSourceKey(&sSourceKey);
		if (er != erSuccess)
			return er_lerrf(er, "GetNewSourceKey failed");
		strQuery = "INSERT INTO indexedproperties(hierarchyid,tag,val_binary) VALUES(" + stringify(ulNewObjectId) + "," + stringify(PROP_ID(PR_SOURCE_KEY)) + "," + lpDatabase->EscapeBinary(sSourceKey) + ")";
		er = lpDatabase->DoInsert(strQuery);
		if (er != erSuccess)
			return er_lerrf(er, "Insert %u in indexedproperties failed", ulNewObjectId);

		// Track folder count changes
		// Can we copy deleted items?
		if(ulFlags & MAPI_ASSOCIATED) {
			// Associated message undeleted
			er = UpdateFolderCount(lpDatabase, ulDestFolderId, PR_ASSOC_CONTENT_COUNT, 1);
		} else {
			// Message undeleted
			er = UpdateFolderCount(lpDatabase, ulDestFolderId, PR_CONTENT_COUNT, 1);
			if (er == erSuccess && (ulFlags & MSGFLAG_READ) == 0)
				// Undeleted message was unread
				er = UpdateFolderCount(lpDatabase, ulDestFolderId, PR_CONTENT_UNREAD, 1);
		}
		if (er != erSuccess)
			return er_lerrf(er, "UpdateFolderCount (%u) failed", ulDestFolderId);

		// Update ICS system
		GetSourceKey(ulDestFolderId, &sParentSourceKey);
		AddChange(lpecSession, ulSyncId, sSourceKey, sParentSourceKey, ICS_MESSAGE_NEW);

		// Hack, when lpInternalAttachmentStorage exist your are in a transaction!
		if (lpInternalAttachmentStorage) {
			// Deferred tproperties
			er = ECTPropsPurge::AddDeferredUpdate(lpecSession, lpDatabase, ulDestFolderId, 0, ulNewObjectId);
			if (er != erSuccess)
				return er_lerrf(er, "AddDeferredUpdate(%u)", ulDestFolderId);
			er = atx.commit();
			if (er != erSuccess)
				return er_lerrf(er, "Attachmentstorage commit failed");
			er = dtx.commit();
			if (er != erSuccess)
				return er_lerrf(er, "Database commit failed");
		} else {
			// Deferred tproperties, let the caller handle the purge so we won't purge every 20 messages on a copy
			// of a complete folder.
			er = ECTPropsPurge::AddDeferredUpdateNoPurge(lpDatabase, ulDestFolderId, 0, ulNewObjectId);
			if (er != erSuccess)
				return er_lerrf(er, "AddDeferredUpdateNoPurge(%u, %u) failed", ulDestFolderId, ulNewObjectId);
		}

		g_lpSessionManager->GetCacheManager()->SetObjectProp(PROP_ID(PR_SOURCE_KEY), sSourceKey.size(), sSourceKey, ulNewObjectId);

		// Update Size
		if (GetObjectSize(lpDatabase, ulNewObjectId, &ulSize) == erSuccess &&
		    cache->GetStore(ulNewObjectId, &ulStoreId, nullptr) == erSuccess) {
			er = UpdateObjectSize(lpDatabase, ulStoreId, MAPI_STORE, UPDATE_ADD, ulSize);
			if (er != erSuccess)
				return er_lerrf(er, "UpdateObjectSize(store %u) failed", ulStoreId);
		}
	}

	g_lpSessionManager->GetCacheManager()->Update(fnevObjectModified, ulDestFolderId);
	if (!bDoNotification)
		return erSuccess;
	// Update destination folder
	if (bDoTableNotification)
		g_lpSessionManager->UpdateTables(ECKeyTable::TABLE_ROW_ADD, 0, ulDestFolderId, ulNewObjectId, MAPI_MESSAGE);
	g_lpSessionManager->NotificationModified(MAPI_FOLDER, ulDestFolderId, 0, true);
	// Notify object is copied
	g_lpSessionManager->NotificationCopied(MAPI_MESSAGE, ulNewObjectId, ulDestFolderId, ulObjId, ulParent);
	return erSuccess;
}

/**
 * Copy folder and his childs
 *
 * @note please check the object type before you call this function, the type should be MAPI_FOLDER
 */
static ECRESULT CopyFolderObjects(struct soap *soap, ECSession *lpecSession,
    unsigned int ulFolderFrom, unsigned int ulDestFolderId,
    const char *lpszNewFolderName, bool bCopySubFolder, unsigned int ulSyncId)
{
	ECDatabase		*lpDatabase = NULL;
	DB_RESULT lpDBResult;
	DB_ROW			lpDBRow;
	unsigned int ulNewDestFolderId = 0, ulGrandParent = 0;
	unsigned int ulDestStoreId = 0, ulSourceStoreId = 0;
	bool			bPartialCompletion = false;
	long long		llStoreSize = 0;
	eQuotaStatus QuotaStatus;
	SOURCEKEY sSourceKey, sParentSourceKey;

	if(lpszNewFolderName == NULL) {
		ec_log_err("CopyFolderObjects: \"new folder name\" missing");
		return KCERR_INVALID_PARAMETER;
	}
	auto er = lpecSession->GetDatabase(&lpDatabase);
	if (er != erSuccess)
		return er_lerrf(er, "Cannot retrieve database");
	auto gcache = g_lpSessionManager->GetCacheManager();
	auto cache = lpecSession->GetSessionManager()->GetCacheManager();
	auto sec = lpecSession->GetSecurity();
	std::unique_ptr<ECAttachmentStorage> lpAttachmentStorage(g_lpSessionManager->get_atxconfig()->new_handle(lpDatabase));
	if (lpAttachmentStorage == nullptr)
		return er_lerrf(KCERR_NOT_ENOUGH_MEMORY, "CreateAttachmentStorage failed");
	er = cache->GetStore(ulDestFolderId, &ulDestStoreId, nullptr);
	if (er != erSuccess)
		return er_lerrf(er, "GetStore for %u (from cache) failed", ulDestFolderId);
	er = cache->GetStore(ulFolderFrom, &ulSourceStoreId, nullptr);
	if (er != erSuccess)
		return er_lerrf(er, "GetStore for %u (from cache) failed", ulFolderFrom);
	auto atx = lpAttachmentStorage->Begin(er);
	if (er != erSuccess)
		return er_lerrf(er, "Begin() on attachment storage failed");
	auto dtx = lpDatabase->Begin(er);
	if (er != erSuccess)
		return er_lerrf(er, "Begin() on database failed");

	// Quota check
	er = sec->GetStoreSize(ulDestFolderId, &llStoreSize);
	if (er != erSuccess)
		return er_lerrf(er, "GetStoreSize failed");
	er = sec->CheckQuota(ulDestFolderId, llStoreSize, &QuotaStatus);
	if (er != erSuccess)
		return er_lerrf(er, "CheckQuota failed");
	if (QuotaStatus == QUOTA_HARDLIMIT)
		return er = KCERR_STORE_FULL;

	// Create folder (with a sourcekey)
	er = CreateFolder(lpecSession, lpDatabase, ulDestFolderId, NULL, FOLDER_GENERIC, lpszNewFolderName, NULL, false, true, ulSyncId, NULL, &ulNewDestFolderId, NULL);
	if (er != erSuccess)
		return er_lerrf(er, "CreateFolder \"%s\" in %u failed", lpszNewFolderName, ulDestFolderId);

	// Always use the string version if you want to exclude properties
	auto strExclude = " AND NOT (tag=" + stringify(PROP_ID(PR_DELETED_ON)) + " AND type=" + stringify(PROP_TYPE(PR_DELETED_ON)) + ")";
	strExclude += " AND NOT (tag="+stringify(PROP_ID(PR_DISPLAY_NAME_A))+" AND type="+stringify(PROP_TYPE(PR_DISPLAY_NAME_A))+")";

	//Exclude PR_SOURCE_KEY, PR_CHANGE_KEY, PR_PREDECESSOR_CHANGE_LIST
	strExclude += " AND NOT (tag="+stringify(PROP_ID(PR_SOURCE_KEY))+" AND type="+stringify(PROP_TYPE(PR_SOURCE_KEY))+")";
	strExclude += " AND NOT (tag="+stringify(PROP_ID(PR_CHANGE_KEY))+" AND type="+stringify(PROP_TYPE(PR_CHANGE_KEY))+")";
	strExclude += " AND NOT (tag="+stringify(PROP_ID(PR_PREDECESSOR_CHANGE_LIST))+" AND type="+stringify(PROP_TYPE(PR_PREDECESSOR_CHANGE_LIST))+")";

	// Exclude the counters
	strExclude += " AND NOT (tag="+stringify(PROP_ID(PR_CONTENT_COUNT))+" AND type="+stringify(PROP_TYPE(PR_CONTENT_COUNT))+")";
	strExclude += " AND NOT (tag="+stringify(PROP_ID(PR_CONTENT_UNREAD))+" AND type="+stringify(PROP_TYPE(PR_CONTENT_UNREAD))+")";
	strExclude += " AND NOT (tag="+stringify(PROP_ID(PR_FOLDER_CHILD_COUNT))+" AND type="+stringify(PROP_TYPE(PR_FOLDER_CHILD_COUNT))+")";
	strExclude += " AND NOT (tag="+stringify(PROP_ID(PR_ASSOC_CONTENT_COUNT))+" AND type="+stringify(PROP_TYPE(PR_ASSOC_CONTENT_COUNT))+")";
	strExclude += " AND NOT (tag="+stringify(PROP_ID(PR_DELETED_MSG_COUNT))+" AND type="+stringify(PROP_TYPE(PR_DELETED_MSG_COUNT))+")";
	strExclude += " AND NOT (tag="+stringify(PROP_ID(PR_DELETED_FOLDER_COUNT))+" AND type="+stringify(PROP_TYPE(PR_DELETED_FOLDER_COUNT))+")";
	strExclude += " AND NOT (tag="+stringify(PROP_ID(PR_DELETED_ASSOC_MSG_COUNT))+" AND type="+stringify(PROP_TYPE(PR_DELETED_ASSOC_MSG_COUNT))+")";
	strExclude += " AND NOT (tag="+stringify(PROP_ID(PR_SUBFOLDERS))+" AND type="+stringify(PROP_TYPE(PR_SUBFOLDER))+")";

	// Copy properties...
	auto strQuery = "REPLACE INTO properties (hierarchyid, tag, type, val_ulong, val_string, val_binary,val_double,val_longint,val_hi,val_lo) SELECT " + stringify(ulNewDestFolderId) + ", tag,type,val_ulong,val_string,val_binary,val_double,val_longint,val_hi,val_lo FROM properties WHERE hierarchyid =" + stringify(ulFolderFrom) + strExclude;
	er = lpDatabase->DoInsert(strQuery);
	if (er != erSuccess)
		return er_lerrf(er, "Copy properties step failed");
	// Copy MVproperties...
	strQuery = "REPLACE INTO mvproperties (hierarchyid, orderid, tag, type, val_ulong, val_string, val_binary,val_double,val_longint,val_hi,val_lo) SELECT "+stringify(ulNewDestFolderId)+", orderid, tag,type,val_ulong,val_string,val_binary,val_double,val_longint,val_hi,val_lo FROM mvproperties WHERE hierarchyid ="+stringify(ulFolderFrom);
	er = lpDatabase->DoInsert(strQuery);
	if (er != erSuccess)
		return er_lerrf(er, "Copy mvproperties step failed");
	// Copy large objects... if present .. probably not, on a folder
	er = lpAttachmentStorage->CopyAttachment(ulFolderFrom, ulNewDestFolderId);
	if (er != erSuccess && er != KCERR_NOT_FOUND)
		return er_lerrf(er, "Copy attachment step failed");
	er = erSuccess;

	// update ICS system with a change
	GetSourceKey(ulDestFolderId, &sParentSourceKey);
	GetSourceKey(ulNewDestFolderId, &sSourceKey);
	AddChange(lpecSession, ulSyncId, sSourceKey, sParentSourceKey, ICS_FOLDER_CHANGE);

	//Select all Messages of the home folder
	// Skip deleted and associated items
	strQuery = "SELECT id FROM hierarchy WHERE parent="+stringify(ulFolderFrom)+ " AND type="+stringify(MAPI_MESSAGE)+" AND flags & " + stringify(MSGFLAG_DELETED|MSGFLAG_ASSOCIATED) + " = 0";
	er = lpDatabase->DoSelect(strQuery, &lpDBResult);
	if (er != erSuccess)
		return er_lerrf(er, "Retrieving list of messages from home folder failed");

	auto ulItems = lpDBResult.get_num_rows();
	// Walk through the messages list
	while ((lpDBRow = lpDBResult.fetch_row()) != nullptr) {
		if(lpDBRow[0] == NULL)
			continue; //FIXME: error show ???
		er = CopyObject(lpecSession, lpAttachmentStorage.get(),
		     atoui(lpDBRow[0]), ulNewDestFolderId, true, false, false,
		     ulSyncId);
		// FIXME: handle KCERR_STORE_FULL
		if (er == KCERR_NOT_FOUND)
			bPartialCompletion = true;
		else if (er != erSuccess)
			return er_lerrf(er, "CopyObject %s failed failed", lpDBRow[0]);
	}

	// update the destination folder for disconnected clients
	er = WriteLocalCommitTimeMax(NULL, lpDatabase, ulNewDestFolderId, NULL);
	if (er != erSuccess)
		return er_lerrf(er, "WriteLocalCommitTimeMax failed");
	er = ECTPropsPurge::AddDeferredUpdate(lpecSession, lpDatabase, ulDestFolderId, 0, ulNewDestFolderId);
	if (er != erSuccess)
		return er_lerrf(er, "AddDeferredUpdate failed");
	er = dtx.commit();
	if (er != erSuccess)
		return er_lerrf(er, "Database commit failed");
	er = atx.commit();
	if (er != erSuccess)
		return er_lerrf(er, "Attachment storage commit failed");

	// Notifications
	if(ulItems > 0)
	{
		//Update destination folder
		g_lpSessionManager->UpdateTables(ECKeyTable::TABLE_CHANGE, 0, ulNewDestFolderId, 0, MAPI_MESSAGE);
		// Update the grandfolder of dest. folder
		g_lpSessionManager->UpdateTables(ECKeyTable::TABLE_ROW_MODIFY, 0, ulDestFolderId, ulNewDestFolderId, MAPI_FOLDER);
		//Update destination folder
		gcache->Update(fnevObjectModified, ulNewDestFolderId);
		g_lpSessionManager->NotificationModified(MAPI_FOLDER, ulNewDestFolderId, 0, true);
	}

	gcache->GetParent(ulFolderFrom ,&ulGrandParent);
	g_lpSessionManager->NotificationCopied(MAPI_FOLDER, ulNewDestFolderId, ulDestFolderId, ulFolderFrom, ulGrandParent);

	if(bCopySubFolder) {
		//Select all folders of the home folder
		// Skip deleted folders
		strQuery = "SELECT hierarchy.id, properties.val_string FROM hierarchy JOIN properties ON hierarchy.id = properties.hierarchyid WHERE hierarchy.parent=" + stringify(ulFolderFrom) +" AND hierarchy.type="+stringify(MAPI_FOLDER)+" AND (flags & " + stringify(MSGFLAG_DELETED) + ") = 0 AND properties.tag=" + stringify(KOPANO_TAG_DISPLAY_NAME) + " AND properties.type="+stringify(PT_STRING8);
		er = lpDatabase->DoSelect(strQuery, &lpDBResult);
		if (er != erSuccess)
			return er_lerrf(er, "Retrieving list of folders from home folder failed");

		if (lpDBResult.get_num_rows() > 0) {
			// Walk through the folder list
			while ((lpDBRow = lpDBResult.fetch_row()) != nullptr) {
				if(lpDBRow[0] == NULL || lpDBRow[1] == NULL)
					continue; // ignore
				// Create SubFolder with messages. This object type checking is done in the where of the query
				er = CopyFolderObjects(soap, lpecSession, atoui(lpDBRow[0]), ulNewDestFolderId, lpDBRow[1], true, ulSyncId);
				if (er == KCWARN_PARTIAL_COMPLETION)
					bPartialCompletion = true;
				else if (er != erSuccess)
					return er_lerrf(er, "CopyFolderObjects %s failed", lpDBRow[0]);
			}
		}
	}

	if(bPartialCompletion && er == erSuccess)
		return KCWARN_PARTIAL_COMPLETION;
	return er;
}

/**
 * Copy one or more messages to a destination
 */
SOAP_ENTRY_START(copyObjects, *result, struct entryList *aMessages,
    const entryId &sDestFolderId, unsigned int ulFlags, unsigned int ulSyncId,
    unsigned int *result)
{
	bool			bPartialCompletion = false;
	unsigned int ulGrandParent = 0, ulDestFolderId = 0;
	ECListInt			lObjectIds;
	std::set<EntryId> setEntryIds;
	USE_DATABASE_NORESULT();

	const EntryId dstEntryId(&sDestFolderId);
	if(aMessages == NULL) {
		ec_log_err("SOAP::copyObjects: list of messages (entryList) missing");
		return KCERR_INVALID_PARAMETER;
	}

	for (unsigned int i = 0; i < aMessages->__size; ++i)
		setEntryIds.emplace(aMessages->__ptr[i]);
	setEntryIds.emplace(sDestFolderId);
	kd_trans dtx;
	er = BeginLockFolders(lpDatabase, setEntryIds, LOCK_EXCLUSIVE, dtx, er);
	if (er != erSuccess)
		return er_lerrf(er, "Failed locking folders");
	auto cleanup = make_scope_success([&]() { dtx.commit(); });
	er = lpecSession->GetObjectFromEntryId(&sDestFolderId, &ulDestFolderId);
	if (er != erSuccess)
		return er_lerrf(er, "Failed obtaining object by entry id (%s)", static_cast<std::string>(dstEntryId).c_str());

	// Check permission, Destination folder
	er = lpecSession->GetSecurity()->CheckPermission(ulDestFolderId, ecSecurityCreate);
	if (er != erSuccess)
		return er_lerrf(er, "Failed checking permissions for folder id %u", ulDestFolderId);
	if(g_lpSessionManager->GetCacheManager()->GetEntryListToObjectList(aMessages, &lObjectIds) != erSuccess)
		bPartialCompletion = true;

	// @note The object type checking will be done in MoveObjects or CopyObject
	//check copy or a move
	if(ulFlags & FOLDER_MOVE ) { // A move
		er = MoveObjects(lpecSession, lpDatabase, dtx, er, &lObjectIds, ulDestFolderId, ulSyncId);
		if (er != erSuccess)
			return er_lerrf(er, "MoveObjects failed");
	}else { // A copy
		auto cObjectItems = lObjectIds.size();
		for (auto objid : lObjectIds) {
			er = CopyObject(lpecSession, nullptr, objid, ulDestFolderId, true, true, cObjectItems < EC_TABLE_CHANGE_THRESHOLD, ulSyncId);
			if(er != erSuccess) {
				er_lerrf(er, "Failed copying object %u", objid);
				bPartialCompletion = true;
				er = erSuccess;
			}
		}

		// update the destination folder for disconnected clients
		er = WriteLocalCommitTimeMax(NULL, lpDatabase, ulDestFolderId, NULL);
		if (er != erSuccess)
			return er_lerrf(er, "WriteLocalCommitTimeMax failed");
		if(cObjectItems >= EC_TABLE_CHANGE_THRESHOLD)
		    g_lpSessionManager->UpdateTables(ECKeyTable::TABLE_CHANGE, 0, ulDestFolderId, 0, MAPI_MESSAGE);

		// Update the grandfolder of dest. folder
		auto gcache = g_lpSessionManager->GetCacheManager();
		gcache->GetParent(ulDestFolderId, &ulGrandParent);
		g_lpSessionManager->UpdateTables(ECKeyTable::TABLE_ROW_MODIFY, 0, ulGrandParent, ulDestFolderId, MAPI_FOLDER);
		//Update destination folder
		gcache->Update(fnevObjectModified, ulDestFolderId);
		g_lpSessionManager->NotificationModified(MAPI_FOLDER, ulDestFolderId, 0, true);
	}

	if(bPartialCompletion && er == erSuccess)
		er = KCWARN_PARTIAL_COMPLETION;
}
SOAP_ENTRY_END()

SOAP_ENTRY_START(copyFolder, *result, const entryId &sEntryId,
    const entryId &sDestFolderId, const char *lpszNewFolderName,
    unsigned int ulFlags, unsigned int ulSyncId, unsigned int *result)
{
	unsigned int ulAffRows = 0, ulOldParent = 0, ulGrandParent = 0;
	unsigned int ulParentCycle = 0, ulDestStoreId = 0, ulSourceStoreId = 0;
	unsigned int ulObjFlags = 0, ulOldGrandParent = 0, ulFolderId = 0;
	unsigned int ulDestFolderId = 0, ulSourceType = 0, ulDestType = 0;
	long long		llFolderSize = 0;
	SOURCEKEY		sSourceKey;
	SOURCEKEY sParentSourceKey, sDestSourceKey; /* old + new parent */
	std::string strSubQuery, name;
	USE_DATABASE();
	const EntryId srcEntryId(&sEntryId), dstEntryId(&sDestFolderId);

	// NOTE: lpszNewFolderName can be NULL
	er = lpecSession->GetObjectFromEntryId(&sEntryId, &ulFolderId);
	if (er != erSuccess)
		return er_lerrf(er, "GetObjectFromEntryId failed for %s", static_cast<std::string>(srcEntryId).c_str());

	// Get source store
	auto gcache = g_lpSessionManager->GetCacheManager();
	er = gcache->GetStore(ulFolderId, &ulSourceStoreId, nullptr);
	if (er != erSuccess)
		return er_lerrf(er, "GetStore failed for folder id %u", ulFolderId);
	er = lpecSession->GetObjectFromEntryId(&sDestFolderId, &ulDestFolderId);
	if (er != erSuccess)
		return er_lerrf(er, "GetObjectFromEntryId failed for %s", static_cast<std::string>(dstEntryId).c_str());
	// Get dest store
	er = gcache->GetStore(ulDestFolderId, &ulDestStoreId, nullptr);
	if (er != erSuccess)
		return er_lerrf(er, "GetStore for folder %d failed", ulDestFolderId);
	if(ulDestStoreId != ulSourceStoreId) {
		ec_log_err("SOAP::copyFolder copy from/to different stores (from %u to %u) is not supported", ulSourceStoreId, ulDestStoreId);
		return KCERR_NO_SUPPORT;
	}

	// Check permission
	auto sec = lpecSession->GetSecurity();
	er = sec->CheckPermission(ulDestFolderId, ecSecurityCreateFolder);
	if (er != erSuccess)
		return er_ldebugf(er, "Copy folder (to %u) is not allowed", ulDestFolderId);
	if(ulFlags & FOLDER_MOVE ) // is the folder editable?
		er = sec->CheckPermission(ulFolderId, ecSecurityFolderAccess);
	else // is the folder readable
		er = sec->CheckPermission(ulFolderId, ecSecurityRead);
	if (er != erSuccess)
		return er_ldebugf(er, "Folder (%u) is not editable", ulFolderId);

	// Check MAPI_E_FOLDER_CYCLE
	if(ulFolderId == ulDestFolderId) {
		ec_log_err("SOAP::copyFolder target folder (%u) cannot be the same as source folder", ulDestFolderId);
		return KCERR_FOLDER_CYCLE;
	}

	// Get the parent id, for notification and copy
	er = gcache->GetObject(ulFolderId, &ulOldParent, nullptr, &ulObjFlags, &ulSourceType);
	if (er != erSuccess)
		return er_lerrf(er, "Cannot get parent folder id for %u", ulFolderId);
	er = gcache->GetObject(ulDestFolderId, nullptr, nullptr, nullptr, &ulDestType);
	if (er != erSuccess)
		return er_lerrf(er, "Cannot get type of destination folder (%u)", ulDestFolderId);
	if (ulSourceType != MAPI_FOLDER || ulDestType != MAPI_FOLDER) {
		const std::string srcEntryIdStr = srcEntryId, dstEntryIdStr = dstEntryId;
		ec_log_err("SOAP::copyFolder source (%u) or destination (%u) is not a folder, invalid entry id (%s / %s)", ulSourceType, ulDestType, srcEntryIdStr.c_str(), dstEntryIdStr.c_str());
		return KCERR_INVALID_ENTRYID;
	}
	// Check folder and dest folder are the same
	if (!(ulObjFlags & MSGFLAG_DELETED) && (ulFlags & FOLDER_MOVE) &&
	    ulDestFolderId == ulOldParent) {
		ec_log_debug("SOAP::copyFolder destination (%u) == source", ulDestFolderId);
		return erSuccess; // Do nothing... folder already on the right place
	}

	ulParentCycle = ulDestFolderId;
	while (gcache->GetParent(ulParentCycle, &ulParentCycle) == erSuccess) {
		if(ulFolderId == ulParentCycle)
		{
			ec_log_debug("SOAP::copyFolder infinite loop detected for %u", ulDestFolderId);
			return KCERR_FOLDER_CYCLE;
		}
	}

	// Check whether the requested name already exists
	strQuery = "SELECT hierarchy.id FROM hierarchy JOIN properties ON hierarchy.id = properties.hierarchyid WHERE parent=" + stringify(ulDestFolderId) + " AND (hierarchy.flags & " + stringify(MSGFLAG_DELETED) + ") = 0 AND hierarchy.type="+stringify(MAPI_FOLDER)+" AND properties.tag=" + stringify(KOPANO_TAG_DISPLAY_NAME) + " AND properties.type="+stringify(PT_STRING8);
	if(lpszNewFolderName) {
		name = lpszNewFolderName;
		strQuery+= " AND properties.val_string = '" + lpDatabase->Escape(lpszNewFolderName) + "'";
	} else {
		name = format("%u", ulFolderId);
		strSubQuery = "SELECT properties.val_string FROM hierarchy JOIN properties ON hierarchy.id = properties.hierarchyid WHERE hierarchy.id=" + stringify(ulFolderId) + " AND properties.tag=" + stringify(KOPANO_TAG_DISPLAY_NAME) + " AND properties.type=" + stringify(PT_STRING8);
		strQuery+= " AND properties.val_string = ("+strSubQuery+")";
	}
	strQuery += " LIMIT 1";
	er = lpDatabase->DoSelect(strQuery, &lpDBResult);
	if (er != erSuccess)
		return er_ldebugf(er, "Check for existing name (%s) failed", name.c_str());
	if (lpDBResult.get_num_rows() > 0 && ulSyncId == 0) {
		ec_log_err("SOAP::copyFolder(): target name (%s) already exists", name.c_str());
		return KCERR_COLLISION;
	}

	if(lpszNewFolderName == NULL)
	{
		strQuery = "SELECT properties.val_string FROM hierarchy JOIN properties ON hierarchy.id = properties.hierarchyid WHERE hierarchy.id=" + stringify(ulFolderId) + " AND properties.tag=" + stringify(KOPANO_TAG_DISPLAY_NAME) + " AND properties.type=" + stringify(PT_STRING8) + " LIMIT 1";
		er = lpDatabase->DoSelect(strQuery, &lpDBResult);
		if (er != erSuccess)
			return er_lerrf(er, "Problem retrieving source name for %u", ulFolderId);
		lpDBRow = lpDBResult.fetch_row();
		if( lpDBRow == NULL || lpDBRow[0] == NULL) {
			ec_log_err("SOAP::copyFolder(): source name (%s) not known", name.c_str());
			return KCERR_NOT_FOUND;
		}
		lpszNewFolderName = soap_strdup(soap, lpDBRow[0]);
	}

	//check copy or a move
	if (!(ulFlags & FOLDER_MOVE)) {
		er = CopyFolderObjects(soap, lpecSession, ulFolderId, ulDestFolderId, lpszNewFolderName, !!(ulFlags&COPY_SUBFOLDERS), ulSyncId);
		if (er != erSuccess)
			er_lerrf(er, "CopyFolderObjects (src folder: %u, dest folder: %u, new name: \"%s\") failed",
			         ulFolderId, ulDestFolderId, lpszNewFolderName);
		return er;
	}
	if (ulObjFlags & MSGFLAG_DELETED) {
		/*
		 * The folder we are moving used to be deleted. This
		 * effictively makes this call an un-delete. We need to
		 * get the folder size for quota management.
		 */
		er = GetFolderSize(lpDatabase, ulFolderId, &llFolderSize);
		if (er != erSuccess)
			return er_lerrf(er, "Cannot find size of folder %u", ulFolderId);
	}

	// Get grandParent of the old folder
	gcache->GetParent(ulOldParent, &ulOldGrandParent);
	auto dtx = lpDatabase->Begin(er);
	if (er != erSuccess)
		return er_lerrf(er, "Cannot start transaction");

	// Move the folder to the dest. folder
	// FIXME update modtime
	strQuery = "UPDATE hierarchy SET parent="+stringify(ulDestFolderId)+", flags=flags&"+stringify(~MSGFLAG_DELETED)+" WHERE id="+stringify(ulFolderId);
	er = lpDatabase->DoUpdate(strQuery, &ulAffRows);
	if (er != erSuccess) {
		er_lerrf(er, "Update of modification time failed");
		return KCERR_DATABASE_ERROR;
	}
	if(ulAffRows != 1) {
		dtx.rollback();
		ec_log_err("SOAP::copyFolder(): unexpected number of affected rows (expected: 1, got: %u)", ulAffRows);
		return KCERR_DATABASE_ERROR;
	}

	// Update the folder to the destination folder
	//Info: Always an update, It's not faster first check and than update/or not
	strQuery = "UPDATE properties SET val_string = '" + lpDatabase->Escape(lpszNewFolderName) + "' WHERE tag=" + stringify(KOPANO_TAG_DISPLAY_NAME) + " AND hierarchyid="+stringify(ulFolderId) + " AND type=" + stringify(PT_STRING8);
	er = lpDatabase->DoUpdate(strQuery, &ulAffRows);
	if (er != erSuccess) {
		er_lerrf(er, "Actual move of folder %s failed", lpszNewFolderName);
		return KCERR_DATABASE_ERROR;
	}

	// remove PR_DELETED_ON, as the folder is a softdelete folder
	strQuery = "DELETE FROM properties WHERE hierarchyid=" + stringify(ulFolderId) + " AND tag=" + stringify(PROP_ID(PR_DELETED_ON)) + " AND type=" + stringify(PROP_TYPE(PR_DELETED_ON));
	er = lpDatabase->DoDelete(strQuery);
	if (er != erSuccess) {
		er_lerrf(er, "Cannot remove PR_DELETED_ON property for %u", ulFolderId);
		return KCERR_DATABASE_ERROR;
	}

	// Update the store size if we did an undelete. Note ulSourceStoreId == ulDestStoreId.
	if (llFolderSize > 0) {
		er = UpdateObjectSize(lpDatabase, ulSourceStoreId, MAPI_STORE, UPDATE_ADD, llFolderSize);
		if (er != erSuccess)
			return er_lerrf(er, "Problem updating store (%u) size", ulSourceStoreId);
	}

	// ICS
	GetSourceKey(ulFolderId, &sSourceKey);
	GetSourceKey(ulDestFolderId, &sDestSourceKey);
	GetSourceKey(ulOldParent, &sParentSourceKey);
	AddChange(lpecSession, ulSyncId, sSourceKey, sParentSourceKey, ICS_FOLDER_CHANGE);
	AddChange(lpecSession, ulSyncId, sSourceKey, sDestSourceKey, ICS_FOLDER_CHANGE);

	// Update folder counters
	if (ulObjFlags & MSGFLAG_DELETED) {
		// Undelete
		er = UpdateFolderCount(lpDatabase, ulOldParent, PR_DELETED_FOLDER_COUNT, -1);
		if (er == erSuccess)
			er = UpdateFolderCount(lpDatabase, ulDestFolderId, PR_SUBFOLDERS, 1);
		if (er == erSuccess)
			er = UpdateFolderCount(lpDatabase, ulDestFolderId, PR_FOLDER_CHILD_COUNT, 1);
	} else {
		// Move
		er = UpdateFolderCount(lpDatabase, ulOldParent, PR_SUBFOLDERS, -1);
		if (er == erSuccess)
			er = UpdateFolderCount(lpDatabase, ulOldParent, PR_FOLDER_CHILD_COUNT, -1);
		if (er == erSuccess)
			er = UpdateFolderCount(lpDatabase, ulDestFolderId, PR_SUBFOLDERS, 1);
		if (er == erSuccess)
			er = UpdateFolderCount(lpDatabase, ulDestFolderId, PR_FOLDER_CHILD_COUNT, 1);
	}
	if (er != erSuccess)
		return er_lerrf(er, "Updating folder counts failed");
	er = ECTPropsPurge::AddDeferredUpdate(lpecSession, lpDatabase, ulDestFolderId, ulOldParent, ulFolderId);
	if (er != erSuccess)
		return er_lerrf(er, "AddDeferredUpdate failed");

	// Cache update for objects
	// Duplicated from below to avoid the cache being temporarily inconsistent
	// with the database between transaction commit and cache invalidation.
	// This is a problem for example when making use of the changes table, where
	// we sync a change, but as the cache is inconsistent with the database, we
	// don't get the latest state (in case of MSR and copyFolder), resulting in
	// subtle issues, potentially leading to data loss..
	// TODO find general solution
	gcache->Update(fnevObjectMoved, ulFolderId);

	er = dtx.commit();
	if(er != erSuccess)
		return er_lerrf(er, "Database commit failed");

	// Cache update for objects
	gcache->Update(fnevObjectMoved, ulFolderId);
	// Notify that the folder has moved
	g_lpSessionManager->NotificationMoved(MAPI_FOLDER, ulFolderId, ulDestFolderId, ulOldParent);
	// Update the old folder
	gcache->Update(fnevObjectModified, ulOldParent);
	g_lpSessionManager->UpdateTables(ECKeyTable::TABLE_ROW_DELETE, 0, ulOldParent, ulFolderId, MAPI_FOLDER);
	g_lpSessionManager->NotificationModified(MAPI_FOLDER, ulOldParent, 0, true);
	// Update the old folder's parent
	g_lpSessionManager->UpdateTables(ECKeyTable::TABLE_ROW_MODIFY, 0, ulOldGrandParent, ulOldParent, MAPI_FOLDER);
	// Update the destination folder
	gcache->Update(fnevObjectModified, ulDestFolderId);
	g_lpSessionManager->UpdateTables(ECKeyTable::TABLE_ROW_ADD, 0, ulDestFolderId, ulFolderId, MAPI_FOLDER);
	g_lpSessionManager->NotificationModified(MAPI_FOLDER, ulDestFolderId, 0, true);
	// Update the destination's parent
	gcache->GetParent(ulDestFolderId, &ulGrandParent);
	g_lpSessionManager->UpdateTables(ECKeyTable::TABLE_ROW_MODIFY, 0, ulGrandParent, ulDestFolderId, MAPI_FOLDER);
	return erSuccess;
}
SOAP_ENTRY_END()

SOAP_ENTRY_START(notify, *result, const struct notification &sNotification,
    unsigned int *result)
{
	unsigned int ulKey = 0;
	USE_DATABASE_NORESULT();

	// You are only allowed to send newmail notifications at the moment. This could currently
	// only be misused to send other users new mail popup notification for e-mails that aren't
	// new at all ...
	if (sNotification.ulEventType != fnevNewMail)
		return KCERR_NO_ACCESS;
    if (sNotification.newmail == nullptr ||
        sNotification.newmail->pParentId == nullptr ||
        sNotification.newmail->pEntryId == nullptr)
		return KCERR_INVALID_PARAMETER;
	er = lpecSession->GetObjectFromEntryId(sNotification.newmail->pParentId, &ulKey);
	if(er != erSuccess)
		return er;
	auto newnot = sNotification;
	newnot.ulConnection = ulKey;
	return g_lpSessionManager->AddNotification(&newnot, ulKey);
}
SOAP_ENTRY_END()

SOAP_ENTRY_START(getReceiveFolderTable, lpsReceiveFolderTable->er,
    const entryId &sStoreId, struct receiveFolderTableResponse *lpsReceiveFolderTable)
{
	unsigned int	ulStoreid = 0;
	USE_DATABASE();

	er = lpecSession->GetObjectFromEntryId(&sStoreId, &ulStoreid);
	if(er != erSuccess)
		return er;
	// Check permission
	er = lpecSession->GetSecurity()->CheckPermission(ulStoreid, ecSecurityRead);
	if(er != erSuccess)
		return er;

	strQuery = "SELECT objid, messageclass FROM receivefolder WHERE storeid="+stringify(ulStoreid);
	er = lpDatabase->DoSelect(strQuery, &lpDBResult);
	if(er != erSuccess)
		return er;
	auto ulRows = lpDBResult.get_num_rows();
	lpsReceiveFolderTable->sFolderArray.__ptr  = soap_new_receiveFolder(soap, ulRows);
	lpsReceiveFolderTable->sFolderArray.__size = 0;

	int i = 0;
	auto gcache = g_lpSessionManager->GetCacheManager();
	while ((lpDBRow = lpDBResult.fetch_row()) != nullptr) {
		if(lpDBRow == NULL || lpDBRow[0] == NULL || lpDBRow[1] == NULL){
			ec_log_err("getReceiveFolderTable(): row or col null");
			return KCERR_DATABASE_ERROR;
		}
		er = gcache->GetEntryIdFromObject(atoui(lpDBRow[0]), soap, 0, &lpsReceiveFolderTable->sFolderArray.__ptr[i].sEntryId);
		if(er != erSuccess){
			er = erSuccess;
			continue;
		}
		lpsReceiveFolderTable->sFolderArray.__ptr[i++].lpszAExplicitClass = soap_strdup(soap, lpDBRow[1]);
	}

	lpsReceiveFolderTable->sFolderArray.__size = i;
	return erSuccess;
}
SOAP_ENTRY_END()

SOAP_ENTRY_START(deleteUser, *result, unsigned int ulUserId,
    const entryId &sUserId, unsigned int *result)
{
	er = GetLocalId(sUserId, ulUserId, &ulUserId, NULL);
	if (er != erSuccess)
		return er;
	// Check permission
	er = lpecSession->GetSecurity()->IsAdminOverUserObject(ulUserId);
	if(er != erSuccess)
		return er;
	return lpecSession->GetUserManagement()->DeleteObjectAndSync(ulUserId);
}
SOAP_ENTRY_END()

SOAP_ENTRY_START(unhookStore, *result, unsigned int ulStoreType,
    const entryId &sUserId, unsigned int ulSyncId, unsigned int *result)
{
	unsigned int ulUserId = 0, ulAffected = 0;
	std::string		strGUID = "Unknown";
	USE_DATABASE();

	// do not use GetLocalId since the user may exist on a different server,
	// but will be migrated here and we need to remove the previous store with different guid.
	auto cleanup = make_scope_success([&]() {
		if (er == KCERR_INVALID_PARAMETER)
			ec_log_err("Unhook of store (type %u) with userid %u rejected",  ulStoreType, ulUserId);
		else if (er != erSuccess)
			er_lerr(er, "Unhook of store (type %u) with userid %u and GUID %s failed", ulStoreType, ulUserId, strGUID.c_str());
		else
			ec_log_err("Unhook of store (type %u) with userid %u and GUID %s succeeded", ulStoreType, ulUserId, strGUID.c_str());
		ROLLBACK_ON_ERROR();
	});
	er = ABEntryIDToID(&sUserId, &ulUserId, NULL, NULL);
	if(er != erSuccess)
		return er;
	if (ulUserId == 0 || ulUserId == KOPANO_UID_SYSTEM || !ECSTORE_TYPE_ISVALID(ulStoreType))
		return er = KCERR_INVALID_PARAMETER;
	auto dtx = lpDatabase->Begin(er);
	if (er != erSuccess)
		return er;

	strQuery = "SELECT guid FROM stores WHERE user_id=" + stringify(ulUserId) + " AND type=" + stringify(ulStoreType) + " LIMIT 1";
	er = lpDatabase->DoSelect(strQuery, &lpDBResult);
	if (er != erSuccess)
		return er;
	lpDBRow = lpDBResult.fetch_row();
	lpDBLen = lpDBResult.fetch_row_lengths();
	if (lpDBRow == nullptr || lpDBRow[0] == nullptr)
		// store not on this server
		return er = KCERR_NOT_FOUND;
	strGUID = bin2hex(lpDBLen[0], lpDBRow[0]);

	strQuery = "UPDATE stores SET user_id=0 WHERE user_id=" + stringify(ulUserId) + " AND type=" + stringify(ulStoreType);
	er = lpDatabase->DoUpdate(strQuery, &ulAffected);
	if (er != erSuccess)
		return er;
	// ulAffected == 0: The user was already orphaned
	// ulAffected == 1: correctly disowned owner of store
	if (ulAffected > 1) {
		ec_log_err("unhookStore(): more than expected");
		return er = KCERR_COLLISION;
	}
	return dtx.commit();
}
SOAP_ENTRY_END()

SOAP_ENTRY_START(hookStore, *result, unsigned int ulStoreType,
    const entryId &sUserId, const struct xsd__base64Binary &sStoreGuid,
    unsigned int ulSyncId, unsigned int *result)
{
	unsigned int ulUserId = 0, ulAffected = 0;
	objectdetails_t sUserDetails;
	USE_DATABASE();
	auto cleanup = make_scope_success([&]() {
		if (er != erSuccess)
			ec_perror("Hook of store failed", er);
		ROLLBACK_ON_ERROR();
	});

	// do not use GetLocalId since the user may exist on a different server,
	// but will be migrated here and we need to hook an old store with specified guid.
	er = ABEntryIDToID(&sUserId, &ulUserId, NULL, NULL);
	if(er != erSuccess)
		return er;
	if (ulUserId == 0 || ulUserId == KOPANO_UID_SYSTEM || !ECSTORE_TYPE_ISVALID(ulStoreType))
		return er = KCERR_INVALID_PARAMETER;
	// get user details, see if this is the correct server
	er = lpecSession->GetUserManagement()->GetObjectDetails(ulUserId, &sUserDetails);
	if (er != erSuccess)
		return er;
	// check if store currently is owned and the correct type
	strQuery = "SELECT users.id, stores.id, stores.user_id, stores.hierarchy_id, stores.type FROM stores LEFT JOIN users ON stores.user_id = users.id WHERE guid = ";
	strQuery += lpDatabase->EscapeBinary(sStoreGuid.__ptr, sStoreGuid.__size);
	strQuery += " LIMIT 1";

	er = lpDatabase->DoSelect(strQuery, &lpDBResult);
	if (er != erSuccess)
		return er;
	lpDBRow = lpDBResult.fetch_row();
	lpDBLen = lpDBResult.fetch_row_lengths();
	if (lpDBRow == nullptr || lpDBLen == nullptr)
		return er = KCERR_NOT_FOUND;
	if (lpDBRow[4] == NULL) {
		ec_log_err("hookStore(): col null");
		return er = KCERR_DATABASE_ERROR;
	}

	if (lpDBRow[0]) {
		// this store already belongs to a user
		ec_log_err("hookStore(): store already belongs to a user");
		return er = KCERR_COLLISION;
	}
	if (atoui(lpDBRow[4]) != ulStoreType) {
		ec_log_err("Requested store type is %u, actual store type is %s", ulStoreType, lpDBRow[4]);
		return er = KCERR_INVALID_TYPE;
	}

	ec_log_info("Hooking store %u to user %d (%s)", atoui(lpDBRow[1]), ulUserId, sUserDetails.GetPropString(OB_PROP_S_LOGIN).c_str());
	// lpDBRow[2] is the old user id, which is now orphaned. We'll use this id to make the other store orphaned, so we "trade" user IDs.
	// update user with new store id
	auto dtx = lpDatabase->Begin(er);
	if (er != erSuccess)
		return er;

	// remove previous user of store
	strQuery = "UPDATE stores SET user_id = " + std::string(lpDBRow[2]) + " WHERE user_id = " + stringify(ulUserId) + " AND type = " + stringify(ulStoreType);
	er = lpDatabase->DoUpdate(strQuery, &ulAffected);
	if (er != erSuccess)
		return er;
	// ulAffected == 0: The user was already orphaned
	// ulAffected == 1: correctly disowned previous owner of store
	if (ulAffected > 1) {
		ec_log_err("hookStore(): owned by multiple users");
		return er = KCERR_COLLISION;
	}

	// set new store
	strQuery = "UPDATE stores SET user_id = " + stringify(ulUserId) + ", user_name='" +
	           lpDatabase->Escape(sUserDetails.GetPropString(OB_PROP_S_LOGIN)) +
	           "' WHERE guid = ";
	strQuery += lpDatabase->EscapeBinary(sStoreGuid.__ptr, sStoreGuid.__size);
	er = lpDatabase->DoUpdate(strQuery, &ulAffected);
	if (er != erSuccess)
		return er;
	// we can't have one store being owned by multiple users
	if (ulAffected != 1) {
		ec_log_err("hookStore(): owned by multiple users (2)");
		return er = KCERR_COLLISION;
	}

	// update owner of store
	strQuery = "UPDATE hierarchy SET owner = " + stringify(ulUserId) + " WHERE id = " + lpDBRow[3];
	er = lpDatabase->DoUpdate(strQuery, &ulAffected);
	if (er != erSuccess)
		return er;
	// one store has only one entry point in the hierarchy
	// (may be zero, when the user returns to its original store, so the owner field stays the same)
	if (ulAffected > 1) {
		ec_log_err("hookStore(): owned by multiple users (3)");
		return er = KCERR_COLLISION;
	}
	er = dtx.commit();
	if (er != erSuccess)
		return er;
	// remove store cache item
	g_lpSessionManager->GetCacheManager()->Update(fnevObjectMoved, atoi(lpDBRow[3]));
	return erSuccess;
}
SOAP_ENTRY_END()

// softdelete the store from the database, so this function returns quickly
SOAP_ENTRY_START(removeStore, *result,
    const struct xsd__base64Binary &sStoreGuid, unsigned int ulSyncId,
    unsigned int *result)
{
	objectdetails_t sObjectDetails;
	USE_DATABASE();

	// find store id and company of guid
	strQuery = "SELECT users.id, stores.guid, stores.hierarchy_id, stores.company, stores.user_name FROM stores LEFT JOIN users ON stores.user_id = users.id WHERE stores.guid = ";
	strQuery += lpDatabase->EscapeBinary(sStoreGuid.__ptr, sStoreGuid.__size);
	strQuery += " LIMIT 1";

	auto cleanup = make_scope_success([&]() {
		if (er == KCERR_NO_ACCESS) {
			ec_log_err("Failed to remove store access denied");
		} else if (er != erSuccess) {
			lpDatabase->Rollback();
			ec_perror("Failed to remove store", er);
		}
	});
	er = lpDatabase->DoSelect(strQuery, &lpDBResult);
	if (er != erSuccess)
		return er;
	lpDBRow = lpDBResult.fetch_row();
	lpDBLen = lpDBResult.fetch_row_lengths();
	if (lpDBRow == nullptr || lpDBLen == nullptr)
		return er = KCERR_NOT_FOUND;

	// if users.id != NULL, user still present .. log a warning admin is doing something that might not have been the action it wanted to do.
	if (lpDBRow[0] != NULL) {
		// trying to remove store from existing user
		std::string strUsername = lpDBRow[4];
		if (lpecSession->GetUserManagement()->GetObjectDetails(atoi(lpDBRow[0]), &sObjectDetails) == erSuccess)
			strUsername = sObjectDetails.GetPropString(OB_PROP_S_LOGIN); // fullname?
		ec_log_err("Unable to remove store: store is in use by user \"%s\"", strUsername.c_str());
		return er = KCERR_COLLISION;
	}

	// these are all 'not null' columns
	auto ulStoreHierarchyId = atoi(lpDBRow[2]);
	auto ulCompanyId = atoi(lpDBRow[3]);
	// Must be administrator over the company to be able to remove the store
	er = lpecSession->GetSecurity()->IsAdminOverUserObject(ulCompanyId);
	if (er != erSuccess)
		return er;
	ec_log_info("Started to remove store (%s) with storename \"%s\"", bin2hex(lpDBLen[1], lpDBRow[1]).c_str(), lpDBRow[4]);
	auto dtx = lpDatabase->Begin(er);
	if(er != hrSuccess)
		return er;
	// Soft delete store
	er = MarkStoreAsDeleted(lpecSession, lpDatabase, ulStoreHierarchyId, ulSyncId);
	if(er != erSuccess)
		return er;
	// Remove the store entry
	strQuery = "DELETE FROM stores WHERE guid=" + lpDatabase->EscapeBinary(lpDBRow[1], lpDBLen[1]);
	er = lpDatabase->DoDelete(strQuery);
	if(er != erSuccess)
		return er;
	// Remove receivefolder entries
	strQuery = "DELETE FROM receivefolder WHERE storeid="+stringify(ulStoreHierarchyId);
	er = lpDatabase->DoDelete(strQuery);
	if(er != erSuccess)
		return er;
	// Remove the acls
	strQuery = "DELETE FROM acl WHERE hierarchy_id="+stringify(ulStoreHierarchyId);
	er = lpDatabase->DoDelete(strQuery);
	if(er != erSuccess)
		return er;
	// TODO: acl cache!
	er = dtx.commit();
	if(er != erSuccess)
		return er;
	ec_log_info("Finished remove store (%s)", bin2hex(lpDBLen[1], lpDBRow[1]).c_str());
	return erSuccess;
}
SOAP_ENTRY_END()

namespace KC {

void *SoftDeleteRemover(void *lpTmpMain)
{
	kcsrv_blocksigs();
	ECRESULT		er = erSuccess;
	const char *lpszSetting = NULL;
	unsigned int ulDeleteTime = 0, ulFolders = 0, ulStores = 0, ulMessages = 0;
	ECSession		*lpecSession = NULL;

	lpszSetting = g_lpSessionManager->GetConfig()->GetSetting("softdelete_lifetime");
	if(lpszSetting)
		ulDeleteTime = atoi(lpszSetting) * 24 * 60 * 60;
	if(ulDeleteTime == 0)
		return new(std::nothrow) ECRESULT(erSuccess);
	er = g_lpSessionManager->CreateSessionInternal(&lpecSession);
	if (er != erSuccess) {
		kc_perror("Softdelete thread: CreateSessionInternal", er);
		return new(std::nothrow) ECRESULT(er);
	}

	std::unique_lock<ECSession> holder(*lpecSession);
	ec_log_info("Start scheduled softdelete clean up");
	er = PurgeSoftDelete(lpecSession, ulDeleteTime, &ulMessages, &ulFolders, &ulStores, (bool*)lpTmpMain);
	if (er == erSuccess)
		ec_log_info("Softdelete done: removed %d stores, %d folders, and %d messages", ulStores, ulFolders, ulMessages);
	else if (er == KCERR_BUSY)
		ec_log_info("Softdelete already running");
	else
		ec_log_err("Softdelete failed: removed %d stores, %d folders, and %d messages", ulStores, ulFolders, ulMessages);
	if(lpecSession) {
		holder.unlock();
		g_lpSessionManager->RemoveSessionInternal(lpecSession);
	}

	// Exit with the error result
	return new ECRESULT(er);
}

} /* namespace */

SOAP_ENTRY_START(checkExistObject, *result, const entryId &sEntryId,
    unsigned int ulFlags, unsigned int *result)
{
	unsigned int ulObjId = 0, ulObjType = 0, ulDBFlags = 0;

	er = lpecSession->GetObjectFromEntryId(&sEntryId, &ulObjId);
	if(er != erSuccess)
		return er;
	er = g_lpSessionManager->GetCacheManager()->GetObject(ulObjId, NULL, NULL, &ulDBFlags, &ulObjType);
	if(er != erSuccess)
		return er;
	if(ulFlags & SHOW_SOFT_DELETES) {
		if (!(ulDBFlags & MSGFLAG_DELETED))
			return KCERR_NOT_FOUND;
	} else {
		if (ulDBFlags & MSGFLAG_DELETED)
			return KCERR_NOT_FOUND;
	}
}
SOAP_ENTRY_END()

SOAP_ENTRY_START(readABProps, readPropsResponse->er, const entryId &sEntryId,
    struct readPropsResponse *readPropsResponse)
{
	// FIXME: when props are PT_ERROR, they should not be sent to the client
	// now we have properties in the client which are MAPI_E_NOT_ENOUGH_MEMORY,
	// while they shouldn't be present (or at least MAPI_E_NOT_FOUND)

	// These properties must be of type PT_UNICODE for string properties
	static constexpr const unsigned int sProps[] = {
		/* Don't touch the order of the first 7 elements!!! */
		PR_ENTRYID, PR_CONTAINER_FLAGS, PR_DEPTH, PR_EMS_AB_CONTAINERID, PR_DISPLAY_NAME, PR_EMS_AB_IS_MASTER, PR_EMS_AB_PARENT_ENTRYID,
		PR_EMAIL_ADDRESS, PR_OBJECT_TYPE, PR_DISPLAY_TYPE, PR_SEARCH_KEY, PR_PARENT_ENTRYID, PR_ADDRTYPE, PR_RECORD_KEY, PR_ACCOUNT,
		PR_SMTP_ADDRESS, PR_TRANSMITABLE_DISPLAY_NAME, PR_EMS_AB_HOME_MDB, PR_EMS_AB_HOME_MTA, PR_EMS_AB_PROXY_ADDRESSES,
		PR_EC_ADMINISTRATOR, PR_EC_NONACTIVE, PR_EC_COMPANY_NAME, PR_EMS_AB_X509_CERT, PR_AB_PROVIDER_ID, PR_EMS_AB_HIERARCHY_PATH,
		PR_EC_SENDAS_USER_ENTRYIDS, PR_EC_HOMESERVER_NAME, PR_DISPLAY_TYPE_EX, CHANGE_PROP_TYPE(PR_EMS_AB_IS_MEMBER_OF_DL, PT_MV_BINARY),
		PR_EC_ENABLED_FEATURES, PR_EC_DISABLED_FEATURES, PR_EC_ARCHIVE_SERVERS, PR_EC_ARCHIVE_COUPLINGS, PR_EMS_AB_ROOM_CAPACITY, PR_EMS_AB_ROOM_DESCRIPTION,
		PR_ASSISTANT
	};
	static constexpr const unsigned int sPropsContainerRoot[] = {
		/* Don't touch the order of the first 7 elements!!! */
		PR_ENTRYID, PR_CONTAINER_FLAGS, PR_DEPTH, PR_EMS_AB_CONTAINERID, PR_DISPLAY_NAME, PR_EMS_AB_IS_MASTER, PR_EMS_AB_PARENT_ENTRYID,
		PR_OBJECT_TYPE, PR_DISPLAY_TYPE, PR_SEARCH_KEY, PR_RECORD_KEY, PR_PARENT_ENTRYID, PR_AB_PROVIDER_ID, PR_EMS_AB_HIERARCHY_PATH, PR_ACCOUNT,
		PR_EC_HOMESERVER_NAME, PR_EC_COMPANY_NAME
	};
	struct propTagArray ptaProps;
	unsigned int ulId = 0, ulTypeId = 0, ulProps = 0;
	ECDatabase*			lpDatabase = NULL;
	objectid_t			sExternId;
	abprops_t lExtraProps;
	const unsigned int *lpProps = nullptr;

	er = lpecSession->GetDatabase(&lpDatabase);
	if (er != erSuccess)
		return er;
	er = ABEntryIDToID(&sEntryId, &ulId, &sExternId, &ulTypeId);
	if(er != erSuccess)
		return er;

	// A v1 EntryID would return a non-empty extern id string.
	if (!sExternId.id.empty())
	{
		er = lpecSession->GetSessionManager()->GetCacheManager()->GetUserObject(sExternId, &ulId, NULL, NULL);
		if (er != erSuccess)
			return er;
	}
	er = lpecSession->GetSecurity()->IsUserObjectVisible(ulId);
	if (er != erSuccess)
		return er;

	if (ulTypeId == MAPI_ABCONT) {
		lpProps = sPropsContainerRoot;
		ulProps = ARRAY_SIZE(sPropsContainerRoot);
	} else if (ulTypeId == MAPI_MAILUSER || ulTypeId == MAPI_DISTLIST) {
		lpProps = sProps;
		ulProps = ARRAY_SIZE(sProps);
	} else {
		return KCERR_INVALID_PARAMETER;
	}

	/* Load the additional addressbook properties */
	try {
		UserPlugin *lpPlugin = NULL;
		if (GetThreadLocalPlugin(g_lpSessionManager->GetPluginFactory(), &lpPlugin) == erSuccess)
			lExtraProps = lpPlugin->getExtraAddressbookProperties();
	} catch (...) { }

	ptaProps.__size = ulProps;
	ptaProps.__size += lExtraProps.size();
	ptaProps.__ptr   = soap_new_unsignedInt(soap, ptaProps.__size);
	/* Copy fixed properties */
	memcpy(ptaProps.__ptr, lpProps, ulProps * sizeof(unsigned int));
	int i = ulProps;

	/* Copy extra properties */
	for (const auto &prop : lExtraProps) {
		ptaProps.__ptr[i] = prop;
		/* The client requires some properties with non-standard types */
		switch (PROP_ID(ptaProps.__ptr[i])) {
		case PROP_ID(PR_MANAGER_NAME):
		case PROP_ID(PR_EMS_AB_MANAGER):
			/* Rename PR_MANAGER_NAME to PR_EMS_AB_MANAGER and provide the PT_BINARY version with the entryid */
			ptaProps.__ptr[i] = CHANGE_PROP_TYPE(PR_EMS_AB_MANAGER, PT_BINARY);
			break;
		case PROP_ID(PR_EMS_AB_REPORTS):
			ptaProps.__ptr[i] = CHANGE_PROP_TYPE(PR_EMS_AB_REPORTS, PT_MV_BINARY);
			break;
		case PROP_ID(PR_EMS_AB_OWNER):
			/* Also provide the PT_BINARY version with the entryid */
			ptaProps.__ptr[i] = CHANGE_PROP_TYPE(PR_EMS_AB_OWNER, PT_BINARY);
			break;
		default:
			// @note plugin most likely returns PT_STRING8 and PT_MV_STRING8 types
			// Since CopyDatabasePropValToSOAPPropVal() always returns PT_UNICODE types, we will convert these here too
			// Therefore, the sProps / sPropsContainerRoot must contain PT_UNICODE types only!
			if (PROP_TYPE(ptaProps.__ptr[i]) == PT_MV_STRING8)
				ptaProps.__ptr[i] = CHANGE_PROP_TYPE(ptaProps.__ptr[i], PT_MV_UNICODE);
			else if (PROP_TYPE(ptaProps.__ptr[i]) == PT_STRING8)
				ptaProps.__ptr[i] = CHANGE_PROP_TYPE(ptaProps.__ptr[i], PT_UNICODE);
			break;
		}
		++i;
	}

	/* Update the total size, the previously set value might not be accurate */
	ptaProps.__size = i;
	/* Read properties */
	auto usrmgt = lpecSession->GetUserManagement();
	if (ulTypeId == MAPI_ABCONT) {
		er = usrmgt->GetContainerProps(soap, ulId, &ptaProps, &readPropsResponse->aPropVal);
		if (er != erSuccess)
			return er;
	} else {
		er = usrmgt->GetProps(soap, ulId, &ptaProps, &readPropsResponse->aPropVal);
		if (er != erSuccess)
			return er;
	}

	/* Copy properties which have been correctly read to tag array */
	readPropsResponse->aPropTag.__size = 0;
	readPropsResponse->aPropTag.__ptr  = soap_new_unsignedInt(soap, ptaProps.__size);
	for (gsoap_size_t j = 0; j < readPropsResponse->aPropVal.__size; ++j)
		if (PROP_TYPE(readPropsResponse->aPropVal.__ptr[j].ulPropTag) != PT_ERROR)
			readPropsResponse->aPropTag.__ptr[readPropsResponse->aPropTag.__size++] = readPropsResponse->aPropVal.__ptr[j].ulPropTag;
	return erSuccess;
}
SOAP_ENTRY_END()

/**
 * @param[in]	lpaPropTag	SOAP proptag array containing requested properties.
 * @param[in]	lpsRowSet	Rows with possible search request, if matching flag in lpaFlags is MAPI_UNRESOLVED.
 * @param[in]	lpaFlags	Status of row.
 * @param[in]	ulFlags		Client ulFlags for IABContainer::ResolveNames()
 * @param[out]	lpsABResolveNames	copies of new rows and flags.
 */
SOAP_ENTRY_START(abResolveNames, lpsABResolveNames->er, struct propTagArray* lpaPropTag, struct rowSet* lpsRowSet, struct flagArray* lpaFlags, unsigned int ulFlags, struct abResolveNamesResponse* lpsABResolveNames)
{
	unsigned int ulFlag = 0, ulObjectId = 0;
	char*			search = NULL;
	struct propValArray sPropValArrayDst;
	struct propVal *lpDisplayName = NULL;

	lpsABResolveNames->aFlags.__size = lpaFlags->__size;
	lpsABResolveNames->aFlags.__ptr   = soap_new_unsignedInt(soap, lpaFlags->__size);
	lpsABResolveNames->sRowSet.__size = lpsRowSet->__size;
	lpsABResolveNames->sRowSet.__ptr  = soap_new_propValArray(soap, lpsRowSet->__size);

	auto usrmgt = lpecSession->GetUserManagement();
	for (gsoap_size_t i = 0; i < lpsRowSet->__size; ++i) {
		lpsABResolveNames->aFlags.__ptr[i] = lpaFlags->__ptr[i];
		if(lpaFlags->__ptr[i] == MAPI_RESOLVED)
			continue; // Client knows the information
		lpDisplayName = FindProp(&lpsRowSet->__ptr[i], CHANGE_PROP_TYPE(PR_DISPLAY_NAME, PT_UNSPECIFIED));
		if(lpDisplayName == NULL || (PROP_TYPE(lpDisplayName->ulPropTag) != PT_STRING8 && PROP_TYPE(lpDisplayName->ulPropTag) != PT_UNICODE))
			continue; // No display name

		search = lpDisplayName->Value.lpszA;
		/* NOTE: ECUserManagement is responsible for calling ECSecurity::IsUserObjectVisible(ulObjectId) for found objects */
		switch (usrmgt->SearchObjectAndSync(search, ulFlags, &ulObjectId)) {
		case KCERR_COLLISION:
			ulFlag = MAPI_AMBIGUOUS;
			break;
		case erSuccess:
			ulFlag = MAPI_RESOLVED;
			break;
		case KCERR_NOT_FOUND:
		default:
			ulFlag = MAPI_UNRESOLVED;
			break;
		}

		lpsABResolveNames->aFlags.__ptr[i] = ulFlag;
		if(lpsABResolveNames->aFlags.__ptr[i] == MAPI_RESOLVED) {
			er = usrmgt->GetProps(soap, ulObjectId, lpaPropTag, &sPropValArrayDst);
			if(er != erSuccess)
				return er;
			er = MergePropValArray(soap, &lpsRowSet->__ptr[i], &sPropValArrayDst, &lpsABResolveNames->sRowSet.__ptr[i]);
			if(er != erSuccess)
				return er;
		}
	}

	return erSuccess;
}
SOAP_ENTRY_END()

/**
 * Syncs a new list of companies, and for each company syncs the users.
 *
 * @param[in] ulCompanyId unused, id of company to sync
 * @param[in] sCompanyId unused, entryid of company to sync
 * @param[out] result kopano error code
 *
 * @return soap error code
 */
SOAP_ENTRY_START(syncUsers, *result, unsigned int ulCompanyId,
    const entryId &sCompanyId, unsigned int *result)
{
	er = lpecSession->GetUserManagement()->SyncAllObjects();
}
SOAP_ENTRY_END()

// Quota
SOAP_ENTRY_START(GetQuota, lpsQuota->er, unsigned int ulUserid,
    const entryId &sUserId, bool bGetUserDefault,
    struct quotaResponse *lpsQuota)
{
	quotadetails_t	quotadetails;

	er = GetLocalId(sUserId, ulUserid, &ulUserid, NULL);
	if (er != erSuccess)
		return er;
	// Check permission
	auto sec = lpecSession->GetSecurity();
	if (sec->IsAdminOverUserObject(ulUserid) != erSuccess &&
	    sec->GetUserId() != ulUserid)
		return KCERR_NO_ACCESS;
	er = sec->GetUserQuota(ulUserid, bGetUserDefault, &quotadetails);
	if(er != erSuccess)
		return er;

	lpsQuota->sQuota.bUseDefaultQuota = quotadetails.bUseDefaultQuota;
	lpsQuota->sQuota.bIsUserDefaultQuota = quotadetails.bIsUserDefaultQuota;
	lpsQuota->sQuota.llHardSize = quotadetails.llHardSize;
	lpsQuota->sQuota.llSoftSize = quotadetails.llSoftSize;
	lpsQuota->sQuota.llWarnSize = quotadetails.llWarnSize;
	return erSuccess;
}
SOAP_ENTRY_END()

SOAP_ENTRY_START(SetQuota, *result, unsigned int ulUserid,
    const entryId &sUserId, struct quota *lpsQuota, unsigned int *result)
{
	quotadetails_t	quotadetails;

	er = GetLocalId(sUserId, ulUserid, &ulUserid, NULL);
	if (er != erSuccess)
		return er;
	// Check permission
	auto sec = lpecSession->GetSecurity();
	if (sec->IsAdminOverUserObject(ulUserid) != erSuccess &&
	    sec->GetUserId() != ulUserid)
		return KCERR_NO_ACCESS;

	quotadetails.bUseDefaultQuota = lpsQuota->bUseDefaultQuota;
	quotadetails.bIsUserDefaultQuota = lpsQuota->bIsUserDefaultQuota;
	quotadetails.llHardSize = lpsQuota->llHardSize;
	quotadetails.llSoftSize = lpsQuota->llSoftSize;
	quotadetails.llWarnSize = lpsQuota->llWarnSize;
	return lpecSession->GetUserManagement()->SetQuotaDetailsAndSync(ulUserid, quotadetails);
}
SOAP_ENTRY_END()

SOAP_ENTRY_START(AddQuotaRecipient, *result, unsigned int ulCompanyid,
    const entryId &sCompanyId, unsigned int ulRecipientId,
    const entryId &sRecipientId, unsigned int ulType, unsigned int *result)
{
	er = GetLocalId(sCompanyId, ulCompanyid, &ulCompanyid, NULL);
	if (er != erSuccess)
		return er;
	if (lpecSession->GetSecurity()->IsAdminOverUserObject(ulCompanyid) != erSuccess)
		return KCERR_NO_ACCESS;
	er = GetLocalId(sRecipientId, ulRecipientId, &ulRecipientId, NULL);
	if (er != erSuccess)
		return er;
	if (OBJECTCLASS_TYPE(ulType) == OBJECTTYPE_MAILUSER)
		return lpecSession->GetUserManagement()->AddSubObjectToObjectAndSync(OBJECTRELATION_QUOTA_USERRECIPIENT, ulCompanyid, ulRecipientId);
	else if (ulType == CONTAINER_COMPANY)
		return lpecSession->GetUserManagement()->AddSubObjectToObjectAndSync(OBJECTRELATION_QUOTA_COMPANYRECIPIENT, ulCompanyid, ulRecipientId);
	return KCERR_INVALID_TYPE;
}
SOAP_ENTRY_END()

SOAP_ENTRY_START(DeleteQuotaRecipient, *result, unsigned int ulCompanyid,
    const entryId &sCompanyId, unsigned int ulRecipientId,
    const entryId &sRecipientId, unsigned int ulType, unsigned int *result)
{
	er = GetLocalId(sCompanyId, ulCompanyid, &ulCompanyid, NULL);
	if (er != erSuccess)
		return er;
	if (lpecSession->GetSecurity()->IsAdminOverUserObject(ulCompanyid) != erSuccess)
		return KCERR_NO_ACCESS;
	er = GetLocalId(sRecipientId, ulRecipientId, &ulRecipientId, NULL);
	if (er != erSuccess)
		return er;
	if (OBJECTCLASS_TYPE(ulType) == OBJECTTYPE_MAILUSER)
		return lpecSession->GetUserManagement()->DeleteSubObjectFromObjectAndSync(OBJECTRELATION_QUOTA_USERRECIPIENT, ulCompanyid, ulRecipientId);
	else if (ulType == CONTAINER_COMPANY)
		return lpecSession->GetUserManagement()->DeleteSubObjectFromObjectAndSync(OBJECTRELATION_QUOTA_COMPANYRECIPIENT, ulCompanyid, ulRecipientId);
	return KCERR_INVALID_TYPE;
}
SOAP_ENTRY_END()

SOAP_ENTRY_START(GetQuotaRecipients, lpsUserList->er, unsigned int ulUserid,
    const entryId &sUserId, struct userListResponse *lpsUserList)
{
	std::list<localobjectdetails_t> users;
	objectid_t sExternId;
	objectdetails_t details;
	userobject_relation_t relation;
	unsigned int ulCompanyId;
	bool bHasLocalStore = false;
	entryId sUserEid;

	// does not return full class in sExternId.objclass
	er = GetLocalId(sUserId, ulUserid, &ulUserid, &sExternId);
	if (er != erSuccess)
		return er;
	// re-evaluate userid to externid to get the full class (mapi clients only know MAPI_ABCONT for companies)
	er = g_lpSessionManager->GetCacheManager()->GetUserObject(ulUserid, &sExternId, NULL, NULL);
	if (er != erSuccess)
		return er;
	er = CheckUserStore(lpecSession, ulUserid, ECSTORE_TYPE_PRIVATE, &bHasLocalStore);
	if (er != erSuccess)
		return er;
	if (!bHasLocalStore)
		return KCERR_NOT_FOUND;

	//Check permission
	auto sec = lpecSession->GetSecurity();
	if (sec->IsAdminOverUserObject(ulUserid) != erSuccess)
		return KCERR_NO_ACCESS;

	/* Not all objectclasses support quota */
	if ((sExternId.objclass == NONACTIVE_CONTACT) ||
		(OBJECTCLASS_TYPE(sExternId.objclass) == OBJECTTYPE_DISTLIST) ||
		(sExternId.objclass == CONTAINER_ADDRESSLIST))
		return KCERR_INVALID_TYPE;
	auto usrmgt = lpecSession->GetUserManagement();
	er = usrmgt->GetObjectDetails(ulUserid, &details);
	if (er != erSuccess)
		return er;

	if (OBJECTCLASS_TYPE(details.GetClass())== OBJECTTYPE_MAILUSER) {
		ulCompanyId = details.GetPropInt(OB_PROP_I_COMPANYID);
		relation = OBJECTRELATION_QUOTA_USERRECIPIENT;
	} else if (details.GetClass() == CONTAINER_COMPANY) {
		ulCompanyId = ulUserid;
		relation = OBJECTRELATION_QUOTA_COMPANYRECIPIENT;
	} else {
		return KCERR_INVALID_TYPE;
	}

	/* When uLCompanyId is 0 then there are no recipient relations we could request,
	 * in that case we should manually allocate the list so it is safe to add the user
	 * to the list. */
	if (ulCompanyId != 0) {
		er = usrmgt->GetSubObjectsOfObjectAndSync(relation, ulCompanyId, users);
		if (er != erSuccess)
			return er;
	} else
		users.clear();

	if (OBJECTCLASS_TYPE(details.GetClass())== OBJECTTYPE_MAILUSER) {
		/* The main recipient (the user over quota) must be the first entry */
		users.emplace_front(ulUserid, details);
	} else if (details.GetClass() == CONTAINER_COMPANY) {
		/* Append the system administrator for the company */
		objectdetails_t systemdetails;
		auto ulSystem = details.GetPropInt(OB_PROP_I_SYSADMIN);
		er = sec->IsUserObjectVisible(ulSystem);
		if (er != erSuccess)
			return er;
		er = usrmgt->GetObjectDetails(ulSystem, &systemdetails);
		if (er != erSuccess)
			return er;
		users.emplace_front(ulSystem, systemdetails);
		/* The main recipient (the company's public store) must be the first entry */
		users.emplace_front(ulUserid, details);
	}

	lpsUserList->sUserArray.__size = 0;
	lpsUserList->sUserArray.__ptr  = soap_new_user(soap, users.size());

	for (const auto &user : users) {
		if ((OBJECTCLASS_TYPE(user.GetClass()) != OBJECTTYPE_MAILUSER) ||
			(details.GetClass() == NONACTIVE_CONTACT))
				continue;
		if (sec->IsUserObjectVisible(user.ulId) != erSuccess)
			continue;
		er = GetABEntryID(user.ulId, soap, &sUserEid);
		if (er != erSuccess)
			return er;
		er = CopyUserDetailsToSoap(user.ulId, &sUserEid, user,
		     lpecSession->GetCapabilities() & KOPANO_CAP_EXTENDED_ANON,
		     soap, &lpsUserList->sUserArray.__ptr[lpsUserList->sUserArray.__size]);
		if (er != erSuccess)
			return er;
		++lpsUserList->sUserArray.__size;
		if (sUserEid.__ptr)
		{
			// sUserEid is placed in userdetails, no need to free
			sUserEid.__ptr = NULL;
			sUserEid.__size = 0;
		}
	}
	return erSuccess;
}
SOAP_ENTRY_END()

SOAP_ENTRY_START(GetQuotaStatus, lpsQuotaStatus->er, unsigned int ulUserid,
    const entryId &sUserId, struct quotaStatus *lpsQuotaStatus)
{
	long long		llStoreSize = 0;
	objectid_t		sExternId;
	bool			bHasLocalStore = false;
	eQuotaStatus QuotaStatus;

	//Set defaults
	lpsQuotaStatus->llStoreSize = 0;
	// does not return full class in sExternId.objclass
	er = GetLocalId(sUserId, ulUserid, &ulUserid, &sExternId);
	if (er != erSuccess)
		return er;
	// re-evaluate userid to externid to get the full class (mapi clients only know MAPI_ABCONT for companies)
	er = g_lpSessionManager->GetCacheManager()->GetUserObject(ulUserid, &sExternId, NULL, NULL);
	if (er != erSuccess)
		return er;
	er = CheckUserStore(lpecSession, ulUserid, ECSTORE_TYPE_PRIVATE, &bHasLocalStore);
	if (er != erSuccess)
		return er;
	if (!bHasLocalStore)
		return KCERR_NOT_FOUND;

	// Check permission
	if(lpecSession->GetSecurity()->IsAdminOverUserObject(ulUserid) != erSuccess &&
		(lpecSession->GetSecurity()->GetUserId() != ulUserid))
		return KCERR_NO_ACCESS;
	/* Not all objectclasses support quota */
	if ((sExternId.objclass == NONACTIVE_CONTACT) ||
		(OBJECTCLASS_TYPE(sExternId.objclass) == OBJECTTYPE_DISTLIST) ||
		(sExternId.objclass == CONTAINER_ADDRESSLIST))
		return KCERR_INVALID_TYPE;

	if (OBJECTCLASS_TYPE(sExternId.objclass) == OBJECTTYPE_MAILUSER || sExternId.objclass == CONTAINER_COMPANY) {
		er = lpecSession->GetSecurity()->GetUserSize(ulUserid, &llStoreSize);
		if(er != erSuccess)
			return er;
	} else {
		return KCERR_INVALID_PARAMETER;
	}

	// check the store quota status
	er = lpecSession->GetSecurity()->CheckUserQuota(ulUserid, llStoreSize, &QuotaStatus);
	if(er != erSuccess)
		return er;
	lpsQuotaStatus->llStoreSize = llStoreSize;
	lpsQuotaStatus->ulQuotaStatus = (unsigned int)QuotaStatus;
	return erSuccess;
}
SOAP_ENTRY_END()

SOAP_ENTRY_START(getMessageStatus, lpsStatus->er, const entryId &sEntryId,
    unsigned int ulFlags, struct messageStatus *lpsStatus)
{
	unsigned int ulMsgStatus = 0, ulId = 0;
	USE_DATABASE();

	er = lpecSession->GetObjectFromEntryId(&sEntryId, &ulId);
	if(er != erSuccess)
		return er;
	//Check security
	er = lpecSession->GetSecurity()->CheckPermission(ulId, ecSecurityRead);
	if(er != erSuccess)
		return er;

	// Get the old flags
	strQuery = "SELECT val_ulong FROM properties WHERE hierarchyid="+stringify(ulId)+" AND tag=3607 AND type=3 LIMIT 2";
	er = lpDatabase->DoSelect(strQuery, &lpDBResult);
	if (er != erSuccess) {
		ec_perror("getMessageStatus(): select failed", er);
		return KCERR_DATABASE_ERROR;
	}
	if (lpDBResult.get_num_rows() == 1) {
		lpDBRow = lpDBResult.fetch_row();
		if(lpDBRow == NULL || lpDBRow[0] == NULL) {
			ec_log_err("getMessageStatus(): row or col null");
			return KCERR_DATABASE_ERROR;
		}
		ulMsgStatus = atoui(lpDBRow[0]);
	}

	lpsStatus->ulMessageStatus = ulMsgStatus;
	return erSuccess;
}
SOAP_ENTRY_END()

SOAP_ENTRY_START(setMessageStatus, lpsOldStatus->er, const entryId &sEntryId,
    unsigned int ulNewStatus, unsigned int ulNewStatusMask,
    unsigned int ulSyncId, struct messageStatus *lpsOldStatus)
{
	unsigned int ulOldMsgStatus = 0, ulRows = 0;
	unsigned int ulId = 0, ulParent = 0, ulObjFlags = 0;
	SOURCEKEY sSourceKey, sParentSourceKey;
	USE_DATABASE();

	er = lpecSession->GetObjectFromEntryId(&sEntryId, &ulId);
	if(er != erSuccess)
		return er;
	//Check security
	er = lpecSession->GetSecurity()->CheckPermission(ulId, ecSecurityEdit);
	if(er != erSuccess)
		return er;
	auto dtx = lpDatabase->Begin(er);
	if(er != erSuccess)
		return er;
	er = g_lpSessionManager->GetCacheManager()->GetObject(ulId, &ulParent, NULL, &ulObjFlags);
	if(er != erSuccess)
		return er;

	// Get the old flags (PR_MSG_STATUS)
	strQuery = "SELECT val_ulong FROM properties WHERE hierarchyid="+stringify(ulId)+" AND tag=3607 AND type=3 LIMIT 2";
	er = lpDatabase->DoSelect(strQuery, &lpDBResult);
	if (er != erSuccess) {
		ec_perror("setMessageStatus(): select failed", er);
		return er = KCERR_DATABASE_ERROR;
	}
	ulRows = lpDBResult.get_num_rows();
	if (ulRows == 1) {
		lpDBRow = lpDBResult.fetch_row();
		if(lpDBRow == NULL || lpDBRow[0] == NULL) {
			ec_log_err("setMessageStatus(): row or col null");
			return er = KCERR_DATABASE_ERROR;
		}
		ulOldMsgStatus = atoui(lpDBRow[0]);
	}

	// Set the new flags
	auto ulNewMsgStatus = (ulOldMsgStatus &~ulNewStatusMask) | (ulNewStatusMask & ulNewStatus);
	if(ulRows > 0){
		strQuery = "UPDATE properties SET val_ulong="+stringify(ulNewMsgStatus)+" WHERE  hierarchyid="+stringify(ulId)+" AND tag=3607 AND type=3";
		er = lpDatabase->DoUpdate(strQuery);
	}else {
		strQuery = "INSERT INTO properties(hierarchyid, tag, type, val_ulong) VALUES("+stringify(ulId)+", 3607, 3,"+stringify(ulNewMsgStatus)+")";
		er = lpDatabase->DoInsert(strQuery);
	}
	if(er != erSuccess) {
		ec_log_err("setMessageStatus(): query failed");
		return er = KCERR_DATABASE_ERROR;
	}

	lpsOldStatus->ulMessageStatus = ulOldMsgStatus;
	GetSourceKey(ulId, &sSourceKey);
	GetSourceKey(ulParent, &sParentSourceKey);
	AddChange(lpecSession, ulSyncId, sSourceKey, sParentSourceKey, ICS_MESSAGE_CHANGE);
	er = dtx.commit();
	if(er != erSuccess)
		return er;
	// Now, send the notifications
	g_lpSessionManager->GetCacheManager()->Update(fnevObjectModified, ulId);
	g_lpSessionManager->NotificationModified(MAPI_MESSAGE, ulId, ulParent);
	g_lpSessionManager->UpdateTables(ECKeyTable::TABLE_ROW_MODIFY, ulObjFlags&MSGFLAG_NOTIFY_FLAGS, ulParent, ulId, MAPI_MESSAGE);
	return erSuccess;
}
SOAP_ENTRY_END()

SOAP_ENTRY_START(getChanges, lpsChangesResponse->er,
    const struct xsd__base64Binary &sSourceKeyFolder, unsigned int ulSyncId,
    unsigned int ulChangeId, unsigned int ulChangeType, unsigned int ulFlags,
    struct restrictTable *lpsRestrict,
    struct icsChangeResponse *lpsChangesResponse)
{
	icsChangesArray *lpChanges = NULL;
	SOURCEKEY sSourceKey(sSourceKeyFolder.__size, reinterpret_cast<const char *>(sSourceKeyFolder.__ptr));

	er = GetChanges(soap, lpecSession, sSourceKey, ulSyncId, ulChangeId, ulChangeType, ulFlags, lpsRestrict, &lpsChangesResponse->ulMaxChangeId, &lpChanges);
	if(er != erSuccess)
		return er;
	lpsChangesResponse->sChangesArray = *lpChanges;
	return erSuccess;
}
SOAP_ENTRY_END()

SOAP_ENTRY_START(setSyncStatus, lpsResponse->er,
    const struct xsd__base64Binary &sSourceKeyFolder, unsigned int ulSyncId,
    unsigned int ulChangeId, unsigned int ulChangeType, unsigned int ulFlags,
    struct setSyncStatusResponse *lpsResponse)
{
	SOURCEKEY sSourceKey(sSourceKeyFolder.__size, reinterpret_cast<const char *>(sSourceKeyFolder.__ptr));
	unsigned int	ulFolderId = 0, dummy = 0;
	USE_DATABASE();
	auto dtx = lpDatabase->Begin(er);
	if (er != erSuccess)
		return er;
    if(sSourceKey.size()) {
    	er = g_lpSessionManager->GetCacheManager()->GetObjectFromProp(PROP_ID(PR_SOURCE_KEY), sSourceKey.size(), sSourceKey, &ulFolderId);
    	if(er != erSuccess)
			return er;
    } else {
        ulFolderId = 0;
    }

    if(ulFolderId == 0) {
        if(lpecSession->GetSecurity()->GetAdminLevel() != ADMIN_LEVEL_SYSADMIN)
            er = KCERR_NO_ACCESS;
    }
	// Check security
	else if (ulChangeType == ICS_SYNC_CONTENTS)
            er = lpecSession->GetSecurity()->CheckPermission(ulFolderId, ecSecurityRead);
	else if (ulChangeType == ICS_SYNC_HIERARCHY)
            er = lpecSession->GetSecurity()->CheckPermission(ulFolderId, ecSecurityFolderVisible);
	else
            er = KCERR_INVALID_TYPE;
	if(er != erSuccess)
		return er;

	if(ulSyncId == 0){
	    // SyncID is 0, which means the client will be requesting an initial sync from this new sync. The change_id will
		// be updated in another call done when the synchronization is complete.
		strQuery = "INSERT INTO syncs (change_id, sourcekey, sync_type, sync_time) VALUES (1, " + lpDatabase->EscapeBinary(sSourceKey) + ", '" + stringify(ulChangeType) + "', FROM_UNIXTIME(" + stringify(time(nullptr)) + "))";
		er = lpDatabase->DoInsert(strQuery, &ulSyncId);
		if (er == erSuccess) {
			er = dtx.commit();
			lpsResponse->ulSyncId = ulSyncId;
		}
		return er;
	}

	strQuery = "SELECT sourcekey, change_id, sync_type FROM syncs WHERE id ="+stringify(ulSyncId)+" FOR UPDATE";
	//TODO check existing sync
	er = lpDatabase->DoSelect(strQuery, &lpDBResult);
	if(er != erSuccess)
		return er;
	if (lpDBResult.get_num_rows() == 0)
		return er = KCERR_NOT_FOUND;
	lpDBRow = lpDBResult.fetch_row();
	lpDBLen = lpDBResult.fetch_row_lengths();
	if( lpDBRow == NULL || lpDBRow[0] == NULL || lpDBRow[1] == NULL || lpDBRow[2] == NULL){
		ec_log_err("setSyncStatus(): row/col NULL");
		return er = KCERR_DATABASE_ERROR; /* this should never happen */
	}
	if (lpDBLen[0] != sSourceKey.size() ||
	    memcmp(lpDBRow[0], sSourceKey, sSourceKey.size()) != 0) {
		ec_log_err("setSyncStatus(): collision");
		return er = KCERR_COLLISION;
	}
	dummy = atoui(lpDBRow[2]);
	if (dummy != ulChangeType) {
		ec_log_err("SetSyncStatus(): unexpected change type %u/%u", dummy, ulChangeType);
		return er = KCERR_COLLISION;
	}

	strQuery = "UPDATE syncs SET change_id = "+stringify(ulChangeId)+", sync_time = FROM_UNIXTIME("+stringify(time(NULL))+") WHERE id = "+stringify(ulSyncId);
	er = lpDatabase->DoUpdate(strQuery);
	if(er != erSuccess)
		return er;
	er = dtx.commit();
	if (er != erSuccess)
		return er;
	lpsResponse->ulSyncId = ulSyncId;
	return erSuccess;
}
SOAP_ENTRY_END()

SOAP_ENTRY_START(getEntryIDFromSourceKey, lpsResponse->er,
    const entryId &sStoreId, const struct xsd__base64Binary &folderSourceKey,
    const struct xsd__base64Binary &messageSourceKey,
    struct getEntryIDFromSourceKeyResponse *lpsResponse)
{
	unsigned int ulObjType = 0, ulObjId = 0, ulMessageId = 0, ulFolderId = 0;
	unsigned int ulParent = 0, ulStoreId = 0, ulStoreFound = 0;
	USE_DATABASE_NORESULT();
	kd_trans dtx;

	er = BeginLockFolders(lpDatabase, SOURCEKEY(folderSourceKey), LOCK_SHARED, dtx, er);
	if(er != erSuccess)
		return er;
	auto cleanup = make_scope_success([&]() { dtx.commit(); });
	er = lpecSession->GetObjectFromEntryId(&sStoreId, &ulStoreId);
	if(er != erSuccess)
		return er;
	er = g_lpSessionManager->GetCacheManager()->GetObjectFromProp(PROP_ID(PR_SOURCE_KEY), folderSourceKey.__size, folderSourceKey.__ptr, &ulFolderId);
	if(er != erSuccess)
		return er;

	if(messageSourceKey.__size != 0) {
		er = g_lpSessionManager->GetCacheManager()->GetObjectFromProp(PROP_ID(PR_SOURCE_KEY), messageSourceKey.__size, messageSourceKey.__ptr, &ulMessageId);
		if(er != erSuccess)
			return er;
        // Check if given sourcekey is in the given parent sourcekey
		er = g_lpSessionManager->GetCacheManager()->GetParent(ulMessageId, &ulParent);
		if (er != erSuccess || ulFolderId != ulParent)
			return er = KCERR_NOT_FOUND;
		ulObjId = ulMessageId;
		ulObjType = MAPI_MESSAGE;
	} else {
		ulObjId = ulFolderId;
		ulObjType = MAPI_FOLDER;
	}

	// Check if the folder given is actually in the store we're working on (may not be so if cache
	// is out-of-date during a re-import of a store that has been deleted and re-imported). In this case
	// we return NOT FOUND, which really is true since we cannot found the given sourcekey in this store.
    er = g_lpSessionManager->GetCacheManager()->GetStore(ulFolderId, &ulStoreFound, NULL);
    if (er != erSuccess || ulStoreFound != ulStoreId)
		return er = KCERR_NOT_FOUND;
	// Check security
	if (ulObjType == MAPI_FOLDER)
		er = lpecSession->GetSecurity()->CheckPermission(ulObjId, ecSecurityFolderVisible);
	else
		er = lpecSession->GetSecurity()->CheckPermission(ulObjId, ecSecurityRead);
	if(er != erSuccess)
		return er;
	return er = g_lpSessionManager->GetCacheManager()->GetEntryIdFromObject(ulObjId,
	       soap, 0, &lpsResponse->sEntryId);
}
SOAP_ENTRY_END()

SOAP_ENTRY_START(getSyncStates, lpsResponse->er,
    const struct mv_long &ulaSyncId, struct getSyncStatesReponse *lpsResponse)
{
	er = GetSyncStates(soap, lpecSession, ulaSyncId, &lpsResponse->sSyncStates);
}
SOAP_ENTRY_END()

SOAP_ENTRY_START(getLicenseAuth, r->er, const struct xsd__base64Binary &,
    struct getLicenseAuthResponse *r)
{
	/* Called by ZCP 7.2.6 */
	r->sAuthResponse.__ptr = nullptr;
	r->sAuthResponse.__size = 0;
}
SOAP_ENTRY_END()

SOAP_ENTRY_START(resolvePseudoUrl, lpsResponse->er, const char *lpszPseudoUrl,
    struct resolvePseudoUrlResponse *lpsResponse)
{
	std::string		strServerPath;

	if (!lpecSession->GetSessionManager()->IsDistributedSupported())
	{
		/**
		 * Non-distributed environments do issue pseudo URLs, but merely to
		 * make upgrading later possible. We will just return the passed pseudo URL
		 * and say that we're the peer. That would cause the client to keep on
		 * using the current connection.
         **/
		lpsResponse->lpszServerPath = lpszPseudoUrl;
		lpsResponse->bIsPeer = true;
		return erSuccess;
	}

	if (strncmp(lpszPseudoUrl, "pseudo://", 9))
		return KCERR_INVALID_PARAMETER;
	er = GetBestServerPath(soap, lpecSession, lpszPseudoUrl + 9, &strServerPath);
	if (er != erSuccess)
		return er;
	lpsResponse->lpszServerPath = soap_strdup(soap, strServerPath.c_str());
	lpsResponse->bIsPeer = strcasecmp(g_lpSessionManager->GetConfig()->GetSetting("server_name"), lpszPseudoUrl + 9) == 0;
	return erSuccess;
}
SOAP_ENTRY_END()

SOAP_ENTRY_START(getServerDetails, lpsResponse->er,
    const struct mv_string8 &szaSvrNameList, unsigned int ulFlags,
    struct getServerDetailsResponse *lpsResponse)
{
	serverdetails_t	sDetails;
	std::string strServerPath, strPublicServer;
	objectdetails_t	details;

	if (!lpecSession->GetSessionManager()->IsDistributedSupported())
		/**
		 * We want to pretend the method doesn't exist. The best way to do that is to return
		 * SOAP_NO_METHOD. But that doesn't fit well in the macro famework. And since the
		 * client would translate that to a KCERR_NETWORK_ERROR anyway, we'll just return
		 * that instead.
		 **/
		return KCERR_NETWORK_ERROR;

	// lookup server which contains the public
	auto usrmgt = lpecSession->GetUserManagement();
	if (usrmgt->GetPublicStoreDetails(&details) == erSuccess)
		strPublicServer = details.GetPropString(OB_PROP_S_SERVERNAME);
	if (ulFlags & ~(EC_SERVERDETAIL_NO_NAME | EC_SERVERDETAIL_FILEPATH |
	    EC_SERVERDETAIL_HTTPPATH | EC_SERVERDETAIL_SSLPATH |
	    EC_SERVERDETAIL_PREFEREDPATH))
		return KCERR_UNKNOWN_FLAGS;
	if (ulFlags == 0)
		ulFlags = EC_SERVERDETAIL_FILEPATH|EC_SERVERDETAIL_HTTPPATH|EC_SERVERDETAIL_SSLPATH	|EC_SERVERDETAIL_PREFEREDPATH;

	if (szaSvrNameList.__size == 0 || szaSvrNameList.__ptr == nullptr)
		return erSuccess;
	lpsResponse->sServerList.__size = szaSvrNameList.__size;
	lpsResponse->sServerList.__ptr  = soap_new_server(soap, szaSvrNameList.__size);
	for (gsoap_size_t i = 0; i < szaSvrNameList.__size; ++i) {
		er = usrmgt->GetServerDetails(szaSvrNameList.__ptr[i], &sDetails);
		if (er != erSuccess)
			return er;
		if (strcasecmp(sDetails.GetServerName().c_str(), g_lpSessionManager->GetConfig()->GetSetting("server_name")) == 0)
			lpsResponse->sServerList.__ptr[i].ulFlags |= EC_SDFLAG_IS_PEER;
		// note: "contains a public of a company" is also a possibility
		if (!strPublicServer.empty() && strcasecmp(sDetails.GetServerName().c_str(), strPublicServer.c_str()) == 0)
			lpsResponse->sServerList.__ptr[i].ulFlags |= EC_SDFLAG_HAS_PUBLIC;
		if (!(ulFlags & EC_SERVERDETAIL_NO_NAME) && !sDetails.GetServerName().empty())
			lpsResponse->sServerList.__ptr[i].lpszName = soap_strdup(soap, sDetails.GetServerName().c_str());
		if (ulFlags & EC_SERVERDETAIL_FILEPATH && !sDetails.GetFilePath().empty())
			lpsResponse->sServerList.__ptr[i].lpszFilePath = soap_strdup(soap, sDetails.GetFilePath().c_str());
		if (ulFlags & EC_SERVERDETAIL_HTTPPATH && sDetails.GetHttpPort() != 0)
			lpsResponse->sServerList.__ptr[i].lpszHttpPath = soap_strdup(soap, sDetails.GetHttpPath().c_str());
		if (ulFlags & EC_SERVERDETAIL_SSLPATH && sDetails.GetSslPort() != 0)
			lpsResponse->sServerList.__ptr[i].lpszSslPath = soap_strdup(soap, sDetails.GetSslPath().c_str());
		if (ulFlags & EC_SERVERDETAIL_PREFEREDPATH &&
		    GetBestServerPath(soap, lpecSession, sDetails.GetServerName(), &strServerPath) == erSuccess)
			lpsResponse->sServerList.__ptr[i].lpszPreferedPath = soap_strdup(soap, strServerPath.c_str());
	}
	return erSuccess;
}
SOAP_ENTRY_END()

typedef ECDeferredFunc<ECRESULT, ECRESULT(*)(void*), void*> task_type;
struct MTOMStreamInfo;

struct MTOMSessionInfo {
	MTOMSessionInfo(ECSession *s) : lpecSession(s), holder(*s) {}

	ECSession *lpecSession = nullptr;
	std::unique_ptr<ECDatabase> lpSharedDatabase;
	ECDatabase *lpDatabase = nullptr;
	std::shared_ptr<ECAttachmentStorage> lpAttachmentStorage;
	ECRESULT er = 0;
	std::unique_ptr<ksrv_tpool> lpThreadPool;
	std::lock_guard<ECSession> holder;
	/* These are only tracked for cleanup at session exit */
	MTOMStreamInfo *lpCurrentWriteStream = nullptr, *lpCurrentReadStream = nullptr;
};

struct MTOMStreamInfo {
	ECFifoBuffer	*lpFifoBuffer;
	unsigned int ulObjectId, ulStoreId;
	bool			bNewItem;
	unsigned long long ullIMAP;
	GUID			sGuid;
    ULONG			ulFlags;
	task_type 		*lpTask;
	struct propValArray *lpPropValArray;
	MTOMSessionInfo *lpSessionInfo;
};

typedef MTOMStreamInfo * LPMTOMStreamInfo;

static ECRESULT SerializeObject(void *arg)
{
	auto lpStreamInfo = static_cast<MTOMStreamInfo *>(arg);
	assert(lpStreamInfo != NULL);
	lpStreamInfo->lpSessionInfo->lpSharedDatabase->ThreadInit();

	ECFifoSerializer lpSink(lpStreamInfo->lpFifoBuffer, ECFifoSerializer::serialize);
	auto er = SerializeMessage(lpStreamInfo->lpSessionInfo->lpecSession,
	     lpStreamInfo->lpSessionInfo->lpSharedDatabase.get(),
	     lpStreamInfo->lpSessionInfo->lpAttachmentStorage.get(), nullptr,
	     lpStreamInfo->ulObjectId, MAPI_MESSAGE, lpStreamInfo->ulStoreId,
	     &lpStreamInfo->sGuid, lpStreamInfo->ulFlags, &lpSink, true);
	lpStreamInfo->lpSessionInfo->lpSharedDatabase->ThreadEnd();
	lpStreamInfo->lpSessionInfo->er = er;
	return er;
}

static void *MTOMReadOpen(struct soap *soap, void *handle, const char *id,
    const char* /*type*/, const char* /*options*/)
{
	auto lpStreamInfo = static_cast<MTOMStreamInfo *>(handle);
	assert(lpStreamInfo != NULL);
	if (lpStreamInfo->lpSessionInfo->er != erSuccess) {
		soap->error = SOAP_FATAL_ERROR;
		return NULL;
	}

	lpStreamInfo->lpFifoBuffer = new ECFifoBuffer();

	if (strncmp(id, "emcas-", 6) == 0) {
		std::unique_ptr<task_type> ptrTask(new task_type(SerializeObject, lpStreamInfo));
		if (!ptrTask->queue_on(lpStreamInfo->lpSessionInfo->lpThreadPool.get())) {
			ec_log_err("Failed to dispatch serialization task for \"%s\"", id);
			soap->error = SOAP_FATAL_ERROR;
			delete lpStreamInfo->lpFifoBuffer;
			lpStreamInfo->lpFifoBuffer = NULL;
			return NULL;
		}
		lpStreamInfo->lpTask = ptrTask.release();
	} else {
		ec_log_err("Got stream request for unknown ID \"%s\"", id);
		soap->error = SOAP_FATAL_ERROR;
		delete lpStreamInfo->lpFifoBuffer;
		lpStreamInfo->lpFifoBuffer = NULL;
		return NULL;
	}

	lpStreamInfo->lpSessionInfo->lpCurrentReadStream = lpStreamInfo; // Track currently opened stream info
	return lpStreamInfo;
}

static size_t MTOMRead(struct soap * /*soap*/, void *handle,
    char *buf, size_t len)
{
	ECRESULT			er = erSuccess;
	LPMTOMStreamInfo		lpStreamInfo = (LPMTOMStreamInfo)handle;
	ECFifoBuffer::size_type	cbRead = 0;

	assert(lpStreamInfo->lpFifoBuffer != NULL);
	er = lpStreamInfo->lpFifoBuffer->Read(buf, len, STR_DEF_TIMEOUT, &cbRead);
	if (er != erSuccess)
		ec_perror("Failed to read data", er);
	return cbRead;
}

static void MTOMReadClose(struct soap *soap, void *handle)
{
	LPMTOMStreamInfo		lpStreamInfo = (LPMTOMStreamInfo)handle;

	assert(lpStreamInfo->lpFifoBuffer != NULL);
	lpStreamInfo->lpSessionInfo->lpCurrentReadStream = NULL; // Cleanup done

	// We get here when the last call to MTOMRead returned 0 OR when
	// an error occurred within gSOAP's bowels. In the latter case, we need
	// to close the FIFO to make sure the writing thread will not lock up.
	// Since gSOAP will not be reading from the FIFO in any case once we
	// read this point, it is safe to just close the FIFO.
	lpStreamInfo->lpFifoBuffer->Close(ECFifoBuffer::cfRead);
	if (lpStreamInfo->lpTask) {
		lpStreamInfo->lpTask->wait();	 // Todo: use result() to wait and get result
		delete lpStreamInfo->lpTask;
	}
	delete lpStreamInfo->lpFifoBuffer;
	lpStreamInfo->lpFifoBuffer = NULL;
}

static void MTOMWriteClose(struct soap *soap, void *handle);

static void MTOMSessionDone(struct soap *soap, void *param)
{
	auto lpInfo = static_cast<MTOMSessionInfo *>(param);

	if (lpInfo->lpCurrentWriteStream != NULL)
	    // Apparently a write stream was opened but not closed by gSOAP by calling MTOMWriteClose. Do it now.
	    MTOMWriteClose(soap, lpInfo->lpCurrentWriteStream);
	else if (lpInfo->lpCurrentReadStream != NULL)
        // Same but for MTOMReadClose()
		MTOMReadClose(soap, lpInfo->lpCurrentReadStream);
	delete lpInfo;
}

SOAP_ENTRY_START(exportMessageChangesAsStream, lpsResponse->er,
    unsigned int ulFlags, const struct propTagArray &sPropTags,
    const struct sourceKeyPairArray &sSourceKeyPairs, unsigned int ulPropTag,
    exportMessageChangesAsStreamResponse *lpsResponse)
{
	unsigned int ulObjectId = 0, ulParentId = 0, ulParentCheck = 0;
	unsigned int ulObjFlags = 0, ulStoreId = 0, ulMode = 0;
	unsigned long		ulObjCnt = 0;
	GUID				sGuid;
	ECObjectTableList	rows;
	struct rowSet		*lpRowSet = NULL; // Do not free, used in response data
	ECODStore			ecODStore;
	std::unique_ptr<ECDatabase> lpBatchDB;
	bool				bUseSQLMulti = parseBool(g_lpSessionManager->GetConfig()->GetSetting("enable_sql_procedures"));

	// Backward compat, old clients do not send ulPropTag
	if(!ulPropTag)
	    ulPropTag = PR_SOURCE_KEY;
	if(ulFlags & SYNC_BEST_BODY)
	  ulMode = 1;
	else if(ulFlags & SYNC_LIMITED_IMESSAGE)
	  ulMode = 2;

	auto gcache = g_lpSessionManager->GetCacheManager();
	auto sec = lpecSession->GetSecurity();
	std::shared_ptr<ECAttachmentStorage> lpAttachmentStorage;
	USE_DATABASE_NORESULT();
	kd_trans dtx;

	if(ulPropTag == PR_ENTRYID) {
		std::set<EntryId>	setEntryIDs;

	for (gsoap_size_t i = 0; i < sSourceKeyPairs.__size; ++i)
			setEntryIDs.emplace(sSourceKeyPairs.__ptr[i].sObjectKey);
		er = BeginLockFolders(lpDatabase, setEntryIDs, LOCK_SHARED, dtx, er);
	} else if (ulPropTag == PR_SOURCE_KEY) {
		std::set<SOURCEKEY> setParentSourcekeys;
	for (gsoap_size_t i = 0; i < sSourceKeyPairs.__size; ++i)
			setParentSourcekeys.emplace(sSourceKeyPairs.__ptr[i].sParentKey);
		er = BeginLockFolders(lpDatabase, setParentSourcekeys, LOCK_SHARED, dtx, er);
    } else
		er = KCERR_INVALID_PARAMETER;

	auto cleanup = make_scope_success([&]() {
		dtx.commit();
		if (er != erSuccess)
			/* Do not output any streams */
			lpsResponse->sMsgStreams.__size = 0;
		soap->mode &= ~SOAP_XML_TREE;
		soap->omode &= ~SOAP_XML_TREE;
	});
    if (er == KCERR_NOT_FOUND)
		// BeginLockFolders returns KCERR_NOT_FOUND when there's no
		// folder to lock, which can only happen if none of the passed
		// objects exist.
		// This is not an error as that's perfectly valid when performing
		// a selective export. So we'll just return an empty batch, which
		// will be interpreted by the caller as 'all message are deleted'.
		return er = erSuccess;
	else if (er != erSuccess)
		return er;

	auto ulDepth = atoui(lpecSession->GetSessionManager()->GetConfig()->GetSetting("embedded_attachment_limit")) + 1;
	er = lpecSession->GetAdditionalDatabase(&unique_tie(lpBatchDB));
	if (er != erSuccess)
		return er;

	if ((lpecSession->GetCapabilities() & KOPANO_CAP_ENHANCED_ICS) == 0)
		return er = KCERR_NO_SUPPORT;
	lpAttachmentStorage.reset(g_lpSessionManager->get_atxconfig()->new_handle(lpDatabase));
	if (lpAttachmentStorage == nullptr)
		return er = KCERR_NOT_ENOUGH_MEMORY;
	auto lpMTOMSessionInfo = new MTOMSessionInfo(lpecSession);
	lpMTOMSessionInfo->lpCurrentWriteStream = NULL;
	lpMTOMSessionInfo->lpCurrentReadStream = NULL;
	lpMTOMSessionInfo->lpAttachmentStorage = lpAttachmentStorage;
	lpMTOMSessionInfo->lpSharedDatabase = std::move(lpBatchDB);
	lpMTOMSessionInfo->er = erSuccess;
	lpMTOMSessionInfo->lpThreadPool.reset(new ksrv_tpool("mtomexport", 1));
	soap_info(soap)->fdone = MTOMSessionDone;
	soap_info(soap)->fdoneparam = lpMTOMSessionInfo;
	lpsResponse->sMsgStreams.__ptr = soap_new_messageStream(soap, sSourceKeyPairs.__size);

	std::string strQuery;
	for (gsoap_size_t i = 0; i < sSourceKeyPairs.__size; ++i) {
		// Progress information
		lpsResponse->sMsgStreams.__ptr[ulObjCnt].ulStep = i;
		// Find the correct object
		er = gcache->GetObjectFromProp(PROP_ID(ulPropTag), sSourceKeyPairs.__ptr[i].sObjectKey.__size, sSourceKeyPairs.__ptr[i].sObjectKey.__ptr, &ulObjectId);
		if(er != erSuccess) {
		    er = erSuccess;
			continue;
        }

        if(sSourceKeyPairs.__ptr[i].sParentKey.__size) {
			er = gcache->GetObjectFromProp(PROP_ID(ulPropTag), sSourceKeyPairs.__ptr[i].sParentKey.__size, sSourceKeyPairs.__ptr[i].sParentKey.__ptr, &ulParentId);
            if(er != erSuccess) {
                er = erSuccess;
				continue;
            }
			er = gcache->GetObject(ulObjectId, &ulParentCheck, nullptr, &ulObjFlags, nullptr);
            if (er != erSuccess) {
                er = erSuccess;
				continue;
            }
            if (ulParentId != ulParentCheck) {
                assert(false);
				continue;
            }
        }

		if ((ulObjFlags & MSGFLAG_DELETED) != (ulFlags & MSGFLAG_DELETED))
			continue;
		// Check security
		er = sec->CheckPermission(ulObjectId, ecSecurityRead);
		if (er != erSuccess) {
		    er = erSuccess;
			continue;
        }
		// Get store
		er = gcache->GetStore(ulObjectId, &ulStoreId, &sGuid);
		if(er != erSuccess) {
		    er = erSuccess;
			continue;
        }

		auto lpStreamInfo = static_cast<MTOMStreamInfo *>(soap_malloc(soap, sizeof(MTOMStreamInfo)));
		static_assert(std::is_trivially_destructible<MTOMStreamInfo>::value,
			"MTOMStreamInfo must remain TD so that gsoap can free "
			"it up without requiring knowledge about the type.");
		lpStreamInfo->ulObjectId = ulObjectId;
		lpStreamInfo->ulStoreId = ulStoreId;
		lpStreamInfo->bNewItem = false;
		lpStreamInfo->ullIMAP = 0;
		lpStreamInfo->sGuid = sGuid;
		lpStreamInfo->ulFlags = ulFlags;
		lpStreamInfo->lpPropValArray = NULL;
		lpStreamInfo->lpTask = NULL;
		lpStreamInfo->lpSessionInfo = lpMTOMSessionInfo;
		if(bUseSQLMulti)
			strQuery += "call StreamObj(" + stringify(ulObjectId) + "," + stringify(ulDepth) + ", " + stringify(ulMode) + ");";

		// Setup the MTOM Attachments
		lpsResponse->sMsgStreams.__ptr[ulObjCnt].sStreamData.xop__Include.__ptr = (unsigned char*)lpStreamInfo;
		lpsResponse->sMsgStreams.__ptr[ulObjCnt].sStreamData.xop__Include.type = soap_strdup(soap, "application/binary");
		lpsResponse->sMsgStreams.__ptr[ulObjCnt].sStreamData.xop__Include.id = soap_strdup(soap, ("emcas-" + stringify(ulObjCnt)).c_str());
		++ulObjCnt;
		// Remember the object ID since we need it later
		rows.emplace_back(ulObjectId, 0);
	}
	lpsResponse->sMsgStreams.__size = ulObjCnt;

    // The results of this query will be consumed by the MTOMRead function
    if(!strQuery.empty()) {
		er = lpMTOMSessionInfo->lpSharedDatabase->DoSelectMulti(strQuery);
        if(er != erSuccess)
			return er;
    }
    memset(&ecODStore, 0, sizeof(ECODStore));
	ecODStore.ulObjType = MAPI_MESSAGE;

	// Get requested properties for all rows
	er = ECStoreObjectTable::QueryRowData(NULL, soap, lpecSession, &rows, &sPropTags, &ecODStore, &lpRowSet, true, true);
	if (er != erSuccess)
		return er;
	assert(lpRowSet->__size == static_cast<gsoap_size_t>(ulObjCnt));
	for (gsoap_size_t i = 0; i < lpRowSet->__size; ++i)
		lpsResponse->sMsgStreams.__ptr[i].sPropVals = lpRowSet->__ptr[i];
	soap->fmimereadopen = &MTOMReadOpen;
	soap->fmimeread = &MTOMRead;
	soap->fmimereadclose = &MTOMReadClose;
	g_lpSessionManager->m_stats->inc(SCN_DATABASE_MROPS, static_cast<int>(ulObjCnt));
	return erSuccess;
}
SOAP_ENTRY_END()

static ECRESULT DeserializeObject(void *arg)
{
	auto lpStreamInfo = static_cast<MTOMStreamInfo *>(arg);
	assert(lpStreamInfo != NULL);
	ECFifoSerializer lpSource(lpStreamInfo->lpFifoBuffer, ECFifoSerializer::deserialize);
	return DeserializeObject(lpStreamInfo->lpSessionInfo->lpecSession,
	       lpStreamInfo->lpSessionInfo->lpDatabase,
	       lpStreamInfo->lpSessionInfo->lpAttachmentStorage.get(), nullptr,
	       lpStreamInfo->ulObjectId, lpStreamInfo->ulStoreId,
	       &lpStreamInfo->sGuid, lpStreamInfo->bNewItem,
	       lpStreamInfo->ullIMAP, &lpSource, &lpStreamInfo->lpPropValArray);
}

static void *MTOMWriteOpen(struct soap *soap, void *handle,
    const char * /*id*/, const char * /*type*/, const char * /*description*/,
    enum soap_mime_encoding /*encoding*/)
{
	auto lpStreamInfo = static_cast<MTOMStreamInfo *>(handle);
	// Just return the handle (needed for gsoap to operate properly
	lpStreamInfo->lpFifoBuffer = new ECFifoBuffer();

	std::unique_ptr<task_type> ptrTask(new task_type(DeserializeObject, lpStreamInfo));
	if (!ptrTask->queue_on(lpStreamInfo->lpSessionInfo->lpThreadPool.get())) {
		ec_log_err("Failed to dispatch deserialization task");
		lpStreamInfo->lpSessionInfo->er = KCERR_UNABLE_TO_COMPLETE;
		soap->error = SOAP_FATAL_ERROR;
		return NULL;
	}
	lpStreamInfo->lpTask = ptrTask.release();
	lpStreamInfo->lpSessionInfo->lpCurrentWriteStream = lpStreamInfo; // Remember that MTOMWriteOpen was called, and that a cleanup is needed
	return handle;
}

static int MTOMWrite(struct soap *soap, void *handle,
    const char *buf, size_t len)
{
	auto lpStreamInfo = static_cast<MTOMStreamInfo *>(handle);
	assert(lpStreamInfo != NULL);

	// Only write data if a reader thread is available
	if (lpStreamInfo->lpTask) {
		auto er = lpStreamInfo->lpFifoBuffer->Write(buf, len, STR_DEF_TIMEOUT, NULL);
		if (er != erSuccess) {
			lpStreamInfo->lpSessionInfo->er = er;
			return SOAP_EOF;
		}
	}
	return SOAP_OK;
}

static void MTOMWriteClose(struct soap *soap, void *handle)
{
	ECRESULT er = erSuccess;
	auto lpStreamInfo = static_cast<MTOMStreamInfo *>(handle);
	assert(lpStreamInfo != NULL);
	lpStreamInfo->lpSessionInfo->lpCurrentWriteStream = NULL; // Since we are cleaning up ourselves, another cleanup is not necessary
	lpStreamInfo->lpFifoBuffer->Close(ECFifoBuffer::cfWrite);
	if (lpStreamInfo->lpTask) {
		lpStreamInfo->lpTask->wait();	// Todo: use result() to wait and get result
		er = lpStreamInfo->lpTask->result();
		delete lpStreamInfo->lpTask;
	}
	delete lpStreamInfo->lpFifoBuffer;
	lpStreamInfo->lpFifoBuffer = NULL;
	// Signal error to caller
	if(er != erSuccess) {
		lpStreamInfo->lpSessionInfo->er = er;
		soap->error = SOAP_FATAL_ERROR;
	}
}

SOAP_ENTRY_START(importMessageFromStream, *result, unsigned int ulFlags,
    unsigned int ulSyncId, const entryId &sFolderEntryId,
    const entryId &sEntryId, bool bIsNew, struct propVal *lpsConflictItems,
    const struct xsd__Binary &sStreamData, unsigned int *result)
{
	MTOMStreamInfo	*lpsStreamInfo = NULL;
	unsigned int ulObjectId = 0, ulParentId = 0, ulParentType = 0;
	unsigned int ulGrandParentId = 0, ulStoreId = 0, ulAffected = 0;
	unsigned long long ullIMAP = 0;
	GUID sGuid{};
	SOURCEKEY sSourceKey, sParentSourceKey;
	ECListInt		lObjectList;
	std::string strColName, strColData;
	unsigned int	ulDeleteFlags = EC_DELETE_ATTACHMENTS | EC_DELETE_RECIPIENTS | EC_DELETE_CONTAINER | EC_DELETE_MESSAGES | EC_DELETE_HARD_DELETE;
	ECListDeleteItems lstDeleteItems, lstDeleted;

	USE_DATABASE();
	std::shared_ptr<ECAttachmentStorage> lpAttachmentStorage(g_lpSessionManager->get_atxconfig()->new_handle(lpDatabase));
	if (lpAttachmentStorage == nullptr)
		return KCERR_NOT_ENOUGH_MEMORY;
	auto lpMTOMSessionInfo = new MTOMSessionInfo(lpecSession);
	lpMTOMSessionInfo->lpCurrentWriteStream = NULL;
	lpMTOMSessionInfo->lpCurrentReadStream = NULL;
	lpMTOMSessionInfo->lpAttachmentStorage = lpAttachmentStorage;
	lpMTOMSessionInfo->lpDatabase = lpDatabase;
	lpMTOMSessionInfo->lpSharedDatabase = NULL;
	lpMTOMSessionInfo->er = erSuccess;
	lpMTOMSessionInfo->lpThreadPool.reset(new ksrv_tpool("mtomimport", 1));
	soap_info(soap)->fdone = MTOMSessionDone;
	soap_info(soap)->fdoneparam = lpMTOMSessionInfo;

	auto cleanup = make_scope_success([&]() {
		if (lpsStreamInfo != nullptr)
			soap_del_PointerTopropValArray(&lpsStreamInfo->lpPropValArray);
		FreeDeletedItems(&lstDeleteItems);
		ROLLBACK_ON_ERROR();
		if (er == erSuccess)
			return;
		/* Remove from cache, else we can get sync issue, with missing messages offline. */
		auto cache = lpecSession->GetSessionManager()->GetCacheManager();
		cache->RemoveIndexData(ulObjectId);
		cache->Update(fnevObjectDeleted, ulObjectId);
	});
	auto atx = lpAttachmentStorage->Begin(er);
	if (er != erSuccess)
		return er;
	auto dtx = lpDatabase->Begin(er);
	if (er != erSuccess)
		return er;
	// Get the parent object id.
	er = lpecSession->GetObjectFromEntryId(&sFolderEntryId, &ulParentId);
	if (er != erSuccess)
		return er;
	// Lock the parent folder
	strQuery = "SELECT val_ulong FROM properties WHERE hierarchyid = " + stringify(ulParentId) + " FOR UPDATE";
	er = lpDatabase->DoSelect(strQuery, NULL);
	if (er != erSuccess)
		return er;

	if (!bIsNew) {
		// Delete the existing message and recreate it
		er = lpecSession->GetObjectFromEntryId(&sEntryId, &ulObjectId);
		if (er != erSuccess)
			return er;
		// When a message is update the flags are not passed. So obtain the old flags before
		// deleting so we can pass them to CreateObject.
		er = g_lpSessionManager->GetCacheManager()->GetObjectFlags(ulObjectId, &ulFlags);
		if (er != erSuccess)
			return er;

		// Get the original IMAP ID
		strQuery = "SELECT val_ulong FROM properties WHERE"
						" hierarchyid=" + stringify(ulObjectId) +
						" and tag=" + stringify(PROP_ID(PR_EC_IMAP_ID)) +
						" and type=" + stringify(PROP_TYPE(PR_EC_IMAP_ID)) +
						" LIMIT 1";
		er = lpDatabase->DoSelect(strQuery, &lpDBResult);
		if (er != erSuccess)
			return er;
		lpDBRow = lpDBResult.fetch_row();
		if (lpDBRow == NULL || lpDBRow[0] == NULL)
		    // Items created in previous versions of Kopano will not have a PR_EC_IMAP_ID. The rule
		    // is that an item has a PR_EC_IMAP_ID that is equal to the hierarchyid in that case.
		    ullIMAP = ulObjectId;
		else
    		// atoui return a unsigned int at best, but since PR_EC_IMAP_ID is a PT_LONG, the same conversion
	    	// will be done when getting the property through MAPI.
			ullIMAP = atoui(lpDBRow[0]);

		lObjectList.emplace_back(ulObjectId);
		// Collect recursive parent objects, validate item and check the permissions
		er = ExpandDeletedItems(lpecSession, lpDatabase, &lObjectList, ulDeleteFlags, true, &lstDeleteItems);
		if (er != erSuccess) {
			assert(false);
			return er;
		}
		// Delete the items hard
		er = DeleteObjectHard(lpecSession, lpDatabase,
		     lpAttachmentStorage.get(), ulDeleteFlags, lstDeleteItems,
		     true, lstDeleted);
		if (er != erSuccess) {
			assert(false);
			return er;
		}

		// Update storesize
		er = DeleteObjectStoreSize(lpecSession, lpDatabase, ulDeleteFlags, lstDeleted);
		if (er != erSuccess) {
			assert(false);
			return er;
		}
		// Update cache
		er = DeleteObjectCacheUpdate(lpecSession, ulDeleteFlags, lstDeleted);
		if (er != erSuccess) {
			assert(false);
			return er;
		}
	}

	// Create the message
	if (bIsNew) {
		er = CreateObject(lpecSession, lpDatabase, ulParentId, MAPI_FOLDER, MAPI_MESSAGE, ulFlags, &ulObjectId);
		if (er != erSuccess)
			return er;
	} else {
		auto ulOwner = lpecSession->GetSecurity()->GetUserId(ulParentId); // Owner of object is either the current user or the owner of the folder
		// Reinsert the entry in the hierarchy table with the same id so the change notification later doesn't
		// become a add notification because the id is different.
		strQuery = "INSERT INTO hierarchy (id, parent, type, flags, owner) values("+stringify(ulObjectId)+", "+stringify(ulParentId)+", "+stringify(MAPI_MESSAGE)+", "+stringify(ulFlags)+", "+stringify(ulOwner)+")";
		er = lpDatabase->DoInsert(strQuery);
		if(er != erSuccess)
			return er;
	}

	// Get store
	er = g_lpSessionManager->GetCacheManager()->GetStore(ulObjectId, &ulStoreId, &sGuid);
	if(er != erSuccess)
		return er;
	// Quota check
	er = CheckQuota(lpecSession, ulStoreId);
	if (er != erSuccess)
		return er;
	// Map entryId <-> ulObjectId
	er = MapEntryIdToObjectId(lpecSession, lpDatabase, ulObjectId, sEntryId);
	if (er != erSuccess)
		return er;

	// Deserialize the streamed message
	soap->fmimewriteopen = &MTOMWriteOpen;
	soap->fmimewrite = &MTOMWrite;
	soap->fmimewriteclose= &MTOMWriteClose;
	// We usually do not pass database objects to other threads. However, since
	// we want to be able to perform a complete rollback we need to pass it
	// to thread that processes the data and puts it in the database.
	lpsStreamInfo = static_cast<MTOMStreamInfo *>(soap_malloc(soap, sizeof(MTOMStreamInfo)));
	lpsStreamInfo->ulObjectId = ulObjectId;
	lpsStreamInfo->ulStoreId = ulStoreId;
	lpsStreamInfo->bNewItem = bIsNew;
	lpsStreamInfo->ullIMAP = ullIMAP;
	lpsStreamInfo->sGuid = sGuid;
	lpsStreamInfo->ulFlags = ulFlags;
	lpsStreamInfo->lpPropValArray = NULL;
	lpsStreamInfo->lpTask = NULL;
	lpsStreamInfo->lpSessionInfo = lpMTOMSessionInfo;

	if (soap_check_mime_attachments(soap)) {
		auto content = soap_recv_mime_attachment(soap, lpsStreamInfo);
		if (content == nullptr)
			return er = lpMTOMSessionInfo->er ? lpMTOMSessionInfo->er : KCERR_CALL_FAILED;
		// Flush remaining attachments (that shouldn't even be there)
		while (true) {
			content = soap_recv_mime_attachment(soap, lpsStreamInfo);
			if (!content)
				break;
		};
	}

	er = g_lpSessionManager->GetCacheManager()->GetObject(ulParentId, &ulGrandParentId, NULL, NULL, &ulParentType);
	if (er != erSuccess)
		return er;
	// pr_source_key magic
	if (ulParentType == MAPI_FOLDER) {
		GetSourceKey(ulObjectId, &sSourceKey);
		GetSourceKey(ulParentId, &sParentSourceKey);
		AddChange(lpecSession, ulSyncId, sSourceKey, sParentSourceKey, bIsNew ? ICS_MESSAGE_NEW : ICS_MESSAGE_CHANGE);
	}
	// Update the folder counts
	er = UpdateFolderCounts(lpDatabase, ulParentId, ulFlags, lpsStreamInfo->lpPropValArray);
	if (er != erSuccess)
		return er;

	// Set PR_CONFLICT_ITEMS if available
	if (lpsConflictItems != NULL && lpsConflictItems->ulPropTag == PR_CONFLICT_ITEMS) {
		// Delete to be sure
		strQuery = "DELETE FROM mvproperties WHERE hierarchyid=" + stringify(ulObjectId) + " AND tag=" + stringify(PROP_ID(PR_CONFLICT_ITEMS)) + " AND type=" + stringify(PROP_TYPE(PR_CONFLICT_ITEMS));
		er = lpDatabase->DoDelete(strQuery);
		if (er != erSuccess)
			return er;

		gsoap_size_t nMVItems = GetMVItemCount(lpsConflictItems);
		for (gsoap_size_t i = 0; i < nMVItems; ++i) {
			er = CopySOAPPropValToDatabaseMVPropVal(lpsConflictItems, i, strColName, strColData, lpDatabase);
			if (er != erSuccess)
				return er;
			strQuery = "INSERT INTO mvproperties(hierarchyid,orderid,tag,type," + strColName + ") VALUES(" + stringify(ulObjectId) + "," + stringify(i) + "," + stringify(PROP_ID(PR_CONFLICT_ITEMS)) + "," + stringify(PROP_TYPE(PR_CONFLICT_ITEMS)) + "," + strColData + ")";
			er = lpDatabase->DoInsert(strQuery, NULL, &ulAffected);
			if (er != erSuccess)
				return er;
			if (ulAffected != 1) {
				ec_log_err("importMessageFromStream(): affected row count != 1");
				return er = KCERR_DATABASE_ERROR;
			}
		}
	}

	// Process MSGFLAG_SUBMIT
	// If the messages was saved by an ICS syncer, then we need to sync the PR_MESSAGE_FLAGS for MSGFLAG_SUBMIT if it
	// was included in the save.
	er = ProcessSubmitFlag(lpDatabase, ulSyncId, ulStoreId, ulObjectId, bIsNew, lpsStreamInfo->lpPropValArray);
	if (er != erSuccess)
		return er;
	if (ulParentType == MAPI_FOLDER) {
		er = ECTPropsPurge::NormalizeDeferredUpdates(lpecSession, lpDatabase, ulParentId);
		if (er != erSuccess)
			return er;
	}

	er = atx.commit();
	if (er != erSuccess)
		return er;
	er = dtx.commit();
	if (er != erSuccess)
		return er;
	// Notification
	CreateNotifications(ulObjectId, MAPI_MESSAGE, ulParentId, ulGrandParentId, bIsNew, lpsStreamInfo->lpPropValArray, NULL);
	g_lpSessionManager->m_stats->inc(SCN_DATABASE_MWOPS);
	return erSuccess;
}
SOAP_ENTRY_END()

SOAP_ENTRY_START(getChangeInfo, lpsResponse->er, const entryId &sEntryId,
    struct getChangeInfoResponse *lpsResponse)
{
	unsigned int	ulObjId = 0;
	USE_DATABASE();

	// Get object
	er = lpecSession->GetObjectFromEntryId(&sEntryId, &ulObjId);
	if (er != erSuccess)
		return er;
	// Check security
	er = lpecSession->GetSecurity()->CheckPermission(ulObjId, ecSecurityRead);
	if (er != erSuccess)
		return er;

	// Get the Change Key
	strQuery = "SELECT val_binary FROM properties "
				"WHERE tag = " + stringify(PROP_ID(PR_CHANGE_KEY)) +
				" AND type = " + stringify(PROP_TYPE(PR_CHANGE_KEY)) +
				" AND hierarchyid = " + stringify(ulObjId) + " LIMIT 1";
	er = lpDatabase->DoSelect(strQuery, &lpDBResult);
	if(er != erSuccess)
		return er;

	if (lpDBResult.get_num_rows() > 0) {
		lpDBRow = lpDBResult.fetch_row();
		lpDBLen = lpDBResult.fetch_row_lengths();
		lpsResponse->sPropCK.ulPropTag = PR_CHANGE_KEY;
		lpsResponse->sPropCK.__union = SOAP_UNION_propValData_bin;
		lpsResponse->sPropCK.Value.bin = soap_new_xsd__base64Binary(soap);
		lpsResponse->sPropCK.Value.bin->__size = lpDBLen[0];
		lpsResponse->sPropCK.Value.bin->__ptr  = soap_new_unsignedByte(soap, lpDBLen[0]);
		memcpy(lpsResponse->sPropCK.Value.bin->__ptr, lpDBRow[0], lpDBLen[0]);
	} else {
		return KCERR_NOT_FOUND;
	}

	// Get the Predecessor Change List
	strQuery = "SELECT val_binary FROM properties "
				"WHERE tag = " + stringify(PROP_ID(PR_PREDECESSOR_CHANGE_LIST)) +
				" AND type = " + stringify(PROP_TYPE(PR_PREDECESSOR_CHANGE_LIST)) +
				" AND hierarchyid = " + stringify(ulObjId) + " LIMIT 1";
	er = lpDatabase->DoSelect(strQuery, &lpDBResult);
	if(er != erSuccess)
		return er;
	if (lpDBResult.get_num_rows() == 0)
		return KCERR_NOT_FOUND;
	lpDBRow = lpDBResult.fetch_row();
	lpDBLen = lpDBResult.fetch_row_lengths();
	lpsResponse->sPropPCL.ulPropTag = PR_PREDECESSOR_CHANGE_LIST;
	lpsResponse->sPropPCL.__union = SOAP_UNION_propValData_bin;
	lpsResponse->sPropPCL.Value.bin = soap_new_xsd__base64Binary(soap);
	lpsResponse->sPropPCL.Value.bin->__size = lpDBLen[0];
	lpsResponse->sPropPCL.Value.bin->__ptr  = soap_new_unsignedByte(soap, lpDBLen[0]);
	memcpy(lpsResponse->sPropPCL.Value.bin->__ptr, lpDBRow[0], lpDBLen[0]);
	return erSuccess;
}
SOAP_ENTRY_END()

SOAP_ENTRY_START(purgeDeferredUpdates, lpsResponse->er, struct purgeDeferredUpdatesResponse *lpsResponse)
{
    unsigned int ulFolderId = 0;
    USE_DATABASE();

    // Only system-admins may run this
    if (lpecSession->GetSecurity()->GetAdminLevel() < ADMIN_LEVEL_SYSADMIN)
		return KCERR_NO_ACCESS;
    er = ECTPropsPurge::GetLargestFolderId(lpDatabase, &ulFolderId);
    if(er == KCERR_NOT_FOUND) {
        // Nothing to purge
        lpsResponse->ulDeferredRemaining = 0;
		return er;
    }
    if(er != erSuccess)
		return er;
    er = ECTPropsPurge::PurgeDeferredTableUpdates(lpDatabase, ulFolderId);
    if(er != erSuccess)
		return er;
	return ECTPropsPurge::GetDeferredCount(lpDatabase, &lpsResponse->ulDeferredRemaining);
}
SOAP_ENTRY_END()

SOAP_ENTRY_START(testPerform, *result, const char *szCommand,
    const struct testPerformArgs &sPerform, unsigned int *result)
{
	if (!parseBool(g_lpSessionManager->GetConfig()->GetSetting("enable_test_protocol")))
		return KCERR_NO_ACCESS;
	return TestPerform(lpecSession, szCommand, sPerform.__size, sPerform.__ptr);
}
SOAP_ENTRY_END()

SOAP_ENTRY_START(testSet, *result, const char *szVarName, const char *szValue,
    unsigned int *result)
{
	if (!parseBool(g_lpSessionManager->GetConfig()->GetSetting("enable_test_protocol")))
		return KCERR_NO_ACCESS;
	return TestSet(szVarName, szValue);
}
SOAP_ENTRY_END()

SOAP_ENTRY_START(testGet, lpsResponse->er, const char *szVarName,
    struct testGetResponse *lpsResponse)
{
	if (!parseBool(g_lpSessionManager->GetConfig()->GetSetting("enable_test_protocol")))
		return KCERR_NO_ACCESS;
	return TestGet(soap, szVarName, &lpsResponse->szValue);
}
SOAP_ENTRY_END()

SOAP_ENTRY_START(setLockState, *result, const entryId &sEntryId, bool bLocked,
    unsigned int *result)
{
	unsigned int ulObjId = 0, ulOwner = 0, ulObjType = 0;

	er = g_lpSessionManager->GetCacheManager()->GetObjectFromEntryId(&sEntryId, &ulObjId);
	if (er != erSuccess)
		return er;
	er = g_lpSessionManager->GetCacheManager()->GetObject(ulObjId, NULL, &ulOwner, NULL, &ulObjType);
	if (er != erSuccess)
		return er;
	if (ulObjType != MAPI_MESSAGE)
		return KCERR_NO_SUPPORT;

	// Do we need to be owner?
	er = lpecSession->GetSecurity()->CheckPermission(ulObjId, ecSecurityOwner);
	if (er != erSuccess)
		return er;
	if (!bLocked)
		return lpecSession->UnlockObject(ulObjId);
	er = lpecSession->LockObject(ulObjId);
	if (er == KCERR_NO_ACCESS)
		er = KCERR_SUBMITTED;
	return er;
}
SOAP_ENTRY_END()

int KCmdService::getUserClientUpdateStatus(ULONG64, const entryId &,
    struct userClientUpdateStatusResponse *r)
{
	r->er = KCERR_NO_SUPPORT;
	return SOAP_OK;
}

int KCmdService::removeAllObjects(ULONG64, const entryId &, unsigned int *r)
{
	*r = KCERR_NO_SUPPORT;
	return SOAP_OK;
}

SOAP_ENTRY_START(resetFolderCount, lpsResponse->er, const entryId &sEntryId,
    struct resetFolderCountResponse *lpsResponse)
{
	unsigned int ulObjId = 0, ulOwner = 0, ulObjType = 0;

	er = g_lpSessionManager->GetCacheManager()->GetObjectFromEntryId(&sEntryId, &ulObjId);
	if (er != erSuccess)
		return er;
	er = g_lpSessionManager->GetCacheManager()->GetObject(ulObjId, NULL, &ulOwner, NULL, &ulObjType);
	if (er != erSuccess)
		return er;
	if (ulObjType != MAPI_FOLDER)
		return KCERR_INVALID_TYPE;
	er = lpecSession->GetSecurity()->CheckPermission(ulObjId, ecSecurityOwner);
	if (er != erSuccess)
		return er;
	return ResetFolderCount(lpecSession, ulObjId, &lpsResponse->ulUpdates);
}
SOAP_ENTRY_END()

int KCmdService::getClientUpdate(const struct clientUpdateInfoRequest &,
    struct clientUpdateResponse *r)
{
	r->er = KCERR_NO_SUPPORT;
	return SOAP_OK;
}

int KCmdService::setClientUpdateStatus(const struct clientUpdateStatusRequest &,
    struct clientUpdateStatusResponse *r)
{
	r->er = KCERR_NO_SUPPORT;
	return SOAP_OK;
}<|MERGE_RESOLUTION|>--- conflicted
+++ resolved
@@ -103,35 +103,6 @@
 	virtual void exit();
 };
 
-/**
- * Measures and logs the duration of handling the SOAP request.
- *
- * Note that m_info->threadstart/m_info->start instead contain the start times
- * of the WORKITEM, which is before SOAP. m_wallstart minus m_info->start hence
- * equals the gsoap library overhead.
- */
-class pmeasure {
-	public:
-	pmeasure(const struct SOAPINFO *, unsigned int &er);
-	~pmeasure();
-
-	protected:
-	const struct SOAPINFO *m_info = nullptr;
-	unsigned int &m_er;
-	KC::time_point m_wallstart{};
-	struct timespec m_thrstart;
-};
-
-class busystate {
-	public:
-	busystate(ECSession *, const struct SOAPINFO *);
-	~busystate();
-
-	protected:
-	ECSession *m_ses = nullptr;
-	const struct SOAPINFO *m_info = nullptr;
-};
-
 // Hold the status of the softdelete purge system
 static bool g_bPurgeSoftDeleteStatus = false;
 
@@ -864,50 +835,9 @@
 	return SOAP_OK;
 }
 
-pmeasure::pmeasure(const struct SOAPINFO *si, unsigned int &er) :
-	m_info(si), m_er(er), m_wallstart(steady_clock::now())
-{
-	clock_gettime(CLOCK_THREAD_CPUTIME_ID, &m_thrstart);
-	LOG_SOAP_DEBUG("%020" PRIu64 ": S %s", m_info->ulLastSessionId, m_info->szFname);
-}
-
-pmeasure::~pmeasure()
-{
-	try {
-	struct timespec thrend;
-	clock_gettime(CLOCK_THREAD_CPUTIME_ID, &thrend);
-		LOG_SOAP_DEBUG("%020" PRIu64 ": E %s 0x%08x %f %f",
-			m_info->ulLastSessionId, m_info->szFname, m_er,
-			timespec2dbl(thrend) - timespec2dbl(m_thrstart),
-			dur2dbl(decltype(m_wallstart)::clock::now() - m_wallstart));
-	} catch (...) {
-	}
-}
-
-busystate::busystate(ECSession *ses, const struct SOAPINFO *si) :
-	m_ses(ses), m_info(si)
-{
-	m_ses->AddBusyState(pthread_self(), si->szFname, si->threadstart, si->start);
-}
-
-busystate::~busystate()
-{
-	try {
-		m_ses->UpdateBusyState(pthread_self(), SESSION_STATE_SENDING);
-		m_ses->unlock();
-	} catch (...) {
-	}
-}
-
 #define SOAP_ENTRY_START(fname, resultvar, ...) \
 int KCmdService::fname(ULONG64 ulSessionId, ##__VA_ARGS__) \
 { \
-<<<<<<< HEAD
-	soap_info(soap)->ulLastSessionId = ulSessionId; \
-	soap_info(soap)->szFname = __func__; \
-	pmeasure xx_functime(soap_info(soap), resultvar); \
-    ECSession		*lpecSession = NULL; \
-=======
 	soap_info(soap)->st.rh1_wall_start = time_point::clock::now(); \
 	clock_gettime(CLOCK_THREAD_CPUTIME_ID, &soap_info(soap)->st.rh1_cpu[0]); \
 	auto xx_endtimer1 = make_scope_success([&]() { \
@@ -919,15 +849,11 @@
 	const char *szFname = #fname; \
 	soap_info(soap)->st.func = szFname; \
 	ECSession *lpecSession = nullptr; \
->>>>>>> e28f443b
 	auto er = g_lpSessionManager->ValidateSession(soap, ulSessionId, &lpecSession); \
 	if (er != erSuccess) { \
 		resultvar = er; \
 		return SOAP_OK; \
 	} \
-<<<<<<< HEAD
-	busystate xx_busy(lpecSession, soap_info(soap)); \
-=======
 	soap_info(soap)->ulLastSessionId = ulSessionId; \
 	lpecSession->AddBusyState(pthread_self(), szFname, soap_info(soap)->st); \
 	auto xx_unbusy = make_scope_success([&]() { \
@@ -936,7 +862,6 @@
 	}); \
 	soap_info(soap)->st.rh2_wall_start = time_point::clock::now(); \
 	clock_gettime(CLOCK_THREAD_CPUTIME_ID, &soap_info(soap)->st.rh2_cpu[0]); \
->>>>>>> e28f443b
 	resultvar = [&]() -> int {
 
 #define SOAP_ENTRY_END() \
