--- conflicted
+++ resolved
@@ -7330,19 +7330,12 @@
 	// do not use GetLocalId since the user may exist on a different server,
 	// but will be migrated here and we need to remove the previous store with different guid.
 	auto cleanup = make_scope_success([&]() {
-<<<<<<< HEAD
-		if (er != erSuccess)
+		if (er == KCERR_INVALID_PARAMETER)
+			ec_log_err("Unhook of store (type %u) with userid %u rejected", ulStoreType, ulUserId, strGUID.c_str());
+		else if (er != erSuccess)
 			er_lerr(er, "Unhook of store (type %u) with userid %u and GUID %s failed", ulStoreType, ulUserId, strGUID.c_str());
 		else
 			ec_log_err("Unhook of store (type %u) with userid %u and GUID %s succeeded", ulStoreType, ulUserId, strGUID.c_str());
-=======
-		if (er == KCERR_INVALID_PARAMETER)
-			ec_log_err("Unhook of store (type %u) with userid %u rejected",  ulStoreType, ulUserId, strGUID.c_str());
-		else if (er != erSuccess)
-			ec_log_err("Unhook of store (type %u) with userid %u and GUID %s failed: %s (%x)",  ulStoreType, ulUserId, strGUID.c_str(), GetMAPIErrorMessage(kcerr_to_mapierr(er)), er);
-		else
-			ec_log_err("Unhook of store (type %u) with userid %u and GUID %s succeeded",  ulStoreType, ulUserId, strGUID.c_str());
->>>>>>> f2eb5304
 		ROLLBACK_ON_ERROR();
 	});
 	er = ABEntryIDToID(&sUserId, &ulUserId, NULL, NULL);
