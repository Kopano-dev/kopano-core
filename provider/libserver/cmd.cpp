/*
 * SPDX-License-Identifier: AGPL-3.0-only
 * Copyright 2005 - 2016 Zarafa and its licensors
 */
#include <kopano/platform.h>
#include <algorithm>
#include <list>
#include <memory>
#include <string>
#include <utility>
#include <cstdint>
#include <kopano/ECChannel.h>
#include <kopano/MAPIErrors.h>
#include <kopano/memory.hpp>
#include <kopano/tie.hpp>
#include <kopano/scope.hpp>
#include "ECDatabaseUtils.h"
#include "ECSessionManager.h"
#include "ECPluginFactory.h"
#include "ECDBDef.h"
#include <kopano/ECGuid.h>
#include "soapH.h"
#include <mutex>
#include <unordered_map>
#include <mapidefs.h>
#include <mapitags.h>
#include <sys/times.h>
#include <ctime>
#include <algorithm>
#include <sstream>
#include <set>
#include <deque>
#include <algorithm>
#include <cstdio>
#include <kopano/ECTags.h>
#include <kopano/stringutil.h>
#include "SOAPUtils.h"
#include <kopano/kcodes.h>
#include "KCmd.nsmap"
#include "ECFifoBuffer.h"
#include "ECSerializer.h"
#include "StreamUtil.h"
#include <kopano/CommonUtil.h>
#include "StorageUtil.h"
#include "ics.h"
#include "kcore.hpp"
#include "pcutil.hpp"
#include "ECAttachmentStorage.h"
#include "ECGenProps.h"
#include "ECUserManagement.h"
#include "ECSecurity.h"
#include "ECICS.h"
#include "StatsClient.h"
#include "ECStringCompat.h"
#include "ECTableManager.h"
#include "ECTPropsPurge.h"
#include "versions.h"
#include "ECTestProtocol.h"
#include <kopano/ECDefs.h>
#include <kopano/EMSAbTag.h>
#include <edkmdb.h>
#include <kopano/ecversion.h>
#include <kopano/mapiext.h>
#include "../server/ECSoapServerConnection.h"
#include "cmdutil.hpp"
#include <kopano/ECThreadPool.h>
#include "soapKCmdService.h"
#include "cmd.hpp"
#if defined(HAVE_GPERFTOOLS_MALLOC_EXTENSION_H)
#	include <gperftools/malloc_extension_c.h>
#	define HAVE_TCMALLOC 1
#elif defined(HAVE_GOOGLE_MALLOC_EXTENSION_H)
#	include <google/malloc_extension_c.h>
#	define HAVE_TCMALLOC 1
#endif
#define STRIN_FIX(s) (bSupportUnicode ? (s) : ECStringCompat::WTF1252_to_UTF8(soap, (s)))
#define STROUT_FIX(s) (bSupportUnicode ? (s) : ECStringCompat::UTF8_to_WTF1252(soap, (s)))
#define STROUT_FIX_CPY(s) (bSupportUnicode ? s_strcpy(soap, (s)) : ECStringCompat::UTF8_to_WTF1252(soap, (s)))
#define LOG_SOAP_DEBUG(_msg, ...) \
	ec_log(EC_LOGLEVEL_DEBUG | EC_LOGLEVEL_SOAP, "soap: " _msg, ##__VA_ARGS__)

using namespace KC;

class ECFifoSerializer final : public ECSerializer {
	public:
	enum eMode { serialize, deserialize };

	ECFifoSerializer(ECFifoBuffer *lpBuffer, eMode mode);
	virtual ~ECFifoSerializer(void);
	virtual ECRESULT SetBuffer(void *) override;
	virtual ECRESULT Write(const void *ptr, size_t size, size_t nmemb) override;
	virtual ECRESULT Read(void *ptr, size_t size, size_t nmemb) override;
	virtual ECRESULT Skip(size_t size, size_t nmemb) override;
	virtual ECRESULT Flush() override;
	virtual ECRESULT Stat(unsigned int *have_read, unsigned int *have_written) override;

	private:
	ECFifoBuffer *m_lpBuffer;
	eMode m_mode;
	ULONG m_ulRead = 0, m_ulWritten = 0;
};

// Hold the status of the softdelete purge system
static bool g_bPurgeSoftDeleteStatus = FALSE;

static ECRESULT CreateEntryId(GUID guidStore, unsigned int ulObjType,
    entryId **lppEntryId)
{
	EID			eid;

	if (lppEntryId == NULL)
		return KCERR_INVALID_PARAMETER;
	if (CoCreateGuid(&eid.uniqueId) != hrSuccess)
		return KCERR_CALL_FAILED;

	eid.guid = guidStore;
	eid.usType = ulObjType;
	auto lpEntryId = s_alloc<entryId>(nullptr);
	lpEntryId->__size = sizeof(EID);
	lpEntryId->__ptr = s_alloc<unsigned char>(nullptr, lpEntryId->__size);
	memcpy(lpEntryId->__ptr, &eid, lpEntryId->__size);
	*lppEntryId = lpEntryId;
	return erSuccess;
}

/**
 * Get the local user id based on the entryid or the user id for old clients.
 *
 * When an entryid is provided, the extern id is extracted and the local user id
 * is resolved based on that. If no entryid is provided the provided legacy user id
 * is used as local user is and the extern id is resolved based on that. Old clients
 * that are not multi server aware provide the legacy user id in stead of the entryid.
 *
 * @param[in]	sUserId			The entryid of the user for which to obtain the local id
 * @param[in]	ulLegacyUserId	The legacy user id, which will be used as the entryid when.
 *								no entryid is provided (old clients).
 * @param[out]	lpulUserId		The local user id.
 * @param[out]	lpsExternId		The extern id of the user. This can be NULL if the extern id
 *								is not required by the caller.
 *
 * @retval	KCERR_INVALID_PARAMATER	One or more parameters are invalid.
 * @retval	KCERR_NOT_FOUND			The local is is not found.
 */
static ECRESULT GetLocalId(entryId sUserId, unsigned int ulLegacyUserId,
    unsigned int *lpulUserId, objectid_t *lpsExternId)
{
	ECRESULT er = erSuccess;
	unsigned int	ulUserId = 0;
	objectid_t		sExternId;
	objectdetails_t	sDetails;

	if (lpulUserId == NULL)
		return KCERR_INVALID_PARAMETER;

	// If no entryid is present, use the 'current' user.
	if (ulLegacyUserId == 0 && sUserId.__size == 0) {
		// When lpsExternId is requested, the 'current' user will not be
		// requested in this way. However, to make sure a caller does expect a result in the future
		// we'll return an error in that case.
		if (lpsExternId != NULL)
			er = KCERR_INVALID_PARAMETER;
		else
			*lpulUserId = 0;
		// TODO: return value in lpulUserId ?
		return er;
	}

	if (sUserId.__ptr) {
		// Extract the information from the entryid.
		er = ABEntryIDToID(&sUserId, &ulUserId, &sExternId, NULL);
		if (er != erSuccess)
			return er;
		// If an extern id is present, we should get an object based on that.
		if (!sExternId.id.empty())
			er = g_lpSessionManager->GetCacheManager()->GetUserObject(sExternId, &ulUserId, NULL, NULL);
	} else {
		// use user id from 6.20 and older clients
		ulUserId = ulLegacyUserId;
		if (lpsExternId)
			er = g_lpSessionManager->GetCacheManager()->GetUserObject(ulLegacyUserId, &sExternId, NULL, NULL);
	}
	if (er != erSuccess)
		return er;
	*lpulUserId = ulUserId;
	if (lpsExternId)
		*lpsExternId = std::move(sExternId);
	return erSuccess;
}

/**
 * Check if a user has a store of a particular type on the local server.
 *
 * On a single server configuration this function will return true for
 * all ECSTORE_TYPE_PRIVATE and ECSTORE_TYPE_PUBLIC requests and false otherwise.
 *
 * In single tennant mode, requests for ECSTORE_TYPE_PUBLIC will always return true,
 * regardless of the server on which the public should exist. This is actually wrong
 * but is the same behaviour as before.
 *
 * @param[in]	lpecSession			The ECSession object for the current session.
 * @param[in]	ulUserId			The user id of the user for which to check if a
 *									store is available.
 * @param[in]	ulStoreType			The store type to check for.
 * @param[out]	lpbHasLocalStore	The boolean that will contain the result on success.
 *
 * @retval	KCERR_INVALID_PARAMETER	One or more parameters are invalid.
 * @retval	KCERR_NOT_FOUND			The user specified by ulUserId was not found.
 */
static ECRESULT CheckUserStore(ECSession *lpecSession, unsigned ulUserId,
    unsigned ulStoreType, bool *lpbHasLocalStore)
{
	objectdetails_t	sDetails;

	if (lpecSession == NULL || lpbHasLocalStore == NULL || !ECSTORE_TYPE_ISVALID(ulStoreType))
		return KCERR_INVALID_PARAMETER;

	auto bPrivateOrPublic = ulStoreType == ECSTORE_TYPE_PRIVATE || ulStoreType == ECSTORE_TYPE_PUBLIC;
	if (g_lpSessionManager->IsDistributedSupported()) {
		auto er = lpecSession->GetUserManagement()->GetObjectDetails(ulUserId, &sDetails);
		if (er != erSuccess)
			return er;
		if (bPrivateOrPublic) {
			// @todo: Check if there's a define or constant for everyone.
			if (ulUserId == 2)	// Everyone, public in single tennant
				*lpbHasLocalStore = true;
			else
				*lpbHasLocalStore = (strcasecmp(sDetails.GetPropString(OB_PROP_S_SERVERNAME).c_str(), g_lpSessionManager->GetConfig()->GetSetting("server_name")) == 0);
		} else	// Archive store
			*lpbHasLocalStore = sDetails.PropListStringContains((property_key_t)PR_EC_ARCHIVE_SERVERS_A, g_lpSessionManager->GetConfig()->GetSetting("server_name"), true);
	} else	// Single tennant
		*lpbHasLocalStore = bPrivateOrPublic;

	return erSuccess;
}

static ECRESULT GetABEntryID(unsigned int ulUserId, soap *lpSoap,
    entryId *lpUserId)
{
	entryId sUserId;
	objectid_t			sExternId;

	if (lpSoap == NULL)
		return KCERR_INVALID_PARAMETER;
	if (ulUserId == KOPANO_UID_SYSTEM) {
		sExternId.objclass = ACTIVE_USER;
	} else if (ulUserId == KOPANO_UID_EVERYONE) {
		sExternId.objclass = DISTLIST_SECURITY;
	} else {
		auto er = g_lpSessionManager->GetCacheManager()->GetUserObject(ulUserId, &sExternId, nullptr, nullptr);
		if (er != erSuccess)
			return er;
	}

	auto er = ABIDToEntryID(lpSoap, ulUserId, sExternId, &sUserId);
	if (er != erSuccess)
		return er;
	*lpUserId = std::move(sUserId); // pointer (__ptr) is copied, not data
	return erSuccess;
}

/**
 * Determine if the client can reach @strServerName via a pipe.
 * In other words, determine if @strServerName is local to the client.
 */
static ECRESULT PeerIsServer(struct soap *soap,
    const std::string &strServerName, const std::string &strHttpPath,
    const std::string &strSslPath, bool *lpbResult)
{
	if (soap == NULL || lpbResult == NULL)
		return KCERR_INVALID_PARAMETER;
	/*
	 * If the client tries to connect to the same server as it
	 * already is, and the existing connection was AF_LOCAL, then
	 * obviously the new connection can be AF_LOCAL too. (Unhandled
	 * caveat emptor: local mount namespaces!)
	 *
	 * SSL->AF_LOCAL transition could lead to rejected logins later when
	 * using password-less auth, since AF_LOCAL does not implement
	 * certificates.
	 *
	 * More importantly: Due to the possibility of NAT, or mount namespaces
	 * on the client, any AF_INET->AF_LOCAL transitions cannot be made to
	 * work reliably.
	 */
	*lpbResult = SOAP_CONNECTION_TYPE_NAMED_PIPE(soap) &&
	             strcasecmp(strServerName.c_str(), g_lpSessionManager->GetConfig()->GetSetting("server_name"));
	return erSuccess;
}

ECFifoSerializer::ECFifoSerializer(ECFifoBuffer *lpBuffer, eMode mode) :
	m_mode(mode)
{
	SetBuffer(lpBuffer);
}

ECFifoSerializer::~ECFifoSerializer(void)
{
	if (m_lpBuffer == nullptr)
		return;
	ECFifoBuffer::close_flags flags = (m_mode == serialize ? ECFifoBuffer::cfWrite : ECFifoBuffer::cfRead);
	m_lpBuffer->Close(flags);
}

ECRESULT ECFifoSerializer::SetBuffer(void *lpBuffer)
{
	m_lpBuffer = static_cast<ECFifoBuffer *>(lpBuffer);
	return erSuccess;
}

ECRESULT ECFifoSerializer::Write(const void *ptr, size_t size, size_t nmemb)
{
	ECRESULT er = erSuccess;
	union {
		char c[8];
		short s;
		int i;
		long long ll;
	} tmp;

	if (m_mode != serialize)
		return KCERR_NO_SUPPORT;
	if (ptr == nullptr)
		return KCERR_INVALID_PARAMETER;

	switch (size) {
	case 1:
		er = m_lpBuffer->Write(ptr, nmemb, STR_DEF_TIMEOUT, NULL);
		break;
	case 2:
		for (size_t x = 0; x < nmemb && er == erSuccess; ++x) {
			tmp.s = htons(static_cast<const short *>(ptr)[x]);
			er = m_lpBuffer->Write(&tmp, size, STR_DEF_TIMEOUT, nullptr);
		}
		break;
	case 4:
		for (size_t x = 0; x < nmemb && er == erSuccess; ++x) {
			tmp.i = htonl(static_cast<const int *>(ptr)[x]);
			er = m_lpBuffer->Write(&tmp, size, STR_DEF_TIMEOUT, nullptr);
		}
		break;
	case 8:
		for (size_t x = 0; x < nmemb && er == erSuccess; ++x) {
			tmp.ll = cpu_to_be64(static_cast<const uint64_t *>(ptr)[x]);
			er = m_lpBuffer->Write(&tmp, size, STR_DEF_TIMEOUT, nullptr);
		}
		break;
	default:
		er = KCERR_INVALID_PARAMETER;
		break;
	}
	m_ulWritten += size * nmemb;
	return er;
}

ECRESULT ECFifoSerializer::Read(void *ptr, size_t size, size_t nmemb)
{
	ECFifoBuffer::size_type cbRead = 0;

	if (m_mode != deserialize)
		return KCERR_NO_SUPPORT;
	if (ptr == nullptr)
		return KCERR_INVALID_PARAMETER;
	auto er = m_lpBuffer->Read(ptr, size * nmemb, STR_DEF_TIMEOUT, &cbRead);
	if (er != erSuccess)
		return er;
	m_ulRead += cbRead;
	if (cbRead != size * nmemb)
		return KCERR_CALL_FAILED;

	switch (size) {
	case 1: break;
	case 2:
		for (size_t x = 0; x < nmemb; ++x) {
			uint16_t tmp;
			memcpy(&tmp, static_cast<uint16_t *>(ptr) + x, sizeof(tmp));
			tmp = ntohs(tmp);
			memcpy(static_cast<uint16_t *>(ptr) + x, &tmp, sizeof(tmp));
		}
		break;
	case 4:
		for (size_t x = 0; x < nmemb; ++x) {
			uint32_t tmp;
			memcpy(&tmp, static_cast<uint32_t *>(ptr) + x, sizeof(tmp));
			tmp = ntohl(tmp);
			memcpy(static_cast<uint32_t *>(ptr) + x, &tmp, sizeof(tmp));
		}
		break;
	case 8:
		for (size_t x = 0; x < nmemb; ++x) {
			uint64_t tmp;
			memcpy(&tmp, static_cast<uint64_t *>(ptr) + x, sizeof(tmp));
			tmp = be64_to_cpu(tmp);
			memcpy(static_cast<uint64_t *>(ptr) + x, &tmp, sizeof(tmp));
		}
		break;
	default:
		er = KCERR_INVALID_PARAMETER;
		break;
	}
	return er;
}

ECRESULT ECFifoSerializer::Skip(size_t size, size_t nmemb)
{
	auto buf = make_unique_nt<char[]>(size * nmemb);
	if (buf == nullptr)
		return KCERR_NOT_ENOUGH_MEMORY;
	return Read(buf.get(), size, nmemb);
}

ECRESULT ECFifoSerializer::Flush()
{
	ECRESULT er;
	size_t cbRead = 0;
	char buf[16384];

	while (true) {
		er = m_lpBuffer->Read(buf, sizeof(buf), STR_DEF_TIMEOUT, &cbRead);
		if (er != erSuccess)
			return er;
		m_ulRead += cbRead;
		if (cbRead < sizeof(buf))
			break;
	}
	return er;
}

ECRESULT ECFifoSerializer::Stat(ULONG *lpcbRead, ULONG *lpcbWrite)
{
	if (lpcbRead != nullptr)
		*lpcbRead = m_ulRead;
	if (lpcbWrite != nullptr)
		*lpcbWrite = m_ulWritten;
	return erSuccess;
}

/**
 * Get the best server path for a server
 *
 * This function will return the 'best' server path to redirect the client to. This is
 * done by examining the existing incoming connection, and choosing an appropriate access
 * method to the given server. Rules are as follows:
 *
 * - If bProxy is TRUE and the destination server has a proxy address, return the proxy address
 * - If bProxy is FALSE:
 *   - If existing connection is HTTP, return first available of: HTTP, HTTPS
 *   - If existing connection is HTTPS, return HTTPS
 *   - If existing connection is FILE, return first available of: (FILE,) HTTPS, HTTP
 *     (Only ever outputs FILE if it turns out we point to ourselves)
 *
 * @param[in] soap SOAP structure for incoming request
 * @param[in] lpecSession Session for the request
 * @param[in] strServerName Server name to get path for
 * @param[in] bProxy TRUE if we are requesting the proxy address for a server
 * @param[out] lpstrServerPath Output path of server (URL)
 * @return result
 */
static ECRESULT GetBestServerPath(struct soap *soap, ECSession *lpecSession,
    const std::string &strServerName, std::string *lpstrServerPath)
{
	std::string	strServerPath;
	bool		bConnectPipe = false;
	serverdetails_t	sServerDetails;
	const char *szProxyHeader = lpecSession->GetSessionManager()->GetConfig()->GetSetting("proxy_header");

	if (soap == NULL || soap->user == NULL || lpstrServerPath == NULL)
		return KCERR_INVALID_PARAMETER;

	auto lpInfo = soap_info(soap);
	auto er = lpecSession->GetUserManagement()->GetServerDetails(strServerName, &sServerDetails);
	if (er != erSuccess)
		return er;
	auto strProxyPath = sServerDetails.GetProxyPath();
	auto strFilePath = sServerDetails.GetFilePath();
	auto strHttpPath = sServerDetails.GetHttpPath();
	auto strSslPath = sServerDetails.GetSslPath();

	// Always redirect if proxy_header is "*"
    if (!strcmp(szProxyHeader, "*") || lpInfo->bProxy) {
        if(!strProxyPath.empty()) {
			*lpstrServerPath = std::move(strProxyPath);
			return erSuccess;
        } else {
            ec_log_warn("Proxy path not set for server \"%s\"! falling back to direct address.", strServerName.c_str());
        }
    }
	if (!strFilePath.empty())
	{
		er = PeerIsServer(soap, strServerName, strHttpPath, strSslPath, &bConnectPipe);
		if (er != erSuccess)
			return er;
	} else {
		// TODO: check if same server, and set strFilePath 'cause it's known
		bConnectPipe = false;
	}

	if (bConnectPipe)
		strServerPath = strFilePath;
	else
		switch (SOAP_CONNECTION_TYPE(soap))
		{
		case CONNECTION_TYPE_TCP:
			if (!strHttpPath.empty())
				strServerPath = strHttpPath;
			else if (!strSslPath.empty())
				strServerPath = strSslPath;
			break;

		case CONNECTION_TYPE_SSL:
			if (!strSslPath.empty())
				strServerPath = strSslPath;
			break;

		case CONNECTION_TYPE_NAMED_PIPE:
		case CONNECTION_TYPE_NAMED_PIPE_PRIORITY:
			if (!strSslPath.empty())
				strServerPath = strSslPath;
			else if (!strHttpPath.empty())
				strServerPath = strHttpPath;
			break;
		}

	if (strServerPath.empty())
		return KCERR_NOT_FOUND;
	*lpstrServerPath = std::move(strServerPath);
	return erSuccess;
}

// these functions don't do Begin + Commit/Rollback
static ECRESULT WriteProps(struct soap *soap, ECSession *lpecSession, ECDatabase *lpDatabase, ECAttachmentStorage *lpAttachmentStorage, struct saveObject *lpsSaveObj, unsigned int ulObjId, bool fNewItem, unsigned int ulSyncId, struct saveObject *lpsReturnObj, bool *lpfHaveChangeKey, FILETIME *ftCreated, FILETIME *ftModified);
static ECRESULT DoNotifySubscribe(ECSession *lpecSession, unsigned long long ulSessionId, struct notifySubscribe *notifySubscribe);

using steady_clock = std::chrono::steady_clock;

/**
 * logon: log on and create a session with provided credentials
 */
int KCmdService::logon(const char *user, const char *pass,
    const char *impersonate, const char *clientVersion, unsigned int clientCaps,
    unsigned int logonFlags, const struct xsd__base64Binary &sLicenseRequest,
    ULONG64 ullSessionGroup, const char *szClientApp,
    const char *szClientAppVersion, const char *szClientAppMisc,
    struct logonResponse *lpsResponse)
{
	ECSession	*lpecSession = NULL;
	ECSESSIONID	sessionID = 0;
	GUID		sServerGuid = {0};
	struct timespec startTimes = {0}, endTimes = {0};
	auto dblStart = steady_clock::now();

	clock_gettime(CLOCK_THREAD_CPUTIME_ID, &startTimes);
	LOG_SOAP_DEBUG("%020llu: S logon", static_cast<unsigned long long>(sessionID));

    if ((clientCaps & KOPANO_CAP_UNICODE) == 0) {
		user = ECStringCompat::WTF1252_to_UTF8(soap, user);
		pass = ECStringCompat::WTF1252_to_UTF8(soap, pass);
		clientVersion = ECStringCompat::WTF1252_to_UTF8(soap, clientVersion);
		szClientApp = ECStringCompat::WTF1252_to_UTF8(soap, szClientApp);
	}

	lpsResponse->lpszVersion = const_cast<char *>("0," PROJECT_VERSION_COMMIFIED);
	lpsResponse->ulCapabilities = KOPANO_LATEST_CAPABILITIES;
	/*
	 * Client desires compression, so turn it on, but only if remote.
	 * Otherwise, clear the flag from clientCaps, because
	 * Create(Auth)Session remembers them, re-evaluates CAP_COMPRESSION,
	 * and would otherwise turn on compression again.
	 */
	if (zcp_peerfd_is_local(soap->socket) <= 0 && (clientCaps & KOPANO_CAP_COMPRESSION)) {
		lpsResponse->ulCapabilities |= KOPANO_CAP_COMPRESSION;
		// (ECSessionManager::ValidateSession() will do this for all other functions)
		soap_set_imode(soap, SOAP_ENC_ZLIB);	// also autodetected
		soap_set_omode(soap, SOAP_ENC_ZLIB | SOAP_IO_CHUNK);
	} else {
		clientCaps &= ~KOPANO_CAP_COMPRESSION;
	}

	// check username and password
	auto er = g_lpSessionManager->CreateSession(soap, user, pass, impersonate, clientVersion, szClientApp, szClientAppVersion, szClientAppMisc, clientCaps, ullSessionGroup, &sessionID, &lpecSession, true, (logonFlags & KOPANO_LOGON_NO_UID_AUTH) == 0, (logonFlags & KOPANO_LOGON_NO_REGISTER_SESSION) == 0);
	if(er != erSuccess){
		er = KCERR_LOGON_FAILED;
		goto exit;
	}

	// We allow Zarafa >=6 clients to connect to a Kopano server. However, anything below that will be
	// denied. We can't say what future clients may or may not be capable of. So we'll leave that to the
	// clients.
	if (lpecSession && (KOPANO_COMPARE_VERSION_TO_GENERAL(lpecSession->ClientVersion(), MAKE_KOPANO_GENERAL(6)) < 0)) {
		ec_log_warn("Rejected logon attempt from a %s version client.", clientVersion ? clientVersion : "<unknown>");
		er = KCERR_INVALID_VERSION;
		goto exit;
	}

	lpsResponse->ulSessionId = sessionID;
	if (clientCaps & KOPANO_CAP_MULTI_SERVER)
		lpsResponse->ulCapabilities |= KOPANO_CAP_MULTI_SERVER;
	if (clientCaps & KOPANO_CAP_ENHANCED_ICS && parseBool(g_lpSessionManager->GetConfig()->GetSetting("enable_enhanced_ics"))) {
		lpsResponse->ulCapabilities |= KOPANO_CAP_ENHANCED_ICS;
		soap_set_omode(soap, SOAP_ENC_MTOM | SOAP_IO_CHUNK);
		soap_set_imode(soap, SOAP_ENC_MTOM);
		soap_post_check_mime_attachments(soap);
	}
	if (clientCaps & KOPANO_CAP_UNICODE)
		lpsResponse->ulCapabilities |= KOPANO_CAP_UNICODE;
	if (clientCaps & KOPANO_CAP_MSGLOCK)
		lpsResponse->ulCapabilities |= KOPANO_CAP_MSGLOCK;
	er = g_lpSessionManager->GetServerGUID(&sServerGuid);
	if (er != erSuccess)
		goto exit;

	lpsResponse->sServerGuid.__ptr = (unsigned char*)s_memcpy(soap, (char*)&sServerGuid, sizeof(sServerGuid));
	lpsResponse->sServerGuid.__size = sizeof(sServerGuid);
    // Only save logon if credentials were supplied by the user; otherwise the logon is probably automated
    if (lpecSession && (lpecSession->GetAuthMethod() == ECSession::METHOD_USERPASSWORD || lpecSession->GetAuthMethod() == ECSession::METHOD_SSO))
		record_logon_time(lpecSession, true);
exit:
	if (lpecSession)
		lpecSession->unlock();
	lpsResponse->er = er;
	clock_gettime(CLOCK_THREAD_CPUTIME_ID, &endTimes);
	LOG_SOAP_DEBUG("%020llu: E logon 0x%08x %f %f",
		static_cast<unsigned long long>(sessionID), er,
		timespec2dbl(endTimes) - timespec2dbl(startTimes),
		dur2dbl(decltype(dblStart)::clock::now() - dblStart));
	return SOAP_OK;
}

/**
 * logon: log on and create a session with provided credentials
 */
int KCmdService::ssoLogon(ULONG64 ulSessionId, const char *szUsername,
    const char *szImpersonateUser, struct xsd__base64Binary *lpInput,
    const char *szClientVersion, unsigned int clientCaps,
    const struct xsd__base64Binary &sLicenseRequest, ULONG64 ullSessionGroup,
    const char *szClientApp, const char *szClientAppVersion,
    const char *szClientAppMisc, struct ssoLogonResponse *lpsResponse)
{
	ECRESULT		er = KCERR_LOGON_FAILED;
	ECAuthSession	*lpecAuthSession = NULL;
	ECSession		*lpecSession = NULL;
	ECSESSIONID		newSessionID = 0;
	GUID			sServerGuid = {0};
	xsd__base64Binary *lpOutput = NULL;
	const char *lpszEnabled = NULL;
	struct timespec startTimes = {0}, endTimes = {0};
	auto dblStart = steady_clock::now();

	clock_gettime(CLOCK_THREAD_CPUTIME_ID, &startTimes);
	LOG_SOAP_DEBUG("%020" PRIu64 ": S ssoLogon", ulSessionId);

	if (!lpInput || lpInput->__size == 0 || lpInput->__ptr == NULL || !szUsername || !szClientVersion)
		goto exit;
	lpszEnabled = g_lpSessionManager->GetConfig()->GetSetting("enable_sso");
	if (!(lpszEnabled && strcasecmp(lpszEnabled, "yes") == 0))
		goto nosso;
	lpsResponse->lpszVersion = const_cast<char *>("0," PROJECT_VERSION_COMMIFIED);
	lpsResponse->ulCapabilities = KOPANO_LATEST_CAPABILITIES;

	/* See KCmdService::logon for comments. */
	if (zcp_peerfd_is_local(soap->socket) <= 0 && (clientCaps & KOPANO_CAP_COMPRESSION)) {
		lpsResponse->ulCapabilities |= KOPANO_CAP_COMPRESSION;
		// (ECSessionManager::ValidateSession() will do this for all other functions)
		soap_set_imode(soap, SOAP_ENC_ZLIB);	// also autodetected
		soap_set_omode(soap, SOAP_ENC_ZLIB | SOAP_IO_CHUNK);
	} else {
		clientCaps &= ~KOPANO_CAP_COMPRESSION;
	}

	if (ulSessionId == 0) {
		// new auth session
		er = g_lpSessionManager->CreateAuthSession(soap, clientCaps, &newSessionID, &lpecAuthSession, true, true);
		if (er != erSuccess) {
			er = KCERR_LOGON_FAILED;
			goto exit;
		}
		// when the first validate fails, remove the correct sessionid
		ulSessionId = newSessionID;
	} else {
		er = g_lpSessionManager->ValidateSession(soap, ulSessionId, &lpecAuthSession);
		if (er != erSuccess)
			goto exit;
	}

	lpecAuthSession->SetClientMeta(szClientAppVersion, szClientAppMisc);
    if ((clientCaps & KOPANO_CAP_UNICODE) == 0) {
		szUsername = ECStringCompat::WTF1252_to_UTF8(soap, szUsername);
		szClientVersion = ECStringCompat::WTF1252_to_UTF8(soap, szClientVersion);
		szClientApp = ECStringCompat::WTF1252_to_UTF8(soap, szClientApp);
	}

	er = lpecAuthSession->ValidateSSOData(soap, szUsername, szImpersonateUser, szClientVersion, szClientApp, szClientAppVersion, szClientAppMisc, lpInput, &lpOutput);
	if (er == KCERR_SSO_CONTINUE) {
		// continue validation exchange
		lpsResponse->lpOutput = lpOutput;
	} else if (er == erSuccess) {
		// done and logged in
		// create ecsession from ecauthsession, and place in session map
		er = g_lpSessionManager->RegisterSession(lpecAuthSession, ullSessionGroup, szClientVersion, szClientApp, szClientAppVersion, szClientAppMisc, &newSessionID, &lpecSession, true);
		if (er != erSuccess) {
			ec_perror("User authenticated, but failed to create session", er);
			goto exit;
		}

	// We allow Zarafa >=6 clients to connect to a Kopano server. However, anything below that will be
	// denied. We can't say what future clients may or may not be capable of. So we'll leave that to the
	// clients.
	if (KOPANO_COMPARE_VERSION_TO_GENERAL(lpecSession->ClientVersion(), MAKE_KOPANO_GENERAL(6)) < 0) {
		ec_log_warn("Rejected logon attempt from a %s version client.", szClientVersion ? szClientVersion : "<unknown>");
		er = KCERR_INVALID_VERSION;
		goto exit;
	}

		// delete authsession
		lpecAuthSession->unlock();
		g_lpSessionManager->RemoveSession(ulSessionId);
		lpecAuthSession = NULL;
		// return ecsession number
		lpsResponse->lpOutput = NULL;
	} else {
		// delete authsession
		lpecAuthSession->unlock();
		g_lpSessionManager->RemoveSession(ulSessionId);
		lpecAuthSession = NULL;
		er = KCERR_LOGON_FAILED;
		goto exit;
	}

	lpsResponse->ulSessionId = newSessionID;
	if (clientCaps & KOPANO_CAP_MULTI_SERVER)
		lpsResponse->ulCapabilities |= KOPANO_CAP_MULTI_SERVER;
	if (clientCaps & KOPANO_CAP_ENHANCED_ICS && parseBool(g_lpSessionManager->GetConfig()->GetSetting("enable_enhanced_ics"))) {
		lpsResponse->ulCapabilities |= KOPANO_CAP_ENHANCED_ICS;
		soap_set_omode(soap, SOAP_ENC_MTOM | SOAP_IO_CHUNK);
		soap_set_imode(soap, SOAP_ENC_MTOM);
		soap_post_check_mime_attachments(soap);
	}
	if (clientCaps & KOPANO_CAP_UNICODE)
		lpsResponse->ulCapabilities |= KOPANO_CAP_UNICODE;
	if (clientCaps & KOPANO_CAP_MSGLOCK)
		lpsResponse->ulCapabilities |= KOPANO_CAP_MSGLOCK;

    if(er != KCERR_SSO_CONTINUE) {
        // Don't reset er to erSuccess on SSO_CONTINUE, we don't need the server guid yet
    	er = g_lpSessionManager->GetServerGUID(&sServerGuid);
    	if (er != erSuccess)
    		goto exit;
    	lpsResponse->sServerGuid.__ptr = (unsigned char*)s_memcpy(soap, (char*)&sServerGuid, sizeof(sServerGuid));
    	lpsResponse->sServerGuid.__size = sizeof(sServerGuid);
    }

    if(lpecSession && (lpecSession->GetAuthMethod() == ECSession::METHOD_USERPASSWORD || lpecSession->GetAuthMethod() == ECSession::METHOD_SSO))
		record_logon_time(lpecSession, true);
exit:
	if (lpecAuthSession != NULL)
		lpecAuthSession->unlock();
	if (lpecSession)
		lpecSession->unlock();
	if (er == erSuccess)
		g_lpSessionManager->m_stats->inc(SCN_LOGIN_SSO);
	else if (er != KCERR_SSO_CONTINUE)
		g_lpSessionManager->m_stats->inc(SCN_LOGIN_DENIED);
nosso:
	lpsResponse->er = er;
	clock_gettime(CLOCK_THREAD_CPUTIME_ID, &endTimes);
	LOG_SOAP_DEBUG("%020" PRIu64 ": E ssoLogon 0x%08x %f %f",
		ulSessionId, er, timespec2dbl(endTimes) - timespec2dbl(startTimes),
		dur2dbl(decltype(dblStart)::clock::now() - dblStart));
	return SOAP_OK;
}

/**
 * logoff: invalidate the session and close all notifications and memory held by the session
 */
int KCmdService::logoff(ULONG64 ulSessionId, unsigned int *result)
{
	ECSession 	*lpecSession = NULL;
	struct timespec startTimes = {0}, endTimes = {0};
	auto dblStart = steady_clock::now();

	clock_gettime(CLOCK_THREAD_CPUTIME_ID, &startTimes);
	LOG_SOAP_DEBUG("%020" PRIu64 ": S logoff", ulSessionId);
	auto er = g_lpSessionManager->ValidateSession(soap, ulSessionId, &lpecSession);
	if(er != erSuccess)
		goto exit;
	if (lpecSession->GetAuthMethod() == ECSession::METHOD_USERPASSWORD ||
	    lpecSession->GetAuthMethod() == ECSession::METHOD_SSO)
		record_logon_time(lpecSession, false);
	lpecSession->unlock();
    // lpecSession is discarded. It is not locked, so we can do that. We only did the 'validatesession'
    // call to see if the session id existed in the first place, and the request is coming from the correct
    // IP address. Another logoff() call called at the same time may remove the session *here*, in which case the following call
    // will fail. This makes sure people can't terminate each others sessions unless they have the same source IP.
	er = g_lpSessionManager->RemoveSession(ulSessionId);
exit:
    *result = er;
	clock_gettime(CLOCK_THREAD_CPUTIME_ID, &endTimes);
	LOG_SOAP_DEBUG("%020" PRIu64 ": E logoff 0x%08x %f %f",
		ulSessionId, 0, timespec2dbl(endTimes) - timespec2dbl(startTimes),
		dur2dbl(decltype(dblStart)::clock::now() - dblStart));
	return SOAP_OK;
}

#define SOAP_ENTRY_START(fname, resultvar, ...) \
int KCmdService::fname(ULONG64 ulSessionId, ##__VA_ARGS__) \
{ \
    struct timespec	startTimes = {0}, endTimes = {0};	\
	auto dblStart = steady_clock::now(); \
    ECSession		*lpecSession = NULL; \
	const char *szFname = #fname; \
    clock_gettime(CLOCK_THREAD_CPUTIME_ID, &startTimes); \
	LOG_SOAP_DEBUG("%020" PRIu64 ": S %s", ulSessionId, szFname); \
	auto er = g_lpSessionManager->ValidateSession(soap, ulSessionId, &lpecSession); \
	auto xx_endtimer = KC::make_scope_success([&]() { \
		clock_gettime(CLOCK_THREAD_CPUTIME_ID, &endTimes); \
		LOG_SOAP_DEBUG("%020" PRIu64 ": E %s 0x%08x %f %f", ulSessionId, szFname, er, \
			timespec2dbl(endTimes) - timespec2dbl(startTimes), \
			dur2dbl(decltype(dblStart)::clock::now() - dblStart)); \
	}); \
	const bool bSupportUnicode = (er == erSuccess ? (lpecSession->GetCapabilities() & KOPANO_CAP_UNICODE) != 0 : false); \
	const ECStringCompat stringCompat(bSupportUnicode); \
	if (er != erSuccess) { \
		resultvar = er; \
		return SOAP_OK; \
	} \
	soap_info(soap)->ulLastSessionId = ulSessionId; \
	soap_info(soap)->szFname = szFname; \
	lpecSession->AddBusyState(pthread_self(), szFname, soap_info(soap)->threadstart, soap_info(soap)->start); \
	auto xx_unbusy = KC::make_scope_success([&]() { \
		lpecSession->UpdateBusyState(pthread_self(), SESSION_STATE_SENDING); \
		lpecSession->unlock(); \
	}); \
	resultvar = [&]() -> int {

#define SOAP_ENTRY_END() \
        return er; \
    }(); \
    return SOAP_OK; \
}

#define ALLOC_DBRESULT() \
	DB_ROW 			UNUSED_VAR		lpDBRow = NULL; \
	DB_LENGTHS		UNUSED_VAR		lpDBLen = NULL; \
	DB_RESULT UNUSED_VAR lpDBResult; \
	std::string		UNUSED_VAR		strQuery;

#define USE_DATABASE_NORESULT() \
       ECDatabase*             lpDatabase = NULL; \
       er = lpecSession->GetDatabase(&lpDatabase); \
       if (er != erSuccess) { \
		ec_log_err(" GetDatabase failed"); \
               return KCERR_DATABASE_ERROR; \
       }

#define USE_DATABASE() USE_DATABASE_NORESULT(); ALLOC_DBRESULT();

#define ROLLBACK_ON_ERROR() \
	if (lpDatabase && FAILED(er)) \
		lpDatabase->Rollback(); \

static ECRESULT PurgeSoftDelete(ECSession *lpecSession,
    unsigned int ulLifetime, unsigned int *lpulMessages,
    unsigned int *lpulFolders, unsigned int *lpulStores, bool *lpbExit)
{
	ECRESULT 		er = erSuccess;
	ECDatabase*		lpDatabase = NULL;
	DB_RESULT lpDBResult;
	DB_ROW			lpDBRow = NULL;
	FILETIME		ft;
	ECListInt		lObjectIds;
	bool 			bExitDummy = false;

	auto laters = make_scope_success([&]() {
		if (er != KCERR_BUSY)
			g_bPurgeSoftDeleteStatus = FALSE;
	});
	if (g_bPurgeSoftDeleteStatus) {
		ec_log_err("Softdelete already running");
		return KCERR_BUSY;
	}
	g_bPurgeSoftDeleteStatus = TRUE;
	if (!lpbExit)
		lpbExit = &bExitDummy;
	er = lpecSession->GetDatabase(&lpDatabase);
	if (er != erSuccess)
		return er;

	// Although it doesn't make sense for the message deleter to include EC_DELETE_FOLDERS, it doesn't hurt either, since they shouldn't be there
	// and we really want to delete all the softdeleted items anyway.
	unsigned int ulDeleteFlags = EC_DELETE_CONTAINER | EC_DELETE_FOLDERS | EC_DELETE_MESSAGES | EC_DELETE_RECIPIENTS | EC_DELETE_ATTACHMENTS | EC_DELETE_HARD_DELETE;
	GetSystemTimeAsFileTime(&ft);
	ft = UnixTimeToFileTime(FileTimeToUnixTime(ft) - ulLifetime);

	// Select softdeleted stores (ignore softdelete_lifetime setting because a store can't be restored anyway)
	auto strQuery = "SELECT id FROM hierarchy WHERE parent IS NULL AND (flags&" + stringify(MSGFLAG_DELETED) + ")=" + stringify(MSGFLAG_DELETED) + " AND type=" + stringify(MAPI_STORE);
	er = lpDatabase->DoSelect(strQuery, &lpDBResult);
	if(er != erSuccess)
		return er;

	auto ulStores = lpDBResult.get_num_rows();
	if(ulStores > 0)
	{
		while ((lpDBRow = lpDBResult.fetch_row()) != nullptr) {
			if(lpDBRow == NULL || lpDBRow[0] == NULL)
				continue;
			lObjectIds.emplace_back(atoui(lpDBRow[0]));
		}
		// free before we call DeleteObjects()
		lpDBResult = DB_RESULT();
		if (*lpbExit)
			return KCERR_USER_CANCEL;

		ec_log_info("Start to purge %d stores", (int)lObjectIds.size());
		for (auto iterObjectId = lObjectIds.cbegin();
		     iterObjectId != lObjectIds.cend() && !*lpbExit;
		     ++iterObjectId)
		{
			ec_log_info(" purge store (%d)", *iterObjectId);

			er = DeleteObjects(lpecSession, lpDatabase, *iterObjectId, ulDeleteFlags|EC_DELETE_STORE, 0, false, false);
			if(er != erSuccess) {
				ec_log_err("Error while removing softdelete store objects, error code: 0x%x.", er);
				return er;
			}
		}
		ec_log_info("Store purge done");
	}
	if (*lpbExit)
		return KCERR_USER_CANCEL;

	// Select softdeleted folders
	strQuery = "SELECT h.id FROM hierarchy AS h JOIN properties AS p ON p.hierarchyid=h.id AND p.tag="+stringify(PROP_ID(PR_DELETED_ON))+" AND p.type="+stringify(PROP_TYPE(PR_DELETED_ON))+" WHERE (h.flags&"+stringify(MSGFLAG_DELETED)+")="+stringify(MSGFLAG_DELETED)+" AND p.val_hi<="+stringify(ft.dwHighDateTime)+" AND h.type="+stringify(MAPI_FOLDER);
	er = lpDatabase->DoSelect(strQuery, &lpDBResult);
	if(er != erSuccess)
		return er;

	auto ulFolders = lpDBResult.get_num_rows();
	if(ulFolders > 0)
	{
		// Remove all items
		lObjectIds.clear();
		while ((lpDBRow = lpDBResult.fetch_row()) != nullptr) {
			if(lpDBRow == NULL || lpDBRow[0] == NULL)
				continue;
			lObjectIds.emplace_back(atoui(lpDBRow[0]));
		}
		// free before we call DeleteObjects()
		lpDBResult = DB_RESULT();
		if (*lpbExit)
			return KCERR_USER_CANCEL;
		ec_log_info("Start to purge %d folders", (int)lObjectIds.size());
		er = DeleteObjects(lpecSession, lpDatabase, &lObjectIds, ulDeleteFlags, 0, false, false);
		if(er != erSuccess) {
			ec_log_err("Error while removing softdelete folder objects, error code: 0x%x.", er);
			return er;
		}
		ec_log_info("Folder purge done");
	}
	if (*lpbExit)
		return KCERR_USER_CANCEL;

	// Select softdeleted messages
	strQuery = "SELECT h.id FROM hierarchy AS h JOIN properties AS p ON p.hierarchyid=h.id AND p.tag="+stringify(PROP_ID(PR_DELETED_ON))+" AND p.type="+stringify(PROP_TYPE(PR_DELETED_ON))+" WHERE (h.flags&"+stringify(MSGFLAG_DELETED)+")="+stringify(MSGFLAG_DELETED)+" AND h.type="+stringify(MAPI_MESSAGE)+" AND p.val_hi<="+stringify(ft.dwHighDateTime);
	er = lpDatabase->DoSelect(strQuery, &lpDBResult);
	if(er != erSuccess)
		return er;

	auto ulMessages = lpDBResult.get_num_rows();
	if(ulMessages > 0)
	{
		// Remove all items
		lObjectIds.clear();
		while ((lpDBRow = lpDBResult.fetch_row()) != nullptr) {
			if(lpDBRow == NULL || lpDBRow[0] == NULL)
				continue;
			lObjectIds.emplace_back(atoui(lpDBRow[0]));
		}
		// free before we call DeleteObjects()
		lpDBResult = DB_RESULT();
		if (*lpbExit)
			return KCERR_USER_CANCEL;
		ec_log_info("Start to purge %d messages", (int)lObjectIds.size());
		er = DeleteObjects(lpecSession, lpDatabase, &lObjectIds, ulDeleteFlags, 0, false, false);
		if(er != erSuccess) {
			ec_log_err("Error while removing softdelete message objects, error code: 0x%x.", er);
			return er;
		}
		ec_log_info("Message purge done");
	}

	// these stats are only from toplevel objects
	if(lpulFolders)
		*lpulFolders = ulFolders;
	if(lpulMessages)
		*lpulMessages = ulMessages;
	if (lpulStores)
		*lpulStores = ulStores;
	return er;
}

/**
 * getPublicStore: get the root entryid, the store entryid and the store GUID for the public store.
 * FIXME, GUID is duplicate
 */
SOAP_ENTRY_START(getPublicStore, lpsResponse->er, unsigned int ulFlags, struct getStoreResponse *lpsResponse)
{
    unsigned int		ulCompanyId = 0;
	std::string strStoreName, strStoreServer, strServerPath, strCompanyName;
	const std::string	strThisServer = g_lpSessionManager->GetConfig()->GetSetting("server_name", "", "Unknown");
	objectdetails_t		details;
	auto sesmgr = lpecSession->GetSessionManager();
	auto sec = lpecSession->GetSecurity();
	auto usrmgt = lpecSession->GetUserManagement();
    USE_DATABASE();

	if (sesmgr->IsHostedSupported()) {
		/* Hosted support, Public store owner is company */
		auto er = sec->GetUserCompany(&ulCompanyId);
		if (er != erSuccess)
			return er;
		er = usrmgt->GetObjectDetails(ulCompanyId, &details);
        if(er != erSuccess)
			return er;
        strStoreServer = details.GetPropString(OB_PROP_S_SERVERNAME);
		strCompanyName = details.GetPropString(OB_PROP_S_FULLNAME);
	} else {
		ulCompanyId = KOPANO_UID_EVERYONE; /* No hosted support, Public store owner is Everyone */

		if (sesmgr->IsDistributedSupported()) {
			/*
			* GetObjectDetailsAndSync will return the group details for EVERYONE when called
			* with KOPANO_UID_EVERYONE. But we want the pseudo company for that contains the
			* public store.
			*/
			auto er = usrmgt->GetPublicStoreDetails(&details);
			if (er == KCERR_NO_SUPPORT) {
				/* Not supported: No MultiServer with this plugin, so we're good */
				strStoreServer = strThisServer;
				er = erSuccess;
			} else if (er == erSuccess)
				strStoreServer = details.GetPropString(OB_PROP_S_SERVERNAME);
			else
				return er;
		} else
			strStoreServer = strThisServer;
	}

	if (sesmgr->IsDistributedSupported()) {
		if (strStoreServer.empty()) {
			if (!strCompanyName.empty())
				ec_log_err("Company \"%s\" has no home server for its public store.", strCompanyName.c_str());
			else
				ec_log_err("Public store has no home server.");
			return KCERR_NOT_FOUND;
		}
		/* Do we own the store? */
		if (strcasecmp(strThisServer.c_str(), strStoreServer.c_str()) != 0 &&
		    (ulFlags & EC_OVERRIDE_HOMESERVER) == 0) {
			auto er = GetBestServerPath(soap, lpecSession, strStoreServer, &strServerPath);
			if (er != erSuccess)
				return er;
			lpsResponse->lpszServerPath = STROUT_FIX_CPY(strServerPath.c_str());
			ec_log_info("Redirecting request to \"%s\"", lpsResponse->lpszServerPath);
			g_lpSessionManager->m_stats->inc(SCN_REDIRECT_COUNT);
			return KCERR_UNABLE_TO_COMPLETE;
		}
	}

	/*
	 * The public store is stored in the database with the companyid as owner.
	 */
	strQuery =
		"SELECT hierarchy.id, stores.guid, stores.hierarchy_id, stores.type "
		"FROM stores "
		"JOIN hierarchy on stores.hierarchy_id=hierarchy.parent "
		"WHERE stores.user_id = " + stringify(ulCompanyId) + " LIMIT 1";
	auto er = lpDatabase->DoSelect(strQuery, &lpDBResult);
	if(er != erSuccess)
		return er;
	if (lpDBResult.get_num_rows() == 0)
		return KCERR_NOT_FOUND;
	lpDBRow = lpDBResult.fetch_row();
	lpDBLen = lpDBResult.fetch_row_lengths();
	if( lpDBRow == NULL || lpDBRow[0] == NULL || lpDBRow[1] == NULL || lpDBRow[2] == NULL ||
		lpDBLen == NULL || lpDBLen[1] == 0)
	{
		ec_log_err("getPublicStore(): no rows from db");
		return KCERR_DATABASE_ERROR; // this should never happen
	}

	auto gcache = g_lpSessionManager->GetCacheManager();
	er = gcache->GetEntryIdFromObject(atoui(lpDBRow[0]), soap, 0, &lpsResponse->sRootId);
	if(er != erSuccess)
		return er;
	if ((ulFlags & EC_OVERRIDE_HOMESERVER) == 0)
		lpsResponse->lpszServerPath = STROUT_FIX_CPY(std::string("pseudo://" + strStoreServer).c_str());
	er = gcache->GetEntryIdFromObject(atoui(lpDBRow[2]), soap, ulFlags, &lpsResponse->sStoreId);
	if(er != erSuccess)
		return er;
	lpsResponse->guid.__size= lpDBLen[1];
	lpsResponse->guid.__ptr = s_alloc<unsigned char>(soap, lpDBLen[1]);
	memcpy(lpsResponse->guid.__ptr, lpDBRow[1], lpDBLen[1]);
	if (lpDBRow[3] == nullptr || lpDBLen[1] != sizeof(GUID))
		return erSuccess;
	GUID guid;
	memcpy(&guid, lpDBRow[1], lpDBLen[1]);
	gcache->SetStore(atoui(lpDBRow[2]), atoui(lpDBRow[2]), &guid, atoi(lpDBRow[3]));
	return erSuccess;
}
SOAP_ENTRY_END()

/**
 * getStore: get the root entryid, the store entryid and the GUID of a store specified with lpsEntryId
 * FIXME: output store entryid equals input store entryid ?
 * FIXME: output GUID is also in entryid
 */
SOAP_ENTRY_START(getStore, lpsResponse->er, entryId* lpsEntryId, struct getStoreResponse *lpsResponse)
{
	unsigned int ulStoreId = 0, ulUserId = 0;
	objectdetails_t	sUserDetails;
	std::string strServerName, strServerPath;
    USE_DATABASE();

	if (!lpsEntryId) {
		ulUserId = lpecSession->GetSecurity()->GetUserId();

        // Check if the store should be available on this server
        auto usrmgt = lpecSession->GetUserManagement();
		if (lpecSession->GetSessionManager()->IsDistributedSupported() &&
            !usrmgt->IsInternalObject(ulUserId)) {
			er = usrmgt->GetObjectDetails(ulUserId, &sUserDetails);
			if (er != erSuccess)
				return er;
            strServerName = sUserDetails.GetPropString(OB_PROP_S_SERVERNAME);
			if (strServerName.empty())
				return er;
            if (strcasecmp(strServerName.c_str(), g_lpSessionManager->GetConfig()->GetSetting("server_name")) != 0)  {
                er = GetBestServerPath(soap, lpecSession, strServerName, &strServerPath);
                if (er != erSuccess)
					return er;
                lpsResponse->lpszServerPath = STROUT_FIX_CPY(strServerPath.c_str());
                ec_log_info("Redirecting request to \"%s\"", lpsResponse->lpszServerPath);
				g_lpSessionManager->m_stats->inc(SCN_REDIRECT_COUNT);
				return KCERR_UNABLE_TO_COMPLETE;
            }
		}
	}

    // If strServerName is empty, we're not running in distributed mode or we're dealing
    // with a local account. Just use the name from the configuration.
    if (strServerName.empty())
        strServerName = g_lpSessionManager->GetConfig()->GetSetting("server_name" ,"", "Unknown");
    // Always return a pseudo URL
    lpsResponse->lpszServerPath = STROUT_FIX_CPY(std::string("pseudo://" + strServerName).c_str());

	strQuery = "SELECT hierarchy.id, stores.guid, stores.hierarchy_id, stores.type "
	           "FROM stores join hierarchy on stores.hierarchy_id=hierarchy.parent ";
	if(lpsEntryId) {
		er = lpecSession->GetObjectFromEntryId(lpsEntryId, &ulStoreId);
		if(er != erSuccess)
			return er;
		strQuery += "WHERE stores.hierarchy_id=" + stringify(ulStoreId);// FIXME: mysql query
	}else {
		strQuery += "WHERE stores.user_id=" + stringify(ulUserId)
				 + " AND stores.type=" + stringify(ECSTORE_TYPE_PRIVATE);
	}
	strQuery += " LIMIT 1";

	er = lpDatabase->DoSelect(strQuery, &lpDBResult);
	if(er != erSuccess)
		return er;
	if (lpDBResult.get_num_rows() == 0)
		return KCERR_NOT_FOUND;
	lpDBRow = lpDBResult.fetch_row();
	if (lpDBRow == NULL) {
		ec_log_err("getStore(): no rows from db");
		return KCERR_DATABASE_ERROR; // this should never happen
	}
	lpDBLen = lpDBResult.fetch_row_lengths();
	/*
	 * Avoid processing SQL NULL, or memory blocks that are not
	 * NUL-terminated.
	 * Ensure the GUID (lpDBRow[1]) is not empty. (Perhaps check for
	 * !=16 instead of ==0?)
	 */
	if (lpDBLen == NULL || lpDBRow[0] == NULL ||
	    lpDBRow[1] == NULL || lpDBRow[2] == NULL ||
	    memchr(lpDBRow[0], '\0', lpDBLen[0] + 1) == NULL ||
	    memchr(lpDBRow[2], '\0', lpDBLen[2] + 1) == NULL ||
	    lpDBLen[1] == 0) {
		ec_log_err("getStore(): received trash rows from db");
		return KCERR_DATABASE_ERROR;
	}

	auto gcache = g_lpSessionManager->GetCacheManager();
	er = gcache->GetEntryIdFromObject(atoui(lpDBRow[0]), soap, 0, &lpsResponse->sRootId);
	if(er != erSuccess)
		return er;
	er = gcache->GetEntryIdFromObject(atoui(lpDBRow[2]), soap, 0, &lpsResponse->sStoreId);
	if(er != erSuccess)
		return er;
	lpsResponse->guid.__size= lpDBLen[1];
	lpsResponse->guid.__ptr = s_alloc<unsigned char>(soap, lpDBLen[1]);
	memcpy(lpsResponse->guid.__ptr, lpDBRow[1], lpDBLen[1]);
	if (lpDBRow[3] == nullptr || lpDBLen[1] != sizeof(GUID))
		return erSuccess;
	GUID guid;
	memcpy(&guid, lpDBRow[1], lpDBLen[1]);
	gcache->SetStore(atoui(lpDBRow[2]), atoui(lpDBRow[2]), &guid, atoi(lpDBRow[3]));
	return erSuccess;
}
SOAP_ENTRY_END()

/**
 * getStoreName: get the PR_DISPLAY_NAME of the store specified in sEntryId
 */
SOAP_ENTRY_START(getStoreName, lpsResponse->er, const entryId &sEntryId,
    struct getStoreNameResponse *lpsResponse)
{
	unsigned int ulObjId = 0, ulStoreType = 0;

	er = lpecSession->GetObjectFromEntryId(&sEntryId, &ulObjId);
	if(er != erSuccess)
		return er;
	er = lpecSession->GetSessionManager()->GetCacheManager()->GetStoreAndType(ulObjId, NULL, NULL, &ulStoreType);
	if (er != erSuccess)
		return er;
	er = ECGenProps::GetStoreName(soap, lpecSession, ulObjId, ulStoreType, &lpsResponse->lpszStoreName);
	if(er != erSuccess)
		return er;
	if (!bSupportUnicode)
		lpsResponse->lpszStoreName = STROUT_FIX(lpsResponse->lpszStoreName);
	return erSuccess;
}
SOAP_ENTRY_END()

SOAP_ENTRY_START(getStoreType, lpsResponse->er, const entryId &sEntryId,
    struct getStoreTypeResponse *lpsResponse)
{
	unsigned int	ulObjId = 0;

	er = lpecSession->GetObjectFromEntryId(&sEntryId, &ulObjId);
	if (er != erSuccess)
		return er;
	return lpecSession->GetSessionManager()->GetCacheManager()->
	       GetStoreAndType(ulObjId, nullptr, nullptr,
	       &lpsResponse->ulStoreType);
}
SOAP_ENTRY_END()

static ECRESULT ReadProps(struct soap *soap, ECSession *lpecSession,
    unsigned int ulObjId, unsigned ulObjType, unsigned int ulObjTypeParent,
    const CHILDPROPS &sChildProps, struct propTagArray *lpsPropTag,
    struct propValArray *lpsPropVal)
{
	ECRESULT er = erSuccess;
	quotadetails_t	sDetails;
	unsigned int ulCompanyId = 0, ulStoreOwner = 0;
	struct propVal sPropVal;
	ECStringCompat stringCompat(lpecSession->GetCapabilities() & KOPANO_CAP_UNICODE);
	USE_DATABASE_NORESULT();

	if(ulObjType == MAPI_STORE) //fimxe: except public stores
	{
		if (ECGenProps::GetPropComputedUncached(soap, NULL, lpecSession, PR_USER_NAME, ulObjId, 0, ulObjId, 0, ulObjType, &sPropVal) == erSuccess) {
			er = FixPropEncoding(soap, stringCompat, Out, &sPropVal);
			if (er != erSuccess)
				return er;
		    sChildProps.lpPropTags->AddPropTag(sPropVal.ulPropTag);
		    sChildProps.lpPropVals->AddPropVal(sPropVal);
        }
		if (ECGenProps::GetPropComputedUncached(soap, NULL, lpecSession, PR_USER_ENTRYID, ulObjId, 0, ulObjId, 0, ulObjType, &sPropVal) == erSuccess) {
		    sChildProps.lpPropTags->AddPropTag(PR_USER_ENTRYID);
		    sChildProps.lpPropVals->AddPropVal(sPropVal);
        }
        er = lpecSession->GetSecurity()->GetStoreOwner(ulObjId, &ulStoreOwner);
        if (er != erSuccess)
			return er;

		// Quota information
		if (lpecSession->GetSecurity()->GetUserQuota(ulStoreOwner, false, &sDetails) == erSuccess)
		{
			// PR_QUOTA_WARNING_THRESHOLD
			sPropVal.ulPropTag = PR_QUOTA_WARNING_THRESHOLD;
			sPropVal.__union = SOAP_UNION_propValData_ul;
			sPropVal.Value.ul = (unsigned long)(sDetails.llWarnSize / 1024);
			sChildProps.lpPropTags->AddPropTag(PR_QUOTA_WARNING_THRESHOLD);
			sChildProps.lpPropVals->AddPropVal(sPropVal);

			// PR_QUOTA_SEND_THRESHOLD
			sPropVal.ulPropTag = PR_QUOTA_SEND_THRESHOLD;
			sPropVal.__union = SOAP_UNION_propValData_ul;
			sPropVal.Value.ul = (unsigned long)(sDetails.llSoftSize / 1024);
			sChildProps.lpPropTags->AddPropTag(PR_QUOTA_SEND_THRESHOLD);
            sChildProps.lpPropVals->AddPropVal(sPropVal);

			// PR_QUOTA_RECEIVE_THRESHOLD
			sPropVal.ulPropTag = PR_QUOTA_RECEIVE_THRESHOLD;
			sPropVal.__union = SOAP_UNION_propValData_ul;
			sPropVal.Value.ul = (unsigned long)(sDetails.llHardSize  / 1024);
			sChildProps.lpPropTags->AddPropTag(PR_QUOTA_RECEIVE_THRESHOLD);
            sChildProps.lpPropVals->AddPropVal(sPropVal);
		}

		if (lpecSession->GetCapabilities() & KOPANO_CAP_MAILBOX_OWNER) {
			// get the companyid to which the logged in user belongs to.
			er = lpecSession->GetSecurity()->GetUserCompany(&ulCompanyId);
			if (er != erSuccess)
				return er;

			// 5.0 client knows how to handle the PR_MAILBOX_OWNER_* properties
			if(ulStoreOwner != KOPANO_UID_EVERYONE && ulStoreOwner != ulCompanyId )	{
				if (ECGenProps::GetPropComputedUncached(soap, NULL, lpecSession, PR_MAILBOX_OWNER_NAME, ulObjId, 0, ulObjId, 0, ulObjType, &sPropVal) == erSuccess) {
					er = FixPropEncoding(soap, stringCompat, Out, &sPropVal);
					if (er != erSuccess)
						return er;
					sChildProps.lpPropTags->AddPropTag(sPropVal.ulPropTag);
					sChildProps.lpPropVals->AddPropVal(sPropVal);
				}
				// Add PR_MAILBOX_OWNER_ENTRYID
				if (ECGenProps::GetPropComputedUncached(soap, NULL, lpecSession, PR_MAILBOX_OWNER_ENTRYID, ulObjId, 0, ulObjId, 0, ulObjType, &sPropVal) == erSuccess) {
					sChildProps.lpPropTags->AddPropTag(PR_MAILBOX_OWNER_ENTRYID);
                    sChildProps.lpPropVals->AddPropVal(sPropVal);
				}
			}
		}

		// Add PR_DISPLAY_NAME
		if (ECGenProps::GetPropComputedUncached(soap, NULL, lpecSession, PR_DISPLAY_NAME, ulObjId, 0, ulObjId, 0, ulObjType, &sPropVal) == erSuccess) {
			er = FixPropEncoding(soap, stringCompat, Out, &sPropVal);
			if (er != erSuccess)
				return er;
		    sChildProps.lpPropTags->AddPropTag(sPropVal.ulPropTag);
		    sChildProps.lpPropVals->AddPropVal(sPropVal);
		}
		if(ECGenProps::GetPropComputedUncached(soap, NULL, lpecSession, PR_MAPPING_SIGNATURE, ulObjId, 0, 0, 0, ulObjType, &sPropVal) == erSuccess) {
		    sChildProps.lpPropTags->AddPropTag(PR_MAPPING_SIGNATURE);
		    sChildProps.lpPropVals->AddPropVal(sPropVal);
		}
		if (!sChildProps.lpPropTags->HasPropTag(PR_SORT_LOCALE_ID)) {
			sPropVal.__union = SOAP_UNION_propValData_ul;
			sPropVal.ulPropTag = PR_SORT_LOCALE_ID;
			sPropVal.Value.ul = lpecSession->GetSessionManager()->GetSortLCID(ulObjId);
			sChildProps.lpPropTags->AddPropTag(PR_SORT_LOCALE_ID);
			sChildProps.lpPropVals->AddPropVal(sPropVal);
		}
	}

	//PR_PARENT_SOURCE_KEY for folders and messages
	if(ulObjType == MAPI_FOLDER || (ulObjType == MAPI_MESSAGE && ulObjTypeParent == MAPI_FOLDER))
	{
		if(ECGenProps::GetPropComputedUncached(soap, NULL, lpecSession, PR_PARENT_SOURCE_KEY, ulObjId, 0, 0, 0, ulObjType, &sPropVal) == erSuccess)
		{
		    sChildProps.lpPropTags->AddPropTag(sPropVal.ulPropTag);
		    sChildProps.lpPropVals->AddPropVal(sPropVal);
		}
		if(ECGenProps::GetPropComputedUncached(soap, NULL, lpecSession, PR_SOURCE_KEY, ulObjId, 0, 0, 0, ulObjType, &sPropVal) == erSuccess)
		{
		    sChildProps.lpPropTags->AddPropTag(sPropVal.ulPropTag);
		    sChildProps.lpPropVals->AddPropVal(sPropVal);
		}
	}

	if (ulObjType == MAPI_MESSAGE || ulObjType == MAPI_ATTACH) {
		ULONG ulPropTag = (ulObjType == MAPI_MESSAGE ? PR_EC_IMAP_EMAIL : PR_ATTACH_DATA_BIN);
		std::unique_ptr<ECAttachmentStorage> lpAttachmentStorage(g_lpSessionManager->get_atxconfig()->new_handle(lpDatabase));
		if (lpAttachmentStorage == nullptr)
			return KCERR_NOT_ENOUGH_MEMORY;
		if (lpAttachmentStorage->ExistAttachment(ulObjId, PROP_ID(ulPropTag)))
		    sChildProps.lpPropTags->AddPropTag(ulPropTag);
	}
	if ((ulObjType == MAPI_MAILUSER || ulObjType == MAPI_DISTLIST) &&
	    ECGenProps::GetPropComputedUncached(soap, NULL, lpecSession, PR_INSTANCE_KEY, ulObjId, 0, 0, 0, ulObjType, &sPropVal) == erSuccess) {
		sChildProps.lpPropTags->AddPropTag(sPropVal.ulPropTag);
		sChildProps.lpPropVals->AddPropVal(sPropVal);
	}
	// Set the PR_RECORD_KEY
	if ((ulObjType != MAPI_ATTACH || !sChildProps.lpPropTags->HasPropTag(PR_RECORD_KEY)) &&
	    ECGenProps::GetPropComputedUncached(soap, NULL, lpecSession, PR_RECORD_KEY, ulObjId, 0, 0, 0, ulObjType, &sPropVal) == erSuccess) {
		sChildProps.lpPropTags->AddPropTag(sPropVal.ulPropTag);
		sChildProps.lpPropVals->AddPropVal(sPropVal);
	}

	if (ulObjType == MAPI_FOLDER || ulObjType == MAPI_STORE || ulObjType == MAPI_MESSAGE) {
		unsigned int cached_parent = 0, cached_flags = 0, cached_type = 0;

		er = g_lpSessionManager->GetCacheManager()->GetObject(ulObjId, &cached_parent, NULL, &cached_flags, &cached_type);
		if (er != erSuccess)
			return er;

		// Get PARENT_ENTRYID
		if (cached_parent != CACHE_NO_PARENT &&
			ECGenProps::GetPropComputedUncached(soap, nullptr, lpecSession, PR_PARENT_ENTRYID, ulObjId, 0, 0, 0, ulObjType, &sPropVal) == erSuccess) {
			sChildProps.lpPropTags->AddPropTag(sPropVal.ulPropTag);
			sChildProps.lpPropVals->AddPropVal(sPropVal);
		}
		// PR_RIGHTS
		if (cached_type == MAPI_FOLDER &&
			ECGenProps::GetPropComputedUncached(soap, nullptr, lpecSession, PR_RIGHTS, ulObjId, 0, 0, 0, ulObjType, &sPropVal) == erSuccess) {
			sChildProps.lpPropTags->AddPropTag(sPropVal.ulPropTag);
			sChildProps.lpPropVals->AddPropVal(sPropVal);
		}
		// Set the flags PR_ACCESS and PR_ACCESS_LEVEL
		if (cached_parent != CACHE_NO_PARENT && (cached_type == MAPI_FOLDER || cached_type == MAPI_MESSAGE) &&
			ECGenProps::GetPropComputedUncached(soap, nullptr, lpecSession, PR_ACCESS, ulObjId, 0, 0, 0, ulObjType, &sPropVal) == erSuccess) {
			sChildProps.lpPropTags->AddPropTag(sPropVal.ulPropTag);
			sChildProps.lpPropVals->AddPropVal(sPropVal);
		}
		if (ECGenProps::GetPropComputedUncached(soap, nullptr, lpecSession, PR_ACCESS_LEVEL, ulObjId, 0, 0, 0, ulObjType, &sPropVal) == erSuccess) {
			sChildProps.lpPropTags->AddPropTag(sPropVal.ulPropTag);
			sChildProps.lpPropVals->AddPropVal(sPropVal);
		}
	}

	er = sChildProps.lpPropTags->GetPropTagArray(lpsPropTag);
	if(er != erSuccess)
		return er;
	return sChildProps.lpPropVals->GetPropValArray(lpsPropVal);
}

/**
 * loadProp: Reads a single, large property from the database. No size limit.
 *   this can also be a complete attachment
 */
SOAP_ENTRY_START(loadProp, lpsResponse->er, const entryId &sEntryId,
    unsigned int ulObjId, unsigned int ulPropTag,
    struct loadPropResponse *lpsResponse)
{
	USE_DATABASE();

	if(ulObjId == 0) {
        er = lpecSession->GetObjectFromEntryId(&sEntryId, &ulObjId);
        if (er != erSuccess)
			return er;
    }
    
	// Check permission
	er = lpecSession->GetSecurity()->CheckPermission(ulObjId, ecSecurityRead);
	if(er != erSuccess)
		return er;

	if (ulPropTag != PR_ATTACH_DATA_BIN && ulPropTag != PR_EC_IMAP_EMAIL) {
		if (ulPropTag & MV_FLAG)
			strQuery = "SELECT " + (std::string)MVPROPCOLORDER + " FROM mvproperties WHERE hierarchyid="+stringify(ulObjId)+ " AND tag = " + stringify(PROP_ID(ulPropTag))+" GROUP BY hierarchyid, tag";
		else
			strQuery = "SELECT " PROPCOLORDER " FROM properties WHERE hierarchyid = " + stringify(ulObjId) + " AND tag = " + stringify(PROP_ID(ulPropTag));
		strQuery += " LIMIT 2";
		er = lpDatabase->DoSelect(strQuery, &lpDBResult);
		if(er != erSuccess)
			return er;
		if (lpDBResult.get_num_rows() != 1)
			return KCERR_NOT_FOUND;

		lpDBRow = lpDBResult.fetch_row();
		lpDBLen = lpDBResult.fetch_row_lengths();
		if (lpDBRow == NULL || lpDBLen == NULL)
		{
			ec_log_err("loadProp(): no rows from db");
			return KCERR_DATABASE_ERROR;
		}

		lpsResponse->lpPropVal = s_alloc<propVal>(soap);
		memset(lpsResponse->lpPropVal,0,sizeof(struct propVal));
		er = CopyDatabasePropValToSOAPPropVal(soap, lpDBRow, lpDBLen, lpsResponse->lpPropVal);
		if (er != erSuccess)
			return er;
	} else {
		lpsResponse->lpPropVal = s_alloc<propVal>(soap);
		memset(lpsResponse->lpPropVal,0,sizeof(struct propVal));
		lpsResponse->lpPropVal->ulPropTag = ulPropTag;
		lpsResponse->lpPropVal->__union = SOAP_UNION_propValData_bin;
		lpsResponse->lpPropVal->Value.bin = s_alloc<struct xsd__base64Binary>(soap);
		memset(lpsResponse->lpPropVal->Value.bin, 0, sizeof(struct xsd__base64Binary));
		std::unique_ptr<ECAttachmentStorage> lpAttachmentStorage(g_lpSessionManager->get_atxconfig()->new_handle(lpDatabase));
		if (lpAttachmentStorage == nullptr)
			return KCERR_NOT_ENOUGH_MEMORY;
		size_t atsize = 0;
		er = lpAttachmentStorage->LoadAttachment(soap, ulObjId, PROP_ID(ulPropTag), &atsize, &lpsResponse->lpPropVal->Value.bin->__ptr);
		lpsResponse->lpPropVal->Value.bin->__size = atsize;
		if (er != erSuccess)
			return er;
	}

	if (bSupportUnicode)
		return erSuccess;
	return FixPropEncoding(soap, stringCompat, Out, lpsResponse->lpPropVal);
}
SOAP_ENTRY_END()

//TODO: flag to get size of normal folder or deleted folders
static ECRESULT GetFolderSize(ECDatabase *lpDatabase, unsigned int ulFolderId,
    long long *lpllFolderSize)
{
	DB_RESULT lpDBResult;
	long long llSize = 0, llSubSize = 0;

	// sum size of all messages in a folder
	auto strQuery = "SELECT SUM(p.val_ulong) FROM hierarchy AS h JOIN properties AS p ON p.hierarchyid=h.id AND p.tag=" + stringify(PROP_ID(PR_MESSAGE_SIZE)) + " AND p.type=" + stringify(PROP_TYPE(PR_MESSAGE_SIZE)) + " WHERE h.parent=" + stringify(ulFolderId) + " AND h.type=" + stringify(MAPI_MESSAGE);
	// except the deleted items!
	strQuery += " AND h.flags & " + stringify(MSGFLAG_DELETED)+ "=0";
	auto er = lpDatabase->DoSelect(strQuery, &lpDBResult);
	if(er != erSuccess)
		return er;
	auto lpDBRow = lpDBResult.fetch_row();
	if(lpDBRow == NULL || lpDBRow[0] == NULL)
		llSize = 0;
	else
		llSize = atoll(lpDBRow[0]);

	// Get the subfolders
	strQuery = "SELECT id FROM hierarchy WHERE parent=" + stringify(ulFolderId) + " AND type="+stringify(MAPI_FOLDER);
	// except the deleted items!
	strQuery += " AND flags & " + stringify(MSGFLAG_DELETED)+ "=0";
	er = lpDatabase->DoSelect(strQuery, &lpDBResult);
	if(er != erSuccess)
		return er;

	if (lpDBResult.get_num_rows() > 0) {
		// Walk through the folder list
		while ((lpDBRow = lpDBResult.fetch_row()) != nullptr) {
			if(lpDBRow[0] == NULL)
				continue; //Skip item
			er = GetFolderSize(lpDatabase, atoi(lpDBRow[0]), &llSubSize);
			if(er != erSuccess)
				return er;
			llSize += llSubSize;
		}
	}

	*lpllFolderSize = llSize;
	return erSuccess;
}

/**
 * Write properties to an object
 *
 * @param[in] soap
 * @param[in] lpecSession Pointer to the session of the caller; Cannot be NULL.
 * @param[in] lpDatabase Pointer to the database handler of the caller; Cannot be NULL.
 * @param[in] lpAttachmentStorage Pointer to an attachment storage object; Cannot be NULL.
 * @param[in] lpsSaveObj Data object which include the new property information; Cannot be NULL.
 * @param[in] ulObjId Identify the database object to write the property data to the database.
 * @param[in] fNewItem false for an existing object, true for a new object.
 * @param[in] ulSyncId Client sync identifier.
 * @param[out] lpsReturnObj
 * @param[out] lpfHaveChangeKey
 * @param[out] lpftCreated Receives create time if new object (can be now or passed value in lpsSaveObj)
 * @param[out] lpftModified Receives modification time of written object (can be now or passed value in lpsSaveObj)
 *
 * \remarks
 * 		Check the permissions and quota before you call this function.
 *
 * @todo unclear comment -> sync id only to saveObject !
 */
static ECRESULT WriteProps(struct soap *soap, ECSession *lpecSession,
    ECDatabase *lpDatabase, ECAttachmentStorage *lpAttachmentStorage,
    struct saveObject *lpsSaveObj, unsigned int ulObjId, bool fNewItem,
    unsigned int ulSyncId, struct saveObject *lpsReturnObj,
    bool *lpfHaveChangeKey, FILETIME *lpftCreated, FILETIME *lpftModified)
{
	std::string strInsertQuery, strColName, strUsername;
	struct propValArray *lpPropValArray = &lpsSaveObj->modProps;
	unsigned int ulParent = 0, ulGrandParent = 0, ulParentType = 0;
	unsigned int ulObjType = 0, ulOwner = 0, ulFlags = 0;
	unsigned int ulAffected = 0, ulPropInserts = 0;
	gsoap_size_t nMVItems;
	unsigned long long ullIMAP = 0;
	std::set<unsigned int>	setInserted;
	GUID sGuidServer;
	ULONG ulInstanceId = 0, ulInstanceTag = 0;
	bool bAttachmentStored = false;
	entryId sUserId;
	ECStringCompat stringCompat(lpecSession->GetCapabilities() & KOPANO_CAP_UNICODE);
	std::string	strColData, strInsert, strInsertTProp;
	SOURCEKEY sSourceKey, sParentSourceKey;
	DB_RESULT lpDBResult;

	if (lpAttachmentStorage == nullptr)
		return KCERR_INVALID_PARAMETER;
	if (lpfHaveChangeKey)
		*lpfHaveChangeKey = false;

	auto er = g_lpSessionManager->GetServerGUID(&sGuidServer);
	if (er != erSuccess)
		return er;
	er = g_lpSessionManager->GetCacheManager()->GetObject(ulObjId, &ulParent, &ulOwner, &ulFlags, &ulObjType);
	if (er != erSuccess)
		return er;
	if(ulObjType != MAPI_STORE){
		er = g_lpSessionManager->GetCacheManager()->GetObject(ulParent, &ulGrandParent, NULL, NULL, &ulParentType);
		if(er != erSuccess)
			return er;
	}

	if(ulObjType == MAPI_FOLDER && !ulSyncId) {
		for (gsoap_size_t i = 0; i < lpPropValArray->__size; ++i) {
			// Check whether the requested folder name already exists
			if (lpPropValArray->__ptr[i].ulPropTag != PR_DISPLAY_NAME)
				continue;
			if(lpPropValArray->__ptr[i].Value.lpszA == NULL)
				break; // Name property found, but name isn't present. This is broken, so skip this.
			auto strQuery = "SELECT hierarchy.id FROM hierarchy JOIN properties ON hierarchy.id = properties.hierarchyid WHERE hierarchy.parent=" + stringify(ulParent) + " AND hierarchy.type="+stringify(MAPI_FOLDER)+" AND hierarchy.flags & " + stringify(MSGFLAG_DELETED)+ "=0 AND properties.tag=" + stringify(KOPANO_TAG_DISPLAY_NAME) + " AND properties.val_string = '" + lpDatabase->Escape(lpPropValArray->__ptr[i].Value.lpszA) + "' AND properties.type="+stringify(PT_STRING8)+" AND hierarchy.id!=" + stringify(ulObjId) + " LIMIT 1";
			er = lpDatabase->DoSelect(strQuery, &lpDBResult);
			if (er != erSuccess)
				return ec_perror("WriteProps(): DoSelect failed", er);
			if (lpDBResult.get_num_rows() > 0) {
				ec_log_err("WriteProps(): Folder already exists while putting folder");
				return KCERR_COLLISION;
			}
			break;
		}// for(...)
	}

	// If we have a recipient, remove the old one. The client does not send a diff of props because ECMemTable cannot do this
	if (!fNewItem && (ulObjType == MAPI_MAILUSER || ulObjType == MAPI_DISTLIST)) {
		auto strQuery = "DELETE FROM properties WHERE hierarchyid=" + stringify(ulObjId);
		er = lpDatabase->DoDelete(strQuery);
		if(er != erSuccess)
			return er;
		strQuery = "DELETE FROM mvproperties WHERE hierarchyid=" + stringify (ulObjId);
		er = lpDatabase->DoDelete(strQuery);
		if(er != erSuccess)
			return er;
		if (ulObjType != lpsSaveObj->ulObjType) {
			strQuery = "UPDATE hierarchy SET type=" +stringify(lpsSaveObj->ulObjType) +" WHERE id=" + stringify (ulObjId);
			er = lpDatabase->DoUpdate(strQuery);
			if(er != erSuccess)
				return er;
			// Switch the type so the cache will be updated at the end.
			ulObjType = lpsSaveObj->ulObjType;
		}
	}

	/* FIXME: Support multiple InstanceIds */
	if (lpsSaveObj->lpInstanceIds && lpsSaveObj->lpInstanceIds->__size) {
		GUID sGuidTmp;

		if (lpsSaveObj->lpInstanceIds->__size > 1)
			return KCERR_UNKNOWN_INSTANCE_ID;
		er = SIEntryIDToID(&lpsSaveObj->lpInstanceIds->__ptr[0], &sGuidTmp, (unsigned int*)&ulInstanceId, (unsigned int*)&ulInstanceTag);
		if (er != erSuccess)
			return er;
		/* Server GUID must always match */
		if (memcmp(&sGuidTmp, &sGuidServer, sizeof(sGuidTmp)) != 0)
			return KCERR_UNKNOWN_INSTANCE_ID;
		/*
		 * Check if we have access to the instance which is being referenced,
		 * a user has access to an instance when he is administrator or owns at
		 * least one reference to the instance.
		 * For security we won't announce the difference between not finding the instance
		 * or not having access to it.
		 */
		if (lpecSession->GetSecurity()->GetAdminLevel() != ADMIN_LEVEL_SYSADMIN) {
			std::list<ext_siid> lstObjIds;
			/* Existence check implied */
			er = lpAttachmentStorage->GetSingleInstanceParents(ulInstanceId, &lstObjIds);
			if (er != erSuccess)
				return er;
			er = KCERR_UNKNOWN_INSTANCE_ID;
			for (const auto &i : lstObjIds)
				if (lpecSession->GetSecurity()->CheckPermission(i.siid, ecSecurityRead) == erSuccess) {
						er = erSuccess;
						break;
				}
			if (er != erSuccess)
				return er;
		} else if (!lpAttachmentStorage->ExistAttachmentInstance(ulInstanceId)) {
			/* The attachment should at least exist */
			return KCERR_UNKNOWN_INSTANCE_ID;
		}

		er = lpAttachmentStorage->SaveAttachment(ulObjId, ulInstanceTag, !fNewItem, ulInstanceId, &ulInstanceId);
		if (er != erSuccess)
			return er;
		lpsReturnObj->lpInstanceIds = s_alloc<entryList>(soap);
		lpsReturnObj->lpInstanceIds->__size = 1;
		lpsReturnObj->lpInstanceIds->__ptr = s_alloc<entryId>(soap, lpsReturnObj->lpInstanceIds->__size);
		er = SIIDToEntryID(soap, &sGuidServer, ulInstanceId, ulInstanceTag, &lpsReturnObj->lpInstanceIds->__ptr[0]);
		if (er != erSuccess) {
			lpsReturnObj->lpInstanceIds = NULL;
			return er;
		}
		/* Either by instanceid or attachment data, we have stored the attachment */
		bAttachmentStored = true;
	}

	// Write the properties
	for (gsoap_size_t i = 0; i < lpPropValArray->__size; ++i) {
	    // Check if we already inserted this property tag. We only accept the first.
	    auto iterInserted = setInserted.find(lpPropValArray->__ptr[i].ulPropTag);
	    if (iterInserted != setInserted.cend())
	        continue;
        // Check if we actually need to write this property. The client may send us properties
        // that we generate, so we don't need to save them
        if(ECGenProps::IsPropRedundant(lpPropValArray->__ptr[i].ulPropTag, ulObjType) == erSuccess)
            continue;

		// Some properties may only be saved on the first save (fNewItem == TRUE) for folders, stores and messages
		if(!fNewItem && (ulObjType == MAPI_MESSAGE || ulObjType == MAPI_FOLDER || ulObjType == MAPI_STORE)) {
			switch(lpPropValArray->__ptr[i].ulPropTag) {
			case PR_LAST_MODIFICATION_TIME:
			case PR_MESSAGE_FLAGS:
			case PR_SEARCH_KEY:
			case PR_LAST_MODIFIER_NAME:
			case PR_LAST_MODIFIER_ENTRYID:
				if (ulSyncId == 0)
					// Only on first write, unless sent by ICS
					continue;
				break;
			case PR_SOURCE_KEY:
				if (ulParentType == MAPI_FOLDER)
					// Only on first write, unless message-in-message
					continue;
				break;
			}
		}

		if (lpPropValArray->__ptr[i].ulPropTag == PR_LAST_MODIFIER_NAME_W ||
		    lpPropValArray->__ptr[i].ulPropTag == PR_LAST_MODIFIER_ENTRYID)
			if(!fNewItem && ulSyncId == 0)
				continue;
		// Same goes for flags in PR_MESSAGE_FLAGS
		if(lpPropValArray->__ptr[i].ulPropTag == PR_MESSAGE_FLAGS) {
			if (ulSyncId == 0)
				// Normalize PR_MESSAGE_FLAGS so that the user cannot set things like MSGFLAG_ASSOCIATED
				lpPropValArray->__ptr[i].Value.ul = (lpPropValArray->__ptr[i].Value.ul & (MSGFLAG_SETTABLE_BY_USER | MSGFLAG_SETTABLE_BY_SPOOLER)) | ulFlags;
			else
				// Normalize PR_MESSAGE_FLAGS so that the user cannot change flags that are also
				// stored in the hierarchy table.
				lpPropValArray->__ptr[i].Value.ul = (lpPropValArray->__ptr[i].Value.ul & ~MSGFLAG_UNSETTABLE) | ulFlags;
		}

		// Make sure we dont have a colliding PR_SOURCE_KEY. This can happen if a user imports an exported message for example.
		if(lpPropValArray->__ptr[i].ulPropTag == PR_SOURCE_KEY)
		{
		    // Remove any old (deleted) indexed property if it's there
		    er = RemoveStaleIndexedProp(lpDatabase, PR_SOURCE_KEY, lpPropValArray->__ptr[i].Value.bin->__ptr, lpPropValArray->__ptr[i].Value.bin->__size);
		    if(er != erSuccess) {
		        // Unable to remove the (old) sourcekey in use. This means that it is in use by some other object. We just skip
		        // the property so that it is generated later as a new random sourcekey
		        er = erSuccess;
				continue;
            }
			// Insert sourcekey, use REPLACE because createfolder already created a sourcekey.
			// Because there is a non-primary unique key on the
			// val_binary part of the table, it will fail if the source key is duplicate.
			auto strQuery = "REPLACE INTO indexedproperties(hierarchyid,tag,val_binary) VALUES (" + stringify(ulObjId) + "," + stringify(PROP_ID(PR_SOURCE_KEY)) + "," + lpDatabase->EscapeBinary(lpPropValArray->__ptr[i].Value.bin->__ptr, lpPropValArray->__ptr[i].Value.bin->__size) + ")";
			er = lpDatabase->DoInsert(strQuery);
			if(er != erSuccess)
				return er;
			setInserted.emplace(lpPropValArray->__ptr[i].ulPropTag);
			// Remember the source key in the cache
			g_lpSessionManager->GetCacheManager()->SetObjectProp(PROP_ID(PR_SOURCE_KEY), lpPropValArray->__ptr[i].Value.bin->__size, lpPropValArray->__ptr[i].Value.bin->__ptr, ulObjId);
			continue;
		}

		// attachments are in the blob too
		if (lpPropValArray->__ptr[i].ulPropTag == PR_ATTACH_DATA_BIN || lpPropValArray->__ptr[i].ulPropTag == PR_EC_IMAP_EMAIL) {
			/*
			 * bAttachmentStored indicates we already processed the attachment.
			 * this could happen when the user provided the instance ID but as
			 * backup also send the PR_ATTACH_DATA_BIN.
			 */
			if (bAttachmentStored)
				continue;
			er = lpAttachmentStorage->SaveAttachment(ulObjId, PROP_ID(lpPropValArray->__ptr[i].ulPropTag), !fNewItem,
			     lpPropValArray->__ptr[i].Value.bin->__size,
			     lpPropValArray->__ptr[i].Value.bin->__ptr, &ulInstanceId);
			if (er != erSuccess)
				return er;
			lpsReturnObj->lpInstanceIds = s_alloc<entryList>(soap);
			lpsReturnObj->lpInstanceIds->__size = 1;
			lpsReturnObj->lpInstanceIds->__ptr = s_alloc<entryId>(soap, lpsReturnObj->lpInstanceIds->__size);
			er = SIIDToEntryID(soap, &sGuidServer, ulInstanceId, PROP_ID(lpPropValArray->__ptr[i].ulPropTag), &lpsReturnObj->lpInstanceIds->__ptr[0]);
			if (er != erSuccess) {
				lpsReturnObj->lpInstanceIds = NULL;
				return er;
			}
			continue;
		}

		// We have to return the values for PR_LAST_MODIFICATION_TIME and PR_CREATION_TIME
		if (lpPropValArray->__ptr[i].ulPropTag == PR_LAST_MODIFICATION_TIME) {
			lpftModified->dwHighDateTime = lpPropValArray->__ptr[i].Value.hilo->hi;
			lpftModified->dwLowDateTime = lpPropValArray->__ptr[i].Value.hilo->lo;
		}
		if (lpPropValArray->__ptr[i].ulPropTag == PR_CREATION_TIME) {
			lpftCreated->dwHighDateTime = lpPropValArray->__ptr[i].Value.hilo->hi;
			lpftCreated->dwLowDateTime = lpPropValArray->__ptr[i].Value.hilo->lo;
		}
		if (lpfHaveChangeKey && lpPropValArray->__ptr[i].ulPropTag == PR_CHANGE_KEY)
			*lpfHaveChangeKey = true;

		if (PROP_TYPE(lpPropValArray->__ptr[i].ulPropTag) & MV_FLAG) {
			// Make sure string prop_types become PT_MV_STRING8
			if (PROP_TYPE(lpPropValArray->__ptr[i].ulPropTag) == PT_MV_UNICODE)
				lpPropValArray->__ptr[i].ulPropTag = CHANGE_PROP_TYPE(lpPropValArray->__ptr[i].ulPropTag, PT_MV_STRING8);

			//Write mv properties
			nMVItems = GetMVItemCount(&lpPropValArray->__ptr[i]);
			for (gsoap_size_t j = 0; j < nMVItems; ++j) {
				assert(PROP_TYPE(lpPropValArray->__ptr[i].ulPropTag) != PT_MV_UNICODE);
				// Make sure string propvals are in UTF8
				if (PROP_TYPE(lpPropValArray->__ptr[i].ulPropTag) == PT_MV_STRING8)
					lpPropValArray->__ptr[i].Value.mvszA.__ptr[j] = stringCompat.to_UTF8(soap, lpPropValArray->__ptr[i].Value.mvszA.__ptr[j]);
				er = CopySOAPPropValToDatabaseMVPropVal(&lpPropValArray->__ptr[i], j, strColName, strColData, lpDatabase);
				if(er != erSuccess)
					continue;

				auto strQuery = "REPLACE INTO mvproperties(hierarchyid,orderid,tag,type," + strColName + ") VALUES(" + stringify(ulObjId) + "," + stringify(j) + "," + stringify(PROP_ID(lpPropValArray->__ptr[i].ulPropTag)) + "," + stringify(PROP_TYPE(lpPropValArray->__ptr[i].ulPropTag)) + "," + strColData + ")";
				er = lpDatabase->DoInsert(strQuery, NULL, &ulAffected);
				if(er != erSuccess)
					return er;
				// According to the MySQL documentation (http://dev.mysql.com/doc/refman/5.0/en/mysql-affected-rows.html) ulAffected rows
				// will be 2 if a row was replaced.
				// Interestingly, I (MSw) have observer in a consecutive call to the above replace query, where in both cases an old value
				// was replaced with a new value, that it returned 1 the first time and 2 the second time.
				// We'll allow both though.
				if(ulAffected != 1 && ulAffected != 2) {
					ec_log_err("Unable to update MVProperties during save: %d, object id: %d", ulAffected, ulObjId);
					return KCERR_DATABASE_ERROR;
				}
			}

			if (nMVItems == 0) {
				sObjectTableKey key(ulObjId, 0);
				struct propVal sPropVal;
				sPropVal.ulPropTag = CHANGE_PROP_TYPE(lpPropValArray->__ptr[i].ulPropTag, PT_ERROR);
				sPropVal.Value.ul = KCERR_NOT_FOUND;
				sPropVal.__union = SOAP_UNION_propValData_ul;
				g_lpSessionManager->GetCacheManager()->SetCell(&key, lpPropValArray->__ptr[i].ulPropTag, &sPropVal);
			} else {
				// Cache the written value
				sObjectTableKey key(ulObjId,0);
				g_lpSessionManager->GetCacheManager()->SetCell(&key, lpPropValArray->__ptr[i].ulPropTag, &lpPropValArray->__ptr[i]);
			}

			if(!fNewItem) {
				auto strQuery = "DELETE FROM mvproperties WHERE hierarchyid=" + stringify (ulObjId) +
							" AND tag=" + stringify(PROP_ID(lpPropValArray->__ptr[i].ulPropTag)) +
							" AND type=" + stringify(PROP_TYPE(lpPropValArray->__ptr[i].ulPropTag)) +
							" AND orderid >= " + stringify(nMVItems);
				er = lpDatabase->DoDelete(strQuery);
				if(er != erSuccess)
					return er;
			}
		} else {
            // Make sure string propvals are in UTF8 with tag PT_STRING8
            if (PROP_TYPE(lpPropValArray->__ptr[i].ulPropTag) == PT_STRING8 || PROP_TYPE(lpPropValArray->__ptr[i].ulPropTag) == PT_UNICODE) {
            	lpPropValArray->__ptr[i].Value.lpszA = stringCompat.to_UTF8(soap, lpPropValArray->__ptr[i].Value.lpszA);
                lpPropValArray->__ptr[i].ulPropTag = CHANGE_PROP_TYPE(lpPropValArray->__ptr[i].ulPropTag, PT_STRING8);
		    }
			// Write the property to the database
			er = WriteSingleProp(lpDatabase, ulObjId, ulParent, &lpPropValArray->__ptr[i], false, lpDatabase->GetMaxAllowedPacket(), strInsert);
			if (er == KCERR_TOO_BIG) {
				er = lpDatabase->DoInsert(strInsert);
				if (er == erSuccess) {
					strInsert.clear();
					er = WriteSingleProp(lpDatabase, ulObjId, ulParent, &lpPropValArray->__ptr[i], false, lpDatabase->GetMaxAllowedPacket(), strInsert);
				}
			}
			if(er != erSuccess)
				return er;
			// Write the property to the table properties if needed (only on objects in folders (folders, messages), and if the property is being tracked here.
			// Cache the written value
			sObjectTableKey key(ulObjId,0);
			g_lpSessionManager->GetCacheManager()->SetCell(&key, lpPropValArray->__ptr[i].ulPropTag, &lpPropValArray->__ptr[i]);
		}

		setInserted.emplace(lpPropValArray->__ptr[i].ulPropTag);
	} // for (i = 0; i < lpPropValArray->__size; ++i)

	if(!strInsert.empty()) {
		er = lpDatabase->DoInsert(strInsert);
		if(er != erSuccess)
			return er;
	}
	if(ulParentType == MAPI_FOLDER && ulParent != CACHE_NO_PARENT) {
		// Instead of writing directly to tproperties, save a delayed write request.
		er = ECTPropsPurge::AddDeferredUpdateNoPurge(lpDatabase, ulParent, 0, ulObjId);
		if (er != erSuccess)
			return er;
	}
	// Insert the properties
	if(ulPropInserts > 0) {
		er = lpDatabase->DoInsert(strInsertQuery, NULL, NULL);
		if(er != erSuccess)
			return er;
	}

	if(ulObjType == MAPI_MESSAGE) {
		auto iterInserted = setInserted.find(PR_LAST_MODIFIER_NAME_W);
		// update the PR_LAST_MODIFIER_NAME and PR_LAST_MODIFIER_ENTRYID
		if (iterInserted == setInserted.cend()) {
			er = GetABEntryID(lpecSession->GetSecurity()->GetUserId(), soap, &sUserId);
			if(er != erSuccess)
				return er;

			lpecSession->GetSecurity()->GetUsername(&strUsername);
			auto strQuery = "REPLACE INTO properties(hierarchyid, tag, type, val_string, val_binary) VALUES(" +
						stringify(ulObjId) + "," +
						stringify(PROP_ID(PR_LAST_MODIFIER_NAME_A)) + "," +
						stringify(PROP_TYPE(PR_LAST_MODIFIER_NAME_A)) + ",\"" +
						lpDatabase->Escape(strUsername) +
						"\", NULL), (" +
						stringify(ulObjId) + "," +
						stringify(PROP_ID(PR_LAST_MODIFIER_ENTRYID)) + "," +
						stringify(PROP_TYPE(PR_LAST_MODIFIER_ENTRYID)) +
						", NULL, " +
						lpDatabase->EscapeBinary(sUserId.__ptr, sUserId.__size) + ")";
			er = lpDatabase->DoInsert(strQuery);
			if(er != erSuccess)
				return er;

			sObjectTableKey key(ulObjId,0);
			struct propVal	sPropVal;
			sPropVal.ulPropTag = PR_LAST_MODIFIER_NAME_A;
			sPropVal.Value.lpszA = (char*)strUsername.c_str();
			sPropVal.__union = SOAP_UNION_propValData_lpszA;
            g_lpSessionManager->GetCacheManager()->SetCell(&key, PR_LAST_MODIFIER_NAME_A, &sPropVal);
			sPropVal.ulPropTag = PR_LAST_MODIFIER_ENTRYID;
			sPropVal.Value.bin = &sUserId;
			sPropVal.__union = SOAP_UNION_propValData_bin;
			g_lpSessionManager->GetCacheManager()->SetCell(&key, PR_LAST_MODIFIER_ENTRYID, &sPropVal);
		}
	}

	if(!fNewItem) {
		// Update, so write the modtime and clear UNMODIFIED flag
		if (setInserted.find(PR_LAST_MODIFICATION_TIME) == setInserted.cend()) {
		    struct propVal sProp;
		    struct hiloLong sHilo;
		    struct sObjectTableKey key;
		    FILETIME ft;

		    sProp.ulPropTag = PR_LAST_MODIFICATION_TIME;
		    sProp.Value.hilo = &sHilo;
		    sProp.__union = SOAP_UNION_propValData_hilo;
			UnixTimeToFileTime(time(NULL), &sProp.Value.hilo->hi, &sProp.Value.hilo->lo);
			ft.dwHighDateTime = sProp.Value.hilo->hi;
			ft.dwLowDateTime = sProp.Value.hilo->lo;
			er = WriteProp(lpDatabase, ulObjId, ulParent, &sProp);
			if (er != erSuccess)
				return er;
			*lpftModified = ft;
            // Add to cache
            key.ulObjId = ulObjId;
            key.ulOrderId = 0;
			g_lpSessionManager->GetCacheManager()->SetCell(&key, PR_LAST_MODIFICATION_TIME, &sProp);
		}

		if(ulObjType == MAPI_MESSAGE) {
			// Unset MSGFLAG_UNMODIFIED
			auto strQuery = "UPDATE properties SET val_ulong=val_ulong&" + stringify(~MSGFLAG_UNMODIFIED) + " WHERE hierarchyid=" + stringify(ulObjId)+ " AND tag=" + stringify(PROP_ID(PR_MESSAGE_FLAGS)) + " AND type=" + stringify(PROP_TYPE(PR_MESSAGE_FLAGS));
			er = lpDatabase->DoUpdate(strQuery);
			if(er != erSuccess)
				return er;
			// Update cache
			if(ulParentType == MAPI_FOLDER)
                g_lpSessionManager->GetCacheManager()->UpdateCell(ulObjId, PR_MESSAGE_FLAGS, (unsigned int)MSGFLAG_UNMODIFIED, 0);
		}
	} else if (setInserted.find(PR_LAST_MODIFICATION_TIME) == setInserted.cend() ||
	    setInserted.find(PR_CREATION_TIME) == setInserted.cend()) {
		// New item, make sure PR_CREATION_TIME and PR_LAST_MODIFICATION_TIME are available
		struct propVal sPropTime;
		static constexpr const unsigned int tags[] = {PR_LAST_MODIFICATION_TIME, PR_CREATION_TIME};

		// Get current time
		auto ft = UnixTimeToFileTime(time(nullptr));
		sPropTime.Value.hilo = s_alloc<struct hiloLong>(soap);
		sPropTime.Value.hilo->hi = ft.dwHighDateTime;
		sPropTime.Value.hilo->lo = ft.dwLowDateTime;
		sPropTime.__union = SOAP_UNION_propValData_hilo;

		// Same thing for both PR_LAST_MODIFICATION_TIME and PR_CREATION_TIME
		for (size_t i = 0; i < ARRAY_SIZE(tags); ++i) {
			if (setInserted.find(tags[i]) != setInserted.cend())
				continue;
			sObjectTableKey key;
			sPropTime.ulPropTag = tags[i];
			std::string strQuery;
			WriteSingleProp(lpDatabase, ulObjId, ulParent, &sPropTime, false, 0, strQuery);
			er = lpDatabase->DoInsert(strQuery);
			if (er != erSuccess)
				return er;
			strQuery.clear();
			WriteSingleProp(lpDatabase, ulObjId, ulParent, &sPropTime, true, 0, strQuery);
			er = lpDatabase->DoInsert(strQuery);
			if (er != erSuccess)
				return er;

			if (tags[i] == PR_LAST_MODIFICATION_TIME)
				*lpftModified = ft;
			if (tags[i] == PR_CREATION_TIME)
				*lpftCreated = ft;
			// Add to cache
			key.ulObjId = ulObjId;
			key.ulOrderId = 0;
			g_lpSessionManager->GetCacheManager()->SetCell(&key, tags[i], &sPropTime);
		}
	}

	if(fNewItem && ulObjType == MAPI_MESSAGE) {
        // Add PR_SOURCE_KEY to new messages without a given PR_SOURCE_KEY
        // This isn't for folders, this done in the createfolder function
		auto iterInserted = setInserted.find(PR_SOURCE_KEY);
		if (iterInserted == setInserted.cend()) {
			er = lpecSession->GetNewSourceKey(&sSourceKey);
			if (er != erSuccess)
				return er;
			auto strQuery = "INSERT INTO indexedproperties(hierarchyid,tag,val_binary) VALUES(" + stringify(ulObjId) + "," + stringify(PROP_ID(PR_SOURCE_KEY)) + "," + lpDatabase->EscapeBinary(sSourceKey) + ")";
			er = lpDatabase->DoInsert(strQuery);
			if(er != erSuccess)
				return er;
			g_lpSessionManager->GetCacheManager()->SetObjectProp(PROP_ID(PR_SOURCE_KEY), sSourceKey.size(), sSourceKey, ulObjId);
		}

		if(ulParentType == MAPI_FOLDER) {
			// Add a PR_EC_IMAP_ID to the newly created message
		    sObjectTableKey key(ulObjId, 0);
			struct propVal sProp;

			er = g_lpSessionManager->GetNewSequence(ECSessionManager::SEQ_IMAP, &ullIMAP);
			if(er != erSuccess)
				return er;
			auto strQuery = "INSERT INTO properties(hierarchyid, tag, type, val_ulong) VALUES(" +
						stringify(ulObjId) + "," +
						stringify(PROP_ID(PR_EC_IMAP_ID)) + "," +
						stringify(PROP_TYPE(PR_EC_IMAP_ID)) + "," +
						stringify(ullIMAP) +
						")";
			er = lpDatabase->DoInsert(strQuery);
			if(er != erSuccess)
				return er;

			sProp.ulPropTag = PR_EC_IMAP_ID;
			sProp.Value.ul = ullIMAP;
			sProp.__union = SOAP_UNION_propValData_ul;
			er = g_lpSessionManager->GetCacheManager()->SetCell(&key, PR_EC_IMAP_ID, &sProp);
			if (er != erSuccess)
				return er;
		}
	}

	if (fNewItem)
        // Since we have written a new item, we know that the cache contains *all* properties for this object
        g_lpSessionManager->GetCacheManager()->SetComplete(ulObjId);
	// We know the values for the object cache, so add them here
	if(ulObjType == MAPI_MESSAGE || ulObjType == MAPI_FOLDER)
		g_lpSessionManager->GetCacheManager()->SetObject(ulObjId, ulParent, ulOwner, ulFlags, ulObjType);
	return erSuccess;
}

// You need to check the permissions before you call this function
static ECRESULT DeleteProps(ECSession *lpecSession, ECDatabase *lpDatabase,
    ULONG ulObjId, struct propTagArray *lpsPropTags,
    ECAttachmentStorage *at_storage)
{
	std::string		strQuery;
	sObjectTableKey key;
	struct propVal  sPropVal;
	// block removal of certain properties (per object type?), properties handled in WriteProps
	static constexpr const unsigned int ulPropTags[] = {PR_MESSAGE_FLAGS, PR_CREATION_TIME, PR_LAST_MODIFICATION_TIME, PR_LAST_MODIFIER_ENTRYID, PR_LAST_MODIFIER_NAME_W, PR_SOURCE_KEY};
	std::set<unsigned int> setNotDeletable(ulPropTags, ulPropTags + ARRAY_SIZE(ulPropTags));

	// Delete one or more properties of an object
	for (gsoap_size_t i = 0; i < lpsPropTags->__size; ++i) {
		if (setNotDeletable.find(lpsPropTags->__ptr[i]) != setNotDeletable.cend())
			continue;
		if((lpsPropTags->__ptr[i]&MV_FLAG) == 0)
			strQuery = "DELETE FROM properties WHERE hierarchyid="+stringify(ulObjId)+" AND tag="+stringify(PROP_ID(lpsPropTags->__ptr[i]));
		else // mvprops
			strQuery = "DELETE FROM mvproperties WHERE hierarchyid="+stringify(ulObjId)+" AND tag="+stringify(PROP_ID(lpsPropTags->__ptr[i]) );
		auto er = lpDatabase->DoDelete(strQuery);
		if(er != erSuccess)
			return er;

		// Remove from tproperties
		if((lpsPropTags->__ptr[i]&MV_FLAG) == 0) {
			strQuery = "DELETE FROM tproperties WHERE hierarchyid="+stringify(ulObjId)+" AND tag="+stringify(PROP_ID(lpsPropTags->__ptr[i]));
			er = lpDatabase->DoDelete(strQuery);
			if(er != erSuccess)
				return er;
		}

		// Remove eml attachment
		if (lpsPropTags->__ptr[i] == PR_EC_IMAP_EMAIL)
			at_storage->DeleteAttachments({ulObjId});
		// Update cache with NOT_FOUND for this property
		key.ulObjId = ulObjId;
		key.ulOrderId = 0;
		sPropVal.ulPropTag = CHANGE_PROP_TYPE(lpsPropTags->__ptr[i], PT_ERROR);
		sPropVal.Value.ul = KCERR_NOT_FOUND;
		sPropVal.__union = SOAP_UNION_propValData_ul;
		g_lpSessionManager->GetCacheManager()->SetCell(&key, lpsPropTags->__ptr[i], &sPropVal);
	}
	return erSuccess;
}

static unsigned int SaveObject(struct soap *soap, ECSession *lpecSession,
    ECDatabase *lpDatabase, ECAttachmentStorage *lpAttachmentStorage,
    unsigned int ulStoreId, unsigned int ulParentObjId,
    unsigned int ulParentType, unsigned int ulFlags, unsigned int ulSyncId,
    struct saveObject *lpsSaveObj, struct saveObject *lpsReturnObj,
    unsigned int ulLevel, bool *lpfHaveChangeKey = NULL)
{
	ECRESULT er = erSuccess;
	ALLOC_DBRESULT();
	int n;
	unsigned int ulParentObjType = 0, ulSize = 0, ulObjId = 0;
	bool fNewItem = false, fHasAttach = false, fGenHasAttach = false;
	ECListDeleteItems lstDeleteItems, lstDeleted;
	FILETIME ftCreated = {0}, ftModified = {0};

	if (ulLevel <= 0)
		return KCERR_TOO_COMPLEX;

	// reset return object
	lpsReturnObj->__size = 0;
	lpsReturnObj->__ptr = NULL;
	lpsReturnObj->delProps.__size = 0;
	lpsReturnObj->delProps.__ptr = NULL;
	lpsReturnObj->modProps.__size = 0;
	lpsReturnObj->modProps.__ptr = NULL;
	lpsReturnObj->bDelete = false;
	lpsReturnObj->ulClientId = lpsSaveObj->ulClientId;
	lpsReturnObj->ulServerId = lpsSaveObj->ulServerId;
	lpsReturnObj->ulObjType = lpsSaveObj->ulObjType;
	lpsReturnObj->lpInstanceIds = NULL;

	if (lpsSaveObj->ulServerId == 0) {
		if (ulParentObjId == 0)
			return KCERR_INVALID_PARAMETER;
		er = CreateObject(lpecSession, lpDatabase, ulParentObjId, ulParentType, lpsSaveObj->ulObjType, ulFlags, &lpsReturnObj->ulServerId);
		if (er != erSuccess)
			return er;
		fNewItem = true;
		ulObjId = lpsReturnObj->ulServerId;
	} else {
	    ulObjId = lpsSaveObj->ulServerId;
    }

	auto laters = make_scope_success([&]() { FreeDeletedItems(&lstDeleteItems); });
	if (lpsSaveObj->bDelete) {
		// make list of all children object IDs in std::list<int> ?
		ECListInt lstDel;
		lstDel.emplace_back(lpsSaveObj->ulServerId);

		// we always hard delete, because we can only delete submessages here
		// make sure we also delete message-in-message attachments, so all message related flags are on
		ULONG ulDelFlags = EC_DELETE_CONTAINER | EC_DELETE_MESSAGES | EC_DELETE_RECIPIENTS | EC_DELETE_ATTACHMENTS | EC_DELETE_HARD_DELETE;

		// Collect recursive parent objects, validate item and check the permissions
		er = ExpandDeletedItems(lpecSession, lpDatabase, &lstDel, ulDelFlags, false, &lstDeleteItems);
		if (er != erSuccess)
			return er;
		er = DeleteObjectHard(lpecSession, lpDatabase, lpAttachmentStorage, ulDelFlags, lstDeleteItems, true, lstDeleted);
		if (er != erSuccess)
			return er;
		er = DeleteObjectStoreSize(lpecSession, lpDatabase, ulDelFlags, lstDeleted);
		if (er != erSuccess)
			return er;
		return DeleteObjectCacheUpdate(lpecSession, ulDelFlags, lstDeleted);
	}

	// ------
	// the following code is only for objects that still exist
	// ------
	// Do not delete properties if this is a new object: this avoids any delete queries that cause unnecessary locks on the tables
	if (lpsSaveObj->delProps.__size > 0 && !fNewItem) {
		er = DeleteProps(lpecSession, lpDatabase, lpsReturnObj->ulServerId, &lpsSaveObj->delProps, lpAttachmentStorage);
		if (er != erSuccess)
			return er;
	}
	if (lpsSaveObj->modProps.__size > 0) {
		er = WriteProps(soap, lpecSession, lpDatabase, lpAttachmentStorage, lpsSaveObj, lpsReturnObj->ulServerId, fNewItem, ulSyncId, lpsReturnObj, lpfHaveChangeKey, &ftCreated, &ftModified);
		if (er != erSuccess)
			return er;
	}

	// check children
	if (lpsSaveObj->__size > 0) {
		lpsReturnObj->__size = lpsSaveObj->__size;
		lpsReturnObj->__ptr = s_alloc<struct saveObject>(soap, lpsReturnObj->__size);
		for (gsoap_size_t i = 0; i < lpsSaveObj->__size; ++i) {
			er = SaveObject(soap, lpecSession, lpDatabase, lpAttachmentStorage, ulStoreId, /*myself as parent*/lpsReturnObj->ulServerId, lpsReturnObj->ulObjType, 0, ulSyncId, &lpsSaveObj->__ptr[i], &lpsReturnObj->__ptr[i], lpsReturnObj->ulObjType == MAPI_MESSAGE ? ulLevel-1 : ulLevel);
			if (er != erSuccess)
				return er;
		}
	}

	if (lpsReturnObj->ulObjType == MAPI_MESSAGE) {
		// Generate properties that we need to generate (PR_HASATTACH, PR_LAST_MODIFICATION_TIME, PR_CREATION_TIME)
		if (fNewItem) {
			// We have to write PR_HASTTACH since it is a new object
			fGenHasAttach = true;
			// We can generate PR_HASATTACH from the passed object data
			for (gsoap_size_t i = 0; i < lpsSaveObj->__size; ++i)
				if (lpsSaveObj->__ptr[i].ulObjType == MAPI_ATTACH) {
					fHasAttach = true;
					break;
				}
		} else {
			// Modified object. Only change PR_HASATTACH if something has changed
			for (gsoap_size_t i = 0; i < lpsSaveObj->__size; ++i)
				if (lpsSaveObj->__ptr[i].ulObjType == MAPI_ATTACH && (lpsSaveObj->__ptr[i].bDelete || lpsSaveObj->__ptr[i].ulServerId == 0)) {
					// An attachment was deleted or added in this call
					fGenHasAttach = true;
					break;
				}
			if (fGenHasAttach) {
				// An attachment was added or deleted, check the database to see if any attachments are left.
				strQuery = "SELECT id FROM hierarchy WHERE parent=" + stringify(lpsReturnObj->ulServerId) + " AND type=" + stringify(MAPI_ATTACH) + " LIMIT 1";
				er = lpDatabase->DoSelect(strQuery, &lpDBResult);
				if (er != erSuccess)
					return er;
				fHasAttach = lpDBResult.get_num_rows() > 0;
			}
		}

		if (fGenHasAttach) {
			// We have to generate/update PR_HASATTACH
			unsigned int ulParentTmp, ulOwnerTmp, ulFlagsTmp, ulTypeTmp;
			sObjectTableKey key(lpsReturnObj->ulServerId, 0);
			struct propVal sPropHasAttach;
			sPropHasAttach.ulPropTag = PR_HASATTACH;
			sPropHasAttach.Value.b = fHasAttach;
			sPropHasAttach.__union = SOAP_UNION_propValData_b;

			// Write in properties
			strQuery.clear();
			WriteSingleProp(lpDatabase, lpsReturnObj->ulServerId, ulParentObjId, &sPropHasAttach, false, 0, strQuery);
			er = lpDatabase->DoInsert(strQuery);
			if (er != erSuccess)
				return er;

			// Write in tproperties
			strQuery.clear();
			WriteSingleProp(lpDatabase, lpsReturnObj->ulServerId, ulParentObjId, &sPropHasAttach, true, 0, strQuery);
			er = lpDatabase->DoInsert(strQuery);
			if (er != erSuccess)
				return er;

			// Update cache, since it may have been written before by WriteProps with a possibly wrong value
			g_lpSessionManager->GetCacheManager()->SetCell(&key, PR_HASATTACH, &sPropHasAttach);

			// Update MSGFLAG_HASATTACH in the same way. We can assume PR_MESSAGE_FLAGS is already available, so we
			// just do an update (instead of REPLACE INTO)
			strQuery = std::string("UPDATE properties SET val_ulong = val_ulong ") + (fHasAttach ? " | 16 " : " & ~16") + " WHERE hierarchyid = " + stringify(lpsReturnObj->ulServerId) + " AND tag = " + stringify(PROP_ID(PR_MESSAGE_FLAGS)) + " AND type = " + stringify(PROP_TYPE(PR_MESSAGE_FLAGS));
			er = lpDatabase->DoUpdate(strQuery);
			if (er != erSuccess)
				return er;

			// Update cache if it's actually in the cache
			if (g_lpSessionManager->GetCacheManager()->GetCell(&key, PR_MESSAGE_FLAGS, &sPropHasAttach, soap, false) == erSuccess) {
				sPropHasAttach.Value.ul &= ~MSGFLAG_HASATTACH;
				sPropHasAttach.Value.ul |= fHasAttach ? MSGFLAG_HASATTACH : 0;
				g_lpSessionManager->GetCacheManager()->SetCell(&key, PR_MESSAGE_FLAGS, &sPropHasAttach);
			}

			// More cache
			/* All this seems to be doing is getting the object into the cache (if not already there), or updating the cache entry timestamp. Suspicious. */
			if (g_lpSessionManager->GetCacheManager()->GetObject(lpsReturnObj->ulServerId, &ulParentTmp, &ulOwnerTmp, &ulFlagsTmp, &ulTypeTmp) == erSuccess)
				g_lpSessionManager->GetCacheManager()->SetObject(lpsReturnObj->ulServerId, ulParentTmp, ulOwnerTmp, ulFlagsTmp, ulTypeTmp);
		}
	}

	// 1. calc size of object, now that all children are saved.
	if (lpsReturnObj->ulObjType == MAPI_MESSAGE || lpsReturnObj->ulObjType == MAPI_ATTACH) {
		// Remove old size
		if (fNewItem != true && lpsReturnObj->ulObjType == MAPI_MESSAGE && ulParentType == MAPI_FOLDER) {
			if (GetObjectSize(lpDatabase, lpsReturnObj->ulServerId, &ulSize) == erSuccess)
				er = UpdateObjectSize(lpDatabase, ulStoreId, MAPI_STORE, UPDATE_SUB, ulSize);
			if (er != erSuccess)
				return er;
		}

		// Add new size
		er = CalculateObjectSize(lpDatabase, lpsReturnObj->ulServerId, lpsReturnObj->ulObjType, &ulSize);
		if (er != erSuccess)
			return er;
		er = UpdateObjectSize(lpDatabase, lpsReturnObj->ulServerId, lpsReturnObj->ulObjType, UPDATE_SET, ulSize);
		if (er != erSuccess)
			return er;
		if (lpsReturnObj->ulObjType == MAPI_MESSAGE && ulParentType == MAPI_FOLDER) {
			er = UpdateObjectSize(lpDatabase, ulStoreId, MAPI_STORE, UPDATE_ADD, ulSize);
			if (er != erSuccess)
				return er;
		}
	}

	// 2. find props to return
	// the server returns the following 4 properties, when the item is new:
	//   PR_CREATION_TIME, (PR_PARENT_SOURCE_KEY, PR_SOURCE_KEY /type==5|3) (PR_RECORD_KEY /type==7|5|3)
	// TODO: recipients: PR_INSTANCE_KEY
	// it always sends the following property:
	//   PR_LAST_MODIFICATION_TIME
	// currently, it always sends them all
	// we also can't send the PR_MESSAGE_SIZE and PR_MESSAGE_FLAGS, since the recursion is the wrong way around: attachments come later than the actual message
	// we can skip PR_ACCESS and PR_ACCESS_LEVEL because the client already inherited those from the parent
	// we need to alloc 2 properties for PR_CHANGE_KEY and PR_PREDECESSOR_CHANGE_LIST
	lpsReturnObj->delProps.__size = 8;
	lpsReturnObj->delProps.__ptr = s_alloc<unsigned int>(soap, lpsReturnObj->delProps.__size);
	lpsReturnObj->modProps.__size = 8;
	lpsReturnObj->modProps.__ptr = s_alloc<struct propVal>(soap, lpsReturnObj->modProps.__size);
	n = 0;

	// set the PR_RECORD_KEY
	// New clients generate the instance key, old clients don't. See if one was provided.
	if (lpsSaveObj->ulObjType == MAPI_ATTACH || lpsSaveObj->ulObjType == MAPI_MESSAGE || lpsSaveObj->ulObjType == MAPI_FOLDER) {
		bool bSkip = false;
		if (lpsSaveObj->ulObjType == MAPI_ATTACH) {
			for (gsoap_size_t i = 0; !bSkip && i < lpsSaveObj->modProps.__size; ++i)
				bSkip = lpsSaveObj->modProps.__ptr[i].ulPropTag == PR_RECORD_KEY;
			// @todo if we don't have a pr_record_key for an attachment, generate a guid for it like the client does
		}
		if (!bSkip && ECGenProps::GetPropComputedUncached(soap, NULL, lpecSession, PR_RECORD_KEY, lpsSaveObj->ulServerId, 0, 0, ulParentObjId, lpsSaveObj->ulObjType, &lpsReturnObj->modProps.__ptr[n]) == erSuccess)
			lpsReturnObj->delProps.__ptr[n++] = PR_RECORD_KEY;
	}
	if (lpsSaveObj->ulObjType != MAPI_STORE) {
		er = g_lpSessionManager->GetCacheManager()->GetObject(ulParentObjId, NULL, NULL, NULL, &ulParentObjType);
		if (er != erSuccess)
			return er;
	}

	//PR_PARENT_SOURCE_KEY for folders and messages
	if (lpsSaveObj->ulObjType == MAPI_FOLDER || (lpsSaveObj->ulObjType == MAPI_MESSAGE && ulParentObjType == MAPI_FOLDER))
	{
		if (ECGenProps::GetPropComputedUncached(soap, NULL, lpecSession, PR_PARENT_SOURCE_KEY, ulObjId, 0, 0, ulParentObjId, lpsSaveObj->ulObjType, &lpsReturnObj->modProps.__ptr[n]) == erSuccess)
			lpsReturnObj->delProps.__ptr[n++] = PR_PARENT_SOURCE_KEY;
		if (ECGenProps::GetPropComputedUncached(soap, NULL, lpecSession, PR_SOURCE_KEY, ulObjId, 0, 0, ulParentObjId, lpsSaveObj->ulObjType, &lpsReturnObj->modProps.__ptr[n]) == erSuccess)
			lpsReturnObj->delProps.__ptr[n++] = PR_SOURCE_KEY;
	}

	// PR_LAST_MODIFICATION_TIME
	lpsReturnObj->delProps.__ptr[n] = PR_LAST_MODIFICATION_TIME;
	auto mod = &lpsReturnObj->modProps.__ptr[n];
	mod->__union = SOAP_UNION_propValData_hilo;
	mod->ulPropTag = PR_LAST_MODIFICATION_TIME;
	mod->Value.hilo = s_alloc<hiloLong>(soap);
	mod->Value.hilo->hi = ftModified.dwHighDateTime;
	mod->Value.hilo->lo = ftModified.dwLowDateTime;
	++n;
	if (fNewItem)
	{
		lpsReturnObj->delProps.__ptr[n] = PR_CREATION_TIME;
		mod = &lpsReturnObj->modProps.__ptr[n];
		mod->__union = SOAP_UNION_propValData_hilo;
		mod->ulPropTag = PR_CREATION_TIME;
		mod->Value.hilo = s_alloc<hiloLong>(soap);
		mod->Value.hilo->hi = ftCreated.dwHighDateTime;
		mod->Value.hilo->lo = ftCreated.dwLowDateTime;
		++n;
	}

	// set actual array size
	lpsReturnObj->delProps.__size = n;
	lpsReturnObj->modProps.__size = n;
	return er;
}

SOAP_ENTRY_START(saveObject, lpsLoadObjectResponse->er,
    const entryId &sParentEntryId, const entryId &sEntryId,
    struct saveObject *lpsSaveObj, unsigned int ulFlags, unsigned int ulSyncId,
    struct loadObjectResponse *lpsLoadObjectResponse)
{
	USE_DATABASE();
	unsigned int ulStoreId = 0, ulGrandParent = 0, ulGrandParentType = 0;
	unsigned int ulParentObjId = 0, ulParentObjType = 0, ulObjId = 0;
	unsigned int ulObjType = lpsSaveObj->ulObjType;
	unsigned int ulObjFlags = 0, ulPrevReadState = 0, ulNewReadState = 0;
	SOURCEKEY sSourceKey, sParentSourceKey;
	struct saveObject sReturnObject;
	std::string strChangeKey, strChangeList;
	BOOL			fNewItem = false;
	bool			fHaveChangeKey = false;
	struct propVal	*pvCommitTime = NULL;
	std::unique_ptr<ECAttachmentStorage> lpAttachmentStorage(g_lpSessionManager->get_atxconfig()->new_handle(lpDatabase));
	if (lpAttachmentStorage == nullptr)
		return KCERR_NOT_ENOUGH_MEMORY;
	auto atx = lpAttachmentStorage->Begin(er);
	if (er != erSuccess)
		return er;
	auto dtx = lpDatabase->Begin(er);
	if (er != erSuccess)
		return er;

	auto laters = make_scope_success([&]() { ROLLBACK_ON_ERROR(); });

	if (!sParentEntryId.__ptr) {
		// saveObject is called on the store itself (doesn't have a parent)
		ulParentObjType = MAPI_STORE;
		ulStoreId = lpsSaveObj->ulServerId;
	} else {
		if (lpsSaveObj->ulServerId == 0) {
			// new object, parent entry id given by client
			er = lpecSession->GetObjectFromEntryId(&sParentEntryId, &ulParentObjId);
			if (er != erSuccess)
				return er;
			fNewItem = true;
			// Lock folder counters now
            strQuery = "SELECT val_ulong FROM properties WHERE hierarchyid = " + stringify(ulParentObjId) + " FOR UPDATE";
            er = lpDatabase->DoSelect(strQuery, NULL);
			if (er != erSuccess)
				return er;
		} else {
			// existing item, search parent ourselves because the client just sent its store entryid (see ECMsgStore::OpenEntry())
			er = g_lpSessionManager->GetCacheManager()->GetObject(lpsSaveObj->ulServerId, &ulParentObjId, NULL, &ulObjFlags, &ulObjType);
			if (er != erSuccess)
				return er;
            if (ulObjFlags & MSGFLAG_DELETED)
                return KCERR_OBJECT_DELETED;
			fNewItem = false;
			// Lock folder counters now
            strQuery = "SELECT val_ulong FROM properties WHERE hierarchyid = " + stringify(ulParentObjId) + " FOR UPDATE";
            er = lpDatabase->DoSelect(strQuery, NULL);
			if (er != erSuccess)
				return er;

            // We also need the old read flags so we can compare the new read flags to see if we need to update the unread counter. Note
            // that the read flags can only be modified through saveObject() when using ICS.
            strQuery = "SELECT val_ulong FROM properties WHERE hierarchyid = " + stringify(lpsSaveObj->ulServerId) + " AND tag = " + stringify(PROP_ID(PR_MESSAGE_FLAGS)) + " AND type = " + stringify(PROP_TYPE(PR_MESSAGE_FLAGS)) + " LIMIT 1";
            er = lpDatabase->DoSelect(strQuery, &lpDBResult);
            if (er != erSuccess)
				return er;
			lpDBRow = lpDBResult.fetch_row();
            if (lpDBRow == nullptr || lpDBRow[0] == nullptr)
                ulPrevReadState = 0;
            else
                ulPrevReadState = atoui(lpDBRow[0]) & MSGFLAG_READ;
            ulNewReadState = ulPrevReadState; // Copy read state, may be updated by SaveObject() later
		}

		if (ulParentObjId != CACHE_NO_PARENT) {
			er = g_lpSessionManager->GetCacheManager()->GetObject(ulParentObjId, NULL, NULL, NULL, &ulParentObjType);
			if(er != erSuccess)
				return er;
			er = lpecSession->GetSessionManager()->GetCacheManager()->GetStore(ulParentObjId, &ulStoreId, NULL);
			if(er != erSuccess)
				return er;
		} else {
			// we get here on create store, but I'm not exactly sure why :|
			ulParentObjType = MAPI_STORE;
			ulStoreId = lpsSaveObj->ulServerId;
		}
	}

	if (ulParentObjId != 0 && ulParentObjType != MAPI_STORE) {
		er = g_lpSessionManager->GetCacheManager()->GetObject(ulParentObjId, &ulGrandParent, NULL, NULL, &ulGrandParentType);
		if(er != erSuccess)
			return er;
	}

	// Check permissions
	if (!fNewItem && ulObjType == MAPI_FOLDER)
		er = lpecSession->GetSecurity()->CheckPermission(lpsSaveObj->ulServerId, ecSecurityFolderAccess);
	else if(fNewItem)
		er = lpecSession->GetSecurity()->CheckPermission(ulParentObjId, ecSecurityCreate);
	else
		er = lpecSession->GetSecurity()->CheckPermission(lpsSaveObj->ulServerId, ecSecurityEdit);
	if(er != erSuccess)
		return er;

	// Quota check
	if(ulObjType == MAPI_MESSAGE) {
		er = CheckQuota(lpecSession, ulStoreId);
		if(er != erSuccess)
			return er;
		// Update folder counts
		if(fNewItem) {
			er = UpdateFolderCounts(lpDatabase, ulParentObjId, ulFlags, &lpsSaveObj->modProps);
			if (er != erSuccess)
				return er;
		}
		else if(ulSyncId != 0) {
			// On modified appointments, unread flags may have changed (only possible during ICS import)
			for (gsoap_size_t i = 0; i < lpsSaveObj->modProps.__size; ++i)
				if(lpsSaveObj->modProps.__ptr[i].ulPropTag == PR_MESSAGE_FLAGS) {
					ulNewReadState = lpsSaveObj->modProps.__ptr[i].Value.ul & MSGFLAG_READ;
					break;
				}
			if (ulPrevReadState != ulNewReadState) {
				er = UpdateFolderCount(lpDatabase, ulParentObjId, PR_CONTENT_UNREAD, ulNewReadState == MSGFLAG_READ ? -1 : 1);
				if (er != erSuccess)
					return er;
			}
		}
	}

	er = SaveObject(soap, lpecSession, lpDatabase, lpAttachmentStorage.get(),
	     ulStoreId, ulParentObjId, ulParentObjType, ulFlags, ulSyncId,
	     lpsSaveObj, &sReturnObject,
	     /* message itself occupies another level */
	     1 + atoui(g_lpSessionManager->GetConfig()->GetSetting("embedded_attachment_limit")),
	     &fHaveChangeKey);
	if (er == KCERR_TOO_COMPLEX)
		ec_log_debug("saveObject: refusing to store object \"%s\" (store %u): too many levels of attachments/subobjects",
			sEntryId.__ptr != nullptr ? base64_encode(sEntryId.__ptr, sEntryId.__size).c_str() : "", ulStoreId);
	if (er != erSuccess)
		return er;

	// update PR_LOCAL_COMMIT_TIME_MAX for disconnected clients who want to know if the folder contents changed
	if (ulObjType == MAPI_MESSAGE && ulParentObjType == MAPI_FOLDER) {
		er = WriteLocalCommitTimeMax(soap, lpDatabase, ulParentObjId, &pvCommitTime);
		if(er != erSuccess)
			return er;
	}

	if (lpsSaveObj->ulServerId == 0) {
		gsoap_size_t rki;
		er = MapEntryIdToObjectId(lpecSession, lpDatabase, sReturnObject.ulServerId, sEntryId);
		if (er != erSuccess)
			return er;

		ulObjId = sReturnObject.ulServerId;
		// now that we have an entry id, find the generated PR_RECORD_KEY from SaveObject and override it with the PR_ENTRYID value (fixme, ZCP-6706)
		for (rki = 0; rki < sReturnObject.modProps.__size; ++rki)
			if (sReturnObject.modProps.__ptr[rki].ulPropTag == PR_RECORD_KEY)
				break;
		// @note static alloc of 8 props in SaveObject. we did not find the record key: make it now
		if (rki == sReturnObject.modProps.__size && rki < 8) {
			ECGenProps::GetPropComputedUncached(soap, NULL, lpecSession, PR_RECORD_KEY, sReturnObject.ulServerId, 0, 0, ulParentObjId,
				lpsSaveObj->ulObjType, &sReturnObject.modProps.__ptr[rki]);
			++sReturnObject.modProps.__size;
			sReturnObject.delProps.__ptr[rki] = PR_RECORD_KEY;
			++sReturnObject.delProps.__size;
		}
	} else {
		ulObjId = lpsSaveObj->ulServerId;
	}

	// 3. pr_source_key magic
	if ((sReturnObject.ulObjType == MAPI_MESSAGE && ulParentObjType == MAPI_FOLDER) ||
		(sReturnObject.ulObjType == MAPI_FOLDER && !(ulFlags & FOLDER_SEARCH)))
	{
		GetSourceKey(sReturnObject.ulServerId, &sSourceKey);
		GetSourceKey(ulParentObjId, &sParentSourceKey);

		if (sReturnObject.ulObjType == MAPI_MESSAGE && ulParentObjType == MAPI_FOLDER) {
			if (lpsSaveObj->ulServerId == 0)
				AddChange(lpecSession, ulSyncId, sSourceKey, sParentSourceKey, ICS_MESSAGE_NEW, 0, !fHaveChangeKey, &strChangeKey, &strChangeList);
			else
				AddChange(lpecSession, ulSyncId, sSourceKey, sParentSourceKey, ICS_MESSAGE_CHANGE, 0, !fHaveChangeKey, &strChangeKey, &strChangeList);
		} else if (lpsSaveObj->ulObjType == MAPI_FOLDER && !(ulFlags & FOLDER_SEARCH)) {
			AddChange(lpecSession, ulSyncId, sSourceKey, sParentSourceKey, ICS_FOLDER_CHANGE, 0, !fHaveChangeKey, &strChangeKey, &strChangeList);
		}

		if(!strChangeKey.empty()){
			sReturnObject.delProps.__ptr[sReturnObject.delProps.__size] = PR_CHANGE_KEY;
			++sReturnObject.delProps.__size;
			auto &mod = sReturnObject.modProps.__ptr[sReturnObject.modProps.__size];
			mod.ulPropTag = PR_CHANGE_KEY;
			mod.__union = SOAP_UNION_propValData_bin;
			mod.Value.bin = s_alloc<struct xsd__base64Binary>(soap);
			mod.Value.bin->__size = strChangeKey.size();
			mod.Value.bin->__ptr = s_alloc<unsigned char>(soap, strChangeKey.size());
			memcpy(mod.Value.bin->__ptr, strChangeKey.c_str(), strChangeKey.size());
			++sReturnObject.modProps.__size;
		}

		if(!strChangeList.empty()){
			sReturnObject.delProps.__ptr[sReturnObject.delProps.__size] = PR_PREDECESSOR_CHANGE_LIST;
			++sReturnObject.delProps.__size;
			auto &mod = sReturnObject.modProps.__ptr[sReturnObject.modProps.__size];
			mod.ulPropTag = PR_PREDECESSOR_CHANGE_LIST;
			mod.__union = SOAP_UNION_propValData_bin;
			mod.Value.bin = s_alloc<struct xsd__base64Binary>(soap);
			mod.Value.bin->__size = strChangeList.size();
			mod.Value.bin->__ptr = s_alloc<unsigned char>(soap, strChangeList.size());
			memcpy(mod.Value.bin->__ptr, strChangeList.c_str(), strChangeList.size());
			++sReturnObject.modProps.__size;
		}
	}

	// 5. TODO: ulSyncId updates sync tables
	// 6. process MSGFLAG_SUBMIT if needed
	er = ProcessSubmitFlag(lpDatabase, ulSyncId, ulStoreId, ulObjId, fNewItem, &lpsSaveObj->modProps);
	if (er != erSuccess)
		return er;
	if (ulParentObjType == MAPI_FOLDER) {
		er = ECTPropsPurge::NormalizeDeferredUpdates(lpecSession, lpDatabase, ulParentObjId);
		if (er != erSuccess)
			return er;
	}
	er = atx.commit();
	if (er != erSuccess)
		return er;
	er = dtx.commit();
	if (er != erSuccess)
		return er;

	// 7. notification
	// Only Notify on MAPI_MESSAGE, MAPI_FOLDER and MAPI_STORE
	// but don't nofity if parent object is a store and object type is attachment or message
	CreateNotifications(ulObjId, ulObjType, ulParentObjId, ulGrandParent, fNewItem, &lpsSaveObj->modProps, pvCommitTime);
	lpsLoadObjectResponse->sSaveObject = sReturnObject;
	g_lpSessionManager->m_stats->inc(SCN_DATABASE_MWOPS);
}
SOAP_ENTRY_END()

static HRESULT loadobject_cache(ECCacheManager *cache,
    std::map<unsigned int, CHILDPROPS> *p, unsigned int objid)
{
	struct propValArray arr;
	struct propTagArray pta;
	auto iter = p->find(objid);
	if (iter == p->cend() || iter->second.lpPropVals == nullptr)
		return erSuccess;
	auto ret = iter->second.lpPropVals->GetPropValArray(&arr, false);
	if (ret != erSuccess)
		return ret;
	ret = iter->second.lpPropTags->GetPropTagArray(&pta);
	if (ret != erSuccess)
		return ret;

	struct propVal pv{};
	for (int i = 0, j = 0; i < pta.__size && j < arr.__size; ++i) {
		/* Assumes that @arr and @pta have their things in the same order */
		sObjectTableKey key(objid, 0);
		if (pta.__ptr[i] != arr.__ptr[j].ulPropTag) {
			pv.ulPropTag = CHANGE_PROP_TYPE(pta.__ptr[i], PT_NULL);
			cache->SetCell(&key, pta.__ptr[i], &pv);
			continue;
		}
		cache->SetCell(&key, arr.__ptr[j].ulPropTag, &arr.__ptr[j]);
		++j;
	}
	cache->SetComplete(objid);
	return erSuccess;
}

static ECRESULT LoadObject(struct soap *soap, ECSession *lpecSession,
    unsigned int ulObjId, unsigned int ulObjType, unsigned int ulParentObjType,
    struct saveObject *lpsSaveObj,
    std::map<unsigned int, CHILDPROPS> *lpChildProps)
{
	ECRESULT 		er = erSuccess;
	struct saveObject sSavedObject;
	ChildPropsMap mapChildProps;
	ChildPropsMap::const_iterator iterProps;
	USE_DATABASE();
	CHILDPROPS sEmptyProps(soap);

	memset(&sSavedObject, 0, sizeof(saveObject));
	// Check permission
	if (ulObjType == MAPI_STORE || (ulObjType == MAPI_FOLDER && ulParentObjType == MAPI_STORE))
		// Always read rights on the store and the root folder
		er = erSuccess;
	else if (ulObjType == MAPI_FOLDER)
		er = lpecSession->GetSecurity()->CheckPermission(ulObjId, ecSecurityFolderVisible);
	else if (ulObjType == MAPI_MESSAGE)
		er = lpecSession->GetSecurity()->CheckPermission(ulObjId, ecSecurityRead);
    // Allow reading MAPI_MAILUSER and MAPI_ATTACH since that is only called internally
	if (er != erSuccess)
		return er;

	sSavedObject.ulClientId = 0;
	sSavedObject.ulServerId = ulObjId;
	sSavedObject.ulObjType = ulObjType;
	auto cache = lpecSession->GetSessionManager()->GetCacheManager();
	bool complete = false;
	if (lpChildProps == nullptr && cache->GetComplete(ulObjId, complete) == erSuccess && complete) {
		std::vector<unsigned int> proptags;

		er = cache->GetPropTags(ulObjId, proptags);
		if (er != erSuccess)
			return er;

		CHILDPROPS sChild(soap, 20);
		for (auto proptag : proptags) {
			sObjectTableKey key(ulObjId, 0);
			struct propVal prop;
			er = cache->GetCell(&key, proptag, &prop, soap, false, false);
			if (er != erSuccess)
				return er;
			if (PROP_TYPE(prop.ulPropTag) == PT_ERROR)
				continue;
			if (PROP_TYPE(prop.ulPropTag) == PT_STRING8)
				prop.ulPropTag = CHANGE_PROP_TYPE(prop.ulPropTag, PT_UNICODE);
			if (PROP_TYPE(proptag) == PT_STRING8)
				proptag = CHANGE_PROP_TYPE(proptag, PT_UNICODE);
			if (PROP_TYPE(prop.ulPropTag) == PT_MV_STRING8)
				prop.ulPropTag = CHANGE_PROP_TYPE(prop.ulPropTag, PT_MV_UNICODE);
			if (PROP_TYPE(proptag) == PT_MV_STRING8)
				proptag = CHANGE_PROP_TYPE(proptag, PT_MV_UNICODE);
			sChild.lpPropTags->AddPropTag(proptag);
			if (PROP_TYPE(prop.ulPropTag) == PT_NULL)
				continue;
			sChild.lpPropVals->AddPropVal(prop);
		}

		mapChildProps.emplace(ulObjId, std::move(sChild));
		lpChildProps = &mapChildProps;
	}
	else if (lpChildProps == nullptr) {
	    // We were not provided with a property list for this object, get our own now.
	    er = PrepareReadProps(soap, lpDatabase, true, lpecSession->GetCapabilities() & KOPANO_CAP_UNICODE, ulObjId, 0, MAX_PROP_SIZE, &mapChildProps, NULL);
	    if(er != erSuccess)
			return er;
        lpChildProps = &mapChildProps;
    }

	/* not in cache, so let us cache it */
	if (!complete) {
		er = loadobject_cache(cache, lpChildProps, ulObjId);
		if (er != erSuccess)
			return er;
	}

	iterProps = lpChildProps->find(ulObjId);
	if (iterProps == lpChildProps->cend())
		er = ReadProps(soap, lpecSession, ulObjId, ulObjType, ulParentObjType, sEmptyProps, &sSavedObject.delProps, &sSavedObject.modProps);
	else
		er = ReadProps(soap, lpecSession, ulObjId, ulObjType, ulParentObjType, iterProps->second, &sSavedObject.delProps, &sSavedObject.modProps);
	if (er != erSuccess)
		return er;
	mapChildProps.clear();

	if (ulObjType == MAPI_MESSAGE || ulObjType == MAPI_ATTACH) {
		if (!complete) {
			// Pre-load *all* properties of *all* subobjects for fast accessibility
			er = PrepareReadProps(soap, lpDatabase, true, lpecSession->GetCapabilities() & KOPANO_CAP_UNICODE, 0, ulObjId, MAX_PROP_SIZE, &mapChildProps, NULL);
			if (er != erSuccess)
				return er;
		}

		// find subobjects
		strQuery = "SELECT id, type FROM hierarchy WHERE parent="+stringify(ulObjId);
		er = lpDatabase->DoSelect(strQuery, &lpDBResult);
		if(er != erSuccess)
			return er;
		sSavedObject.__size = lpDBResult.get_num_rows();
		sSavedObject.__ptr = s_alloc<saveObject>(soap, sSavedObject.__size);
		memset(sSavedObject.__ptr, 0, sizeof(saveObject) * sSavedObject.__size);

		for (gsoap_size_t i = 0; i < sSavedObject.__size; ++i) {
			lpDBRow = lpDBResult.fetch_row();
			lpDBLen = lpDBResult.fetch_row_lengths();
			if(lpDBRow == NULL || lpDBLen == NULL) {
				ec_log_err("LoadObject(): no rows from db");
				return KCERR_DATABASE_ERROR; // this should never happen
			}
			LoadObject(soap, lpecSession, atoi(lpDBRow[0]), atoi(lpDBRow[1]), ulObjType, &sSavedObject.__ptr[i], complete ? nullptr : &mapChildProps);
		}
		mapChildProps.clear();
	}

	if (ulObjType == MAPI_MESSAGE) {
		// @todo: Check if we can do this on the fly to avoid the additional lookup.
		auto lm = g_lpSessionManager->GetLockManager();
		for (gsoap_size_t i = 0; i < sSavedObject.modProps.__size; ++i) {
			if (sSavedObject.modProps.__ptr[i].ulPropTag != PR_SUBMIT_FLAGS)
				continue;
			if (lm->IsLocked(ulObjId, nullptr))
				sSavedObject.modProps.__ptr[i].Value.ul |= SUBMITFLAG_LOCKED;
			else
				sSavedObject.modProps.__ptr[i].Value.ul &= ~SUBMITFLAG_LOCKED;
		}
	}

	*lpsSaveObj = std::move(sSavedObject);
	return er;
}

SOAP_ENTRY_START(loadObject, lpsLoadObjectResponse->er, const entryId &sEntryId,
    struct notifySubscribe *lpsNotSubscribe, unsigned int ulFlags,
    struct loadObjectResponse *lpsLoadObjectResponse)
{
	unsigned int ulObjId = 0, ulObjFlags = 0, ulObjType = 0, ulParentId = 0;
	unsigned int ulParentObjType = 0, ulOwnerId = 0, ulEidFlags = 0;
	USE_DATABASE();

	struct saveObject sSavedObject;
	kd_trans dtx;
	EntryId entryid(sEntryId);
	if (entryid.type() != MAPI_STORE) {
		er = BeginLockFolders(lpDatabase, entryid, LOCK_SHARED, dtx, er);
		if (er != erSuccess)
			return er;
	}
	auto laters = make_scope_success([&]() {
		if (entryid.type() != MAPI_STORE)
			dtx.commit();
	});
	/*
	 * 2 Reasons to send KCERR_UNABLE_TO_COMPLETE (and have the client try to open the store elsewhere):
	 *  1. We can't find the object based on the entryid.
	 *  2. The owner of the store is not supposed to have a store on this server.
	 */
	er = lpecSession->GetObjectFromEntryId(&sEntryId, &ulObjId, &ulEidFlags);
	if ((ulEidFlags & OPENSTORE_OVERRIDE_HOME_MDB) == 0 &&
	    er == KCERR_NOT_FOUND &&
	    sEntryId.__size >= static_cast<int>(std::min(sizeof(EID), sizeof(EID_V0))) &&
	    reinterpret_cast<EID *>(sEntryId.__ptr)->usType == MAPI_STORE)
		er = KCERR_UNABLE_TO_COMPLETE;	// Reason 1
	if (er != erSuccess)
		return er;

	er = g_lpSessionManager->GetCacheManager()->GetObject(ulObjId, &ulParentId, &ulOwnerId, &ulObjFlags, &ulObjType);
	if (er != erSuccess)
		return er;

	if(ulObjType == MAPI_STORE) {
		if ((ulEidFlags & OPENSTORE_OVERRIDE_HOME_MDB) == 0 &&
		    lpecSession->GetSessionManager()->IsDistributedSupported() &&
		    !lpecSession->GetUserManagement()->IsInternalObject(ulOwnerId)) {
			objectdetails_t sUserDetails;

			if (lpecSession->GetUserManagement()->GetObjectDetails(ulOwnerId, &sUserDetails) == erSuccess) {
				unsigned int ulStoreType;
				er = lpecSession->GetSessionManager()->GetCacheManager()->GetStoreAndType(ulObjId, NULL, NULL, &ulStoreType);
				if (er != erSuccess)
					return er;

				if (ulStoreType == ECSTORE_TYPE_PRIVATE || ulStoreType == ECSTORE_TYPE_PUBLIC) {
					std::string strServerName = sUserDetails.GetPropString(OB_PROP_S_SERVERNAME);
					if (strServerName.empty())
						return KCERR_NOT_FOUND;

					if (strcasecmp(strServerName.c_str(), g_lpSessionManager->GetConfig()->GetSetting("server_name")) != 0)
						return KCERR_UNABLE_TO_COMPLETE;	// Reason 2
				} else if (ulStoreType == ECSTORE_TYPE_ARCHIVE) {
					// We allow an archive store to be opened by sysadmins even if it's not supposed
					// to exist on this server for a particular user.
					if (lpecSession->GetSecurity()->GetAdminLevel() < ADMIN_LEVEL_SYSADMIN &&
					   !sUserDetails.PropListStringContains((property_key_t)PR_EC_ARCHIVE_SERVERS_A, g_lpSessionManager->GetConfig()->GetSetting("server_name"), true))
						return KCERR_NOT_FOUND;
				} else {
					return KCERR_NOT_FOUND;
				}
			} else if (lpecSession->GetSecurity()->GetAdminLevel() < ADMIN_LEVEL_SYSADMIN) {
				// unhooked store of a deleted user
				return KCERR_NO_ACCESS;
			}
		}
        ulParentObjType = 0;
	} else if(ulObjType == MAPI_MESSAGE) {
		// If the object is locked on another session, access should be denied
		ECSESSIONID ulLockedSessionId;

		if (g_lpSessionManager->GetLockManager()->IsLocked(ulObjId, &ulLockedSessionId) && ulLockedSessionId != ulSessionId)
			return KCERR_NO_ACCESS;
		ulParentObjType = MAPI_FOLDER;
	} else if(ulObjType == MAPI_FOLDER) {
		er = g_lpSessionManager->GetCacheManager()->GetObject(ulParentId, NULL, NULL, NULL, &ulParentObjType);
		if (er != erSuccess)
			return er;

		// avoid reminders from shared stores by detecting that we are opening non-owned reminders folder
		if((ulObjFlags & FOLDER_SEARCH) &&
		   (!parseBool(g_lpSessionManager->GetConfig()->GetSetting("shared_reminders"))) &&
		   (lpecSession->GetSecurity()->IsStoreOwner(ulObjId) == KCERR_NO_ACCESS) &&
		   (lpecSession->GetSecurity()->GetAdminLevel() == 0))
		{
			strQuery = "SELECT val_string FROM properties WHERE hierarchyid=" + stringify(ulObjId) + " AND tag = " + stringify(PROP_ID(PR_CONTAINER_CLASS)) + " LIMIT 1";
			er = lpDatabase->DoSelect(strQuery, &lpDBResult);
			if(er != erSuccess)
				return er;

			if (lpDBResult.get_num_rows() == 1) {
				lpDBRow = lpDBResult.fetch_row();
				if (lpDBRow == NULL || lpDBRow[0] == NULL ) {
					ec_log_err("ECSearchObjectTable::Load(): row or columns null");
					return KCERR_DATABASE_ERROR;
				}
				if(!strcmp(lpDBRow[0], "Outlook.Reminder"))
					return KCERR_NOT_FOUND;
			}
		}
	}

	// check if flags were passed, older clients call checkExistObject
    if(ulFlags & 0x80000000) {
        // Flags passed by client, check object flags
        ulFlags = ulFlags & ~0x80000000;
        if((ulObjFlags & MSGFLAG_DELETED) != ulFlags) {
        	if (ulObjType == MAPI_STORE)
        		er = KCERR_UNABLE_TO_COMPLETE;
        	else
            	er = KCERR_NOT_FOUND;
            return er;
        }
    }

	// Subscribe for notification
	if (lpsNotSubscribe) {
		er = DoNotifySubscribe(lpecSession, ulSessionId, lpsNotSubscribe);
		if (er != erSuccess)
			return er;
	}
	er = LoadObject(soap, lpecSession, ulObjId, ulObjType, ulParentObjType, &sSavedObject, NULL);
	if (er != erSuccess)
		return er;
	lpsLoadObjectResponse->sSaveObject = sSavedObject;
	g_lpSessionManager->m_stats->inc(SCN_DATABASE_MROPS);
}
SOAP_ENTRY_END()

// if lpsNewEntryId is NULL this function create a new entryid
// if lpsOrigSourceKey is NULL this function creates a new sourcekey
static ECRESULT CreateFolder(ECSession *lpecSession, ECDatabase *lpDatabase,
    unsigned int ulParentId, entryId *lpsNewEntryId, unsigned int type,
    const char *name, const char *comment, bool openifexists, bool bNotify,
    unsigned int ulSyncId, const struct xsd__base64Binary *lpsOrigSourceKey,
    unsigned int *lpFolderId, bool *lpbExist)
{
	ECRESULT		er = erSuccess;
	ALLOC_DBRESULT();
	unsigned int ulFolderId = 0, ulLastId = 0, ulStoreId = 0, ulGrandParent = 0;
	bool bExist = false, bFreeNewEntryId = false;
	GUID			guid;
	SOURCEKEY		sSourceKey;
	static constexpr const unsigned int tags[] = {PR_CONTENT_COUNT, PR_CONTENT_UNREAD, PR_ASSOC_CONTENT_COUNT, PR_DELETED_MSG_COUNT, PR_DELETED_FOLDER_COUNT, PR_DELETED_ASSOC_MSG_COUNT, PR_FOLDER_CHILD_COUNT};
	static constexpr const unsigned int timeTags[] = {PR_LAST_MODIFICATION_TIME, PR_CREATION_TIME};
	struct propVal  sProp;
    struct hiloLong sHilo;

	er = lpecSession->GetSessionManager()->GetCacheManager()->GetStore(ulParentId, &ulStoreId, &guid);
	if(er != erSuccess)
		return er;
	er = g_lpSessionManager->GetCacheManager()->GetParent(ulParentId, &ulGrandParent);
	if(er != erSuccess)
		return er;

	// Check whether the requested name already exists
	strQuery = "SELECT hierarchy.id, properties.val_string FROM hierarchy JOIN properties ON hierarchy.id = properties.hierarchyid WHERE hierarchy.parent=" + stringify(ulParentId) + " AND hierarchy.type="+stringify(MAPI_FOLDER)+" AND hierarchy.flags & " + stringify(MSGFLAG_DELETED)+ "=0 AND properties.tag=" + stringify(KOPANO_TAG_DISPLAY_NAME) + " AND properties.val_string = '" + lpDatabase->Escape(name) + "' AND properties.type="+stringify(PT_STRING8);
	er = lpDatabase->DoSelect(strQuery, &lpDBResult);
	if(er != erSuccess)
		return er;

	while (!bExist && (lpDBRow = lpDBResult.fetch_row()) != nullptr) {
		if (lpDBRow[0] == NULL || lpDBRow[1] == NULL) {
			ec_log_err("CreateFolder(): columns null");
			return KCERR_DATABASE_ERROR;
		}
		if (strcasecmp(lpDBRow[1], name) == 0)
			bExist = true;
	}

	if(bExist && !ulSyncId) {
		// Check folder read access
		er = lpecSession->GetSecurity()->CheckPermission(ulParentId, ecSecurityFolderVisible);
		if(er != erSuccess)
			return er;
		// Object exists
		if (!openifexists)
			return KCERR_COLLISION;
		ulFolderId = atoi(lpDBRow[0]);
	}
	else {
		// Check write permission of the folder destination
		er = lpecSession->GetSecurity()->CheckPermission(ulParentId, ecSecurityCreateFolder);
		if(er != erSuccess)
			return er;
		// Create folder
		strQuery = "INSERT INTO hierarchy (parent, type, flags, owner) values(" + stringify(ulParentId) + "," + stringify(KOPANO_OBJTYPE_FOLDER) + ", " + stringify(type) + ", "+stringify(lpecSession->GetSecurity()->GetUserId(ulParentId))+")";
		er = lpDatabase->DoInsert(strQuery, &ulLastId);
		if(er != erSuccess)
			return er;

		if(lpsNewEntryId == NULL) {
			er = CreateEntryId(guid, MAPI_FOLDER, &lpsNewEntryId);
			if(er != erSuccess)
				return er;
			bFreeNewEntryId = true;
		}
		auto laters = make_scope_success([&]() {
			if (bFreeNewEntryId)
				FreeEntryId(lpsNewEntryId, true);
		});

		//Create entryid, 0x0FFF = PR_ENTRYID
		er = RemoveStaleIndexedProp(lpDatabase, PR_ENTRYID, lpsNewEntryId->__ptr, lpsNewEntryId->__size);
		if(er != erSuccess)
			return er;
		strQuery = "INSERT INTO indexedproperties (hierarchyid,tag,val_binary) VALUES(" + stringify(ulLastId) + ", 4095, " + lpDatabase->EscapeBinary(lpsNewEntryId->__ptr, lpsNewEntryId->__size) + ")";
		er = lpDatabase->DoInsert(strQuery);
		if(er != erSuccess)
			return er;

		// Create Displayname
		strQuery = "INSERT INTO properties (hierarchyid, tag, type, val_string) values(" + stringify(ulLastId) + "," + stringify(KOPANO_TAG_DISPLAY_NAME) + "," + stringify(PT_STRING8) + ",'" + lpDatabase->Escape(name) + "')";
		er = lpDatabase->DoInsert(strQuery);
		if(er != erSuccess)
			return er;
		// Create Displayname
		strQuery = "INSERT INTO tproperties (hierarchyid, tag, type, folderid, val_string) values(" + stringify(ulLastId) + "," + stringify(KOPANO_TAG_DISPLAY_NAME) + "," + stringify(PT_STRING8) + "," + stringify(ulParentId) + ",'" + lpDatabase->Escape(name) + "')";
		er = lpDatabase->DoInsert(strQuery);
		if(er != erSuccess)
			return er;
		// Create counters
		for (size_t i = 0; i < ARRAY_SIZE(tags); ++i) {
			sProp.ulPropTag = tags[i];
			sProp.__union = SOAP_UNION_propValData_ul;
			sProp.Value.ul = 0;
			er = WriteProp(lpDatabase, ulLastId, ulParentId, &sProp, false);
			if(er != erSuccess)
				return er;
		}

		// Create PR_SUBFOLDERS
		sProp.ulPropTag = PR_SUBFOLDERS;
		sProp.__union = SOAP_UNION_propValData_b;
		sProp.Value.b = false;
		er = WriteProp(lpDatabase, ulLastId, ulParentId, &sProp, false);
		if(er != erSuccess)
			return er;

		// Create PR_FOLDERTYPE
		sProp.ulPropTag = PR_FOLDER_TYPE;
		sProp.__union = SOAP_UNION_propValData_ul;
		sProp.Value.ul = type;
		er = WriteProp(lpDatabase, ulLastId, ulParentId, &sProp, false);
		if(er != erSuccess)
			return er;

        // Create PR_COMMENT
		if (comment) {
		    sProp.ulPropTag = PR_COMMENT_A;
		    sProp.__union = SOAP_UNION_propValData_lpszA;
			sProp.Value.lpszA = const_cast<char *>(comment);
		    er = WriteProp(lpDatabase, ulLastId, ulParentId, &sProp, false);
			if(er != erSuccess)
				return er;
		}

		// Create PR_LAST_MODIFICATION_TIME and PR_CREATION_TIME
		auto now = time(nullptr);
		for (size_t i = 0; i < ARRAY_SIZE(timeTags); ++i) {
		    sProp.ulPropTag = timeTags[i];
		    sProp.__union = SOAP_UNION_propValData_hilo;
		    sProp.Value.hilo = &sHilo;
		    UnixTimeToFileTime(now, &sProp.Value.hilo->hi, &sProp.Value.hilo->lo);
		    er = WriteProp(lpDatabase, ulLastId, ulParentId, &sProp, false);
			if(er != erSuccess)
				return er;
		}

		// Create SourceKey
		if (lpsOrigSourceKey && lpsOrigSourceKey->__size > (int)sizeof(GUID) && lpsOrigSourceKey->__ptr){
			sSourceKey = SOURCEKEY(lpsOrigSourceKey->__size, (char*)lpsOrigSourceKey->__ptr);
		}else{
			er = lpecSession->GetNewSourceKey(&sSourceKey);
			if(er != erSuccess)
				return er;
		}
		er = RemoveStaleIndexedProp(lpDatabase, PR_SOURCE_KEY, sSourceKey, sSourceKey.size());
		if(er != erSuccess)
			return er;

		strQuery = "INSERT INTO indexedproperties(hierarchyid,tag,val_binary) VALUES(" + stringify(ulLastId) + "," + stringify(PROP_ID(PR_SOURCE_KEY)) + "," + lpDatabase->EscapeBinary(sSourceKey) + ")";
		er = lpDatabase->DoInsert(strQuery);
		if(er != erSuccess)
			return er;
		ulFolderId = ulLastId;
		er = UpdateFolderCount(lpDatabase, ulParentId, PR_SUBFOLDERS, 1);
		if(er != erSuccess)
			return er;
		er = UpdateFolderCount(lpDatabase, ulParentId, PR_FOLDER_CHILD_COUNT, 1);
		if(er != erSuccess)
			return er;
	}

	if (!bExist && !(type & FOLDER_SEARCH)) {
		SOURCEKEY sParentSourceKey;

		GetSourceKey(ulParentId, &sParentSourceKey);
		AddChange(lpecSession, ulSyncId, sSourceKey, sParentSourceKey, ICS_FOLDER_NEW);
	}

	// Notify that the folder has been created
	if (!bExist && bNotify) {
		g_lpSessionManager->GetCacheManager()->Update(fnevObjectModified, ulParentId);
		g_lpSessionManager->NotificationCreated(MAPI_FOLDER, ulFolderId, ulParentId);
		g_lpSessionManager->NotificationModified(MAPI_FOLDER, ulParentId);
		// Update all tables viewing this folder
		g_lpSessionManager->UpdateTables(ECKeyTable::TABLE_ROW_ADD, 0, ulParentId, ulFolderId, MAPI_FOLDER);
		// Update notification, grandparent of the mainfolder
		g_lpSessionManager->UpdateTables(ECKeyTable::TABLE_ROW_MODIFY, 0, ulGrandParent, ulParentId, MAPI_FOLDER);
	}

	if(lpFolderId)
		*lpFolderId = ulFolderId;
	if(lpbExist)
		*lpbExist = bExist;
	return er;
}

/**
 * createFolder: Create a folder object in the hierarchy table, and add a 'PR_DISPLAY_NAME' property.
 *
 * The data model actually supports multiple folders having the same PR_DISPLAY_NAME, however, MAPI does not,
 * so we have to give the engine the knowledge of the PR_DISPLAY_NAME property here, one of the few properties
 * that the backend engine actually knows about.
 *
 * Of course, the frontend could also enforce this constraint, but that would require 2 server accesses (1. check
 * existing, 2. create folder), and we're trying to keep the amount of server accesses as low as possible.
 *
 */
SOAP_ENTRY_START(createFolder, lpsResponse->er, const entryId &sParentId,
    entryId *lpsNewEntryId, unsigned int ulType, const char *szName,
    const char *szComment, bool fOpenIfExists, unsigned int ulSyncId,
    const struct xsd__base64Binary &sOrigSourceKey,
    struct createFolderResponse *lpsResponse)
{
	unsigned int ulParentId = 0, ulFolderId = 0;
	USE_DATABASE_NORESULT();

	if (szName == nullptr)
		return KCERR_INVALID_PARAMETER;
	// Fixup the input strings
	szName = STRIN_FIX(szName);
	szComment = STRIN_FIX(szComment);
	auto dtx = lpDatabase->Begin(er);
	if (er != erSuccess)
		return er;

	auto laters = make_scope_success([&]() { ROLLBACK_ON_ERROR(); });
	er = lpecSession->GetObjectFromEntryId(&sParentId, &ulParentId);
	if (er != erSuccess)
		return er;
	er = CreateFolder(lpecSession, lpDatabase, ulParentId, lpsNewEntryId, ulType, szName, szComment, fOpenIfExists, true, ulSyncId, &sOrigSourceKey, &ulFolderId, NULL);
	if (er != erSuccess)
		return er;
	er = dtx.commit();
	if (er != erSuccess)
		return er;
	return g_lpSessionManager->GetCacheManager()->GetEntryIdFromObject(ulFolderId, soap, 0, &lpsResponse->sEntryId);
}
SOAP_ENTRY_END()

/**
 * tableOpen: Open a mapi table
 *
 * @param[in]	lpecSession	server session object, cannot be NULL
 * @param[in]	sEntryId	entryid data
 * @param[in]	ulTableType	the type of table to open:
 *	TABLETYPE_MS
 *		For all tables of a messagestore.
 *	TABLETYPE_AB
 *		For the addressbook tables.
 *	TABLETYPE_SPOOLER
 *		For the spooler tables, the sEntryId must always the store entryid.
 *		ulType and ulFlags are ignored, reserved for future use.
 *	TABLE_TYPE_MULTISTORE
 *		Special Kopano-only table to have given objects from different stores in one table view.
 *	TABLE_TYPE_USERSTORES
 *		Special Kopano-only table. Lists all combinations of users and stores on this server. (Used for the orphan management in kopano-admin).
 *	TABLE_TYPE_STATS_*
 *		Special Kopano-only tables. Used for various statistics and other uses.
 * @param[in]	ulType		the type of the object you want to open.
 * @param[in]	ulFlags		ulFlags from the client
 *	MAPI_ASSOCIATED
 *		List associated messages/folders instead of normal messages/folders.
 *	MAPI_UNICODE
 *		Default and all columns will contain _W string properties, otherwise _A strings are used.
 *	CONVENIENT_DEPTH
 *		Returns a convenient depth (flat list) of all folders.
 *	SHOW_SOFT_DELETES
 *		List deleted items in this table, rewritten to MSGFLAG_DELETED.
 *	EC_TABLE_NOCAP
 *		Do not cap string entries to 255 bytes, an extension of ours.
 *
 * @param[out]	lpulTableId	Server table id for this new table.
 */
static ECRESULT OpenTable(ECSession *lpecSession, entryId sEntryId,
    unsigned int ulTableType, unsigned int ulType, unsigned int ulFlags,
    unsigned int *lpulTableId)
{
	ECRESULT er;
	objectid_t	sExternId;
	unsigned int ulTableId = 0, ulId = 0, ulTypeId = 0;

	switch (ulTableType) {
	case TABLETYPE_MS:
		if (ulFlags & SHOW_SOFT_DELETES)
		{
			ulFlags &=~SHOW_SOFT_DELETES;
			ulFlags |= MSGFLAG_DELETED;
		}
		er = lpecSession->GetObjectFromEntryId(&sEntryId, &ulId);
		if (er != erSuccess)
			return er;
		er = lpecSession->GetTableManager()->OpenGenericTable(ulId, ulType, ulFlags, &ulTableId);
		if (er != erSuccess)
			return er;
		break;
	case TABLETYPE_AB:
		er = ABEntryIDToID(&sEntryId, &ulId, &sExternId, &ulTypeId);
		if (er != erSuccess)
			return er;
		// If an extern id is present, we should get an object based on that.
		if (!sExternId.id.empty()) {
			er = g_lpSessionManager->GetCacheManager()->GetUserObject(sExternId, &ulId, NULL, NULL);
			if (er != erSuccess)
				return er;
		}
		er = lpecSession->GetTableManager()->OpenABTable(ulId, ulTypeId, ulType, ulFlags, &ulTableId);
		if (er != erSuccess)
			return er;
		break;
	case TABLETYPE_SPOOLER:
		// sEntryId must be a store entryid or zero for all stores
		if (sEntryId.__size > 0) {
			er = lpecSession->GetObjectFromEntryId(&sEntryId, &ulId);
			if (er != erSuccess)
				return er;
		} else
			ulId = 0; //All stores
		er = lpecSession->GetTableManager()->OpenOutgoingQueueTable(ulId, &ulTableId);
		if (er != erSuccess)
			return er;
		break;
	case TABLETYPE_MULTISTORE:
		er = lpecSession->GetTableManager()->OpenMultiStoreTable(ulType, ulFlags, &ulTableId);
		if (er != erSuccess)
			return er;
		break;
	case TABLETYPE_USERSTORES:
		er = lpecSession->GetTableManager()->OpenUserStoresTable(ulFlags, &ulTableId);
		if (er != erSuccess)
			return er;
		break;
	case TABLETYPE_STATS_SYSTEM:
	case TABLETYPE_STATS_SESSIONS:
	case TABLETYPE_STATS_USERS:
	case TABLETYPE_STATS_COMPANY:
	case TABLETYPE_STATS_SERVERS:
		er = lpecSession->GetTableManager()->OpenStatsTable(ulTableType, ulFlags, &ulTableId);
		if (er != erSuccess)
			return er;
		break;
	case TABLETYPE_MAILBOX:
		er = lpecSession->GetTableManager()->OpenMailBoxTable(ulFlags, &ulTableId);
		if (er != erSuccess)
			return er;
		break;
	default:
		return KCERR_BAD_VALUE;
		break; //Happy compiler
	} // switch (ulTableType)

	*lpulTableId = ulTableId;
	return erSuccess;
}

SOAP_ENTRY_START(tableOpen, lpsTableOpenResponse->er, const entryId &sEntryId,
    unsigned int ulTableType, unsigned ulType, unsigned int ulFlags,
    struct tableOpenResponse *lpsTableOpenResponse)
{
	unsigned int ulTableId = 0;

	er = OpenTable(lpecSession, sEntryId, ulTableType, ulType, ulFlags, &ulTableId);
	if (er != erSuccess)
		return er;
	lpsTableOpenResponse->ulTableId = ulTableId;
	return erSuccess;
}
SOAP_ENTRY_END()

/**
 * tableClose: close the table with the specified table ID
 */
SOAP_ENTRY_START(tableClose, *result, unsigned int ulTableId, unsigned int *result)
{
	return lpecSession->GetTableManager()->CloseTable(ulTableId);
}
SOAP_ENTRY_END()

/**
 * tableSetSearchCritieria: set search criteria for a searchfolder
 */
SOAP_ENTRY_START(tableSetSearchCriteria, *result, const entryId &sEntryId,
    struct restrictTable *lpRestrict, struct entryList *lpFolders,
    unsigned int ulFlags, unsigned int *result)
{
	unsigned int ulStoreId = 0, ulParent = 0;

	if (!(ulFlags & STOP_SEARCH) &&
	    (lpRestrict == nullptr || lpFolders == nullptr))
		return KCERR_INVALID_PARAMETER;
	er = lpecSession->GetObjectFromEntryId(&sEntryId, &ulParent);
	if(er != erSuccess)
		return er;
	er = lpecSession->GetSessionManager()->GetCacheManager()->GetStore(ulParent, &ulStoreId, NULL);
	if(er != erSuccess)
		return er;

	// Check permission
	er = lpecSession->GetSecurity()->CheckPermission(ulParent, ecSecurityEdit);
	if(er != erSuccess)
		return er;

	// If a STOP was requested, then that's all we need to do
	if (ulFlags & STOP_SEARCH)
		return lpecSession->GetSessionManager()->GetSearchFolders()->SetSearchCriteria(ulStoreId, ulParent, nullptr);
	struct searchCriteria sSearchCriteria;
	if (!bSupportUnicode) {
		er = FixRestrictionEncoding(soap, stringCompat, In, lpRestrict);
		if (er != erSuccess)
			return er;
	}
	sSearchCriteria.lpRestrict = lpRestrict;
	sSearchCriteria.lpFolders = lpFolders;
	sSearchCriteria.ulFlags = ulFlags;
	return lpecSession->GetSessionManager()->GetSearchFolders()->SetSearchCriteria(ulStoreId, ulParent, &sSearchCriteria);
}
SOAP_ENTRY_END()

/**
 * tableGetSearchCriteria: get the search criteria for a searchfolder previously called with tableSetSearchCriteria
 */
SOAP_ENTRY_START(tableGetSearchCriteria, lpsResponse->er,
    const entryId &sEntryId, struct tableGetSearchCriteriaResponse *lpsResponse)
{
	unsigned int ulFlags = 0, ulStoreId = 0, ulId = 0;
	struct searchCriteria *lpSearchCriteria = NULL;

	er = lpecSession->GetObjectFromEntryId(&sEntryId, &ulId);
	if(er != erSuccess)
		return er;
	er = g_lpSessionManager->GetCacheManager()->GetStore(ulId, &ulStoreId, NULL);
	 if(er != erSuccess)
		return er;
	// Check permission
	er = lpecSession->GetSecurity()->CheckPermission(ulId, ecSecurityRead);
	if(er != erSuccess)
		return er;
	er = lpecSession->GetSessionManager()->GetSearchFolders()->GetSearchCriteria(ulStoreId, ulId, &lpSearchCriteria, &ulFlags);
	if(er != erSuccess)
		return er;

	auto laters = make_scope_success([&]() { FreeSearchCriteria(lpSearchCriteria); });
	er = CopyRestrictTable(soap, lpSearchCriteria->lpRestrict, &lpsResponse->lpRestrict);
	if(er != erSuccess)
		return er;
	if (!bSupportUnicode) {
		er = FixRestrictionEncoding(soap, stringCompat, Out, lpsResponse->lpRestrict);
		if (er != erSuccess)
			return er;
	}
	er = CopyEntryList(soap, lpSearchCriteria->lpFolders, &lpsResponse->lpFolderIDs);
	if(er != erSuccess)
		return er;
	lpsResponse->ulFlags = ulFlags;
}
SOAP_ENTRY_END()

/**
 * tableSetColumns: called from IMAPITable::SetColumns()
 */
SOAP_ENTRY_START(tableSetColumns, *result, unsigned int ulTableId, struct propTagArray *aPropTag, unsigned int *result)
{
	object_ptr<ECGenericObjectTable> lpTable;

	er = lpecSession->GetTableManager()->GetTable(ulTableId, &~lpTable);
	if(er != erSuccess)
		return er;
	return lpTable->SetColumns(aPropTag, false);
}
SOAP_ENTRY_END()

/**
 * tableQueryColumns: called from IMAPITable::GetColumns()
 */
SOAP_ENTRY_START(tableQueryColumns, lpsResponse->er, unsigned int ulTableId, unsigned int ulFlags, struct tableQueryColumnsResponse *lpsResponse)
{
	object_ptr<ECGenericObjectTable> lpTable;
	struct propTagArray *lpPropTags = NULL;

	// Init
	lpsResponse->sPropTagArray.__size = 0;
	lpsResponse->sPropTagArray.__ptr = NULL;

	er = lpecSession->GetTableManager()->GetTable(ulTableId, &~lpTable);
	if(er != erSuccess)
		return er;
	er = lpTable->GetColumns(soap, ulFlags, &lpPropTags);
	if(er != erSuccess)
		return er;
	lpsResponse->sPropTagArray.__size = lpPropTags->__size;
	lpsResponse->sPropTagArray.__ptr = lpPropTags->__ptr;
	return erSuccess;
}
SOAP_ENTRY_END()

/**
 * tableRestrict: called from IMAPITable::Restrict()
 */
SOAP_ENTRY_START(tableRestrict, *result, unsigned int ulTableId, struct restrictTable *lpsRestrict, unsigned int *result)
{
	object_ptr<ECGenericObjectTable> lpTable;

	er = lpecSession->GetTableManager()->GetTable(ulTableId, &~lpTable);
	if(er != erSuccess)
		return er;
	if (!bSupportUnicode) {
		er = FixRestrictionEncoding(soap, stringCompat, In, lpsRestrict);
		if (er != erSuccess)
			return er;
	}
	return lpTable->Restrict(lpsRestrict);
}
SOAP_ENTRY_END()

/**
 * tableSort: called from IMAPITable::Sort()
 */
SOAP_ENTRY_START(tableSort, *result, unsigned int ulTableId, struct sortOrderArray *lpSortOrder, unsigned int ulCategories, unsigned int ulExpanded, unsigned int *result)
{
	object_ptr<ECGenericObjectTable> lpTable;

	if (lpSortOrder == nullptr)
		return KCERR_INVALID_PARAMETER;
	er = lpecSession->GetTableManager()->GetTable(ulTableId, &~lpTable);
	if(er != erSuccess)
		return er;
	return lpTable->SetSortOrder(lpSortOrder, ulCategories, ulExpanded);
}
SOAP_ENTRY_END()

/**
 * tableQueryRows: called from IMAPITable::QueryRows()
 */
SOAP_ENTRY_START(tableQueryRows, lpsResponse->er, unsigned int ulTableId, unsigned int ulRowCount, unsigned int ulFlags, struct tableQueryRowsResponse *lpsResponse)
{
	object_ptr<ECGenericObjectTable> lpTable;
	struct rowSet	*lpRowSet = NULL;

	lpsResponse->sRowSet.__ptr = NULL;
	lpsResponse->sRowSet.__size = 0;
	// Get the table
	er = lpecSession->GetTableManager()->GetTable(ulTableId, &~lpTable);
	if(er != erSuccess)
		return er;

	// FIXME: Check permission
	er = lpTable->QueryRows(soap, ulRowCount, ulFlags, &lpRowSet);
	if(er != erSuccess)
		return er;
	if (!bSupportUnicode) {
		er = FixRowSetEncoding(soap, stringCompat, Out, lpRowSet);
		if (er != erSuccess)
			return er;
	}

	lpsResponse->sRowSet.__ptr = lpRowSet->__ptr;
	lpsResponse->sRowSet.__size = lpRowSet->__size;
	return erSuccess;
}
SOAP_ENTRY_END()

/**
 * tableGetRowCount: called from IMAPITable::GetRowCount()
 */
SOAP_ENTRY_START(tableGetRowCount, lpsResponse->er, unsigned int ulTableId, struct tableGetRowCountResponse *lpsResponse)
{
	object_ptr<ECGenericObjectTable> lpTable;

	//FIXME: security? give rowcount 0 is failed ?
	er = lpecSession->GetTableManager()->GetTable(ulTableId, &~lpTable);
	if(er != erSuccess)
		return er;
	return lpTable->GetRowCount(&lpsResponse->ulCount, &lpsResponse->ulRow);
}
SOAP_ENTRY_END()

/**
 * tableSeekRow: called from IMAPITable::SeekRow()
 */
SOAP_ENTRY_START(tableSeekRow, lpsResponse->er, unsigned int ulTableId , unsigned int ulBookmark, int lRows, struct tableSeekRowResponse *lpsResponse)
{
	object_ptr<ECGenericObjectTable> lpTable;

	er = lpecSession->GetTableManager()->GetTable(ulTableId, &~lpTable);
	if(er != erSuccess)
		return er;
	return lpTable->SeekRow(ulBookmark, lRows, &lpsResponse->lRowsSought);
}
SOAP_ENTRY_END()

/**
 * tableFindRow: called from IMAPITable::FindRow()
 */
SOAP_ENTRY_START(tableFindRow, *result, unsigned int ulTableId ,unsigned int ulBookmark, unsigned int ulFlags, struct restrictTable *lpsRestrict, unsigned int *result)
{
	object_ptr<ECGenericObjectTable> lpTable;

	er = lpecSession->GetTableManager()->GetTable(ulTableId, &~lpTable);
	if(er != erSuccess)
		return er;
	if (!bSupportUnicode) {
		er = FixRestrictionEncoding(soap, stringCompat, In, lpsRestrict);
		if (er != erSuccess)
			return er;
	}
	return lpTable->FindRow(lpsRestrict, ulBookmark, ulFlags);
}
SOAP_ENTRY_END()

/**
 * tableCreateBookmark: called from IMAPITable::CreateBookmark()
 */
SOAP_ENTRY_START(tableCreateBookmark, lpsResponse->er, unsigned int ulTableId, struct tableBookmarkResponse *lpsResponse)
{
	object_ptr<ECGenericObjectTable> lpTable;
	unsigned int ulbkPosition = 0;

	er = lpecSession->GetTableManager()->GetTable(ulTableId, &~lpTable);
	if(er != erSuccess)
		return er;
	er = lpTable->CreateBookmark(&ulbkPosition);
	if(er != erSuccess)
		return er;
	lpsResponse->ulbkPosition = ulbkPosition;
	return erSuccess;
}
SOAP_ENTRY_END()

/**
 * tableCreateBookmark: called from IMAPITable::FreeBookmark()
 */
SOAP_ENTRY_START(tableFreeBookmark, *result, unsigned int ulTableId, unsigned int ulbkPosition, unsigned int *result)
{
	object_ptr<ECGenericObjectTable> lpTable;

	er = lpecSession->GetTableManager()->GetTable(ulTableId, &~lpTable);
	if(er != erSuccess)
		return er;
	return lpTable->FreeBookmark(ulbkPosition);
}
SOAP_ENTRY_END()

SOAP_ENTRY_START(tableExpandRow, lpsResponse->er, unsigned int ulTableId,
    const struct xsd__base64Binary &sInstanceKey, unsigned int ulRowCount,
    unsigned int ulFlags, tableExpandRowResponse *lpsResponse)
{
	object_ptr<ECGenericObjectTable> lpTable;
	struct rowSet	*lpRowSet = NULL;
	unsigned int ulMoreRows = 0;

	er = lpecSession->GetTableManager()->GetTable(ulTableId, &~lpTable);
	if(er != erSuccess)
		return er;
	er = lpTable->ExpandRow(soap, sInstanceKey, ulRowCount, ulFlags, &lpRowSet, &ulMoreRows);
	if(er != erSuccess)
		return er;
	if (!bSupportUnicode) {
		er = FixRowSetEncoding(soap, stringCompat, Out, lpRowSet);
		if (er != erSuccess)
			return er;
	}

    lpsResponse->ulMoreRows = ulMoreRows;
    lpsResponse->rowSet = *lpRowSet;
	return erSuccess;
}
SOAP_ENTRY_END()

SOAP_ENTRY_START(tableCollapseRow, lpsResponse->er, unsigned int ulTableId,
    const struct xsd__base64Binary &sInstanceKey, unsigned int ulFlags,
    tableCollapseRowResponse *lpsResponse)
{
	object_ptr<ECGenericObjectTable> lpTable;
	unsigned int ulRows = 0;

	er = lpecSession->GetTableManager()->GetTable(ulTableId, &~lpTable);
	if(er != erSuccess)
		return er;
	er = lpTable->CollapseRow(sInstanceKey, ulFlags, &ulRows);
	if(er != erSuccess)
		return er;
    lpsResponse->ulRows = ulRows;
	return erSuccess;
}
SOAP_ENTRY_END()

SOAP_ENTRY_START(tableGetCollapseState, lpsResponse->er, unsigned int ulTableId,
    const struct xsd__base64Binary &sBookmark,
    tableGetCollapseStateResponse *lpsResponse)
{
	object_ptr<ECGenericObjectTable> lpTable;

	er = lpecSession->GetTableManager()->GetTable(ulTableId, &~lpTable);
    if(er != erSuccess)
		return er;
	return lpTable->GetCollapseState(soap, sBookmark, &lpsResponse->sCollapseState);
}
SOAP_ENTRY_END()

SOAP_ENTRY_START(tableSetCollapseState, lpsResponse->er, unsigned int ulTableId,
    const struct xsd__base64Binary &sCollapseState,
    struct tableSetCollapseStateResponse *lpsResponse);
{
	object_ptr<ECGenericObjectTable> lpTable;

	er = lpecSession->GetTableManager()->GetTable(ulTableId, &~lpTable);
    if(er != erSuccess)
		return er;
	return lpTable->SetCollapseState(sCollapseState, &lpsResponse->ulBookmark);
}
SOAP_ENTRY_END()

/**
 * tableSetMultiStoreEntryIDs: client sets content for MultiStoreTable
 */
SOAP_ENTRY_START(tableSetMultiStoreEntryIDs, *result, unsigned int ulTableId, struct entryList *lpEntryList, unsigned int *result)
{
	object_ptr<ECGenericObjectTable> lpTable;
	ECMultiStoreTable		*lpMultiStoreTable = NULL;
	ECListInt	lObjectList;

	if (lpEntryList == nullptr)
		return KCERR_INVALID_PARAMETER;
	er = lpecSession->GetTableManager()->GetTable(ulTableId, &~lpTable);
	if (er != erSuccess)
		return er;

	// ignore errors
	g_lpSessionManager->GetCacheManager()->GetEntryListToObjectList(lpEntryList, &lObjectList);
	lpMultiStoreTable = dynamic_cast<ECMultiStoreTable *>(lpTable.get());
	if (lpMultiStoreTable == nullptr)
		return KCERR_INVALID_PARAMETER;
	return lpMultiStoreTable->SetEntryIDs(&lObjectList);
}
SOAP_ENTRY_END()

SOAP_ENTRY_START(tableMulti, lpsResponse->er,
    const struct tableMultiRequest &sRequest,
    struct tableMultiResponse *lpsResponse)
{
    unsigned int ulTableId = sRequest.ulTableId;
	object_ptr<ECGenericObjectTable> lpTable;
    struct rowSet *lpRowSet = NULL;

    if(sRequest.lpOpen) {
        er = OpenTable(lpecSession, sRequest.lpOpen->sEntryId, sRequest.lpOpen->ulTableType, sRequest.lpOpen->ulType, sRequest.lpOpen->ulFlags, &lpsResponse->ulTableId);
		if(er != erSuccess)
			return er;
        ulTableId = lpsResponse->ulTableId;
    }

	er = lpecSession->GetTableManager()->GetTable(ulTableId, &~lpTable);
	if(er != erSuccess)
		return er;
    if(sRequest.lpSort) {
        er = lpTable->SetSortOrder(&sRequest.lpSort->sSortOrder, sRequest.lpSort->ulCategories, sRequest.lpSort->ulExpanded);
        if(er != erSuccess)
			return er;
    }

    if(sRequest.lpSetColumns) {
        er = lpTable->SetColumns(sRequest.lpSetColumns, false);
        if(er != erSuccess)
			return er;
    }

    if(sRequest.lpRestrict || (sRequest.ulFlags&TABLE_MULTI_CLEAR_RESTRICTION)) {
		if (!bSupportUnicode && sRequest.lpRestrict) {
			er = FixRestrictionEncoding(soap, stringCompat, In, sRequest.lpRestrict);
			if (er != erSuccess)
				return er;
		}
        er = lpTable->Restrict(sRequest.lpRestrict);
        if(er != erSuccess)
			return er;
    }

	if (sRequest.lpQueryRows == nullptr)
		return erSuccess;
	er = lpTable->QueryRows(soap, sRequest.lpQueryRows->ulCount, sRequest.lpQueryRows->ulFlags, &lpRowSet);
	if (er != erSuccess)
		return er;
	if (!bSupportUnicode) {
		er = FixRowSetEncoding(soap, stringCompat, Out, lpRowSet);
		if (er != erSuccess)
			return er;
	}
	lpsResponse->sRowSet.__ptr = lpRowSet->__ptr;
	lpsResponse->sRowSet.__size = lpRowSet->__size;
	return erSuccess;
}
SOAP_ENTRY_END()

// Delete a set of messages, recipients, or attachments
SOAP_ENTRY_START(deleteObjects, *result, unsigned int ulFlags, struct entryList *lpEntryList, unsigned int ulSyncId, unsigned int *result)
{
	ECListInt	lObjectList;
	unsigned int ulDeleteFlags = EC_DELETE_ATTACHMENTS | EC_DELETE_RECIPIENTS | EC_DELETE_CONTAINER | EC_DELETE_MESSAGES;
	USE_DATABASE_NORESULT();

	if (lpEntryList == nullptr)
		return KCERR_INVALID_PARAMETER;
	if(ulFlags & DELETE_HARD_DELETE)
		ulDeleteFlags |= EC_DELETE_HARD_DELETE;
	// ignore errors
	g_lpSessionManager->GetCacheManager()->GetEntryListToObjectList(lpEntryList, &lObjectList);
	return DeleteObjects(lpecSession, lpDatabase, &lObjectList, ulDeleteFlags, ulSyncId, false, true);
}
SOAP_ENTRY_END()

// Delete everything in a folder, but not the folder itself
// Quirk: this works with messages also, deleting attachments and recipients, but not the message itself.
//FIXME: michel? what with associated messages ?
SOAP_ENTRY_START(emptyFolder, *result, const entryId &sEntryId,
    unsigned int ulFlags, unsigned int ulSyncId, unsigned int *result)
{
	unsigned int		ulId = 0;
	ECListInt			lObjectIds;
	USE_DATABASE_NORESULT();

	er = lpecSession->GetObjectFromEntryId(&sEntryId, &ulId);
	if(er != erSuccess)
		return er;
	// Check Rights set permission
	er = lpecSession->GetSecurity()->CheckPermission(ulId, ecSecurityDelete);
	if(er != erSuccess)
		return er;

	// Add object into the list
	lObjectIds.emplace_back(ulId);
	unsigned int ulDeleteFlags = EC_DELETE_MESSAGES | EC_DELETE_FOLDERS | EC_DELETE_RECIPIENTS | EC_DELETE_ATTACHMENTS;
	if (ulFlags & DELETE_HARD_DELETE)
		ulDeleteFlags |= EC_DELETE_HARD_DELETE;
	if((ulFlags&DEL_ASSOCIATED) == 0)
		ulDeleteFlags |= EC_DELETE_NOT_ASSOCIATED_MSG;
	return DeleteObjects(lpecSession, lpDatabase, &lObjectIds, ulDeleteFlags, ulSyncId, false, true);
}
SOAP_ENTRY_END()

/* FIXME
 *
 * Currently, when deleteFolders is called with DEL_FOLDERS but without DEL_MESSAGES, it will return an error
 * when a subfolder of the specified folder contains messages. I don't think this is up to spec. DeleteObjects
 * should therefore be changed so that the check is only done against messages and folders directly under the
 * top-level object.
 */
// Deletes a complete folder, with optional recursive subfolder and submessage deletion
SOAP_ENTRY_START(deleteFolder, *result, const entryId &sEntryId,
    unsigned int ulFlags, unsigned int ulSyncId, unsigned int *result)
{
	unsigned int ulId = 0, ulFolderFlags = 0;
	ECListInt			lObjectIds;
	USE_DATABASE_NORESULT();

	er = lpecSession->GetObjectFromEntryId(&sEntryId, &ulId);
	if(er != erSuccess)
		return er;
	// Check permission
	er = lpecSession->GetSecurity()->CheckPermission(ulId, ecSecurityFolderAccess);
	if(er != erSuccess)
		return er;
	er = g_lpSessionManager->GetCacheManager()->GetObjectFlags(ulId, &ulFolderFlags);
	if(er != erSuccess)
		return er;

	// insert objectid into the delete list
	lObjectIds.emplace_back(ulId);
	unsigned int ulDeleteFlags = EC_DELETE_CONTAINER;

	if(ulFlags & DEL_FOLDERS)
		ulDeleteFlags |= EC_DELETE_FOLDERS;
	if(ulFlags & DEL_MESSAGES)
		ulDeleteFlags |= EC_DELETE_MESSAGES | EC_DELETE_RECIPIENTS | EC_DELETE_ATTACHMENTS;
	if( (ulFlags & DELETE_HARD_DELETE) || ulFolderFlags == FOLDER_SEARCH)
		ulDeleteFlags |= EC_DELETE_HARD_DELETE;
	return DeleteObjects(lpecSession, lpDatabase, &lObjectIds, ulDeleteFlags, ulSyncId, false, true);
}
SOAP_ENTRY_END()

static ECRESULT DoNotifySubscribe(ECSession *lpecSession,
    unsigned long long ulSessionId, struct notifySubscribe *notifySubscribe)
{
	ECRESULT er = erSuccess;
	unsigned int ulKey = 0;
	object_ptr<ECGenericObjectTable> lpTable;

	//NOTE: An sKey with size 4 is a table notification id
	if(notifySubscribe->sKey.__size == 4) {
		 memcpy(&ulKey, notifySubscribe->sKey.__ptr, 4);
	}else {
		er = lpecSession->GetObjectFromEntryId(&notifySubscribe->sKey, &ulKey);
		if(er != erSuccess)
			return er;
		// Check permissions
		er = lpecSession->GetSecurity()->CheckPermission(ulKey, ecSecurityFolderVisible);
		if(er != erSuccess)
			return er;
	}

	if(notifySubscribe->ulEventMask & fnevTableModified) {
	    // An advise has been done on a table. The table ID is in 'ulKey' in this case. When this is done
	    // we have to populate the table first since row modifications would otherwise be wrong until the
	    // table is populated; if the table is unpopulated and a row changes, the row will be added into the table
	    // whenever it is modified, producing a TABLE_ROW_ADDED for that row instead of the correct TABLE_ROW_MODIFIED.
		er = lpecSession->GetTableManager()->GetTable(ulKey, &~lpTable);
	    if(er != erSuccess)
			return er;
        er = lpTable->Populate();
        if(er != erSuccess)
			return er;
	}

	return lpecSession->AddAdvise(notifySubscribe->ulConnection, ulKey, notifySubscribe->ulEventMask);
}

SOAP_ENTRY_START(notifySubscribe, *result,  struct notifySubscribe *notifySubscribe, unsigned int *result)
{
	if (notifySubscribe == nullptr)
		return KCERR_INVALID_PARAMETER;
	if (notifySubscribe->ulEventMask == fnevKopanoIcsChange)
		return lpecSession->AddChangeAdvise(notifySubscribe->ulConnection, &notifySubscribe->sSyncState);
	return DoNotifySubscribe(lpecSession, ulSessionId, notifySubscribe);
}
SOAP_ENTRY_END()

SOAP_ENTRY_START(notifySubscribeMulti, *result, struct notifySubscribeArray *notifySubscribeArray, unsigned int *result)
{
	if (notifySubscribeArray == nullptr)
		return KCERR_INVALID_PARAMETER;

	for (gsoap_size_t i = 0; i < notifySubscribeArray->__size; ++i) {
		if (notifySubscribeArray->__ptr[i].ulEventMask == fnevKopanoIcsChange)
			er = lpecSession->AddChangeAdvise(notifySubscribeArray->__ptr[i].ulConnection, &notifySubscribeArray->__ptr[i].sSyncState);

		else
			er = DoNotifySubscribe(lpecSession, ulSessionId, &notifySubscribeArray->__ptr[i]);
		if (er != erSuccess) {
			for (gsoap_size_t j = 0; j < i; ++j)
				lpecSession->DelAdvise(notifySubscribeArray->__ptr[j].ulConnection);
			break;
		}
	}
	return er;
}
SOAP_ENTRY_END()

SOAP_ENTRY_START(notifyUnSubscribe, *result, unsigned int ulConnection, unsigned int *result)
{
	return lpecSession->DelAdvise(ulConnection);
}
SOAP_ENTRY_END()

SOAP_ENTRY_START(notifyUnSubscribeMulti, *result, struct mv_long *ulConnectionArray, unsigned int *result)
{
	unsigned int erTmp = erSuccess, erFirst = erSuccess;

	if (ulConnectionArray == nullptr)
		return KCERR_INVALID_PARAMETER;
	for (gsoap_size_t i = 0; i < ulConnectionArray->__size; ++i) {
		erTmp = lpecSession->DelAdvise(ulConnectionArray->__ptr[i]);
		if (erTmp != erSuccess && erFirst == erSuccess)
			erFirst = erTmp;
	}
	// return first seen error (if any).
	return erFirst;
}
SOAP_ENTRY_END()

/*
 * Gets notifications queued for the session group that the specified session is attached to; you can access
 * all notifications of a session group via any session on that group. The request itself is handled by the
 * ECNotificationManager class since you don't want to block the calling thread while waiting for notifications.
 */
int KCmdService::notifyGetItems(ULONG64 ulSessionId,
    struct notifyResponse *notifications)
{
	ECSession *lpSession = NULL;

	// Check if the session exists, and discard result
	auto er = g_lpSessionManager->ValidateSession(soap, ulSessionId, &lpSession);
	if(er != erSuccess) {
		// Directly return with error in er
		notifications->er = er;
		// SOAP call itself succeeded
		return SOAP_OK;
	}
	// discard lpSession
	lpSession->unlock();
	lpSession = NULL;
    g_lpSessionManager->DeferNotificationProcessing(ulSessionId, soap);
    // Return SOAP_NULL so that the caller does *nothing* with the soap struct since we have passed it to the session
    // manager for deferred processing
    throw SOAP_NULL;
}

SOAP_ENTRY_START(getRights, lpsRightResponse->er, const entryId &sEntryId,
    int ulType, struct rightsResponse *lpsRightResponse)
{
	unsigned int	ulobjid = 0;
	struct rightsArray *lpsRightArray = NULL;

	er = lpecSession->GetObjectFromEntryId(&sEntryId, &ulobjid);
	if(er != erSuccess)
		return er;
	lpsRightArray = s_alloc<rightsArray>(nullptr);
	memset(lpsRightArray, 0, sizeof(struct rightsArray));
	er = lpecSession->GetSecurity()->GetRights(ulobjid, ulType, lpsRightArray);
	if(er != erSuccess)
		goto exit;
	er = CopyRightsArrayToSoap(soap, lpsRightArray, &lpsRightResponse->pRightsArray);
	if (er != erSuccess)
		goto exit;
exit:
	if (lpsRightArray) {
		for (gsoap_size_t i = 0; i < lpsRightArray->__size; ++i)
			s_free(nullptr, lpsRightArray->__ptr[i].sUserId.__ptr);
		s_free(nullptr, lpsRightArray->__ptr);
		s_free(nullptr, lpsRightArray);
	}
}
SOAP_ENTRY_END()

SOAP_ENTRY_START(setRights, *result, const entryId &sEntryId,
    struct rightsArray *lpsRightsArray, unsigned int *result)
{
	unsigned int	ulObjId = 0;

	if (lpsRightsArray == nullptr)
		return KCERR_INVALID_PARAMETER;
	er = lpecSession->GetObjectFromEntryId(&sEntryId, &ulObjId);
	if(er != erSuccess)
		return er;
	// Check Rights set permission
	er = lpecSession->GetSecurity()->CheckPermission(ulObjId, ecSecurityFolderAccess);
	if(er != erSuccess)
		return er;
	return lpecSession->GetSecurity()->SetRights(ulObjId, lpsRightsArray);
}
SOAP_ENTRY_END()

SOAP_ENTRY_START(getOwner, lpsResponse->er, const entryId &sEntryId,
    struct getOwnerResponse *lpsResponse)
{
	unsigned int	ulobjid = 0;

	er = lpecSession->GetObjectFromEntryId(&sEntryId, &ulobjid);
	if(er != erSuccess)
		return er;
	er = lpecSession->GetSecurity()->GetOwner(ulobjid, &lpsResponse->ulOwner);
	if(er != erSuccess)
		return er;
	return GetABEntryID(lpsResponse->ulOwner, soap, &lpsResponse->sOwner);
}
SOAP_ENTRY_END()

static bool soap_namedprop_eq(const namedProp &p, const namedProp &q)
{
	if (p.lpguid == nullptr || q.lpguid == nullptr)
		return false;
	if (p.lpId != nullptr && q.lpId != nullptr)
		return *p.lpId == *q.lpId;
	if (p.lpString != nullptr && q.lpString != nullptr)
		return strcasecmp(p.lpString, q.lpString) == 0;
	return false;
}

SOAP_ENTRY_START(getIDsFromNames, lpsResponse->er,  struct namedPropArray *lpsNamedProps, unsigned int ulFlags, struct getIDsFromNamesResponse *lpsResponse)
{
	unsigned int	ulLastId = 0;
    USE_DATABASE();

	if (lpsNamedProps == nullptr)
		return KCERR_INVALID_PARAMETER;
	lpsResponse->lpsPropTags.__ptr = s_alloc<unsigned int>(soap, lpsNamedProps->__size);
	lpsResponse->lpsPropTags.__size = 0;

	strQuery = "SELECT id, nameid, namestring, guid FROM names WHERE ";
	for (gsoap_size_t i = 0; i < lpsNamedProps->__size; ++i) {
		strQuery += "(";

		if (lpsNamedProps->__ptr[i].lpId != nullptr)
			// ID, then add ID where clause
			strQuery += "nameid=" + stringify(*lpsNamedProps->__ptr[i].lpId) + " ";
		else if (lpsNamedProps->__ptr[i].lpString != nullptr)
			// String, then add STRING where clause
			strQuery += "namestring='" + lpDatabase->Escape(lpsNamedProps->__ptr[i].lpString) + "' ";
		else
			strQuery += "0 ";

		// Add a GUID specifier if there
		if (lpsNamedProps->__ptr[i].lpguid != nullptr)
			strQuery += "AND guid=" + lpDatabase->EscapeBinary(lpsNamedProps->__ptr[i].lpguid->__ptr, lpsNamedProps->__ptr[i].lpguid->__size);
		strQuery += ")";
		if (i != lpsNamedProps->__size - 1)
			strQuery += " OR ";
	}

	er = lpDatabase->DoSelect(strQuery + " ORDER BY id", &lpDBResult);
	if(er != erSuccess)
		return er;
	for (gsoap_size_t i = 0; i < lpsNamedProps->__size; ++i)
		lpsResponse->lpsPropTags.__ptr[i] = 0;

	auto old_client = !(lpecSession->GetCapabilities() & KOPANO_CAP_GIFN32);
	/* For every result row, look for a named prop that can be filled. */
	while ((lpDBRow = lpDBResult.fetch_row()) != nullptr) {
		unsigned int tag = strtoul(lpDBRow[0], nullptr, 0) + 1;
		if (tag >= 0x7AFF && old_client) {
			ec_log_debug("K-1223: Not returning high namepropid (0x%x) to old client", tag);
			continue;
		}

		for (gsoap_size_t i = 0; i < lpsNamedProps->__size; ++i) {
			std::string nameid, namestring;

			if (lpsResponse->lpsPropTags.__ptr[i] != 0)
				/* Do not re-update responses already filled. */
				continue;
			if (lpsNamedProps->__ptr[i].lpId != nullptr)
				nameid = stringify(*lpsNamedProps->__ptr[i].lpId);
			else if (lpsNamedProps->__ptr[i].lpString != nullptr)
				namestring = lpDatabase->Escape(lpsNamedProps->__ptr[i].lpString);

			if (lpsNamedProps->__ptr[i].lpguid == nullptr ||  lpDBRow[3] == nullptr ||
			    memcmp(lpsNamedProps->__ptr[i].lpguid->__ptr, lpDBRow[3], lpsNamedProps->__ptr[i].lpguid->__size) != 0)
				continue;
			if ((nameid.size() > 0 && lpDBRow[1] && nameid.compare(lpDBRow[1]) == 0) ||
			    (namestring.size() > 0 && lpDBRow[2] && namestring.compare(lpDBRow[2]) == 0))
				lpsResponse->lpsPropTags.__ptr[i] = tag;
		}
	}

	if (!(ulFlags & MAPI_CREATE)) {
		lpsResponse->lpsPropTags.__size = lpsNamedProps->__size;
		return erSuccess;
	}

	bool create_props = false;
	for (gsoap_size_t i = 0; i < lpsNamedProps->__size; ++i) {
		if (lpsResponse->lpsPropTags.__ptr[i] != 0)
			continue;
		create_props = true;
		break;
	}
	if (!create_props) {
		lpsResponse->lpsPropTags.__size = lpsNamedProps->__size;
		return erSuccess;
	}

	auto dtx = lpDatabase->Begin(er);
	if (er != erSuccess)
		return er;
	auto laters = make_scope_success([&]() { ROLLBACK_ON_ERROR(); });

	for (gsoap_size_t i = 0; i < lpsNamedProps->__size; ++i) {
		if (lpsResponse->lpsPropTags.__ptr[i] != 0)
			continue;
		if (lpsNamedProps->__ptr[i].lpguid == nullptr)
			return KCERR_NO_ACCESS;

		strQuery = "INSERT INTO names (nameid, namestring, guid) VALUES(";
		if (lpsNamedProps->__ptr[i].lpId != nullptr)
			strQuery += stringify(*lpsNamedProps->__ptr[i].lpId);
		else
			strQuery += "null";

		strQuery += ",";
		if (lpsNamedProps->__ptr[i].lpString != nullptr)
			strQuery += "'" + lpDatabase->Escape(lpsNamedProps->__ptr[i].lpString) + "'";
		else
			strQuery += "null";
		strQuery += ",";
		strQuery += lpDatabase->EscapeBinary(lpsNamedProps->__ptr[i].lpguid->__ptr, lpsNamedProps->__ptr[i].lpguid->__size);
		strQuery += ")";
		er = lpDatabase->DoInsert(strQuery, &ulLastId);
		if (er != erSuccess)
			return er;
		/* Client might have requested the same name more than once */
		for (gsoap_size_t j = i; j < lpsNamedProps->__size; ++j) {
			if (lpsResponse->lpsPropTags.__ptr[j] != 0)
				continue;
			if (!soap_namedprop_eq(lpsNamedProps->__ptr[i], lpsNamedProps->__ptr[j]))
				continue;
			lpsResponse->lpsPropTags.__ptr[j] = ulLastId + 1; // offset one because 0 is 'not found'
		}
	}

	er = dtx.commit();
	if (er != erSuccess)
		return er;
	// Everything is done, now set the size
	lpsResponse->lpsPropTags.__size = lpsNamedProps->__size;
}
SOAP_ENTRY_END()

SOAP_ENTRY_START(getNamesFromIDs, lpsResponse->er, struct propTagArray *lpPropTags, struct getNamesFromIDsResponse *lpsResponse)
{
	struct namedPropArray lpsNames;
	USE_DATABASE_NORESULT();

	if (lpPropTags == nullptr)
		return KCERR_INVALID_PARAMETER;
	er = GetNamesFromIDs(soap, lpDatabase, lpPropTags, &lpsNames);
	if (er != erSuccess)
		return er;
    lpsResponse->lpsNames = lpsNames;
	return erSuccess;
}
SOAP_ENTRY_END()

SOAP_ENTRY_START(getReceiveFolder, lpsReceiveFolder->er,
    const entryId &sStoreId, const char *msg_class,
    struct receiveFolderResponse *lpsReceiveFolder)
{
	const char *lpszMessageClass = msg_class;
	unsigned int	ulStoreid = 0;
	USE_DATABASE();

	lpszMessageClass = STRIN_FIX(lpszMessageClass);
	er = lpecSession->GetObjectFromEntryId(&sStoreId, &ulStoreid);
	if(er != erSuccess)
		return er;
	// Check for default store
	if(lpszMessageClass == NULL)
		lpszMessageClass = "";

	strQuery = "SELECT objid, messageclass FROM receivefolder WHERE storeid="+stringify(ulStoreid)+" AND (";
	strQuery += "messageclass='"+lpDatabase->Escape(lpszMessageClass)+"'";
	auto lpDest = lpszMessageClass;
	do {
		lpDest = strchr(lpDest, '.');
		if(lpDest){
			strQuery += " OR messageclass='" + lpDatabase->Escape(std::string(lpszMessageClass, lpDest - lpszMessageClass)) + "'";
			++lpDest;
		}
	}while(lpDest);

	if(strlen(lpszMessageClass) != 0)
		strQuery += " OR messageclass=''";
	strQuery += ") ORDER BY length(messageclass) DESC LIMIT 1";
	er = lpDatabase->DoSelect(strQuery, &lpDBResult);
	if(er != erSuccess)
		return er;
	if (lpDBResult.get_num_rows() != 1)
		/* items not found */
		return KCERR_NOT_FOUND;

	lpDBRow = lpDBResult.fetch_row();
	if (lpDBRow == NULL || lpDBRow[0] == NULL || lpDBRow[1] == NULL) {
		ec_log_err("getReceiveFolder(): row or columns null");
		return KCERR_DATABASE_ERROR;
	}
	er = g_lpSessionManager->GetCacheManager()->GetEntryIdFromObject(atoui(lpDBRow[0]), soap, 0, &lpsReceiveFolder->sReceiveFolder.sEntryId);
	if (er != erSuccess)
		return er;
	lpsReceiveFolder->sReceiveFolder.lpszAExplicitClass = STROUT_FIX_CPY(lpDBRow[1]);
	return erSuccess;
}
SOAP_ENTRY_END()

// FIXME: should be able to delete an entry too
SOAP_ENTRY_START(setReceiveFolder, *result, const entryId &sStoreId,
    entryId *lpsEntryId, const char *msg_class, unsigned int *result)
{
	const char *lpszMessageClass = msg_class;
	unsigned int ulCheckStoreId = 0, ulStoreid = 0, ulId = 0;
	USE_DATABASE();

	lpszMessageClass = STRIN_FIX(lpszMessageClass);
	auto dtx = lpDatabase->Begin(er);
	if (er != erSuccess)
		return er;
	// Check, lpsEntryId and lpszMessageClass can't both be empty or 0
	if (lpsEntryId == NULL && (lpszMessageClass == NULL || *lpszMessageClass == '\0'))
		return KCERR_INVALID_TYPE;
	er = lpecSession->GetObjectFromEntryId(&sStoreId, &ulStoreid);
	if(er != erSuccess)
		return er;
	// an empty lpszMessageClass is the default folder
	if(lpszMessageClass == NULL)
		lpszMessageClass = "";

	// If the lpsEntryId parameter is set to NULL then replace the current receive folder with the message store's default.
	if(lpsEntryId)
	{
		// Check if object really exist and the relation between storeid and ulId
		er = lpecSession->GetObjectFromEntryId(lpsEntryId, &ulId);
		if(er != erSuccess)
			return er;
		// Check if storeid and ulId have a relation
		er = lpecSession->GetSessionManager()->GetCacheManager()->GetStore(ulId, &ulCheckStoreId, NULL);
		if (er != erSuccess)
			return KCERR_INVALID_ENTRYID;
		if (ulStoreid != ulCheckStoreId)
			return KCERR_INVALID_ENTRYID;
		er = lpecSession->GetSecurity()->CheckDeletedParent(ulId);
		if (er != erSuccess)
			return er;
	} else {
		// Set MessageClass with the default of the store (that's the empty MessageClass)
		strQuery = "SELECT objid FROM receivefolder WHERE storeid="+stringify(ulStoreid)+" AND messageclass='' LIMIT 2";
		er = lpDatabase->DoSelect(strQuery, &lpDBResult);
		if(er != erSuccess)
			return er;
		if (lpDBResult.get_num_rows() == 1) {
			lpDBRow = lpDBResult.fetch_row();
			if(lpDBRow == NULL || lpDBRow[0] == NULL){
				ec_log_err("setReceiveFolder(): row or columns null");
				return KCERR_DATABASE_ERROR;
			}
			//Set the default folder
			ulId = atoi(lpDBRow[0]);
		}else{
			ec_log_err("setReceiveFolder(): unexpected row count");
			return KCERR_DATABASE_ERROR; //FIXME: no default error ?
		}
	}

	strQuery = "SELECT objid, id FROM receivefolder WHERE storeid="+stringify(ulStoreid)+" AND messageclass='"+lpDatabase->Escape(lpszMessageClass)+"' LIMIT 1";
	er = lpDatabase->DoSelect(strQuery, &lpDBResult);
	if(er != erSuccess)
		return er;

	bool bIsUpdate = false;
	// If ok, item already exists, return ok
	if (lpDBResult.get_num_rows() == 1) {
		lpDBRow = lpDBResult.fetch_row();
		if(lpDBRow == NULL || lpDBRow[0] == NULL || lpDBRow[1] == NULL){
			ec_log_err("setReceiveFolder(): row or columns null");
			return KCERR_DATABASE_ERROR;
		}
		// Item exists
		if (ulId == atoui(lpDBRow[0]))
			return lpDatabase->Rollback();	// Nothing changed, so Commit() would also do.
		bIsUpdate = true;
	}

	// Check permission
	//FIXME: also on delete?
	if(bIsUpdate)
		er = lpecSession->GetSecurity()->CheckPermission(ulStoreid, ecSecurityEdit);
	else
		er = lpecSession->GetSecurity()->CheckPermission(ulStoreid, ecSecurityCreate);
	if(er != erSuccess)
		return er;

	if(bIsUpdate) {
		strQuery = "UPDATE receivefolder SET objid="+stringify(ulId);
		strQuery+= " WHERE storeid="+stringify(ulStoreid)+" AND messageclass='"+lpDatabase->Escape(lpszMessageClass)+"'";
		er = lpDatabase->DoUpdate(strQuery);
	}else{
		strQuery = "INSERT INTO receivefolder (storeid, objid, messageclass) VALUES (";
		strQuery += stringify(ulStoreid)+", "+stringify(ulId)+", '"+lpDatabase->Escape(lpszMessageClass)+"')";
		er = lpDatabase->DoInsert(strQuery);
	}
	if(er != erSuccess)
		return er;
	return dtx.commit();
}
SOAP_ENTRY_END()

/*
 * WARNING
 *
 * lpsEntryID != NULL && lpMessageList != NULL: messages in lpMessageList must be set, lpsEntryId MUST BE IGNORED (may be entryid of search folder)
 * lpsEntryID == NULL && lpMessageList != NULL: called from IMessage::SetReadFlag, lpMessageList->__size == 1
 * lpsEntryID != NULL && lpMessageList == NULL: 'mark all messages as (un)read'
 *
 * Items are assumed to all be in the same store.
 *
 */
SOAP_ENTRY_START(setReadFlags, *result, unsigned int ulFlags, entryId* lpsEntryId, struct entryList *lpMessageList, unsigned int ulSyncId, unsigned int *result)
{
	std::list<unsigned int> lHierarchyIDs;
	std::list<std::pair<unsigned int, unsigned int>	> lObjectIds;
	USE_DATABASE();
	unsigned int i = 0, ulParent = 0, ulGrandParent = 0, ulFolderId = 0;
	unsigned int ulFlagsNotify = 0, ulFlagsRemove = 0, ulFlagsAdd = 0;
	// List of unique parents
	std::map<unsigned int, int> mapParents;
	std::set<unsigned int> setParents;
	//NOTE: either lpMessageList may be NULL or lpsEntryId may be NULL

	if(ulFlags & GENERATE_RECEIPT_ONLY)
		return er;
	if (lpMessageList == nullptr && lpsEntryId == nullptr)
        // Bad input
		return KCERR_INVALID_PARAMETER;
	auto cache = g_lpSessionManager->GetCacheManager();
	if (lpMessageList != nullptr)
		// Ignore errors
		cache->GetEntryListToObjectList(lpMessageList, &lHierarchyIDs);

	strQuery = "UPDATE properties SET ";
	if ((ulFlags & CLEAR_NRN_PENDING) || (ulFlags & SUPPRESS_RECEIPT) || (ulFlags & GENERATE_RECEIPT_ONLY) )
		ulFlagsRemove |= MSGFLAG_NRN_PENDING;
	if ((ulFlags & CLEAR_RN_PENDING) || (ulFlags & SUPPRESS_RECEIPT) || (ulFlags & GENERATE_RECEIPT_ONLY) )
		ulFlagsRemove |= MSGFLAG_RN_PENDING;
    if (!(ulFlags & GENERATE_RECEIPT_ONLY) && (ulFlags & CLEAR_READ_FLAG))
        ulFlagsRemove |= MSGFLAG_READ;
	else if( !(ulFlags & GENERATE_RECEIPT_ONLY) )
        ulFlagsAdd |= MSGFLAG_READ;
	if(ulFlagsRemove != 0)
		strQuery += "val_ulong=val_ulong & ~" + stringify(ulFlagsRemove);
	if(ulFlagsAdd != 0) {
		strQuery += (ulFlagsRemove!=0)?",":"";
		strQuery += "val_ulong=val_ulong | " + stringify(ulFlagsAdd);
	}
	if (ulFlagsRemove == 0 && ulFlagsAdd == 0)
		// Nothing to update
		return er;
	auto dtx = lpDatabase->Begin(er);
	if (er != erSuccess)
		return er;

	if(lpMessageList == NULL) {
	    // No message list passed, so 'mark all items (un)read'
        er = lpecSession->GetObjectFromEntryId(lpsEntryId, &ulFolderId);
        if(er != erSuccess)
            return er;
        er = lpDatabase->DoSelect("SELECT val_ulong FROM properties WHERE hierarchyid=" + stringify(ulFolderId) + " FOR UPDATE", NULL);
        if(er != erSuccess)
            return er;
        // Check permission
        er = lpecSession->GetSecurity()->CheckPermission(ulFolderId, ecSecurityRead);
        if(er != erSuccess)
            return er;

		// Purge changes
		ECTPropsPurge::PurgeDeferredTableUpdates(lpDatabase, ulFolderId);
		// Get all items MAPI_MESSAGE exclude items with flags MSGFLAG_DELETED AND MSGFLAG_ASSOCIATED of which we will be changing flags
		// Note we use FOR UPDATE which locks the records in the hierarchy (and in tproperties as a sideeffect), which serializes access to the rows, avoiding deadlocks
		auto strQueryCache = "SELECT id, tproperties.val_ulong FROM hierarchy JOIN tproperties ON tproperties.hierarchyid=hierarchy.id AND tproperties.tag = " + stringify(PROP_ID(PR_MESSAGE_FLAGS)) + " AND tproperties.type = " + stringify(PROP_TYPE(PR_MESSAGE_FLAGS)) + " WHERE parent="+ stringify(ulFolderId) + " AND hierarchy.type=5 AND flags = 0 AND (tproperties.val_ulong & " + stringify(ulFlagsRemove) + " OR tproperties.val_ulong & " + stringify(ulFlagsAdd) + " != " + stringify(ulFlagsAdd) + ") AND tproperties.folderid = " + stringify(ulFolderId) + " FOR UPDATE";
		er = lpDatabase->DoSelect(strQueryCache, &lpDBResult);
		if(er != erSuccess)
			return er;
		while ((lpDBRow = lpDBResult.fetch_row()) != nullptr) {
			if(lpDBRow[0] == NULL || lpDBRow[1] == NULL){
				ec_log_err("setReadFlags(): columns null");
				return KCERR_DATABASE_ERROR;
			}
			lObjectIds.emplace_back(atoui(lpDBRow[0]), atoui(lpDBRow[1]));
			++i;
		}
		ulParent = ulFolderId;
	} else {
		if(lHierarchyIDs.empty()) {
			// Nothing to do
			dtx.commit();
			return er;
		}
	    // Because the messagelist can contain messages from all over the place, we have to check permissions for all the parent folders of the items
	    // we are setting 'read' or 'unread'
		for (auto hier_id : lHierarchyIDs) {
			// Get the parent object. Note that the cache will hold this information so the loop below with GetObject() will
			// be done directly from the cache (assuming it's not too large)
			if (cache->GetObject(hier_id, &ulParent, nullptr, nullptr) != erSuccess)
			    continue;
			setParents.emplace(ulParent);
        }

        // Lock parent folders
        for (auto parent_id : setParents) {
            er = lpDatabase->DoSelect("SELECT val_ulong FROM properties WHERE hierarchyid=" + stringify(parent_id) + " FOR UPDATE", NULL);
            if(er != erSuccess)
                return er;
        }
        // Check permission
        for (auto parent_id : setParents) {
            er = lpecSession->GetSecurity()->CheckPermission(parent_id, ecSecurityRead);
            if(er != erSuccess)
                return er;
        }

        // Now find all messages that will actually change
		auto strQueryCache = "SELECT id, properties.val_ulong FROM hierarchy JOIN properties ON hierarchy.id=properties.hierarchyid AND properties.tag = " + stringify(PROP_ID(PR_MESSAGE_FLAGS)) + " AND properties.type = " + stringify(PROP_TYPE(PR_MESSAGE_FLAGS)) + " WHERE hierarchy.type=5 AND flags = 0 AND (properties.val_ulong & " + stringify(ulFlagsRemove) + " OR properties.val_ulong & " + stringify(ulFlagsAdd) + " != " + stringify(ulFlagsAdd) + ") AND hierarchyid IN (" +
			kc_join(lHierarchyIDs, ",", stringify) +
			") FOR UPDATE"; // See comment above about FOR UPDATE
		er = lpDatabase->DoSelect(strQueryCache, &lpDBResult);
		if(er != erSuccess)
			return er;

		while ((lpDBRow = lpDBResult.fetch_row()) != nullptr) {
			if(lpDBRow[0] == NULL || lpDBRow[1] == NULL){
				ec_log_err("setReadFlags(): columns null(2)");
				return KCERR_DATABASE_ERROR;
			}
			lObjectIds.emplace_back(atoui(lpDBRow[0]), atoui(lpDBRow[1]));
			++i;
		}
	}

	// Security passed, and we have a list of all the items that must be changed, and the records are locked
	// Check if there is anything to do
	if(lObjectIds.empty()) {
		dtx.commit();
		return er;
	}

    strQuery += " WHERE properties.hierarchyid IN(";
    lHierarchyIDs.clear();
	strQuery += kc_join(lObjectIds, ",", [](const auto &p) { return stringify(p.first); });
	strQuery += ") AND properties.tag = " + stringify(PROP_ID(PR_MESSAGE_FLAGS)) + "  AND properties.type = " + stringify(PROP_TYPE(PR_MESSAGE_FLAGS));
   	// Update the database
   	er = lpDatabase->DoUpdate(strQuery);
   	if(er != erSuccess)
		return er;
	er = UpdateTProp(lpDatabase, PR_MESSAGE_FLAGS, ulParent, &lHierarchyIDs); // FIXME ulParent is not constant for all lHierarchyIDs
	if(er != erSuccess)
		return er;

    // Add changes to ICS
    for (const auto &op : lObjectIds) {
		bool read = (ulFlagsRemove & MSGFLAG_READ) ||
		            (ulFlagsAdd & MSGFLAG_READ);
		if (!read)
			continue;
            // Only save ICS change when the actual readflag has changed
		SOURCEKEY sSourceKey, sParentSourceKey;
		if (cache->GetObject(op.first, &ulParent, nullptr, nullptr) != erSuccess)
			    continue;
		GetSourceKey(op.first, &sSourceKey);
            GetSourceKey(ulParent, &sParentSourceKey);
            // Because we know that ulFlagsRemove && MSGFLAG_READ || ulFlagsAdd & MSGFLAG_READ and we assume
            // that they are never both TRUE, we can ignore ulFlagsRemove and just look at ulFlagsAdd for the new
            // readflag state
            AddChange(lpecSession, ulSyncId, sSourceKey, sParentSourceKey, ICS_MESSAGE_FLAG, ulFlagsAdd & MSGFLAG_READ);
    }

    // Update counters, by counting the number of changes per folder
	for (const auto &op : lObjectIds) {
		er = cache->GetObject(op.first, &ulParent, nullptr, nullptr);
		if (er != erSuccess)
			return er;
		mapParents.emplace(ulParent, 0);
		if (ulFlagsAdd & MSGFLAG_READ &&
		    (op.second & MSGFLAG_READ) == 0)
			--mapParents[ulParent]; // Decrease unread count
		if (ulFlagsRemove & MSGFLAG_READ && op.second & MSGFLAG_READ)
			++mapParents[ulParent]; // Increase unread count
	}

	for (const auto &p : mapParents) {
		if (p.second == 0)
			continue;
		er = cache->GetParent(p.first, &ulGrandParent);
		if(er != erSuccess)
			return er;
		er = UpdateFolderCount(lpDatabase, p.first, PR_CONTENT_UNREAD, p.second);
		if (er != erSuccess)
			return er;
	}

	er = dtx.commit();
    if(er != erSuccess)
	    return er;

	// Now, update cache and send the notifications
	auto cObjectSize = lObjectIds.size();

    // Loop through the messages, updating each
	for (const auto &op : lObjectIds) {
		// Remove the item from the cache
		cache->UpdateCell(op.first, PR_MESSAGE_FLAGS,
			(ulFlagsAdd | ulFlagsRemove) & MSGFLAG_READ,
			ulFlagsAdd & MSGFLAG_READ);
		if (cache->GetObject(op.first, &ulParent, nullptr, &ulFlagsNotify) != erSuccess) {
            ulParent = 0;
            ulFlagsNotify = 0;
		}

        // Update the message itself in tables and object notification
		g_lpSessionManager->NotificationModified(MAPI_MESSAGE,
			op.first, ulParent);
        if(ulParent &&  cObjectSize < EC_TABLE_CHANGE_THRESHOLD)
			g_lpSessionManager->UpdateTables(ECKeyTable::TABLE_ROW_MODIFY,
				ulFlagsNotify & MSGFLAG_NOTIFY_FLAGS, ulParent,
				op.first, MAPI_MESSAGE);
    }

    // Loop through all the parent folders of the objects, sending notifications for them
	for (const auto &p : mapParents) {
        // The parent has changed its PR_CONTENT_UNREAD
		cache->Update(fnevObjectModified, p.first);
		g_lpSessionManager->NotificationModified(MAPI_FOLDER, p.first);

        // The grand parent's table view of the parent has changed
		if (cache->GetObject(p.first, &ulGrandParent, nullptr, &ulFlagsNotify) == erSuccess)
			g_lpSessionManager->UpdateTables(ECKeyTable::TABLE_ROW_MODIFY,
				ulFlagsNotify & MSGFLAG_NOTIFY_FLAGS,
				ulGrandParent, p.first, MAPI_FOLDER);
        if(cObjectSize >= EC_TABLE_CHANGE_THRESHOLD)
			g_lpSessionManager->UpdateTables(ECKeyTable::TABLE_CHANGE,
				ulFlagsNotify & MSGFLAG_NOTIFY_FLAGS,
				p.first, 0, MAPI_MESSAGE);
    }
}
SOAP_ENTRY_END()

SOAP_ENTRY_START(createUser, lpsUserSetResponse->er, struct user *lpsUser, struct setUserResponse *lpsUserSetResponse)
{
	unsigned int		ulUserId = 0;
	objectdetails_t		details(ACTIVE_USER); // should this function also be able to createContact?

	if (lpsUser == NULL || lpsUser->lpszUsername == NULL || lpsUser->lpszFullName == NULL || lpsUser->lpszMailAddress == NULL ||
		(lpsUser->lpszPassword == nullptr && lpsUser->ulObjClass == OBJECTTYPE_UNKNOWN))
		return KCERR_INVALID_PARAMETER;
	if (!bSupportUnicode) {
		er = FixUserEncoding(soap, stringCompat, In, lpsUser);
		if (er != erSuccess)
			return er;
	}

	er = CopyUserDetailsFromSoap(lpsUser, NULL, &details, soap);
	if (er != erSuccess)
		return er;
	auto usrmgt = lpecSession->GetUserManagement();
	er = usrmgt->UpdateUserDetailsFromClient(&details);
	if (er != erSuccess)
		return er;

	// Check permission
	er = lpecSession->GetSecurity()->IsAdminOverUserObject(details.GetPropInt(OB_PROP_I_COMPANYID));
	if(er != erSuccess)
		return er;
    // Create user and sync
	er = usrmgt->CreateObjectAndSync(details, &ulUserId);
	if(er != erSuccess)
		return er;
	er = GetABEntryID(ulUserId, soap, &lpsUserSetResponse->sUserId);
	if (er != erSuccess)
		return er;
	lpsUserSetResponse->ulUserId = ulUserId;
	return erSuccess;
}
SOAP_ENTRY_END()

SOAP_ENTRY_START(setUser, *result, struct user *lpsUser, unsigned int *result)
{
	objectdetails_t oldDetails;
	unsigned int		ulUserId = 0;
	objectid_t			sExternId;

	if (lpsUser == nullptr)
		return KCERR_INVALID_PARAMETER;
	if (!bSupportUnicode) {
		er = FixUserEncoding(soap, stringCompat, In, lpsUser);
		if (er != erSuccess)
			return er;
	}
	if (lpsUser->sUserId.__size > 0 && lpsUser->sUserId.__ptr != NULL)
	{
		er = GetLocalId(lpsUser->sUserId, lpsUser->ulUserId, &ulUserId, &sExternId);
		if (er != erSuccess)
			return er;
	}
	else
		ulUserId = lpsUser->ulUserId;
	if(ulUserId) {
		er = lpecSession->GetUserManagement()->GetObjectDetails(ulUserId, &oldDetails);
		if (er != erSuccess)
			return er;
	}

	// Check security
	// @todo add check on anonymous (mv)properties
	auto sec = lpecSession->GetSecurity();
	if (sec->IsAdminOverUserObject(ulUserId) == erSuccess) {
		// admins can update anything of a user
		// FIXME: prevent the user from removing admin rights from itself?
		er = erSuccess;
	} else if (sec->GetUserId() == ulUserId) {
		// you're only allowed to set your password, force the lpsUser struct to only contain that update
		if (lpsUser->lpszUsername && oldDetails.GetPropString(OB_PROP_S_LOGIN) != lpsUser->lpszUsername) {
			ec_log_warn("Disallowing user \"%s\" to update their username to \"%s\"",
												 oldDetails.GetPropString(OB_PROP_S_LOGIN).c_str(), lpsUser->lpszUsername);
			lpsUser->lpszUsername = NULL;
		}

		// leave lpszPassword
		if (lpsUser->lpszMailAddress && oldDetails.GetPropString(OB_PROP_S_EMAIL) != lpsUser->lpszMailAddress) {
			ec_log_warn("Disallowing user \"%s\" to update their mail address to \"%s\"",
												 oldDetails.GetPropString(OB_PROP_S_LOGIN).c_str(), lpsUser->lpszMailAddress);
			lpsUser->lpszMailAddress = NULL;
		}
		if (lpsUser->lpszFullName && oldDetails.GetPropString(OB_PROP_S_FULLNAME) != lpsUser->lpszFullName) {
			ec_log_warn("Disallowing user \"%s\" to update their fullname to \"%s\"",
												 oldDetails.GetPropString(OB_PROP_S_LOGIN).c_str(), lpsUser->lpszFullName);
			lpsUser->lpszFullName = NULL;
		}
		if (lpsUser->lpszServername && oldDetails.GetPropString(OB_PROP_S_SERVERNAME) != lpsUser->lpszServername) {
			ec_log_warn("Disallowing user \"%s\" to update their home server to \"%s\"",
												 oldDetails.GetPropString(OB_PROP_S_LOGIN).c_str(), lpsUser->lpszServername);
			lpsUser->lpszServername = NULL;
		}
		// FIXME: check OB_PROP_B_NONACTIVE too?
		if (lpsUser->ulObjClass != (ULONG)-1 && oldDetails.GetClass() != (objectclass_t)lpsUser->ulObjClass) {
			ec_log_warn("Disallowing user \"%s\" to update their active flag to %d",
												 oldDetails.GetPropString(OB_PROP_S_LOGIN).c_str(), lpsUser->ulObjClass);
			lpsUser->ulObjClass = (ULONG)-1;
		}
		if (lpsUser->ulIsAdmin != (ULONG)-1 && oldDetails.GetPropInt(OB_PROP_I_ADMINLEVEL) != lpsUser->ulIsAdmin) {
			ec_log_warn("Disallowing user \"%s\" to update their admin flag to %d",
												 oldDetails.GetPropString(OB_PROP_S_LOGIN).c_str(), lpsUser->ulIsAdmin);
			lpsUser->ulIsAdmin = (ULONG)-1;
		}
	} else {
		// you cannot set any details if you're not an admin or not yourself
		ec_log_warn(
			"Disallowing user \"%s\" to update details of user \"%s\"",
			oldDetails.GetPropString(OB_PROP_S_LOGIN).c_str(),
			lpsUser->lpszUsername);
		return KCERR_NO_ACCESS;
	}

	objectdetails_t details(ACTIVE_USER);
	// construct new details
	er = CopyUserDetailsFromSoap(lpsUser, &sExternId.id, &details, soap);
	if (er != erSuccess)
		return er;
	auto usrmgt = lpecSession->GetUserManagement();
	er = usrmgt->UpdateUserDetailsFromClient(&details);
	if (er != erSuccess)
		return er;
	return usrmgt->SetObjectDetailsAndSync(ulUserId, details, nullptr);
}
SOAP_ENTRY_END()

SOAP_ENTRY_START(getUser, lpsGetUserResponse->er, unsigned int ulUserId,
    const entryId &sUserId, struct getUserResponse *lpsGetUserResponse)
{
	objectdetails_t	details;
	entryId sTmpUserId;

	er = GetLocalId(sUserId, ulUserId, &ulUserId, NULL);
	if (er != erSuccess)
		return er;
	/* Check if we are able to view the returned userobject */
	er = lpecSession->GetSecurity()->IsUserObjectVisible(ulUserId);
	if (er != erSuccess)
		return er;
	lpsGetUserResponse->lpsUser = s_alloc<user>(soap);
	memset(lpsGetUserResponse->lpsUser, 0, sizeof(struct user));

	if (ulUserId == 0)
		ulUserId = lpecSession->GetSecurity()->GetUserId();
	er = lpecSession->GetUserManagement()->GetObjectDetails(ulUserId, &details);
	if (er != erSuccess)
		return er;
	if (OBJECTCLASS_TYPE(details.GetClass()) != OBJECTTYPE_MAILUSER)
		return KCERR_NOT_FOUND;
	er = GetABEntryID(ulUserId, soap, &sTmpUserId);
	if (er == erSuccess)
		er = CopyUserDetailsToSoap(ulUserId, &sTmpUserId, details, lpecSession->GetCapabilities() & KOPANO_CAP_EXTENDED_ANON, soap, lpsGetUserResponse->lpsUser);
	if (er != erSuccess)
		return er;
	if (bSupportUnicode)
		return erSuccess;
	return FixUserEncoding(soap, stringCompat, Out, lpsGetUserResponse->lpsUser);
}
SOAP_ENTRY_END()

SOAP_ENTRY_START(getUserList, lpsUserList->er, unsigned int ulCompanyId,
    const entryId &sCompanyId, struct userListResponse *lpsUserList)
{
	std::unique_ptr<std::list<localobjectdetails_t> > lpUsers;
	entryId sUserEid;

	er = GetLocalId(sCompanyId, ulCompanyId, &ulCompanyId, NULL);
	if (er != erSuccess)
		return er;

	/* Input check, if ulCompanyId is 0, we want the user's company,
	 * otherwise we must check if the requested company is visible for the user. */
	auto sec = lpecSession->GetSecurity();
	if (ulCompanyId == 0)
		er = sec->GetUserCompany(&ulCompanyId);
	else
		er = sec->IsUserObjectVisible(ulCompanyId);
	if (er != erSuccess)
		return er;
	er = lpecSession->GetUserManagement()->GetCompanyObjectListAndSync(OBJECTCLASS_USER, ulCompanyId, &unique_tie(lpUsers), 0);
	if(er != erSuccess)
		return er;

    lpsUserList->sUserArray.__size = 0;
    lpsUserList->sUserArray.__ptr = s_alloc<user>(soap, lpUsers->size());

	for (const auto &user : *lpUsers) {
		if (OBJECTCLASS_TYPE(user.GetClass()) != OBJECTTYPE_MAILUSER ||
		    user.GetClass() == NONACTIVE_CONTACT)
			continue;
		er = GetABEntryID(user.ulId, soap, &sUserEid);
		if (er != erSuccess)
			return er;
		er = CopyUserDetailsToSoap(user.ulId, &sUserEid, user,
		     lpecSession->GetCapabilities() & KOPANO_CAP_EXTENDED_ANON,
		     soap, &lpsUserList->sUserArray.__ptr[lpsUserList->sUserArray.__size]);
		if (er != erSuccess)
			return er;

		if (!bSupportUnicode) {
			er = FixUserEncoding(soap, stringCompat, Out, lpsUserList->sUserArray.__ptr + lpsUserList->sUserArray.__size);
			if (er != erSuccess)
				return er;
		}
		++lpsUserList->sUserArray.__size;
	}
	return erSuccess;
}
SOAP_ENTRY_END()

SOAP_ENTRY_START(getSendAsList, lpsUserList->er, unsigned int ulUserId,
    const entryId &sUserId, struct userListResponse *lpsUserList)
{
	objectdetails_t userDetails, senderDetails;
	entryId sSenderEid;

	er = GetLocalId(sUserId, ulUserId, &ulUserId, NULL);
	if (er != erSuccess)
		return er;
	auto sec = lpecSession->GetSecurity();
	er = sec->IsUserObjectVisible(ulUserId);
	if (er != erSuccess)
		return er;
	auto usrmgt = lpecSession->GetUserManagement();
	er = usrmgt->GetObjectDetails(ulUserId, &userDetails);
	if (er != erSuccess)
		return er;

	auto userIds = userDetails.GetPropListInt(OB_PROP_LI_SENDAS);
	lpsUserList->sUserArray.__size = 0;
	lpsUserList->sUserArray.__ptr = s_alloc<user>(soap, userIds.size());

	for (auto user_id : userIds) {
		if (sec->IsUserObjectVisible(user_id) != erSuccess)
			continue;
		er = usrmgt->GetObjectDetails(user_id, &senderDetails);
		if (er == KCERR_NOT_FOUND)
			continue;
		if (er != erSuccess)
			return er;
		er = GetABEntryID(user_id, soap, &sSenderEid);
		if (er != erSuccess)
			return er;
		er = CopyUserDetailsToSoap(user_id, &sSenderEid, senderDetails,
		     lpecSession->GetCapabilities() & KOPANO_CAP_EXTENDED_ANON,
		     soap, &lpsUserList->sUserArray.__ptr[lpsUserList->sUserArray.__size]);
		if (er != erSuccess)
			return er;

		if (!bSupportUnicode) {
			er = FixUserEncoding(soap, stringCompat, Out, lpsUserList->sUserArray.__ptr + lpsUserList->sUserArray.__size);
			if (er != erSuccess)
				return er;
		}
		++lpsUserList->sUserArray.__size;
	}
	return erSuccess;
}
SOAP_ENTRY_END()

SOAP_ENTRY_START(addSendAsUser, *result, unsigned int ulUserId,
    const entryId &sUserId, unsigned int ulSenderId, const entryId &sSenderId,
    unsigned int *result)
{
	er = GetLocalId(sUserId, ulUserId, &ulUserId, NULL);
	if (er != erSuccess)
		return ec_perror("addSendAsUser(): GetLocalId(ulUserId) failed", er);
	er = GetLocalId(sSenderId, ulSenderId, &ulSenderId, NULL);
	if (er != erSuccess)
		return ec_perror("addSendAsUser(): GetLocalId(ulSenderId) failed", er);
	if (ulUserId == ulSenderId) {
		ec_log_err("addSendAsUser(): ulUserId == ulSenderId");
		return KCERR_COLLISION;
	}

	// Check security, only admins can set sendas users, not the user itself
	auto sec = lpecSession->GetSecurity();
	if (sec->IsAdminOverUserObject(ulUserId) != erSuccess) {
		ec_perror("addSendAsUser(): IsAdminOverUserObject failed", er);
		return KCERR_NO_ACCESS;
	}
	// needed?
	er = sec->IsUserObjectVisible(ulUserId);
	if (er != erSuccess)
		return ec_perror("addSendAsUser(): IsUserObjectVisible failed", er);
	er = lpecSession->GetUserManagement()->AddSubObjectToObjectAndSync(OBJECTRELATION_USER_SENDAS, ulUserId, ulSenderId);
	if (er != erSuccess)
		return ec_perror("addSendAsUser(): AddSubObjectToObjectAndSync failed", er);
	return erSuccess;
}
SOAP_ENTRY_END()

SOAP_ENTRY_START(delSendAsUser, *result, unsigned int ulUserId,
    const entryId &sUserId, unsigned int ulSenderId, const entryId &sSenderId,
    unsigned int *result)
{
	er = GetLocalId(sUserId, ulUserId, &ulUserId, NULL);
	if (er != erSuccess)
		return er;
	er = GetLocalId(sSenderId, ulSenderId, &ulSenderId, NULL);
	if (er != erSuccess)
		return er;
	if (ulUserId == ulSenderId) {
		ec_log_err("delSendAsUser(): ulUserId == ulSenderId");
		return KCERR_COLLISION;
	}

	// Check security, only admins can set sendas users, not the user itself
	auto sec = lpecSession->GetSecurity();
	if (sec->IsAdminOverUserObject(ulUserId) != erSuccess)
		return KCERR_NO_ACCESS;
	// needed ?
	er = sec->IsUserObjectVisible(ulUserId);
	if (er != erSuccess)
		return er;
	return lpecSession->GetUserManagement()->DeleteSubObjectFromObjectAndSync(OBJECTRELATION_USER_SENDAS, ulUserId, ulSenderId);
}
SOAP_ENTRY_END()

SOAP_ENTRY_START(purgeSoftDelete, *result, unsigned int ulDays, unsigned int *result)
{
	unsigned int ulFolders = 0, ulMessages = 0, ulStores = 0;

    // Only system-admins may run this
    if (lpecSession->GetSecurity()->GetAdminLevel() < ADMIN_LEVEL_SYSADMIN)
		return KCERR_NO_ACCESS;

    ec_log_info("Start forced softdelete clean up");
    er = PurgeSoftDelete(lpecSession, ulDays * 24 * 60 * 60, &ulMessages, &ulFolders, &ulStores, NULL);
    if (er == erSuccess)
		ec_log_info("Softdelete done: removed %d stores, %d folders, and %d messages", ulStores, ulFolders, ulMessages);
    else if (er == KCERR_BUSY)
		ec_log_info("Softdelete already running");
	else
		ec_log_info("Softdelete failed: removed %d stores, %d folders, and %d messages", ulStores, ulFolders, ulMessages);
	return er;
}
SOAP_ENTRY_END()

static inline void kc_purge_cache_tcmalloc(void)
{
#ifdef HAVE_TCMALLOC
	auto rfm = reinterpret_cast<decltype(MallocExtension_ReleaseFreeMemory) *>
		(dlsym(NULL, "MallocExtension_ReleaseFreeMemory"));
	if (rfm != NULL)
		rfm();
#endif
}

SOAP_ENTRY_START(purgeCache, *result, unsigned int ulFlags, unsigned int *result)
{
    if (lpecSession->GetSecurity()->GetAdminLevel() < ADMIN_LEVEL_SYSADMIN)
		return KCERR_NO_ACCESS;
    er = g_lpSessionManager->GetCacheManager()->PurgeCache(ulFlags);
	kc_purge_cache_tcmalloc();
	g_lpSessionManager->m_stats->SetTime(SCN_SERVER_LAST_CACHECLEARED, time(nullptr));
	return er;
}
SOAP_ENTRY_END()

//Create a store
// Info: Userid can also be a group id ('everyone' for public store)
SOAP_ENTRY_START(createStore, *result, unsigned int ulStoreType,
    unsigned int ulUserId, const entryId &sUserId, const entryId &sStoreId,
    const entryId &sRootId, unsigned int ulFlags, unsigned int *result)
{
	unsigned int ulStoreId = 0, ulRootMapId = 0, ulCompanyId = 0;
	objectdetails_t userDetails;
	bool			bHasLocalStore = false;
	SOURCEKEY		sSourceKey;
	GUID			guidStore;
	static constexpr const unsigned int timeProps[] = {PR_LAST_MODIFICATION_TIME, PR_CREATION_TIME};
	struct propVal 	sProp;
	struct hiloLong sHilo;
	struct rightsArray srightsArray;
	USE_DATABASE();

	memset(&srightsArray, 0 , sizeof(srightsArray));
	auto cleanup = make_scope_success([&]() {
		if (er == KCERR_NO_ACCESS)
			ec_log_err("Failed to create store access denied");
		else if (er != erSuccess)
			ec_log_err("Failed to create store (id=%d): %s (%x)",
				ulUserId, GetMAPIErrorMessage(kcerr_to_mapierr(er)), er);
		s_free(nullptr, srightsArray.__ptr);
		ROLLBACK_ON_ERROR();
	});
	if (static_cast<size_t>(sStoreId.__size) < sizeof(EID_V0))
		return er = KCERR_INVALID_PARAMETER;

    // Normalize flags
	((EID_V0 *)sStoreId.__ptr)->usFlags = 0;
	er = GetLocalId(sUserId, ulUserId, &ulUserId, NULL);
	if (er != erSuccess)
		return er;
	er = CheckUserStore(lpecSession, ulUserId, ulStoreType, &bHasLocalStore);
	if (er != erSuccess)
		return er;
	if (!bHasLocalStore && (ulFlags & EC_OVERRIDE_HOMESERVER) == 0) {
		ec_log_err("Create store requested, but store is not on this server, or server property not set for object %d", ulUserId);
		return er = KCERR_NOT_FOUND;
	}

	ec_log_info("Started to create store (userid=%d, type=%d)", ulUserId, ulStoreType);
	auto dtx = lpDatabase->Begin(er);
	if (er != erSuccess)
		return er;
	// Check permission
	er = lpecSession->GetSecurity()->IsAdminOverUserObject(ulUserId);
	if (er != erSuccess)
		return er;
	// Get object details, and resolve company
	er = lpecSession->GetUserManagement()->GetObjectDetails(ulUserId, &userDetails);
	if (er != erSuccess)
		return er;
	if (lpecSession->GetSessionManager()->IsHostedSupported())
		ulCompanyId = userDetails.GetPropInt(OB_PROP_I_COMPANYID);

	// Validate store entryid
	if (!ValidateZEntryId(sStoreId.__size, sStoreId.__ptr, MAPI_STORE))
		return er = KCERR_INVALID_ENTRYID;
	// Validate root entryid
	if (!ValidateZEntryId(sRootId.__size, sRootId.__ptr, MAPI_FOLDER))
		return er = KCERR_INVALID_ENTRYID;
	er = GetStoreGuidFromEntryId(sStoreId.__size, sStoreId.__ptr, &guidStore);
	if(er != erSuccess)
		return er;
	// Check if there's already a store for the user or group
	strQuery = "SELECT 0 FROM stores WHERE (type=" + stringify(ulStoreType) + " AND user_id=" + stringify(ulUserId) + ") OR guid=" + lpDatabase->EscapeBinary(&guidStore, sizeof(GUID)) + " LIMIT 1";
	er = lpDatabase->DoSelect(strQuery, &lpDBResult);
	if(er != erSuccess)
		return er;
	if (lpDBResult.get_num_rows() > 0) {
		ec_log_err("createStore(): already exists");
		return er = KCERR_COLLISION;
	}

	// Create Toplevel of the store
	strQuery = "INSERT INTO hierarchy(parent, type, owner) VALUES(NULL, "+stringify(MAPI_STORE)+", "+ stringify(ulUserId)+")";
	er = lpDatabase->DoInsert(strQuery, &ulStoreId);
	if(er != erSuccess)
		return er;
	// Create the rootfolder of a store
	strQuery = "INSERT INTO hierarchy(parent, type, owner) VALUES("+stringify(ulStoreId)+", "+stringify(MAPI_FOLDER)+ ", "+ stringify(ulUserId)+")";
	er = lpDatabase->DoInsert(strQuery, &ulRootMapId);
	if(er != erSuccess)
		return er;
	//Init storesize
	er = UpdateObjectSize(lpDatabase, ulStoreId, MAPI_STORE, UPDATE_SET, 0);
	if (er != erSuccess)
		return er;
	// Add SourceKey
	er = lpecSession->GetNewSourceKey(&sSourceKey);
	if(er != erSuccess)
		return er;
	er = RemoveStaleIndexedProp(lpDatabase, PR_SOURCE_KEY, sSourceKey, sSourceKey.size());
	if (er != erSuccess)
		return er;
	strQuery = "INSERT INTO indexedproperties(hierarchyid,tag,val_binary) VALUES(" + stringify(ulRootMapId) + "," + stringify(PROP_ID(PR_SOURCE_KEY)) + "," + lpDatabase->EscapeBinary(sSourceKey) + ")";
	er = lpDatabase->DoInsert(strQuery);
	if(er != erSuccess)
		return er;
	// Add store entryid: 0x0FFF = PR_ENTRYID
	er = RemoveStaleIndexedProp(lpDatabase, PR_ENTRYID, sStoreId.__ptr, sStoreId.__size);
	if (er != erSuccess)
		return er;
	strQuery = "INSERT INTO indexedproperties (hierarchyid,tag,val_binary) VALUES(" + stringify(ulStoreId) + ", 4095, " + lpDatabase->EscapeBinary(sStoreId.__ptr, sStoreId.__size) + ")";
	er = lpDatabase->DoInsert(strQuery);
	if(er != erSuccess)
		return er;
	// Add rootfolder entryid: 0x0FFF = PR_ENTRYID
	er = RemoveStaleIndexedProp(lpDatabase, PR_ENTRYID, sRootId.__ptr, sRootId.__size);
	if (er != erSuccess)
		return er;
	strQuery = "INSERT INTO indexedproperties (hierarchyid,tag,val_binary) VALUES(" + stringify(ulRootMapId) + ", 4095, " + lpDatabase->EscapeBinary(sRootId.__ptr, sRootId.__size) + ")";
	er = lpDatabase->DoInsert(strQuery);
	if(er != erSuccess)
		return er;
	// Add rootfolder type: 0x3601 = FOLDER_ROOT (= 0)
	strQuery = "INSERT INTO properties (tag,type,hierarchyid,val_ulong) VALUES(13825, 3, " + stringify(ulRootMapId) + ", 0)";
	er = lpDatabase->DoInsert(strQuery);
	if(er != erSuccess)
		return er;

	auto now = time(nullptr);
    for (size_t i = 0; i < ARRAY_SIZE(timeProps); ++i) {
        sProp.ulPropTag = timeProps[i];
        sProp.__union = SOAP_UNION_propValData_hilo;
        sProp.Value.hilo = &sHilo;

        UnixTimeToFileTime(now, &sProp.Value.hilo->hi, &sProp.Value.hilo->lo);
        WriteProp(lpDatabase, ulStoreId, 0, &sProp);
        if(er != erSuccess)
			return er;
        WriteProp(lpDatabase, ulRootMapId, 0, &sProp);
        if(er != erSuccess)
			return er;
    }

	// Couple store with user
	strQuery = "INSERT INTO stores(hierarchy_id, user_id, type, user_name, company, guid) VALUES(" +
		stringify(ulStoreId) + ", " +
		stringify(ulUserId) + ", " +
		stringify(ulStoreType) + ", " +
		"'" + lpDatabase->Escape(userDetails.GetPropString(OB_PROP_S_LOGIN)) + "', " +
		stringify(ulCompanyId) + ", " +
		lpDatabase->EscapeBinary(&guidStore, sizeof(GUID)) + ")";
	er = lpDatabase->DoInsert(strQuery);
	if(er != erSuccess)
		return er;

	/* Set ACLs on public store */
	if(ulStoreType == ECSTORE_TYPE_PUBLIC) {
		// ulUserId == a group
		// ulUserId 1 = group everyone
		srightsArray.__ptr = s_alloc<rights>(nullptr, 1);
		srightsArray.__ptr[0].ulRights = ecRightsDefaultPublic;
		srightsArray.__ptr[0].ulUserid = ulUserId;
		srightsArray.__ptr[0].ulState = RIGHT_NEW|RIGHT_AUTOUPDATE_DENIED;
		srightsArray.__ptr[0].ulType = ACCESS_TYPE_GRANT;
		memset(&srightsArray.__ptr[0].sUserId, 0, sizeof(entryId));
		srightsArray.__size = 1;
		er = lpecSession->GetSecurity()->SetRights(ulStoreId, &srightsArray);
		if(er != erSuccess)
			return er;
	}

	er = dtx.commit();
	if (er != erSuccess)
		return er;
	ec_log_info("Finished create store (userid=%d, storeid=%d, type=%d)", ulUserId, ulStoreId, ulStoreType);
	return erSuccess;
}
SOAP_ENTRY_END()

SOAP_ENTRY_START(createGroup, lpsSetGroupResponse->er, struct group *lpsGroup, struct setGroupResponse *lpsSetGroupResponse)
{
	unsigned int			ulGroupId = 0;
	objectdetails_t			details(DISTLIST_SECURITY); // DB plugin wants to be able to set permissions on groups

	if (lpsGroup == nullptr || lpsGroup->lpszGroupname == nullptr ||
	    lpsGroup->lpszFullname == nullptr)
		return KCERR_INVALID_PARAMETER;
	if (!bSupportUnicode) {
		er = FixGroupEncoding(soap, stringCompat, In, lpsGroup);
		if (er != erSuccess)
			return er;
	}
	er = CopyGroupDetailsFromSoap(lpsGroup, NULL, &details, soap);
	if (er != erSuccess)
		return er;
	auto usrmgt = lpecSession->GetUserManagement();
	er = usrmgt->UpdateUserDetailsFromClient(&details);
	if (er != erSuccess)
		return er;

	// Check permission
	er = lpecSession->GetSecurity()->IsAdminOverUserObject(details.GetPropInt(OB_PROP_I_COMPANYID));
	if(er != erSuccess)
		return er;
	er = usrmgt->CreateObjectAndSync(details, &ulGroupId);
	if (er != erSuccess)
		return er;
	er = GetABEntryID(ulGroupId, soap, &lpsSetGroupResponse->sGroupId);
	if (er != erSuccess)
		return er;
	lpsSetGroupResponse->ulGroupId = ulGroupId;
	return erSuccess;
}
SOAP_ENTRY_END()

SOAP_ENTRY_START(setGroup, *result, struct group *lpsGroup, unsigned int *result)
{
	unsigned int	ulGroupId = 0;
	objectid_t		sExternId;

	if (lpsGroup == nullptr)
		return KCERR_INVALID_PARAMETER;
	if (!bSupportUnicode) {
		er = FixGroupEncoding(soap, stringCompat, In, lpsGroup);
		if (er != erSuccess)
			return er;
	}

	if (lpsGroup->sGroupId.__size > 0 && lpsGroup->sGroupId.__ptr != NULL)
	{
		er = GetLocalId(lpsGroup->sGroupId, lpsGroup->ulGroupId, &ulGroupId, &sExternId);
		if (er != erSuccess)
			return er;
	}
	else
		ulGroupId = lpsGroup->ulGroupId;
	// Check permission
	er = lpecSession->GetSecurity()->IsAdminOverUserObject(ulGroupId);
	if(er != erSuccess)
		return er;

	objectdetails_t details(DISTLIST_GROUP);
	er = CopyGroupDetailsFromSoap(lpsGroup, &sExternId.id, &details, soap);
	if (er != erSuccess)
		return er;
	auto usrmgt = lpecSession->GetUserManagement();
	er = usrmgt->UpdateUserDetailsFromClient(&details);
	if (er != erSuccess)
		return er;
	return usrmgt->SetObjectDetailsAndSync(ulGroupId, details, nullptr);
}
SOAP_ENTRY_END()

SOAP_ENTRY_START(getGroup, lpsResponse->er, unsigned int ulGroupId,
    const entryId &sGroupId, struct getGroupResponse *lpsResponse)
{
	objectdetails_t details;
	entryId sTmpGroupId;

	er = GetLocalId(sGroupId, ulGroupId, &ulGroupId, NULL);
	if (er != erSuccess)
		return er;
	/* Check if we are able to view the returned userobject */
	er = lpecSession->GetSecurity()->IsUserObjectVisible(ulGroupId);
	if (er != erSuccess)
		return er;
	er = lpecSession->GetUserManagement()->GetObjectDetails(ulGroupId, &details);
	if (er != erSuccess)
		return er;
	if (OBJECTCLASS_TYPE(details.GetClass()) != OBJECTTYPE_DISTLIST)
		return KCERR_NOT_FOUND;

	lpsResponse->lpsGroup = s_alloc<group>(soap);
	er = GetABEntryID(ulGroupId, soap, &sTmpGroupId);
	if (er == erSuccess)
		er = CopyGroupDetailsToSoap(ulGroupId, &sTmpGroupId, details, lpecSession->GetCapabilities() & KOPANO_CAP_EXTENDED_ANON, soap, lpsResponse->lpsGroup);
	if (er != erSuccess)
		return er;
	if (bSupportUnicode)
		return erSuccess;
	return FixGroupEncoding(soap, stringCompat, Out, lpsResponse->lpsGroup);
}
SOAP_ENTRY_END()

SOAP_ENTRY_START(getGroupList, lpsGroupList->er, unsigned int ulCompanyId,
    const entryId &sCompanyId, struct groupListResponse *lpsGroupList)
{
	std::unique_ptr<std::list<localobjectdetails_t> > lpGroups;
	entryId	sGroupEid;

	er = GetLocalId(sCompanyId, ulCompanyId, &ulCompanyId, NULL);
	if (er != erSuccess)
		return er;

	/* Input check, if ulCompanyId is 0, we want the user's company,
	 * otherwise we must check if the requested company is visible for the user. */
	auto sec = lpecSession->GetSecurity();
	if (ulCompanyId == 0)
		er = sec->GetUserCompany(&ulCompanyId);
	else
		er = sec->IsUserObjectVisible(ulCompanyId);
	if (er != erSuccess)
		return er;
	er = lpecSession->GetUserManagement()->GetCompanyObjectListAndSync(OBJECTCLASS_DISTLIST, ulCompanyId, &unique_tie(lpGroups), 0);
	if (er != erSuccess)
		return er;

	lpsGroupList->sGroupArray.__size = 0;
	lpsGroupList->sGroupArray.__ptr = s_alloc<group>(soap, lpGroups->size());
	for (const auto &grp : *lpGroups) {
		if (OBJECTCLASS_TYPE(grp.GetClass()) != OBJECTTYPE_DISTLIST)
			continue;
		er = GetABEntryID(grp.ulId, soap, &sGroupEid);
		if (er != erSuccess)
			return er;
		er = CopyGroupDetailsToSoap(grp.ulId, &sGroupEid, grp,
		     lpecSession->GetCapabilities() & KOPANO_CAP_EXTENDED_ANON,
		     soap, &lpsGroupList->sGroupArray.__ptr[lpsGroupList->sGroupArray.__size]);
		if (er != erSuccess)
			return er;
		if (!bSupportUnicode) {
			er = FixGroupEncoding(soap, stringCompat, Out, lpsGroupList->sGroupArray.__ptr + lpsGroupList->sGroupArray.__size);
			if (er != erSuccess)
				return er;
		}
		++lpsGroupList->sGroupArray.__size;
	}
	return erSuccess;
}
SOAP_ENTRY_END()

SOAP_ENTRY_START(groupDelete, *result, unsigned int ulGroupId,
    const entryId &sGroupId, unsigned int *result)
{
	er = GetLocalId(sGroupId, ulGroupId, &ulGroupId, NULL);
	if (er != erSuccess)
		return er;
	// Check permission
	er = lpecSession->GetSecurity()->IsAdminOverUserObject(ulGroupId);
	if(er != erSuccess)
		return er;
	return lpecSession->GetUserManagement()->DeleteObjectAndSync(ulGroupId);
}
SOAP_ENTRY_END()

SOAP_ENTRY_START(resolveUsername, lpsResponse->er, const char *lpszUsername,
    struct resolveUserResponse *lpsResponse)
{
	unsigned int		ulUserId = 0;

	if (lpszUsername == nullptr)
		return KCERR_INVALID_PARAMETER;
	er = lpecSession->GetUserManagement()->ResolveObjectAndSync(OBJECTCLASS_USER, STRIN_FIX(lpszUsername), &ulUserId);
	if (er != erSuccess)
		return er;
	/* Check if we are able to view the returned userobject */
	er = lpecSession->GetSecurity()->IsUserObjectVisible(ulUserId);
	if (er != erSuccess)
		return er;
	er = GetABEntryID(ulUserId, soap, &lpsResponse->sUserId);
	if (er != erSuccess)
		return er;
	lpsResponse->ulUserId = ulUserId;
	return erSuccess;
}
SOAP_ENTRY_END()

SOAP_ENTRY_START(resolveGroupname, lpsResponse->er, const char *lpszGroupname,
    struct resolveGroupResponse *lpsResponse)
{
	unsigned int	ulGroupId = 0;

	if (lpszGroupname == nullptr)
		return KCERR_INVALID_PARAMETER;
	er = lpecSession->GetUserManagement()->ResolveObjectAndSync(OBJECTCLASS_DISTLIST, STRIN_FIX(lpszGroupname), &ulGroupId);
	if (er != erSuccess)
		return er;
	/* Check if we are able to view the returned userobject */
	er = lpecSession->GetSecurity()->IsUserObjectVisible(ulGroupId);
	if (er != erSuccess)
		return er;
	er = GetABEntryID(ulGroupId, soap, &lpsResponse->sGroupId);
	if (er != erSuccess)
		return er;
	lpsResponse->ulGroupId = ulGroupId;
	return erSuccess;
}
SOAP_ENTRY_END()

SOAP_ENTRY_START(deleteGroupUser, *result, unsigned int ulGroupId,
    const entryId &sGroupId, unsigned int ulUserId, const entryId &sUserId,
    unsigned int *result)
{
	er = GetLocalId(sGroupId, ulGroupId, &ulGroupId, NULL);
	if (er != erSuccess)
		return er;
	// Check permission
	er = lpecSession->GetSecurity()->IsAdminOverUserObject(ulGroupId);
	if(er != erSuccess)
		return er;
	er = GetLocalId(sUserId, ulUserId, &ulUserId, NULL);
	if (er != erSuccess)
		return er;
	return lpecSession->GetUserManagement()->DeleteSubObjectFromObjectAndSync(OBJECTRELATION_GROUP_MEMBER, ulGroupId, ulUserId);
}
SOAP_ENTRY_END()

SOAP_ENTRY_START(addGroupUser, *result, unsigned int ulGroupId,
    const entryId &sGroupId, unsigned int ulUserId, const entryId &sUserId,
    unsigned int *result)
{
	er = GetLocalId(sGroupId, ulGroupId, &ulGroupId, NULL);
	if (er != erSuccess)
		return er;
	// Check permission
	er = lpecSession->GetSecurity()->IsAdminOverUserObject(ulGroupId);
	if(er != erSuccess)
		return er;
	er = GetLocalId(sUserId, ulUserId, &ulUserId, NULL);
	if (er != erSuccess)
		return er;
	return lpecSession->GetUserManagement()->AddSubObjectToObjectAndSync(OBJECTRELATION_GROUP_MEMBER, ulGroupId, ulUserId);
}
SOAP_ENTRY_END()

// not only returns users of a group anymore
// TODO resolve group in group here on the fly?
SOAP_ENTRY_START(getUserListOfGroup, lpsUserList->er, unsigned int ulGroupId,
    const entryId &sGroupId, struct userListResponse *lpsUserList)
{
	std::unique_ptr<std::list<localobjectdetails_t> > lpUsers;
	entryId sUserEid;

	er = GetLocalId(sGroupId, ulGroupId, &ulGroupId, NULL);
	if (er != erSuccess)
		return er;
	auto sec = lpecSession->GetSecurity();
	er = sec->IsUserObjectVisible(ulGroupId);
	if (er != erSuccess)
		return er;
    er = lpecSession->GetUserManagement()->GetSubObjectsOfObjectAndSync(OBJECTRELATION_GROUP_MEMBER, ulGroupId, &unique_tie(lpUsers));
    if(er != erSuccess)
		return er;
    lpsUserList->sUserArray.__size = 0;
    lpsUserList->sUserArray.__ptr = s_alloc<user>(soap, lpUsers->size());

	for (const auto &user : *lpUsers) {
		if (sec->IsUserObjectVisible(user.ulId) != erSuccess)
			continue;
		er = GetABEntryID(user.ulId, soap, &sUserEid);
		if (er != erSuccess)
			return er;

		// @todo Whoops, we can have group-in-groups. But since details of a group are almost identical to user details (e.g. name, fullname, email)
		// this copy will succeed without any problems ... but it's definitly not correct.
		er = CopyUserDetailsToSoap(user.ulId, &sUserEid, user,
		     lpecSession->GetCapabilities() & KOPANO_CAP_EXTENDED_ANON,
		     soap, &lpsUserList->sUserArray.__ptr[lpsUserList->sUserArray.__size]);
		if (er != erSuccess)
			return er;
		if (!bSupportUnicode) {
			er = FixUserEncoding(soap, stringCompat, Out, lpsUserList->sUserArray.__ptr + lpsUserList->sUserArray.__size);
			if (er != erSuccess)
				return er;
		}
		++lpsUserList->sUserArray.__size;
	}
	return erSuccess;
}
SOAP_ENTRY_END()

SOAP_ENTRY_START(getGroupListOfUser, lpsGroupList->er, unsigned int ulUserId,
    const entryId &sUserId, struct groupListResponse *lpsGroupList)
{
	std::unique_ptr<std::list<localobjectdetails_t> > lpGroups;
	entryId sGroupEid;

	er = GetLocalId(sUserId, ulUserId, &ulUserId, NULL);
	if (er != erSuccess)
		return er;
	auto sec = lpecSession->GetSecurity();
	er = sec->IsUserObjectVisible(ulUserId);
	if (er != erSuccess)
		return er;
	er = lpecSession->GetUserManagement()->GetParentObjectsOfObjectAndSync(OBJECTRELATION_GROUP_MEMBER, ulUserId, &unique_tie(lpGroups));
	if(er != erSuccess)
		return er;

	lpsGroupList->sGroupArray.__size = 0;
	lpsGroupList->sGroupArray.__ptr = s_alloc<group>(soap, lpGroups->size());
	for (const auto &grp : *lpGroups) {
		if (sec->IsUserObjectVisible(grp.ulId) != erSuccess)
			continue;
		er = GetABEntryID(grp.ulId, soap, &sGroupEid);
		if (er != erSuccess)
			return er;
		er = CopyGroupDetailsToSoap(grp.ulId, &sGroupEid, grp,
		     lpecSession->GetCapabilities() & KOPANO_CAP_EXTENDED_ANON,
		     soap, &lpsGroupList->sGroupArray.__ptr[lpsGroupList->sGroupArray.__size]);
		if (er != erSuccess)
			return er;
		if (!bSupportUnicode) {
			er = FixGroupEncoding(soap, stringCompat, Out, lpsGroupList->sGroupArray.__ptr + lpsGroupList->sGroupArray.__size);
			if (er != erSuccess)
				return er;
		}
		++lpsGroupList->sGroupArray.__size;
	}
	return erSuccess;
}
SOAP_ENTRY_END()

SOAP_ENTRY_START(createCompany, lpsResponse->er, struct company *lpsCompany, struct setCompanyResponse *lpsResponse)
{
	unsigned int ulCompanyId = 0;
	objectdetails_t details(CONTAINER_COMPANY);

	if (lpsCompany == nullptr)
		return KCERR_INVALID_PARAMETER;
	if (!g_lpSessionManager->IsHostedSupported())
		return KCERR_NO_SUPPORT;

	// Check permission, only the system user is allowed to create or delete a company
	er = lpecSession->GetSecurity()->IsAdminOverUserObject(KOPANO_UID_SYSTEM);
	if(er != erSuccess)
		return er;
	if (!bSupportUnicode) {
		er = FixCompanyEncoding(soap, stringCompat, In, lpsCompany);
		if (er != erSuccess)
			return er;
	}

	er = CopyCompanyDetailsFromSoap(lpsCompany, NULL, KOPANO_UID_SYSTEM, &details, soap);
	if (er != erSuccess)
		return er;
	auto usrmgt = lpecSession->GetUserManagement();
	er = usrmgt->UpdateUserDetailsFromClient(&details);
	if (er != erSuccess)
		return er;
	er = usrmgt->CreateObjectAndSync(details, &ulCompanyId);
	if(er != erSuccess)
		return er;
	er = GetABEntryID(ulCompanyId, soap, &lpsResponse->sCompanyId);
	if (er != erSuccess)
		return er;
	lpsResponse->ulCompanyId = ulCompanyId;
	return erSuccess;
}
SOAP_ENTRY_END()

SOAP_ENTRY_START(deleteCompany, *result, unsigned int ulCompanyId,
    const entryId &sCompanyId, unsigned int *result)
{
	if (!g_lpSessionManager->IsHostedSupported())
		return KCERR_NO_SUPPORT;
	// Check permission, only the system user is allowed to create or delete a company
	er = lpecSession->GetSecurity()->IsAdminOverUserObject(KOPANO_UID_SYSTEM);
	if(er != erSuccess)
		return er;
	er = GetLocalId(sCompanyId, ulCompanyId, &ulCompanyId, NULL);
	if (er != erSuccess)
		return er;
	return lpecSession->GetUserManagement()->DeleteObjectAndSync(ulCompanyId);
}
SOAP_ENTRY_END()

SOAP_ENTRY_START(setCompany, *result, struct company *lpsCompany, unsigned int *result)
{
	unsigned int ulCompanyId = 0, ulAdministrator = 0;
	objectid_t		sExternId;

	if (lpsCompany == nullptr)
		return KCERR_INVALID_PARAMETER;
	if (!g_lpSessionManager->IsHostedSupported())
		return KCERR_NO_SUPPORT;
	if (!bSupportUnicode) {
		er = FixCompanyEncoding(soap, stringCompat, In, lpsCompany);
		if (er != erSuccess)
			return er;
	}

	if (lpsCompany->sCompanyId.__size > 0 && lpsCompany->sCompanyId.__ptr != NULL)
	{
		er = GetLocalId(lpsCompany->sCompanyId, lpsCompany->ulCompanyId, &ulCompanyId, &sExternId);
		if (er != erSuccess)
			return er;
	}
	else
		ulCompanyId = lpsCompany->ulCompanyId;

	er = GetLocalId(lpsCompany->sAdministrator, lpsCompany->ulAdministrator, &ulAdministrator, NULL);
	if (er != erSuccess)
		return er;

	// Check permission
	er = lpecSession->GetSecurity()->IsAdminOverUserObject(ulCompanyId);
	if(er != erSuccess)
		return er;

	objectdetails_t details(CONTAINER_COMPANY);
	er = CopyCompanyDetailsFromSoap(lpsCompany, &sExternId.id, ulAdministrator, &details, soap);
	if (er != erSuccess)
		return er;
	auto usrmgt = lpecSession->GetUserManagement();
	er = usrmgt->UpdateUserDetailsFromClient(&details);
	if (er != erSuccess)
		return er;
	return usrmgt->SetObjectDetailsAndSync(ulCompanyId, details, nullptr);
}
SOAP_ENTRY_END()

SOAP_ENTRY_START(getCompany, lpsResponse->er, unsigned int ulCompanyId,
    const entryId &sCompanyId, struct getCompanyResponse *lpsResponse)
{
	objectdetails_t details;
	entryId sAdminEid, sTmpCompanyId;

	if (!g_lpSessionManager->IsHostedSupported())
		return KCERR_NO_SUPPORT;
	er = GetLocalId(sCompanyId, ulCompanyId, &ulCompanyId, NULL);
	if (er != erSuccess)
		return er;

	/* Input check, if ulCompanyId is 0, we want the user's company,
	 * otherwise we must check if the requested company is visible for the user. */
	auto sec = lpecSession->GetSecurity();
	if (ulCompanyId == 0)
		er = sec->GetUserCompany(&ulCompanyId);
	else
		er = sec->IsUserObjectVisible(ulCompanyId);
	if (er != erSuccess)
		return er;
	er = lpecSession->GetUserManagement()->GetObjectDetails(ulCompanyId, &details);
	if(er != erSuccess)
		return er;
	if (details.GetClass() != CONTAINER_COMPANY)
		return KCERR_NOT_FOUND;

	auto ulAdmin = details.GetPropInt(OB_PROP_I_SYSADMIN);
	er = sec->IsUserObjectVisible(ulAdmin);
	if (er != erSuccess)
		return er;
	er = GetABEntryID(ulAdmin, soap, &sAdminEid);
	if (er != erSuccess)
		return er;
	er = GetABEntryID(ulCompanyId, soap, &sTmpCompanyId);
	if (er != erSuccess)
		return er;

	lpsResponse->lpsCompany = s_alloc<company>(soap);
	memset(lpsResponse->lpsCompany, 0, sizeof(company));
	er = CopyCompanyDetailsToSoap(ulCompanyId, &sTmpCompanyId, ulAdmin, &sAdminEid, details, lpecSession->GetCapabilities() & KOPANO_CAP_EXTENDED_ANON, soap, lpsResponse->lpsCompany);
	if (er != erSuccess)
		return er;
	if (bSupportUnicode)
		return erSuccess;
	return FixCompanyEncoding(soap, stringCompat, Out, lpsResponse->lpsCompany);
}
SOAP_ENTRY_END()

SOAP_ENTRY_START(resolveCompanyname, lpsResponse->er,
    const char *lpszCompanyname, struct resolveCompanyResponse *lpsResponse)
{
	unsigned int ulCompanyId = 0;

	if (!g_lpSessionManager->IsHostedSupported())
		return KCERR_NO_SUPPORT;
	if (lpszCompanyname == nullptr)
		return KCERR_INVALID_PARAMETER;
	er = lpecSession->GetUserManagement()->ResolveObjectAndSync(CONTAINER_COMPANY, STRIN_FIX(lpszCompanyname), &ulCompanyId);
	if(er != erSuccess)
		return er;

	/* Check if we are able to view the returned userobject */
	er = lpecSession->GetSecurity()->IsUserObjectVisible(ulCompanyId);
	if (er != erSuccess)
		return er;
	er = GetABEntryID(ulCompanyId, soap, &lpsResponse->sCompanyId);
	if (er != erSuccess)
		return er;
	lpsResponse->ulCompanyId = ulCompanyId;
	return erSuccess;
}
SOAP_ENTRY_END()

SOAP_ENTRY_START(getCompanyList, lpsCompanyList->er, struct companyListResponse *lpsCompanyList)
{
	entryId sCompanyEid, sAdminEid;
	std::unique_ptr<std::list<localobjectdetails_t> > lpCompanies;

	if (!g_lpSessionManager->IsHostedSupported())
		return KCERR_NO_SUPPORT;
	auto sec = lpecSession->GetSecurity();
	er = sec->GetViewableCompanyIds(0, &unique_tie(lpCompanies));
	if(er != erSuccess)
		return er;

	lpsCompanyList->sCompanyArray.__size = 0;
	lpsCompanyList->sCompanyArray.__ptr = s_alloc<company>(soap, lpCompanies->size());
	for (const auto &com : *lpCompanies) {
		auto ulAdmin = com.GetPropInt(OB_PROP_I_SYSADMIN);
		er = sec->IsUserObjectVisible(ulAdmin);
		if (er != erSuccess)
			return er;
		er = GetABEntryID(com.ulId, soap, &sCompanyEid);
		if (er != erSuccess)
			return er;
		er = GetABEntryID(ulAdmin, soap, &sAdminEid);
		if (er != erSuccess)
			return er;
		er = CopyCompanyDetailsToSoap(com.ulId, &sCompanyEid,
		     ulAdmin, &sAdminEid, com,
		     lpecSession->GetCapabilities() & KOPANO_CAP_EXTENDED_ANON,
		     soap, &lpsCompanyList->sCompanyArray.__ptr[lpsCompanyList->sCompanyArray.__size]);
		if (er != erSuccess)
			return er;
		if (!bSupportUnicode) {
			er = FixCompanyEncoding(soap, stringCompat, Out, lpsCompanyList->sCompanyArray.__ptr + lpsCompanyList->sCompanyArray.__size);
			if (er != erSuccess)
				return er;
		}
		++lpsCompanyList->sCompanyArray.__size;
	}
	return erSuccess;
}
SOAP_ENTRY_END()

SOAP_ENTRY_START(addCompanyToRemoteViewList, *result,
    unsigned int ulSetCompanyId, const entryId &sSetCompanyId,
    unsigned int ulCompanyId, const entryId &sCompanyId, unsigned int *result)
{
	if (!g_lpSessionManager->IsHostedSupported())
		return KCERR_NO_SUPPORT;
	er = GetLocalId(sCompanyId, ulCompanyId, &ulCompanyId, NULL);
	if (er != erSuccess)
		return er;
	// Check permission
	er = lpecSession->GetSecurity()->IsAdminOverUserObject(ulCompanyId);
	if(er != erSuccess)
		return er;
	er = GetLocalId(sSetCompanyId, ulSetCompanyId, &ulSetCompanyId, NULL);
	if (er != erSuccess)
		return er;
	return lpecSession->GetUserManagement()->AddSubObjectToObjectAndSync(OBJECTRELATION_COMPANY_VIEW, ulCompanyId, ulSetCompanyId);
}
SOAP_ENTRY_END()

SOAP_ENTRY_START(delCompanyFromRemoteViewList, *result,
    unsigned int ulSetCompanyId, const entryId &sSetCompanyId,
    unsigned int ulCompanyId, const entryId &sCompanyId, unsigned int *result)
{
	if (!g_lpSessionManager->IsHostedSupported())
		return KCERR_NO_SUPPORT;
	er = GetLocalId(sCompanyId, ulCompanyId, &ulCompanyId, NULL);
	if (er != erSuccess)
		return er;
	// Check permission
	er = lpecSession->GetSecurity()->IsAdminOverUserObject(ulCompanyId);
	if(er != erSuccess)
		return er;
	er = GetLocalId(sSetCompanyId, ulSetCompanyId, &ulSetCompanyId, NULL);
	if (er != erSuccess)
		return er;
	return lpecSession->GetUserManagement()->DeleteSubObjectFromObjectAndSync(OBJECTRELATION_COMPANY_VIEW, ulCompanyId, ulSetCompanyId);
}
SOAP_ENTRY_END()

SOAP_ENTRY_START(getRemoteViewList, lpsCompanyList->er,
    unsigned int ulCompanyId, const entryId &sCompanyId,
    struct companyListResponse *lpsCompanyList)
{
	entryId sCompanyEid, sAdminEid;
	std::unique_ptr<std::list<localobjectdetails_t> > lpCompanies;

	if (!g_lpSessionManager->IsHostedSupported())
		return KCERR_NO_SUPPORT;
	er = GetLocalId(sCompanyId, ulCompanyId, &ulCompanyId, NULL);
	if (er != erSuccess)
		return er;

	/* Input check, if ulCompanyId is 0, we want the user's company,
	 * otherwise we must check if the requested company is visible for the user. */
	auto sec = lpecSession->GetSecurity();
	if (ulCompanyId == 0)
		er = sec->GetUserCompany(&ulCompanyId);
	else
		er = sec->IsUserObjectVisible(ulCompanyId);
	if (er != erSuccess)
		return er;
	er = lpecSession->GetUserManagement()->GetSubObjectsOfObjectAndSync(OBJECTRELATION_COMPANY_VIEW, ulCompanyId, &unique_tie(lpCompanies));
	if(er != erSuccess)
		return er;

	lpsCompanyList->sCompanyArray.__size = 0;
	lpsCompanyList->sCompanyArray.__ptr = s_alloc<company>(soap, lpCompanies->size());

	for (const auto &com : *lpCompanies) {
		if (sec->IsUserObjectVisible(com.ulId) != erSuccess)
			continue;
		auto ulAdmin = com.GetPropInt(OB_PROP_I_SYSADMIN);
		er = sec->IsUserObjectVisible(ulAdmin);
		if (er != erSuccess)
			return er;
		er = GetABEntryID(com.ulId, soap, &sCompanyEid);
		if (er != erSuccess)
			return er;
		er = GetABEntryID(ulAdmin, soap, &sAdminEid);
		if (er != erSuccess)
			return er;
		er = CopyCompanyDetailsToSoap(com.ulId, &sCompanyEid,
		     ulAdmin, &sAdminEid, com,
		     lpecSession->GetCapabilities() & KOPANO_CAP_EXTENDED_ANON,
		     soap, &lpsCompanyList->sCompanyArray.__ptr[lpsCompanyList->sCompanyArray.__size]);
		if (er != erSuccess)
			return er;
		if (!bSupportUnicode) {
			er = FixCompanyEncoding(soap, stringCompat, Out, lpsCompanyList->sCompanyArray.__ptr + lpsCompanyList->sCompanyArray.__size);
			if (er != erSuccess)
				return er;
		}
		++lpsCompanyList->sCompanyArray.__size;
	}
	return erSuccess;
}
SOAP_ENTRY_END()

SOAP_ENTRY_START(addUserToRemoteAdminList, *result, unsigned int ulUserId,
    const entryId &sUserId, unsigned int ulCompanyId, const entryId &sCompanyId,
    unsigned int *result)
{
	if (!g_lpSessionManager->IsHostedSupported())
		return KCERR_NO_SUPPORT;
	er = GetLocalId(sCompanyId, ulCompanyId, &ulCompanyId, NULL);
	if (er != erSuccess)
		return er;
	// Check permission
	er = lpecSession->GetSecurity()->IsAdminOverUserObject(ulCompanyId);
	if(er != erSuccess)
		return er;
	er = GetLocalId(sUserId, ulUserId, &ulUserId, NULL);
	if (er != erSuccess)
		return er;
	return lpecSession->GetUserManagement()->AddSubObjectToObjectAndSync(OBJECTRELATION_COMPANY_ADMIN, ulCompanyId, ulUserId);
}
SOAP_ENTRY_END()

SOAP_ENTRY_START(delUserFromRemoteAdminList, *result, unsigned int ulUserId,
    const entryId &sUserId, unsigned int ulCompanyId, const entryId &sCompanyId,
    unsigned int *result)
{
	if (!g_lpSessionManager->IsHostedSupported())
		return KCERR_NO_SUPPORT;
	er = GetLocalId(sCompanyId, ulCompanyId, &ulCompanyId, NULL);
	if (er != erSuccess)
		return er;
	// Check permission
	er = lpecSession->GetSecurity()->IsAdminOverUserObject(ulCompanyId);
	if(er != erSuccess)
		return er;
	er = GetLocalId(sUserId, ulUserId, &ulUserId, NULL);
	if (er != erSuccess)
		return er;
	return lpecSession->GetUserManagement()->DeleteSubObjectFromObjectAndSync(OBJECTRELATION_COMPANY_ADMIN, ulCompanyId, ulUserId);
}
SOAP_ENTRY_END()

SOAP_ENTRY_START(getRemoteAdminList, lpsUserList->er, unsigned int ulCompanyId,
    const entryId &sCompanyId, struct userListResponse *lpsUserList)
{
	std::unique_ptr<std::list<localobjectdetails_t> > lpUsers;
	entryId sUserEid;

	if (!g_lpSessionManager->IsHostedSupported())
		return KCERR_NO_SUPPORT;
	er = GetLocalId(sCompanyId, ulCompanyId, &ulCompanyId, NULL);
	if (er != erSuccess)
		return er;

	/* Input check, if ulCompanyId is 0, we want the user's company,
	 * otherwise we must check if the requested company is visible for the user. */
	auto sec = lpecSession->GetSecurity();
	if (ulCompanyId == 0)
		er = sec->GetUserCompany(&ulCompanyId);
	else
		er = sec->IsUserObjectVisible(ulCompanyId);
	if (er != erSuccess)
		return er;

	// only users can be admins, nonactive users make no sense.
	er = lpecSession->GetUserManagement()->GetSubObjectsOfObjectAndSync(OBJECTRELATION_COMPANY_ADMIN, ulCompanyId, &unique_tie(lpUsers));
	if(er != erSuccess)
		return er;

	lpsUserList->sUserArray.__size = 0;
	lpsUserList->sUserArray.__ptr = s_alloc<user>(soap, lpUsers->size());
	for (const auto &user : *lpUsers) {
		if (sec->IsUserObjectVisible(user.ulId) != erSuccess)
			continue;
		er = GetABEntryID(user.ulId, soap, &sUserEid);
		if (er != erSuccess)
			return er;
		er = CopyUserDetailsToSoap(user.ulId, &sUserEid, user,
		     lpecSession->GetCapabilities() & KOPANO_CAP_EXTENDED_ANON,
		     soap, &lpsUserList->sUserArray.__ptr[lpsUserList->sUserArray.__size]);
		if (er != erSuccess)
			return er;

		if (!bSupportUnicode) {
			er = FixUserEncoding(soap, stringCompat, Out, lpsUserList->sUserArray.__ptr + lpsUserList->sUserArray.__size);
			if (er != erSuccess)
				return er;
		}
		++lpsUserList->sUserArray.__size;
		if (sUserEid.__ptr)
		{
			// sUserEid is placed in userdetails, no need to free
			sUserEid.__ptr = NULL;
			sUserEid.__size = 0;
		}
	}
	return erSuccess;
}
SOAP_ENTRY_END()

SOAP_ENTRY_START(submitMessage, *result, const entryId &sEntryId,
    unsigned int ulFlags, unsigned int *result)
{
	unsigned int ulParentId = 0, ulObjId = 0, ulMsgFlags = 0;
	unsigned int ulStoreId = 0, ulStoreOwner = 0;
	SOURCEKEY sSourceKey, sParentSourceKey;
	bool			bMessageChanged = false;
	eQuotaStatus	QuotaStatus;
	long long		llStoreSize = 0;
	objectdetails_t details;
	auto cache = lpecSession->GetSessionManager()->GetCacheManager();
	auto sec = lpecSession->GetSecurity();
	USE_DATABASE_NORESULT();

	er = lpecSession->GetObjectFromEntryId(&sEntryId, &ulObjId);
	if(er != erSuccess)
		return er;
	er = cache->GetStore(ulObjId, &ulStoreId, nullptr);
	if(er != erSuccess)
		return er;
    er = cache->GetObject(ulObjId, &ulParentId, nullptr, &ulMsgFlags, nullptr);
    if(er != erSuccess)
		return er;
    er = cache->GetObject(ulStoreId, nullptr, &ulStoreOwner, nullptr, nullptr);
    if(er != erSuccess)
		return er;
    er = lpecSession->GetUserManagement()->GetObjectDetails(ulStoreOwner, &details);
    if(er != erSuccess)
		return er;

    // Cannot submit a message in a public store
	if (OBJECTCLASS_TYPE(details.GetClass()) != OBJECTTYPE_MAILUSER)
		return KCERR_NO_ACCESS;
	// Check permission
	er = sec->CheckPermission(ulStoreId, ecSecurityOwner);
	if(er != erSuccess)
		return er;
	// Quota check
	er = sec->GetStoreSize(ulStoreId, &llStoreSize);
	if(er != erSuccess)
		return er;
	er = sec->CheckQuota(ulStoreId, llStoreSize, &QuotaStatus);
	if(er != erSuccess)
		return er;
	if (QuotaStatus == QUOTA_SOFTLIMIT || QuotaStatus == QUOTA_HARDLIMIT)
		return KCERR_STORE_FULL;
	auto dtx = lpDatabase->Begin(er);
	if(er != erSuccess)
		return er;

	// Set PR_MESSAGE_FLAGS to MSGFLAG_SUBMIT|MSGFLAG_UNSENT
	if(!(ulFlags & EC_SUBMIT_MASTER)) {
	    // Set the submit flag (because it has just been submitted), and set it to UNSENT, as it has definitely
	    // not been sent if the user has just submitted it.
		auto strQuery = "UPDATE properties SET val_ulong=val_ulong|" + stringify(MSGFLAG_SUBMIT | MSGFLAG_UNSENT) + " where hierarchyid=" + stringify(ulObjId) + " and tag=" + stringify(PROP_ID(PR_MESSAGE_FLAGS)) + " and type=" + stringify(PROP_TYPE(PR_MESSAGE_FLAGS));
		er = lpDatabase->DoUpdate(strQuery);
		if(er != erSuccess)
			return er;

		// Add change to ICS
		GetSourceKey(ulObjId, &sSourceKey);
		GetSourceKey(ulParentId, &sParentSourceKey);
		AddChange(lpecSession, 0, sSourceKey, sParentSourceKey, ICS_MESSAGE_CHANGE);
		// Mask for notification
		bMessageChanged = true;
	}

	er = UpdateTProp(lpDatabase, PR_MESSAGE_FLAGS, ulParentId, ulObjId);
	if(er != erSuccess)
		return er;

	// Insert the message into the outgoing queue
	auto strQuery = "INSERT IGNORE INTO outgoingqueue (store_id, hierarchy_id, flags) VALUES(" + stringify(ulStoreId) + ", " + stringify(ulObjId) + "," + stringify(ulFlags) + ")";
	er = lpDatabase->DoInsert(strQuery);
	if(er != erSuccess)
		return er;
	er = dtx.commit();
	if(er != erSuccess)
		return er;

	if (bMessageChanged) {
		// Update cache
		auto gcache = g_lpSessionManager->GetCacheManager();
		gcache->Update(fnevObjectModified, ulObjId);
		gcache->Update(fnevObjectModified, ulParentId);
		// Notify
		g_lpSessionManager->NotificationModified(MAPI_MESSAGE, ulObjId, ulParentId);
		g_lpSessionManager->UpdateTables(ECKeyTable::TABLE_ROW_MODIFY, 0, ulParentId, ulObjId, MAPI_MESSAGE);
	}

	g_lpSessionManager->UpdateOutgoingTables(ECKeyTable::TABLE_ROW_ADD, ulStoreId, ulObjId, ulFlags, MAPI_MESSAGE);
}
SOAP_ENTRY_END()

SOAP_ENTRY_START(finishedMessage, *result, const entryId &sEntryId,
    unsigned int ulFlags, unsigned int *result)
{
	unsigned int ulParentId = 0, ulGrandParentId = 0, ulAffectedRows = 0;
	unsigned int	ulStoreId = (unsigned int)-1; // not 0 security issue
	unsigned int ulObjId = 0, ulPrevFlags = 0;
	bool			bMessageChanged = false;
	SOURCEKEY sSourceKey, sParentSourceKey;
	auto gcache = g_lpSessionManager->GetCacheManager();
	auto cache = lpecSession->GetSessionManager()->GetCacheManager();

	USE_DATABASE();
	auto dtx = lpDatabase->Begin(er);
	if(er != erSuccess)
		return er;
	er = lpecSession->GetObjectFromEntryId(&sEntryId, &ulObjId);
	if(er != erSuccess)
		return er;
	er = gcache->GetParent(ulObjId, &ulParentId);
	if(er != erSuccess)
		return er;

	//Get storeid
	er = cache->GetStore(ulObjId, &ulStoreId, NULL);
	switch (er) {
	case erSuccess:
		break;
	case KCERR_NOT_FOUND:
		// ulObjId should be in outgoingtable, but the ulStoreId cannot be retrieved
		// because ulObjId does not exist in the hierarchy table, so we remove the message
		// fix table and notify and pass error to caller
		ec_log_warn("Unable to find store for hierarchy id %d", ulObjId);
		ulStoreId = 0;
		goto table;
	default:
		return er; /* database error */
	}

	// Check permission
	er = lpecSession->GetSecurity()->CheckPermission(ulStoreId, ecSecurityOwner);
	if(er != erSuccess)
		return er;
    strQuery = "SELECT val_ulong FROM properties WHERE hierarchyid="+stringify(ulObjId) + " AND tag=" + stringify(PROP_ID(PR_MESSAGE_FLAGS)) + " AND type=" + stringify(PROP_TYPE(PR_MESSAGE_FLAGS)) + " FOR UPDATE";
    er = lpDatabase->DoSelect(strQuery, &lpDBResult);
    if(er != erSuccess)
		return er;
	lpDBRow = lpDBResult.fetch_row();
    if(lpDBRow == NULL || lpDBRow[0] == NULL) {
		ec_log_err("finishedMessages(): row/col null");
		return er = KCERR_DATABASE_ERROR;
    }

    ulPrevFlags = atoui(lpDBRow[0]);
	strQuery = "UPDATE properties ";
	if (!(ulFlags & EC_SUBMIT_MASTER))
        // Removing from local queue; remove submit flag and unsent flag
	    strQuery += " SET val_ulong=val_ulong&~"+stringify(MSGFLAG_SUBMIT|MSGFLAG_UNSENT);
	else if (ulFlags & EC_SUBMIT_DOSENTMAIL)
        // Removing from master queue
            // Spooler sent message and moved, remove submit flag and unsent flag
    	    strQuery += " SET val_ulong=val_ulong&~" +stringify(MSGFLAG_SUBMIT|MSGFLAG_UNSENT);
        else
            // Spooler only sent message
            strQuery += " SET val_ulong=val_ulong&~" +stringify(MSGFLAG_UNSENT);

    // Always set message read
    strQuery += ", val_ulong=val_ulong|" + stringify(MSGFLAG_READ) + " WHERE hierarchyid="+stringify(ulObjId) + " AND tag=" + stringify(PROP_ID(PR_MESSAGE_FLAGS)) + " AND type=" + stringify(PROP_TYPE(PR_MESSAGE_FLAGS));
   	er = lpDatabase->DoUpdate(strQuery);
   	if(er != erSuccess)
		return er;
	er = UpdateTProp(lpDatabase, PR_MESSAGE_FLAGS, ulParentId, ulObjId);
	if(er != erSuccess)
		return er;
    if(!(ulPrevFlags & MSGFLAG_READ)) {
        // The item has been set read, decrease the unread counter for the folder
        er = UpdateFolderCount(lpDatabase, ulParentId, PR_CONTENT_UNREAD, -1);
        if(er != erSuccess)
			return er;
    }

	GetSourceKey(ulObjId, &sSourceKey);
	GetSourceKey(ulParentId, &sParentSourceKey);
	AddChange(lpecSession, 0, sSourceKey, sParentSourceKey, ICS_MESSAGE_CHANGE);
	// NOTE: Unlock message is done in client
	// Mark for notification
	bMessageChanged = true;

table:
	// delete the message from the outgoing queue
	strQuery = "DELETE FROM outgoingqueue WHERE hierarchy_id="+stringify(ulObjId) + " AND flags & 1=" + stringify(ulFlags & 1);
	er = lpDatabase->DoDelete(strQuery, &ulAffectedRows);
	if(er != erSuccess)
		return er;
	er = dtx.commit();
	if(er != erSuccess)
		return er;
	// Remove messge from the outgoing queue
	g_lpSessionManager->UpdateOutgoingTables(ECKeyTable::TABLE_ROW_DELETE, ulStoreId, ulObjId, ulFlags, MAPI_MESSAGE);

	// The flags have changed, so we have to send a modified
	if (!bMessageChanged)
		return erSuccess;
	cache->Update(fnevObjectModified, ulObjId);
	g_lpSessionManager->NotificationModified(MAPI_MESSAGE, ulObjId, ulParentId);
	if (gcache->GetParent(ulObjId, &ulParentId) != erSuccess)
		return erSuccess;
	gcache->Update(fnevObjectModified, ulParentId);
	g_lpSessionManager->NotificationModified(MAPI_FOLDER, ulParentId);
	g_lpSessionManager->UpdateTables(ECKeyTable::TABLE_ROW_MODIFY, 0, ulParentId, ulObjId, MAPI_MESSAGE);
	if (gcache->GetParent(ulParentId, &ulGrandParentId) != erSuccess)
		return erSuccess;
	g_lpSessionManager->UpdateTables(ECKeyTable::TABLE_ROW_MODIFY, 0, ulGrandParentId, ulParentId, MAPI_FOLDER);
	return erSuccess;
}
SOAP_ENTRY_END()

SOAP_ENTRY_START(abortSubmit, *result, const entryId &sEntryId,
    unsigned int *result)
{
	unsigned int ulParentId = 0, ulGrandParentId = 0, ulObjId = 0, ulStoreId = 0;
	SOURCEKEY sSourceKey, sParentSourceKey;
	auto gcache = g_lpSessionManager->GetCacheManager();
	USE_DATABASE();

	er = lpecSession->GetObjectFromEntryId(&sEntryId, &ulObjId);
	if(er != erSuccess)
		return er;
	er = gcache->GetParent(ulObjId, &ulParentId);
	if(er != erSuccess)
		return er;
	// Check permission
	er = lpecSession->GetSecurity()->CheckPermission(ulObjId, ecSecurityOwner);
	if(er != erSuccess)
		return er;

	//Get storeid
	er = lpecSession->GetSessionManager()->GetCacheManager()->GetStore(ulObjId, &ulStoreId, NULL);
	if(er != erSuccess)
		return er;
	auto dtx = lpDatabase->Begin(er);
	if(er != erSuccess)
		return er;
	// Get storeid and check if the message into the queue
	strQuery = "SELECT store_id, flags FROM outgoingqueue WHERE hierarchy_id="+stringify(ulObjId) + " LIMIT 2";
	er = lpDatabase->DoSelect(strQuery, &lpDBResult);
	if(er != erSuccess)
		return er;
// FIXME: can be also more than 2??
	if (lpDBResult.get_num_rows() != 1)
		return KCERR_NOT_IN_QUEUE;
	lpDBRow = lpDBResult.fetch_row();
	if(lpDBRow == NULL || lpDBRow[0] == NULL || lpDBRow[1] == NULL) {
		ec_log_err("abortSubmit(): row/col null");
		return KCERR_DATABASE_ERROR;
	}

	ulStoreId = atoui(lpDBRow[0]);
	auto ulSubmitFlags = atoi(lpDBRow[1]);
	// delete the message from the outgoing queue
	strQuery = "DELETE FROM outgoingqueue WHERE hierarchy_id="+stringify(ulObjId);
	er = lpDatabase->DoDelete(strQuery);
	if(er != erSuccess)
		return er;

	// remove in property PR_MESSAGE_FLAGS the MSGFLAG_SUBMIT flag
	strQuery = "UPDATE properties SET val_ulong=val_ulong& ~"+stringify(MSGFLAG_SUBMIT)+" WHERE hierarchyid="+stringify(ulObjId)+ " AND tag=" + stringify(PROP_ID(PR_MESSAGE_FLAGS)) + " AND type=" + stringify(PROP_TYPE(PR_MESSAGE_FLAGS));
	er = lpDatabase->DoUpdate(strQuery);
	if(er != erSuccess)
		return er;
	er = UpdateTProp(lpDatabase, PR_MESSAGE_FLAGS, ulParentId, ulObjId);
	if(er != erSuccess)
		return er;

	// Update ICS system
	GetSourceKey(ulObjId, &sSourceKey);
	GetSourceKey(ulParentId, &sParentSourceKey);
	AddChange(lpecSession, 0, sSourceKey, sParentSourceKey, ICS_MESSAGE_CHANGE);
	er = dtx.commit();
	if(er != erSuccess)
		return er;

	g_lpSessionManager->UpdateOutgoingTables(ECKeyTable::TABLE_ROW_DELETE, ulStoreId, ulObjId, ulSubmitFlags, MAPI_MESSAGE);
	if (gcache->GetParent(ulObjId, &ulParentId) != erSuccess)
		return erSuccess;
	gcache->Update(fnevObjectModified, ulObjId);
	g_lpSessionManager->NotificationModified(MAPI_MESSAGE, ulObjId, ulParentId);
	gcache->Update(fnevObjectModified, ulParentId);
	g_lpSessionManager->NotificationModified(MAPI_FOLDER, ulParentId);
	g_lpSessionManager->UpdateTables(ECKeyTable::TABLE_ROW_MODIFY, 0, ulParentId, ulObjId, MAPI_MESSAGE);
	if (gcache->GetParent(ulParentId, &ulGrandParentId) != erSuccess)
		return erSuccess;
	g_lpSessionManager->UpdateTables(ECKeyTable::TABLE_ROW_MODIFY, 0, ulGrandParentId, ulParentId, MAPI_FOLDER);
}
SOAP_ENTRY_END()

SOAP_ENTRY_START(resolveStore, lpsResponse->er,
    const struct xsd__base64Binary &sStoreGuid,
    struct resolveUserStoreResponse *lpsResponse)
{
	USE_DATABASE();

	if (sStoreGuid.__ptr == nullptr || sStoreGuid.__size == 0)
		return KCERR_INVALID_PARAMETER;

	auto strStoreGuid = lpDatabase->EscapeBinary(sStoreGuid.__ptr, sStoreGuid.__size);
	// @todo: Check if this is supposed to work with public stores.
	strQuery =
		"SELECT u.id, s.hierarchy_id, s.guid, s.company "
		"FROM stores AS s "
		"LEFT JOIN users AS u "
			"ON s.user_id = u.id "
		"WHERE s.guid=" + strStoreGuid + " LIMIT 2";
	if(lpDatabase->DoSelect(strQuery, &lpDBResult) != erSuccess) {
		ec_perror("resolveStore(): select failed", er);
		return KCERR_DATABASE_ERROR;
	}
	if (lpDBResult.get_num_rows() != 1)
		return KCERR_NOT_FOUND;
	lpDBRow = lpDBResult.fetch_row();
	lpDBLen = lpDBResult.fetch_row_lengths();
	if (lpDBRow == nullptr || lpDBRow[1] == nullptr ||
	    lpDBRow[2] == nullptr || lpDBRow[3] == nullptr ||
	    lpDBLen == nullptr)
		return KCERR_NOT_FOUND;
	if (lpDBRow[0] == NULL) {
		// check if we're admin over the store object
		er = lpecSession->GetSecurity()->IsAdminOverUserObject(atoi(lpDBRow[3]));
		if (er != erSuccess)
			return er;
		lpsResponse->ulUserId = 0;
		lpsResponse->sUserId.__size = 0;
		lpsResponse->sUserId.__ptr = NULL;
	} else {
		lpsResponse->ulUserId = atoi(lpDBRow[0]);

		er = GetABEntryID(lpsResponse->ulUserId, soap, &lpsResponse->sUserId);
		if (er != erSuccess)
			return er;
	}

	er = g_lpSessionManager->GetCacheManager()->GetEntryIdFromObject(atoui(lpDBRow[1]), soap, OPENSTORE_OVERRIDE_HOME_MDB, &lpsResponse->sStoreId);
	if(er != erSuccess)
		return er;
	lpsResponse->guid.__size = lpDBLen[2];
	lpsResponse->guid.__ptr = s_alloc<unsigned char>(soap, lpDBLen[2]);
	memcpy(lpsResponse->guid.__ptr, lpDBRow[2], lpDBLen[2]);
	return erSuccess;
}
SOAP_ENTRY_END()

SOAP_ENTRY_START(resolveUserStore, lpsResponse->er, const char *szUserName,
    unsigned int ulStoreTypeMask, unsigned int ulFlags,
    struct resolveUserStoreResponse *lpsResponse)
{
	unsigned int		ulObjectId = 0;
	objectdetails_t		sUserDetails;
	USE_DATABASE();

	if (szUserName == nullptr)
		return KCERR_INVALID_PARAMETER;
	szUserName = STRIN_FIX(szUserName);
	if (ulStoreTypeMask == 0)
		ulStoreTypeMask = ECSTORE_TYPE_MASK_PRIVATE | ECSTORE_TYPE_MASK_PUBLIC;

	auto usrmgt = lpecSession->GetUserManagement();
	er = usrmgt->ResolveObjectAndSync(OBJECTCLASS_USER, szUserName, &ulObjectId);
	if ((er == KCERR_NOT_FOUND || er == KCERR_INVALID_PARAMETER) && lpecSession->GetSessionManager()->IsHostedSupported())
		// FIXME: this function is being misused, szUserName can also be a company name
		er = usrmgt->ResolveObjectAndSync(CONTAINER_COMPANY, szUserName, &ulObjectId);
	if (er != erSuccess)
		return er;

	/* If we are allowed to view the user, we are allowed to know the store exists */
	auto sec = lpecSession->GetSecurity();
	er = sec->IsUserObjectVisible(ulObjectId);
	if (er != erSuccess)
		return er;
	er = usrmgt->GetObjectDetails(ulObjectId, &sUserDetails);
	if (er != erSuccess)
		return er;

	/* Only users and companies have a store */
	if ((OBJECTCLASS_TYPE(sUserDetails.GetClass()) == OBJECTTYPE_MAILUSER && sUserDetails.GetClass() == NONACTIVE_CONTACT) ||
		(OBJECTCLASS_TYPE(sUserDetails.GetClass()) != OBJECTTYPE_MAILUSER && sUserDetails.GetClass() != CONTAINER_COMPANY))
		return KCERR_NOT_FOUND;

	auto cfg = g_lpSessionManager->GetConfig();
	if (lpecSession->GetSessionManager()->IsDistributedSupported() &&
	    !usrmgt->IsInternalObject(ulObjectId))
	{
		if (ulStoreTypeMask & (ECSTORE_TYPE_MASK_PRIVATE | ECSTORE_TYPE_MASK_PUBLIC)) {
			/* Check if this is the correct server for its store */
			auto strServerName = sUserDetails.GetPropString(OB_PROP_S_SERVERNAME);
			if (strServerName.empty())
				return KCERR_NOT_FOUND;

			if (strcasecmp(strServerName.c_str(), cfg->GetSetting("server_name")) != 0) {
				if ((ulFlags & OPENSTORE_OVERRIDE_HOME_MDB) == 0) {
					std::string strServerPath;

					er = GetBestServerPath(soap, lpecSession, strServerName, &strServerPath);
					if (er != erSuccess)
						return er;
					lpsResponse->lpszServerPath = STROUT_FIX_CPY(strServerPath.c_str());
					ec_log_info("Redirecting request to \"%s\'", lpsResponse->lpszServerPath);
					g_lpSessionManager->m_stats->inc(SCN_REDIRECT_COUNT);
					return KCERR_UNABLE_TO_COMPLETE;
                }
			}
		}
		else if (ulStoreTypeMask & ECSTORE_TYPE_MASK_ARCHIVE) {
			// We allow an archive store to be resolved by sysadmins even if it's not supposed
			// to exist on this server for a particular user.
			if (sec->GetAdminLevel() < ADMIN_LEVEL_SYSADMIN &&
				!sUserDetails.PropListStringContains((property_key_t)PR_EC_ARCHIVE_SERVERS_A, cfg->GetSetting("server_name"), true))
				// No redirect with archive stores because there can be multiple archive stores.
				return KCERR_NOT_FOUND;
		}
		else {
			assert(false);
			return KCERR_NOT_FOUND;
		}
	}

	strQuery = "SELECT hierarchy_id, guid FROM stores WHERE user_id = " + stringify(ulObjectId) + " AND (1 << type) & " + stringify(ulStoreTypeMask) + " LIMIT 1";
	if ((er = lpDatabase->DoSelect(strQuery, &lpDBResult)) != erSuccess) {
		ec_perror("resolveUserStore(): select failed", er);
		return KCERR_DATABASE_ERROR;
	}
	lpDBRow = lpDBResult.fetch_row();
	lpDBLen = lpDBResult.fetch_row_lengths();
    if (lpDBRow == nullptr)
		return KCERR_NOT_FOUND;
    if (lpDBRow[0] == NULL || lpDBRow[1] == NULL || lpDBLen == NULL || lpDBLen[1] == 0) {
		ec_log_err("resolveUserStore(): row/col null");
		return KCERR_DATABASE_ERROR;
    }

    /* We found the store, so we don't need to check if this is the correct server. */
	std::string strServerName = cfg->GetSetting("server_name", "", "Unknown");
    // Always return the pseudo URL.
    lpsResponse->lpszServerPath = STROUT_FIX_CPY(std::string("pseudo://" + strServerName).c_str());
    er = g_lpSessionManager->GetCacheManager()->GetEntryIdFromObject(atoui(lpDBRow[0]), soap, ulFlags & OPENSTORE_OVERRIDE_HOME_MDB, &lpsResponse->sStoreId);
	if(er != erSuccess)
		return er;
	er = GetABEntryID(ulObjectId, soap, &lpsResponse->sUserId);
	if (er != erSuccess)
		return er;

	lpsResponse->ulUserId = ulObjectId;
	lpsResponse->guid.__size = lpDBLen[1];
	lpsResponse->guid.__ptr = s_alloc<unsigned char>(soap, lpDBLen[1]);
	memcpy(lpsResponse->guid.__ptr, lpDBRow[1], lpDBLen[1]);
	return erSuccess;
}
SOAP_ENTRY_END()

struct COPYITEM {
	unsigned int ulId, ulType, ulParent, ulNewId, ulFlags;
	unsigned int ulMessageFlags, ulOwner;
	SOURCEKEY sSourceKey, sParentSourceKey, sNewSourceKey;
	EntryId sOldEntryId, sNewEntryId;
	bool		 bMoved;
};

// Move one or more messages and/or moved a softdeleted message to a normal message
// exception: This function does internal Begin + Commit/Rollback
static ECRESULT MoveObjects(ECSession *lpSession, ECDatabase *lpDatabase,
    kd_trans &dtx, ECRESULT &er, ECListInt *lplObjectIds,
    unsigned int ulDestFolderId, unsigned int ulSyncId)
{
	bool			bPartialCompletion = false;
	COPYITEM		sItem;
	unsigned int ulGrandParent = 0, ulItemSize = 0;
	unsigned int ulSourceStoreId = 0, ulDestStoreId = 0;
	long long		llStoreSize;
	eQuotaStatus	QuotaStatus;
	bool			bUpdateDeletedSize = false;
	FILETIME ft;
	unsigned long long ullIMAP = 0;
	std::list<unsigned int> lstParent, lstGrandParent;
	std::list<COPYITEM> lstCopyItems;
	SOURCEKEY	sDestFolderSourceKey;
    std::map<unsigned int, PARENTINFO> mapFolderCounts;
	entryId *lpsNewEntryId = nullptr, *lpsOldEntryId = nullptr;
	GUID		guidStore;

	if(lplObjectIds == NULL) {
		ec_log_err("MoveObjects: no list of objects given");
		return KCERR_INVALID_PARAMETER;
	}

	auto cache = lpSession->GetSessionManager()->GetCacheManager();
	auto gcache = g_lpSessionManager->GetCacheManager();
	auto sec = lpSession->GetSecurity();
	ALLOC_DBRESULT();
	auto cleanup = make_scope_success([&]() {
		if (lpDatabase != nullptr && er != erSuccess && er != KCWARN_PARTIAL_COMPLETION)
			lpDatabase->Rollback();
		FreeEntryId(lpsNewEntryId, true);
		FreeEntryId(lpsOldEntryId, true);
	});
	if(lplObjectIds->empty())
		return erSuccess; /* Nothing to do */
	GetSystemTimeAsFileTime(&ft);

	// Check permission, Destination folder
	er = sec->CheckPermission(ulDestFolderId, ecSecurityCreate);
	if (er != erSuccess) {
		ec_log_err("MoveObjects: failed checking permissions on %u: %s (%x)", ulDestFolderId, GetMAPIErrorMessage(er), er);
		return er;
	}
	er = cache->GetStore(ulDestFolderId, &ulDestStoreId, &guidStore);
	if (er != erSuccess) {
		ec_log_err("MoveObjects: failed retrieving store of %u: %s (%x)", ulDestFolderId, GetMAPIErrorMessage(er), er);
		return er;
	}

	GetSourceKey(ulDestFolderId, &sDestFolderSourceKey);
	// Get all items for the object list
	strQuery = "SELECT h.id, h.parent, h.type, h.flags, h.owner, p.val_ulong, p2.val_ulong FROM hierarchy AS h LEFT JOIN properties AS p ON p.hierarchyid=h.id AND p.tag="+stringify(PROP_ID(PR_MESSAGE_SIZE))+" AND p.type="+stringify(PROP_TYPE(PR_MESSAGE_SIZE)) + 
		   " LEFT JOIN properties AS p2 ON p2.hierarchyid=h.id AND p2.tag = " + stringify(PROP_ID(PR_MESSAGE_FLAGS)) + " AND p2.type = " + stringify(PROP_TYPE(PR_MESSAGE_FLAGS)) + " WHERE h.id IN(" +
		   kc_join(*lplObjectIds, ",", stringify) + ")";
	er = lpDatabase->DoSelect(strQuery, &lpDBResult);
	if (er != erSuccess) {
		ec_log_err("MoveObjects: failed retrieving list objects from database: %s (%x)", GetMAPIErrorMessage(er), er);
		return er;
	}

	// First, put all the root objects in the list
	while ((lpDBRow = lpDBResult.fetch_row()) != nullptr) {
		if(lpDBRow[0] == NULL || lpDBRow[1] == NULL || lpDBRow[2] == NULL || lpDBRow[3] == NULL || lpDBRow[4] == NULL) // no id, type or parent folder?
			continue;
        sItem.bMoved 	= false;
		sItem.ulId		= atoi(lpDBRow[0]);
		sItem.ulParent	= atoi(lpDBRow[1]);
		sItem.ulType	= atoi(lpDBRow[2]);
		sItem.ulFlags	= atoi(lpDBRow[3]);
		sItem.ulOwner	= atoi(lpDBRow[4]);
		sItem.ulMessageFlags = lpDBRow[6] ? atoi(lpDBRow[6]) : 0;
		if (sItem.ulType != MAPI_MESSAGE) {
			bPartialCompletion = true;
			continue;
		}

		GetSourceKey(sItem.ulId, &sItem.sSourceKey);
		GetSourceKey(sItem.ulParent, &sItem.sParentSourceKey);
		// Check permission, source messages
		er = sec->CheckPermission(sItem.ulId, ecSecurityDelete);
		if (er != erSuccess) {
			bPartialCompletion = true;
			er = erSuccess;
			continue;
		}

		// Check if the source and dest the same store
		er = cache->GetStore(sItem.ulId, &ulSourceStoreId, nullptr);
		if (er != erSuccess || ulSourceStoreId != ulDestStoreId) {
			bPartialCompletion = true;
			er = erSuccess;
			continue;
		}
		lstCopyItems.emplace_back(sItem);
		ulItemSize += (lpDBRow[5] != NULL)? atoi(lpDBRow[5]) : 0;
		// check if it a deleted item
		if (lpDBRow[3] != NULL && atoi(lpDBRow[3]) & MSGFLAG_DELETED)
			bUpdateDeletedSize = true;
	}

	// Check the quota size when the item is a softdelete item
	if (bUpdateDeletedSize) {
		// Quota check
		er = sec->GetStoreSize(ulDestFolderId, &llStoreSize);
		if (er != erSuccess) {
			ec_log_err("MoveObjects: GetStoreSize(%u) failed: %s (%x)", ulDestFolderId, GetMAPIErrorMessage(er), er);
			return er;
		}
		// substract itemsize and check
		llStoreSize -= (llStoreSize >= (long long)ulItemSize)?(long long)ulItemSize:0;
		er = sec->CheckQuota(ulDestFolderId, llStoreSize, &QuotaStatus);
		if (er != erSuccess) {
			ec_log_err("MoveObjects: CheckQuota(%u) failed: %s (%x)", ulDestFolderId, GetMAPIErrorMessage(er), er);
			return er;
		}
		if (QuotaStatus == QUOTA_HARDLIMIT)
			return er = KCERR_STORE_FULL;
	}

	auto cCopyItems = lstCopyItems.size();
	// Move the messages to another folder
	for (auto &cop : lstCopyItems) {
		sObjectTableKey key(cop.ulId, 0);
		struct propVal sPropIMAPId;

		// Check whether it is a move to the same parent, and if so, skip them.
		if (cop.ulParent == ulDestFolderId &&
		    (cop.ulFlags & MSGFLAG_DELETED) == 0)
			continue;

		er = gcache->GetEntryIdFromObject(cop.ulId, nullptr, 0, &lpsOldEntryId);
		if(er != erSuccess) {
			// FIXME isn't this an error?
			ec_log_err("MoveObjects: problem retrieving entry id of object %u: %s (%x)",
				cop.ulId, GetMAPIErrorMessage(er), er);
			bPartialCompletion = true;
			er = erSuccess;
			// FIXME: Delete from list: cop
			continue;
		}
		cop.sOldEntryId = EntryId(lpsOldEntryId);
		FreeEntryId(lpsOldEntryId, true);
		lpsOldEntryId = NULL;

		er = CreateEntryId(guidStore, MAPI_MESSAGE, &lpsNewEntryId);
		if (er != erSuccess) {
			ec_log_err("MoveObjects: CreateEntryID for type MAPI_MESSAGE failed: %s (%x)", GetMAPIErrorMessage(er), er);
			return er;
		}
		cop.sNewEntryId = EntryId(lpsNewEntryId);
		FreeEntryId(lpsNewEntryId, true);
		lpsNewEntryId = NULL;

		// Update entryid (changes on move)
		strQuery = "REPLACE INTO indexedproperties(hierarchyid,tag,val_binary) VALUES (" +
			stringify(cop.ulId) + ", 4095, " +
			lpDatabase->EscapeBinary(cop.sNewEntryId) + ")";
		er = lpDatabase->DoUpdate(strQuery);
		if (er != erSuccess) {
			ec_log_err("MoveObjects: problem setting new entry id: %s (%x)", GetMAPIErrorMessage(er), er);
			return er;
		}
		er = lpSession->GetNewSourceKey(&cop.sNewSourceKey);
		if (er != erSuccess) {
			ec_log_err("MoveObjects: GetNewSourceKey failed: %s (%x)", GetMAPIErrorMessage(er), er);
			return er;
		}

		// Update source key (changes on move)
		strQuery = "REPLACE INTO indexedproperties(hierarchyid,tag,val_binary) VALUES (" +
			stringify(cop.ulId) + "," +
			stringify(PROP_ID(PR_SOURCE_KEY)) + "," +
			lpDatabase->EscapeBinary(cop.sNewSourceKey) + ")";
		er = lpDatabase->DoUpdate(strQuery);
		if (er != erSuccess) {
			ec_log_err("MoveObjects: Update source key for %u failed: %s (%x)",
				cop.ulId, GetMAPIErrorMessage(er), er);
			return er;
		}

		// Update IMAP ID (changes on move)
		er = g_lpSessionManager->GetNewSequence(ECSessionManager::SEQ_IMAP, &ullIMAP);
		if (er != erSuccess) {
			ec_log_err("MoveObjects: problem retrieving new IMAP ID: %s (%x)", GetMAPIErrorMessage(er), er);
			return er;
		}

        strQuery = "INSERT INTO properties(hierarchyid, tag, type, val_ulong) VALUES(" +
                    stringify(cop.ulId) + "," +
                    stringify(PROP_ID(PR_EC_IMAP_ID)) + "," +
                    stringify(PROP_TYPE(PR_EC_IMAP_ID)) + "," +
                    stringify(ullIMAP) +
                    ") ON DUPLICATE KEY UPDATE val_ulong=" +
                    stringify(ullIMAP);
		er = lpDatabase->DoInsert(strQuery);
		if (er != erSuccess) {
			ec_log_err("MoveObjects: problem updating new IMAP ID for %u to %llu: %s (%x)",
				cop.ulId, ullIMAP, GetMAPIErrorMessage(er), er);
			return er;
		}

		sPropIMAPId.ulPropTag = PR_EC_IMAP_ID;
		sPropIMAPId.Value.ul = ullIMAP;
		sPropIMAPId.__union = SOAP_UNION_propValData_ul;
		er = gcache->SetCell(&key, PR_EC_IMAP_ID, &sPropIMAPId);
		if (er != erSuccess) {
			ec_log_err("MoveObjects: problem cache sell for IMAP ID %llu: %s (%x)", ullIMAP, GetMAPIErrorMessage(er), er);
			return er;
		}

		strQuery = "UPDATE hierarchy SET parent=" +
			stringify(ulDestFolderId) + ", flags=flags&" +
			stringify(~MSGFLAG_DELETED) + " WHERE id=" +
			stringify(cop.ulId);
		er = lpDatabase->DoUpdate(strQuery);
		if (er != erSuccess) {
			// FIXME isn't this an error?
			ec_log_debug("MoveObjects: problem updating hierarchy id for %u in %u: %s (%x)",
				cop.ulId, ulDestFolderId,
				GetMAPIErrorMessage(er), er);
			bPartialCompletion = true;
			er = erSuccess;
			// FIXME: Delete from list: cop
			continue;
		}

		// update last modification time
		// PR_LAST_MODIFICATION_TIME (ZCP-11897)
		strQuery = "INSERT INTO properties(hierarchyid, tag, type, val_lo, val_hi) VALUES(" +
			stringify(cop.ulId) + "," +
			stringify(PROP_ID(PR_LAST_MODIFICATION_TIME)) + "," +
			stringify(PROP_TYPE(PR_LAST_MODIFICATION_TIME)) + "," +
			stringify(ft.dwLowDateTime) + "," +
			stringify(ft.dwHighDateTime) +
			") ON DUPLICATE KEY UPDATE val_lo=" +
			stringify(ft.dwLowDateTime)  + ", val_hi=" +
			stringify(ft.dwHighDateTime);
		er = lpDatabase->DoUpdate(strQuery);
		if (er != erSuccess)
			return er;
		gcache->Update(fnevObjectModified, cop.ulId);

		// remove PR_DELETED_ON, This is on a softdeleted message
		strQuery = "DELETE FROM properties WHERE hierarchyid=" +
			stringify(cop.ulId) + " AND tag=" +
			stringify(PROP_ID(PR_DELETED_ON)) + " AND type=" +
			stringify(PROP_TYPE(PR_DELETED_ON));
		er = lpDatabase->DoDelete(strQuery);
		if(er != erSuccess) {
			ec_log_debug("MoveObjects: problem removing PR_DELETED_ON for %u: %s (%x)",
				cop.ulId, GetMAPIErrorMessage(er), er);
			bPartialCompletion = true;
			er = erSuccess; //ignore error // FIXME WHY?!
		}

		// a move is a delete in the originating folder and a new in the destination folder except for softdelete that is a change
		if (cop.ulParent != ulDestFolderId) {
			AddChange(lpSession, ulSyncId, cop.sSourceKey, cop.sParentSourceKey, ICS_MESSAGE_HARD_DELETE);
			AddChange(lpSession, ulSyncId, cop.sNewSourceKey, sDestFolderSourceKey, ICS_MESSAGE_NEW);
		} else if (cop.ulFlags & MSGFLAG_DELETED) {
			// Restore a softdeleted message
			AddChange(lpSession, ulSyncId, cop.sNewSourceKey, sDestFolderSourceKey, ICS_MESSAGE_NEW);
		}
		er = ECTPropsPurge::AddDeferredUpdate(lpSession, lpDatabase,
		     ulDestFolderId, cop.ulParent, cop.ulId);
		if (er != erSuccess) {
			ec_log_debug("MoveObjects: ECTPropsPurge::AddDeferredUpdate failed: %s (%x)", GetMAPIErrorMessage(er), er);
			return er;
		}

		// Track folder count changes
		if (cop.ulType == MAPI_MESSAGE) {
			if (cop.ulFlags & MSGFLAG_DELETED) {
				// Undelete
				if (cop.ulFlags & MAPI_ASSOCIATED) {
					// Associated message undeleted
					--mapFolderCounts[cop.ulParent].lDeletedAssoc;
					++mapFolderCounts[ulDestFolderId].lAssoc;
				} else {
					// Message undeleted
					--mapFolderCounts[cop.ulParent].lDeleted;
					++mapFolderCounts[ulDestFolderId].lItems;
					if ((cop.ulMessageFlags & MSGFLAG_READ) == 0)
						// Undeleted message was unread
						++mapFolderCounts[ulDestFolderId].lUnread;
				}
			} else {
				// Move
				--mapFolderCounts[cop.ulParent].lItems;
				++mapFolderCounts[ulDestFolderId].lItems;
				if ((cop.ulMessageFlags & MSGFLAG_READ) == 0) {
					--mapFolderCounts[cop.ulParent].lUnread;
					++mapFolderCounts[ulDestFolderId].lUnread;
				}
			}
		}
		cop.bMoved = true;
	}

	er = ApplyFolderCounts(lpDatabase, mapFolderCounts);
	if (er != erSuccess) {
		ec_log_debug("MoveObjects: ApplyFolderCounts failed: %s (%x)", GetMAPIErrorMessage(er), er);
		return er;
	}

	// change the size if it is a soft delete item
	if (bUpdateDeletedSize) {
		er = UpdateObjectSize(lpDatabase, ulDestStoreId, MAPI_STORE, UPDATE_ADD, ulItemSize);
		if (er != erSuccess) {
			ec_log_debug("MoveObjects: UpdateObjectSize(store %u) failed: %s (%x)", ulDestStoreId, GetMAPIErrorMessage(er), er);
			return er;
		}
	}

	for (const auto &cop : lstCopyItems) {
		if (!cop.bMoved)
			continue;
		// Cache update for object
		gcache->SetObject(cop.ulId, ulDestFolderId, cop.ulOwner,
			cop.ulFlags & ~MSGFLAG_DELETED /* possible undelete */,
			cop.ulType);
		// Remove old sourcekey and entryid and add them
		gcache->RemoveIndexData(cop.ulId);
		gcache->SetObjectProp(PROP_ID(PR_SOURCE_KEY),
			cop.sNewSourceKey.size(), cop.sNewSourceKey, cop.ulId);
		gcache->SetObjectProp(PROP_ID(PR_ENTRYID),
			cop.sNewEntryId.size(), cop.sNewEntryId, cop.ulId);
	}

	er = dtx.commit();
	if (er != erSuccess) {
		ec_log_debug("MoveObjects: database commit failed: %s (%x)", GetMAPIErrorMessage(er), er);
		return er;
	}

	for (auto &cop : lstCopyItems) {
		if (!cop.bMoved)
			continue;
		// update destenation folder after PR_ENTRYID update
		if (cCopyItems < EC_TABLE_CHANGE_THRESHOLD) {
			// Update messages
			g_lpSessionManager->UpdateTables(ECKeyTable::TABLE_ROW_DELETE,
				0, cop.ulParent, cop.ulId, cop.ulType);
			// Update destenation folder
			g_lpSessionManager->UpdateTables(ECKeyTable::TABLE_ROW_ADD,
				0, ulDestFolderId, cop.ulId, cop.ulType);
		}
		// Update Store object
		g_lpSessionManager->NotificationMoved(cop.ulType, cop.ulId,
			ulDestFolderId, cop.ulParent, cop.sOldEntryId);
		lstParent.emplace_back(cop.ulParent);
	}

	lstParent.sort();
	lstParent.unique();

	//Update message folders
	for (auto pa_id : lstParent) {
		if (cCopyItems >= EC_TABLE_CHANGE_THRESHOLD)
			g_lpSessionManager->UpdateTables(ECKeyTable::TABLE_CHANGE,
				0, pa_id, 0, MAPI_MESSAGE);

		// update the source parent folder for disconnected clients
		WriteLocalCommitTimeMax(NULL, lpDatabase, pa_id, NULL);
		// ignore error, no need to set partial even.
		// Get the grandparent
		gcache->GetParent(pa_id, &ulGrandParent);
		gcache->Update(fnevObjectModified, pa_id);
		g_lpSessionManager->NotificationModified(MAPI_FOLDER, pa_id);
		g_lpSessionManager->UpdateTables(ECKeyTable::TABLE_ROW_MODIFY,
			0, ulGrandParent, pa_id, MAPI_FOLDER);
	}

	// update the destination folder for disconnected clients
	WriteLocalCommitTimeMax(NULL, lpDatabase, ulDestFolderId, NULL);
	// ignore error, no need to set partial even.
    if(cCopyItems >= EC_TABLE_CHANGE_THRESHOLD)
		g_lpSessionManager->UpdateTables(ECKeyTable::TABLE_CHANGE, 0, ulDestFolderId, 0, MAPI_MESSAGE);

	//Update destination folder
	gcache->Update(fnevObjectModified, ulDestFolderId);
	g_lpSessionManager->NotificationModified(MAPI_FOLDER, ulDestFolderId);
	// Update the grandfolder of dest. folder
	gcache->GetParent(ulDestFolderId, &ulGrandParent);
	g_lpSessionManager->UpdateTables(ECKeyTable::TABLE_ROW_MODIFY, 0, ulGrandParent, ulDestFolderId, MAPI_FOLDER);
	if (bPartialCompletion)
		return KCWARN_PARTIAL_COMPLETION;
	return erSuccess;
}

/**
 * Copy one message with his parent data like attachments and recipient
 *
 * @param[in] lpecSession Pointer to a session object; cannot be NULL.
 * @param[in] lpAttachmentStorage Pointer to an attachment storage object. If NULL is passed in lpAttachmentStorage,
 * 									a default storage object with transaction enabled will be used.
 * @param[in] ulObjId Source object that identify the message, recipient or attachment to copy.
 * @param[in] ulDestFolderId Destenation object to received the copied message, recipient or attachment.
 * @param[in] bIsRoot Identify the root object; For callers this should be true;
 * @param[in] bDoNotification true if you want to send object notifications.
 * @param[in] bDoTableNotification true if you want to send table notifications.
 * @param[in] ulSyncId Client sync identify.
 *
 * @FIXME It is possible to send notifications before a commit, this can give issues with the cache!
 * 			This function should be refactored
 */
static ECRESULT CopyObject(ECSession *lpecSession,
    ECAttachmentStorage *lpAttachmentStorage, unsigned int ulObjId,
    unsigned int ulDestFolderId, bool bIsRoot, bool bDoNotification,
    bool bDoTableNotification, unsigned int ulSyncId)
{
	ECDatabase		*lpDatabase = NULL;
	DB_RESULT lpDBResult;
	unsigned int	ulNewObjectId = 0;
	long long		llStoreSize;
	unsigned int ulStoreId = 0, ulSize, ulObjType, ulParent = 0, ulFlags = 0;
	GUID			guidStore;
	eQuotaStatus QuotaStatus;
	SOURCEKEY sSourceKey, sParentSourceKey;
	entryId*		lpsNewEntryId = NULL;
	unsigned long long ullIMAP = 0;

	auto er = lpecSession->GetDatabase(&lpDatabase);
	if (er != erSuccess) {
		ec_log_err("CopyObject: cannot retrieve database: %s (%x)", GetMAPIErrorMessage(er), er);
		return er;
	}

	auto cache = lpecSession->GetSessionManager()->GetCacheManager();
	std::unique_ptr<ECAttachmentStorage> lpInternalAttachmentStorage;
	kd_trans atx, dtx;
	auto cleanup = make_scope_success([&]() { FreeEntryId(lpsNewEntryId, true); });
	if (!lpAttachmentStorage) {
		if (!bIsRoot) {
			ec_log_err("CopyObject: \"!attachmentstore && !isroot\" clause failed: %s (%x)", GetMAPIErrorMessage(er), er);
			return er = KCERR_INVALID_PARAMETER;
		}
		lpInternalAttachmentStorage.reset(g_lpSessionManager->get_atxconfig()->new_handle(lpDatabase));
		if (lpInternalAttachmentStorage == nullptr) {
			ec_log_err("CopyObject: CreateAttachmentStorage failed: %s (%x)", GetMAPIErrorMessage(er), er);
			return er = KCERR_NOT_ENOUGH_MEMORY;
		}
		lpAttachmentStorage = lpInternalAttachmentStorage.get();
		// Hack, when lpInternalAttachmentStorage exist your are in a transaction!
	}

	er = cache->GetStore(ulDestFolderId, &ulStoreId, &guidStore);
	if (er != erSuccess) {
		ec_log_err("CopyObject: GetStore(destination folder %u) failed: %s (%x)", ulDestFolderId, GetMAPIErrorMessage(er), er);
		return er;
	}

	// Check permission
	if (bIsRoot) {
		auto sec = lpecSession->GetSecurity();
		er = sec->CheckPermission(ulObjId, ecSecurityRead);
		if (er != erSuccess) {
			ec_log_err("CopyObject: check permissions of %u failed: %s (%x)", ulObjId, GetMAPIErrorMessage(er), er);
			return er;
		}

		// Quota check
		er = sec->GetStoreSize(ulDestFolderId, &llStoreSize);
		if (er != erSuccess) {
			ec_log_err("CopyObject: store size of dest folder %u failed: %s (%x)", ulDestFolderId, GetMAPIErrorMessage(er), er);
			return er;
		}
		er = sec->CheckQuota(ulDestFolderId, llStoreSize, &QuotaStatus);
		if (er != erSuccess) {
			ec_log_err("CopyObject: check quota of dest folder %u failed: %s (%x)", ulDestFolderId, GetMAPIErrorMessage(er), er);
			return er;
		}
		if (QuotaStatus == QUOTA_HARDLIMIT)
			return er = KCERR_STORE_FULL;

		// Start transaction
		if (lpInternalAttachmentStorage) {
			atx = lpInternalAttachmentStorage->Begin(er);
			if (er != erSuccess) {
				ec_log_err("CopyObject: starting transaction in attachment storage failed: %s (%x)", GetMAPIErrorMessage(er), er);
				return er;
			}
			dtx = lpDatabase->Begin(er);
			if (er != erSuccess) {
				ec_log_err("CopyObject: starting transaction in database failed: %s (%x)", GetMAPIErrorMessage(er), er);
				return er;
			}
		}
	}

	// Get the hierarchy messageroot but not the deleted items
	auto strQuery = "SELECT h.parent, h.type, p.val_ulong FROM hierarchy AS h LEFT JOIN properties AS p ON h.id = p.hierarchyid AND p.tag = " + stringify(PROP_ID(PR_MESSAGE_FLAGS)) + " AND p.type = " + stringify(PROP_TYPE(PR_MESSAGE_FLAGS)) + " WHERE h.flags & " + stringify(MSGFLAG_DELETED) + " = 0 AND id=" + stringify(ulObjId) + " LIMIT 1";
	er = lpDatabase->DoSelect(strQuery, &lpDBResult);
	if (er != erSuccess) {
		ec_log_err("CopyObject: failed retrieving hierarchy message root: %s (%x)", GetMAPIErrorMessage(er), er);
		return er;
	}
	if (lpDBResult.get_num_rows() < 1)
		return er = KCERR_NOT_FOUND; /* FIXME: right error? */
	auto lpDBRow = lpDBResult.fetch_row();
	if (lpDBRow == nullptr || lpDBRow[0] == nullptr || lpDBRow[1] == nullptr)
		return er = KCERR_NOT_FOUND;

	ulObjType		= atoui(lpDBRow[1]);
	ulParent		= atoui(lpDBRow[0]);
	if (lpDBRow[2])
		ulFlags		= atoui(lpDBRow[2]);

	if (bIsRoot && ulObjType != MAPI_MESSAGE) {
		ec_log_err("CopyObject: \"isRoot && != MAPI_MESSAGE\" fail");
		return er = KCERR_INVALID_ENTRYID;
	}

	//FIXME: Why do we always use the mod and create time of the old object? Create time can always be NOW
	//Create new message (Only valid flag in hierarchy is MSGFLAG_ASSOCIATED)
	strQuery = "INSERT INTO hierarchy(parent, type, flags, owner) VALUES(" +
		stringify(ulDestFolderId) + ", " +
		std::string(lpDBRow[1]) + ", " +
		stringify(ulFlags) + "&" + stringify(MSGFLAG_ASSOCIATED) + "," +
		stringify(lpecSession->GetSecurity()->GetUserId()) + ") ";
	er = lpDatabase->DoInsert(strQuery, &ulNewObjectId);
	if (er != erSuccess) {
		ec_log_err("CopyObject: failed inserting entry in hierarchy table: %s (%x)", GetMAPIErrorMessage(er), er);
		return er;
	}

	if (bIsRoot) {
		sObjectTableKey key(ulNewObjectId, 0);
		propVal sProp;

		// Create message entry
		er = CreateEntryId(guidStore, MAPI_MESSAGE, &lpsNewEntryId);
		if (er != erSuccess) {
			ec_log_err("CopyObject: CreateEntryId failed: %s (%x)", GetMAPIErrorMessage(er), er);
			return er;
		}

		//0x0FFF = PR_ENTRYID
		strQuery = "INSERT INTO indexedproperties (hierarchyid,tag,val_binary) VALUES(" + stringify(ulNewObjectId) + ", 4095, " + lpDatabase->EscapeBinary(lpsNewEntryId->__ptr, lpsNewEntryId->__size) + ")";
		er = lpDatabase->DoInsert(strQuery);
		if (er != erSuccess) {
			ec_log_err("CopyObject: PR_ENTRYID property insert failed: %s (%x)", GetMAPIErrorMessage(er), er);
			return er;
		}

		// Add a PR_EC_IMAP_ID
		er = g_lpSessionManager->GetNewSequence(ECSessionManager::SEQ_IMAP, &ullIMAP);
		if (er != erSuccess) {
			ec_log_err("CopyObject: retrieving new seqnr for PR_EC_IMAP_ID failed: %s (%x)", GetMAPIErrorMessage(er), er);
			return er;
		}

		strQuery = "INSERT INTO properties(hierarchyid, tag, type, val_ulong) VALUES(" +
					stringify(ulNewObjectId) + "," +
					stringify(PROP_ID(PR_EC_IMAP_ID)) + "," +
					stringify(PROP_TYPE(PR_EC_IMAP_ID)) + "," +
					stringify(ullIMAP) +
					")";
		er = lpDatabase->DoInsert(strQuery);
		if (er != erSuccess) {
			ec_log_err("CopyObject: PR_EC_IMAP_ID property insert failed: %s (%x)", GetMAPIErrorMessage(er), er);
			return er;
		}

		sProp.ulPropTag = PR_EC_IMAP_ID;
		sProp.Value.ul = ullIMAP;
		sProp.__union = SOAP_UNION_propValData_ul;
		er = g_lpSessionManager->GetCacheManager()->SetCell(&key, PR_EC_IMAP_ID, &sProp);
		if (er != erSuccess) {
			ec_log_err("CopyObject: updating PR_EC_IMAP_ID sell in cache failed: %s (%x)", GetMAPIErrorMessage(er), er);
			return er;
		}
	}

	FreeEntryId(lpsNewEntryId, true);
	lpsNewEntryId = nullptr;
	// Get child items of the message like , attachment, recipient...
	strQuery = "SELECT id FROM hierarchy WHERE parent="+stringify(ulObjId);
	er = lpDatabase->DoSelect(strQuery, &lpDBResult);
	if (er != erSuccess) {
		ec_log_err("CopyObject: failed retrieving child items of message: %s (%x)", GetMAPIErrorMessage(er), er);
		return er;
	}

	while ((lpDBRow = lpDBResult.fetch_row()) != nullptr) {
		if(lpDBRow[0] == NULL)
			continue; // FIXME: Skip, give an error/warning ?
		er = CopyObject(lpecSession, lpAttachmentStorage, atoui(lpDBRow[0]), ulNewObjectId, false, false, false, ulSyncId);
		if (er != erSuccess && er != KCERR_NOT_FOUND) {
			ec_log_err("CopyObject: CopyObject(%s) failed: %s (%x)", lpDBRow[0], GetMAPIErrorMessage(er), er);
			return er;
		} else {
			er = erSuccess;
		}
	}

	// Exclude properties
	// PR_DELETED_ON
	auto strExclude = " AND NOT (tag=" + stringify(PROP_ID(PR_DELETED_ON)) + " AND type=" + stringify(PROP_TYPE(PR_DELETED_ON)) + ")";
	//Exclude PR_SOURCE_KEY, PR_CHANGE_KEY, PR_PREDECESSOR_CHANGE_LIST
	strExclude += " AND NOT (tag="+stringify(PROP_ID(PR_SOURCE_KEY))+" AND type="+stringify(PROP_TYPE(PR_SOURCE_KEY))+")";
	strExclude += " AND NOT (tag="+stringify(PROP_ID(PR_CHANGE_KEY))+" AND type="+stringify(PROP_TYPE(PR_CHANGE_KEY))+")";
	strExclude += " AND NOT (tag="+stringify(PROP_ID(PR_PREDECESSOR_CHANGE_LIST))+" AND type="+stringify(PROP_TYPE(PR_PREDECESSOR_CHANGE_LIST))+")";
	strExclude += " AND NOT (tag="+stringify(PROP_ID(PR_EC_IMAP_ID))+" AND type="+stringify(PROP_TYPE(PR_EC_IMAP_ID))+")";
	// because of #7699, messages contain PR_LOCAL_COMMIT_TIME_MAX
	strExclude += " AND NOT (tag="+stringify(PROP_ID(PR_LOCAL_COMMIT_TIME_MAX))+" AND type="+stringify(PROP_TYPE(PR_LOCAL_COMMIT_TIME_MAX))+")";
	// Copy properties...
	strQuery = "INSERT INTO properties (hierarchyid, tag, type, val_ulong, val_string, val_binary,val_double,val_longint,val_hi,val_lo) SELECT "+stringify(ulNewObjectId)+", tag,type,val_ulong,val_string,val_binary,val_double,val_longint,val_hi,val_lo FROM properties WHERE hierarchyid ="+stringify(ulObjId)+strExclude;
	er = lpDatabase->DoInsert(strQuery);
	if (er != erSuccess) {
		ec_log_err("CopyObject: copy properties failed: %s (%x)", GetMAPIErrorMessage(er), er);
		return er;
	}

	// Copy MVproperties...
	strQuery = "INSERT INTO mvproperties (hierarchyid, orderid, tag, type, val_ulong, val_string, val_binary,val_double,val_longint,val_hi,val_lo) SELECT "+stringify(ulNewObjectId)+", orderid, tag,type,val_ulong,val_string,val_binary,val_double,val_longint,val_hi,val_lo FROM mvproperties WHERE hierarchyid ="+stringify(ulObjId);
	er = lpDatabase->DoInsert(strQuery);
	if (er != erSuccess) {
		ec_log_err("CopyObject: copy MVproperties failed: %s (%x)", GetMAPIErrorMessage(er), er);
		return er;
	}
	// Copy large objects... if present
	er = lpAttachmentStorage->CopyAttachment(ulObjId, ulNewObjectId);
	if (er != erSuccess && er != KCERR_NOT_FOUND) {
		ec_log_err("CopyObject: CopyAttachment(%u -> %u) failed: %s (%x)", ulObjId, ulNewObjectId, GetMAPIErrorMessage(er), er);
		return er;
	}
	er = erSuccess;

	if (bIsRoot) {
		// Create indexedproperties, Add new PR_SOURCE_KEY
		er = lpecSession->GetNewSourceKey(&sSourceKey);
		if (er != erSuccess) {
			ec_log_err("CopyObject: GetNewSourceKey failed: %s (%x)", GetMAPIErrorMessage(er), er);
			return er;
		}
		strQuery = "INSERT INTO indexedproperties(hierarchyid,tag,val_binary) VALUES(" + stringify(ulNewObjectId) + "," + stringify(PROP_ID(PR_SOURCE_KEY)) + "," + lpDatabase->EscapeBinary(sSourceKey) + ")";
		er = lpDatabase->DoInsert(strQuery);
		if (er != erSuccess) {
			ec_log_err("CopyObject: insert %u in indexedproperties failed: %s (%x)", ulNewObjectId, GetMAPIErrorMessage(er), er);
			return er;
		}

		// Track folder count changes
		// Can we copy deleted items?
		if(ulFlags & MAPI_ASSOCIATED) {
			// Associated message undeleted
			er = UpdateFolderCount(lpDatabase, ulDestFolderId, PR_ASSOC_CONTENT_COUNT, 1);
		} else {
			// Message undeleted
			er = UpdateFolderCount(lpDatabase, ulDestFolderId, PR_CONTENT_COUNT, 1);
			if (er == erSuccess && (ulFlags & MSGFLAG_READ) == 0)
				// Undeleted message was unread
				er = UpdateFolderCount(lpDatabase, ulDestFolderId, PR_CONTENT_UNREAD, 1);
		}
		if (er != erSuccess) {
			ec_log_err("CopyObject: UpdateFolderCount (%u) failed: %s (%x)", ulDestFolderId, GetMAPIErrorMessage(er), er);
			return er;
		}

		// Update ICS system
		GetSourceKey(ulDestFolderId, &sParentSourceKey);
		AddChange(lpecSession, ulSyncId, sSourceKey, sParentSourceKey, ICS_MESSAGE_NEW);

		// Hack, when lpInternalAttachmentStorage exist your are in a transaction!
		if (lpInternalAttachmentStorage) {
			// Deferred tproperties
			er = ECTPropsPurge::AddDeferredUpdate(lpecSession, lpDatabase, ulDestFolderId, 0, ulNewObjectId);
			if (er != erSuccess) {
				ec_log_err("CopyObject: ECTPropsPurge::AddDeferredUpdate(%u): %s (%x)", ulDestFolderId, GetMAPIErrorMessage(er), er);
				return er;
			}
			er = atx.commit();
			if (er != erSuccess) {
				ec_log_err("CopyObject: attachmentstorage commit failed: %s (%x)", GetMAPIErrorMessage(er), er);
				return er;
			}
			er = dtx.commit();
			if (er != erSuccess) {
				ec_log_err("CopyObject: database commit failed: %s (%x)", GetMAPIErrorMessage(er), er);
				return er;
			}
		} else {
			// Deferred tproperties, let the caller handle the purge so we won't purge every 20 messages on a copy
			// of a complete folder.
			er = ECTPropsPurge::AddDeferredUpdateNoPurge(lpDatabase, ulDestFolderId, 0, ulNewObjectId);
			if(er != erSuccess) {
				ec_log_err("CopyObject: ECTPropsPurge::AddDeferredUpdateNoPurge(%u, %u) failed: %s (%x)", ulDestFolderId, ulNewObjectId, GetMAPIErrorMessage(er), er);
				return er;
			}
		}

		g_lpSessionManager->GetCacheManager()->SetObjectProp(PROP_ID(PR_SOURCE_KEY), sSourceKey.size(), sSourceKey, ulNewObjectId);

		// Update Size
		if (GetObjectSize(lpDatabase, ulNewObjectId, &ulSize) == erSuccess &&
		    cache->GetStore(ulNewObjectId, &ulStoreId, nullptr) == erSuccess) {
			er = UpdateObjectSize(lpDatabase, ulStoreId, MAPI_STORE, UPDATE_ADD, ulSize);
			if (er != erSuccess) {
				ec_log_err("CopyObject: UpdateObjectSize(store %u) failed: %s (%x)", ulStoreId, GetMAPIErrorMessage(er), er);
				return er;
			}
		}
	}

	g_lpSessionManager->GetCacheManager()->Update(fnevObjectModified, ulDestFolderId);
	if (!bDoNotification)
		return erSuccess;
	// Update destenation folder
	if (bDoTableNotification)
		g_lpSessionManager->UpdateTables(ECKeyTable::TABLE_ROW_ADD, 0, ulDestFolderId, ulNewObjectId, MAPI_MESSAGE);
	g_lpSessionManager->NotificationModified(MAPI_FOLDER, ulDestFolderId);
	// Notify object is copied
	g_lpSessionManager->NotificationCopied(MAPI_MESSAGE, ulNewObjectId, ulDestFolderId, ulObjId, ulParent);
	return erSuccess;
}

/**
 * Copy folder and his childs
 *
 * @note please check the object type before you call this function, the type should be MAPI_FOLDER
 */
static ECRESULT CopyFolderObjects(struct soap *soap, ECSession *lpecSession,
    unsigned int ulFolderFrom, unsigned int ulDestFolderId,
    const char *lpszNewFolderName, bool bCopySubFolder, unsigned int ulSyncId)
{
	ECDatabase		*lpDatabase = NULL;
	DB_RESULT lpDBResult;
	DB_ROW			lpDBRow;
	unsigned int ulNewDestFolderId = 0, ulGrandParent = 0;
	unsigned int ulDestStoreId = 0, ulSourceStoreId = 0;
	bool			bPartialCompletion = false;
	long long		llStoreSize = 0;
	eQuotaStatus QuotaStatus;
	SOURCEKEY sSourceKey, sParentSourceKey;

	if(lpszNewFolderName == NULL) {
		ec_log_err("CopyFolderObjects: \"new folder name\" missing");
		return KCERR_INVALID_PARAMETER;
	}
	auto er = lpecSession->GetDatabase(&lpDatabase);
	if (er != erSuccess) {
		ec_log_err("CopyFolderObjects: cannot retrieve database: %s (%x)", GetMAPIErrorMessage(er), er);
		return er;
	}
	auto gcache = g_lpSessionManager->GetCacheManager();
	auto cache = lpecSession->GetSessionManager()->GetCacheManager();
	auto sec = lpecSession->GetSecurity();
	std::unique_ptr<ECAttachmentStorage> lpAttachmentStorage(g_lpSessionManager->get_atxconfig()->new_handle(lpDatabase));
	if (lpAttachmentStorage == nullptr) {
		er = KCERR_NOT_ENOUGH_MEMORY;
		ec_log_err("CopyFolderObjects: CreateAttachmentStorage failed: %s (%x)", GetMAPIErrorMessage(er), er);
		return er;
	}
	er = cache->GetStore(ulDestFolderId, &ulDestStoreId, nullptr);
	if (er != erSuccess) {
		ec_log_err("CopyFolderObjects: GetStore for %u (from cache) failed: %s (%x)", ulDestFolderId, GetMAPIErrorMessage(er), er);
		return er;
	}
	er = cache->GetStore(ulFolderFrom, &ulSourceStoreId, nullptr);
	if (er != erSuccess) {
		ec_log_err("CopyFolderObjects: GetStore for %u (from cache) failed: %s (%x)", ulFolderFrom, GetMAPIErrorMessage(er), er);
		return er;
	}
	auto atx = lpAttachmentStorage->Begin(er);
	if (er != erSuccess) {
		ec_log_err("CopyFolderObjects: Begin() on attachment storage failed: %s (%x)", GetMAPIErrorMessage(er), er);
		return er;
	}
	auto dtx = lpDatabase->Begin(er);
	if (er != erSuccess) {
		ec_log_err("CopyFolderObjects: Begin() on database failed: %s (%x)", GetMAPIErrorMessage(er), er);
		return er;
	}

	// Quota check
	er = sec->GetStoreSize(ulDestFolderId, &llStoreSize);
	if (er != erSuccess) {
		ec_log_err("CopyFolderObjects: GetStoreSize failed: %s (%x)", GetMAPIErrorMessage(er), er);
		return er;
	}
	er = sec->CheckQuota(ulDestFolderId, llStoreSize, &QuotaStatus);
	if (er != erSuccess) {
		ec_log_err("CopyFolderObjects: CheckQuota failed: %s (%x)", GetMAPIErrorMessage(er), er);
		return er;
	}
	if (QuotaStatus == QUOTA_HARDLIMIT)
		return er = KCERR_STORE_FULL;

	// Create folder (with a sourcekey)
	er = CreateFolder(lpecSession, lpDatabase, ulDestFolderId, NULL, FOLDER_GENERIC, lpszNewFolderName, NULL, false, true, ulSyncId, NULL, &ulNewDestFolderId, NULL);
	if (er != erSuccess) {
		ec_log_err("CopyFolderObjects: CreateFolder \"%s\" in %u failed: %s (%x)", lpszNewFolderName, ulDestFolderId, GetMAPIErrorMessage(er), er);
		return er;
	}

	// Always use the string version if you want to exclude properties
	auto strExclude = " AND NOT (tag=" + stringify(PROP_ID(PR_DELETED_ON)) + " AND type=" + stringify(PROP_TYPE(PR_DELETED_ON)) + ")";
	strExclude += " AND NOT (tag="+stringify(PROP_ID(PR_DISPLAY_NAME_A))+" AND type="+stringify(PROP_TYPE(PR_DISPLAY_NAME_A))+")";

	//Exclude PR_SOURCE_KEY, PR_CHANGE_KEY, PR_PREDECESSOR_CHANGE_LIST
	strExclude += " AND NOT (tag="+stringify(PROP_ID(PR_SOURCE_KEY))+" AND type="+stringify(PROP_TYPE(PR_SOURCE_KEY))+")";
	strExclude += " AND NOT (tag="+stringify(PROP_ID(PR_CHANGE_KEY))+" AND type="+stringify(PROP_TYPE(PR_CHANGE_KEY))+")";
	strExclude += " AND NOT (tag="+stringify(PROP_ID(PR_PREDECESSOR_CHANGE_LIST))+" AND type="+stringify(PROP_TYPE(PR_PREDECESSOR_CHANGE_LIST))+")";

	// Exclude the counters
	strExclude += " AND NOT (tag="+stringify(PROP_ID(PR_CONTENT_COUNT))+" AND type="+stringify(PROP_TYPE(PR_CONTENT_COUNT))+")";
	strExclude += " AND NOT (tag="+stringify(PROP_ID(PR_CONTENT_UNREAD))+" AND type="+stringify(PROP_TYPE(PR_CONTENT_UNREAD))+")";
	strExclude += " AND NOT (tag="+stringify(PROP_ID(PR_FOLDER_CHILD_COUNT))+" AND type="+stringify(PROP_TYPE(PR_FOLDER_CHILD_COUNT))+")";
	strExclude += " AND NOT (tag="+stringify(PROP_ID(PR_ASSOC_CONTENT_COUNT))+" AND type="+stringify(PROP_TYPE(PR_ASSOC_CONTENT_COUNT))+")";
	strExclude += " AND NOT (tag="+stringify(PROP_ID(PR_DELETED_MSG_COUNT))+" AND type="+stringify(PROP_TYPE(PR_DELETED_MSG_COUNT))+")";
	strExclude += " AND NOT (tag="+stringify(PROP_ID(PR_DELETED_FOLDER_COUNT))+" AND type="+stringify(PROP_TYPE(PR_DELETED_FOLDER_COUNT))+")";
	strExclude += " AND NOT (tag="+stringify(PROP_ID(PR_DELETED_ASSOC_MSG_COUNT))+" AND type="+stringify(PROP_TYPE(PR_DELETED_ASSOC_MSG_COUNT))+")";
	strExclude += " AND NOT (tag="+stringify(PROP_ID(PR_SUBFOLDERS))+" AND type="+stringify(PROP_TYPE(PR_SUBFOLDER))+")";

	// Copy properties...
	auto strQuery = "REPLACE INTO properties (hierarchyid, tag, type, val_ulong, val_string, val_binary,val_double,val_longint,val_hi,val_lo) SELECT " + stringify(ulNewDestFolderId) + ", tag,type,val_ulong,val_string,val_binary,val_double,val_longint,val_hi,val_lo FROM properties WHERE hierarchyid =" + stringify(ulFolderFrom) + strExclude;
	er = lpDatabase->DoInsert(strQuery);
	if (er != erSuccess) {
		ec_log_err("CopyFolderObjects: copy properties step failed: %s (%x)", GetMAPIErrorMessage(er), er);
		return er;
	}
	// Copy MVproperties...
	strQuery = "REPLACE INTO mvproperties (hierarchyid, orderid, tag, type, val_ulong, val_string, val_binary,val_double,val_longint,val_hi,val_lo) SELECT "+stringify(ulNewDestFolderId)+", orderid, tag,type,val_ulong,val_string,val_binary,val_double,val_longint,val_hi,val_lo FROM mvproperties WHERE hierarchyid ="+stringify(ulFolderFrom);
	er = lpDatabase->DoInsert(strQuery);
	if (er != erSuccess) {
		ec_log_err("CopyFolderObjects: copy mvproperties step failed: %s (%x)", GetMAPIErrorMessage(er), er);
		return er;
	}
	// Copy large objects... if present .. probably not, on a folder
	er = lpAttachmentStorage->CopyAttachment(ulFolderFrom, ulNewDestFolderId);
	if (er != erSuccess && er != KCERR_NOT_FOUND) {
		ec_log_err("CopyFolderObjects: copy attachment step failed: %s (%x)", GetMAPIErrorMessage(er), er);
		return er;
	}
	er = erSuccess;

	// update ICS sytem with a change
	GetSourceKey(ulDestFolderId, &sParentSourceKey);
	GetSourceKey(ulNewDestFolderId, &sSourceKey);
	AddChange(lpecSession, ulSyncId, sSourceKey, sParentSourceKey, ICS_FOLDER_CHANGE);

	//Select all Messages of the home folder
	// Skip deleted and associated items
	strQuery = "SELECT id FROM hierarchy WHERE parent="+stringify(ulFolderFrom)+ " AND type="+stringify(MAPI_MESSAGE)+" AND flags & " + stringify(MSGFLAG_DELETED|MSGFLAG_ASSOCIATED) + " = 0";
	er = lpDatabase->DoSelect(strQuery, &lpDBResult);
	if (er != erSuccess) {
		ec_log_err("CopyFolderObjects: retrieving list of messages from home folder failed: %s (%x)", GetMAPIErrorMessage(er), er);
		return er;
	}

	auto ulItems = lpDBResult.get_num_rows();
	// Walk through the messages list
	while ((lpDBRow = lpDBResult.fetch_row()) != nullptr) {
		if(lpDBRow[0] == NULL)
			continue; //FIXME: error show ???
		er = CopyObject(lpecSession, lpAttachmentStorage.get(),
		     atoui(lpDBRow[0]), ulNewDestFolderId, true, false, false,
		     ulSyncId);
		// FIXME: handle KCERR_STORE_FULL
		if(er == KCERR_NOT_FOUND) {
			bPartialCompletion = true;
		} else if (er != erSuccess) {
			ec_log_err("CopyFolderObjects: CopyObject %s failed failed: %s (%x)", lpDBRow[0], GetMAPIErrorMessage(er), er);
			return er;
		}
	}

	// update the destination folder for disconnected clients
	er = WriteLocalCommitTimeMax(NULL, lpDatabase, ulNewDestFolderId, NULL);
	if (er != erSuccess) {
		ec_log_err("CopyFolderObjects: WriteLocalCommitTimeMax failed: %s (%x)", GetMAPIErrorMessage(er), er);
		return er;
	}
	er = ECTPropsPurge::AddDeferredUpdate(lpecSession, lpDatabase, ulDestFolderId, 0, ulNewDestFolderId);
	if (er != erSuccess) {
		ec_log_err("CopyFolderObjects: ECTPropsPurge::AddDeferredUpdate failed: %s (%x)", GetMAPIErrorMessage(er), er);
		return er;
	}
	er = dtx.commit();
	if (er != erSuccess) {
		ec_log_err("CopyFolderObjects: database commit failed: %s (%x)", GetMAPIErrorMessage(er), er);
		return er;
	}
	er = atx.commit();
	if (er != erSuccess) {
		ec_log_err("CopyFolderObjects: attachment storage commit failed: %s (%x)", GetMAPIErrorMessage(er), er);
		return er;
	}

	// Notifications
	if(ulItems > 0)
	{
		//Update destenation folder
		g_lpSessionManager->UpdateTables(ECKeyTable::TABLE_CHANGE, 0, ulNewDestFolderId, 0, MAPI_MESSAGE);
		// Update the grandfolder of dest. folder
		g_lpSessionManager->UpdateTables(ECKeyTable::TABLE_ROW_MODIFY, 0, ulDestFolderId, ulNewDestFolderId, MAPI_FOLDER);
		//Update destination folder
		gcache->Update(fnevObjectModified, ulNewDestFolderId);
		g_lpSessionManager->NotificationModified(MAPI_FOLDER, ulNewDestFolderId);
	}

	gcache->GetParent(ulFolderFrom ,&ulGrandParent);
	g_lpSessionManager->NotificationCopied(MAPI_FOLDER, ulNewDestFolderId, ulDestFolderId, ulFolderFrom, ulGrandParent);

	if(bCopySubFolder) {
		//Select all folders of the home folder
		// Skip deleted folders
		strQuery = "SELECT hierarchy.id, properties.val_string FROM hierarchy JOIN properties ON hierarchy.id = properties.hierarchyid WHERE hierarchy.parent=" + stringify(ulFolderFrom) +" AND hierarchy.type="+stringify(MAPI_FOLDER)+" AND (flags & " + stringify(MSGFLAG_DELETED) + ") = 0 AND properties.tag=" + stringify(KOPANO_TAG_DISPLAY_NAME) + " AND properties.type="+stringify(PT_STRING8);
		er = lpDatabase->DoSelect(strQuery, &lpDBResult);
		if (er != erSuccess) {
			ec_log_err("CopyFolderObjects: retrieving list of folders from home folder failed: %s (%x)", GetMAPIErrorMessage(er), er);
			return er;
		}

		if (lpDBResult.get_num_rows() > 0) {
			// Walk through the folder list
			while ((lpDBRow = lpDBResult.fetch_row()) != nullptr) {
				if(lpDBRow[0] == NULL || lpDBRow[1] == NULL)
					continue; // ignore
				// Create SubFolder with messages. This object type checking is done in the where of the query
				er = CopyFolderObjects(soap, lpecSession, atoui(lpDBRow[0]), ulNewDestFolderId, lpDBRow[1], true, ulSyncId);
				if (er == KCWARN_PARTIAL_COMPLETION) {
					bPartialCompletion = true;
				} else if (er != erSuccess) {
					ec_log_err("CopyFolderObjects: CopyFolderObjects %s failed failed: %s (%x)", lpDBRow[0], GetMAPIErrorMessage(er), er);
					return er;
				}
			}
		}
	}

	if(bPartialCompletion && er == erSuccess)
		return KCWARN_PARTIAL_COMPLETION;
	return er;
}

/**
 * Copy one or more messages to a destenation
 */
SOAP_ENTRY_START(copyObjects, *result, struct entryList *aMessages,
    const entryId &sDestFolderId, unsigned int ulFlags, unsigned int ulSyncId,
    unsigned int *result)
{
	bool			bPartialCompletion = false;
	unsigned int ulGrandParent = 0, ulDestFolderId = 0;
	ECListInt			lObjectIds;
	std::set<EntryId> setEntryIds;
	USE_DATABASE_NORESULT();

	const EntryId dstEntryId(&sDestFolderId);
	if(aMessages == NULL) {
		ec_log_err("SOAP::copyObjects: list of messages (entryList) missing");
		return KCERR_INVALID_PARAMETER;
	}

	for (unsigned int i = 0; i < aMessages->__size; ++i)
		setEntryIds.emplace(aMessages->__ptr[i]);
	setEntryIds.emplace(sDestFolderId);
	kd_trans dtx;
	er = BeginLockFolders(lpDatabase, setEntryIds, LOCK_EXCLUSIVE, dtx, er);
	if (er != erSuccess) {
		ec_log_err("SOAP::copyObjects: failed locking folders: %s (%x)", GetMAPIErrorMessage(er), er);
		return er;
	}
	auto cleanup = make_scope_success([&]() { dtx.commit(); });
	er = lpecSession->GetObjectFromEntryId(&sDestFolderId, &ulDestFolderId);
	if (er != erSuccess) {
		std::string dstEntryIdStr = dstEntryId;
		ec_log_err("SOAP::copyObjects: failed obtaining object by entry id (%s): %s (%x)", dstEntryIdStr.c_str(), GetMAPIErrorMessage(er), er);
		return er;
	}

	// Check permission, Destination folder
	er = lpecSession->GetSecurity()->CheckPermission(ulDestFolderId, ecSecurityCreate);
	if (er != erSuccess) {
		ec_log_err("SOAP::copyObjects: failed checking permissions for folder id %u: %s (%x)", ulDestFolderId, GetMAPIErrorMessage(er), er);
		return er;
	}
	if(g_lpSessionManager->GetCacheManager()->GetEntryListToObjectList(aMessages, &lObjectIds) != erSuccess)
		bPartialCompletion = true;

	// @note The object type checking wille be done in MoveObjects or CopyObject
	//check copy or a move
	if(ulFlags & FOLDER_MOVE ) { // A move
		er = MoveObjects(lpecSession, lpDatabase, dtx, er, &lObjectIds, ulDestFolderId, ulSyncId);
		if (er != erSuccess) {
			ec_log_err("SOAP::copyObjects: MoveObjects failed: %s (%x)", GetMAPIErrorMessage(er), er);
			return er;
		}
	}else { // A copy
		auto cObjectItems = lObjectIds.size();
		for (auto objid : lObjectIds) {
			er = CopyObject(lpecSession, nullptr, objid, ulDestFolderId, true, true, cObjectItems < EC_TABLE_CHANGE_THRESHOLD, ulSyncId);
			if(er != erSuccess) {
				ec_log_err("SOAP::copyObjects: failed copying object %u: %s (%x)", objid, GetMAPIErrorMessage(er), er);
				bPartialCompletion = true;
				er = erSuccess;
			}
		}

		// update the destination folder for disconnected clients
		er = WriteLocalCommitTimeMax(NULL, lpDatabase, ulDestFolderId, NULL);
		if (er != erSuccess) {
			ec_log_err("SOAP::copyObjects: WriteLocalCommitTimeMax failed: %s (%x)", GetMAPIErrorMessage(er), er);
			return er;
		}
		if(cObjectItems >= EC_TABLE_CHANGE_THRESHOLD)
		    g_lpSessionManager->UpdateTables(ECKeyTable::TABLE_CHANGE, 0, ulDestFolderId, 0, MAPI_MESSAGE);

		// Update the grandfolder of dest. folder
		auto gcache = g_lpSessionManager->GetCacheManager();
		gcache->GetParent(ulDestFolderId, &ulGrandParent);
		g_lpSessionManager->UpdateTables(ECKeyTable::TABLE_ROW_MODIFY, 0, ulGrandParent, ulDestFolderId, MAPI_FOLDER);
		//Update destination folder
		gcache->Update(fnevObjectModified, ulDestFolderId);
		g_lpSessionManager->NotificationModified(MAPI_FOLDER, ulDestFolderId);
	}

	if(bPartialCompletion && er == erSuccess)
		er = KCWARN_PARTIAL_COMPLETION;
}
SOAP_ENTRY_END()

SOAP_ENTRY_START(copyFolder, *result, const entryId &sEntryId,
    const entryId &sDestFolderId, const char *lpszNewFolderName,
    unsigned int ulFlags, unsigned int ulSyncId, unsigned int *result)
{
	unsigned int ulAffRows = 0, ulOldParent = 0, ulGrandParent = 0;
	unsigned int ulParentCycle = 0, ulDestStoreId = 0, ulSourceStoreId = 0;
	unsigned int ulObjFlags = 0, ulOldGrandParent = 0, ulFolderId = 0;
	unsigned int ulDestFolderId = 0, ulSourceType = 0, ulDestType = 0;
	long long		llFolderSize = 0;
	SOURCEKEY		sSourceKey;
	SOURCEKEY sParentSourceKey, sDestSourceKey; /* old + new parent */
	std::string strSubQuery, name;
	USE_DATABASE();
	const EntryId srcEntryId(&sEntryId), dstEntryId(&sDestFolderId);

	// NOTE: lpszNewFolderName can be NULL
	if (lpszNewFolderName)
		lpszNewFolderName = STRIN_FIX(lpszNewFolderName);
	er = lpecSession->GetObjectFromEntryId(&sEntryId, &ulFolderId);
	if (er != erSuccess) {
		const std::string srcEntryIdStr = srcEntryId;
		ec_log_err("SOAP::copyFolder GetObjectFromEntryId failed for %s: %s (%x)", srcEntryIdStr.c_str(), GetMAPIErrorMessage(er), er);
		return er;
	}

	// Get source store
	auto gcache = g_lpSessionManager->GetCacheManager();
	er = gcache->GetStore(ulFolderId, &ulSourceStoreId, nullptr);
	if (er != erSuccess) {
		ec_log_err("SOAP::copyFolder GetStore failed for folder id %ul: %s (%x)", ulFolderId, GetMAPIErrorMessage(er), er);
		return er;
	}
	er = lpecSession->GetObjectFromEntryId(&sDestFolderId, &ulDestFolderId);
	if (er != erSuccess) {
		const std::string dstEntryIdStr = dstEntryId;
		ec_log_err("SOAP::copyFolder GetObjectFromEntryId failed for %s: %s (%x)", dstEntryIdStr.c_str(), GetMAPIErrorMessage(er), er);
		return er;
	}
	// Get dest store
	er = gcache->GetStore(ulDestFolderId, &ulDestStoreId, nullptr);
	if (er != erSuccess) {
		ec_log_err("SOAP::copyFolder GetStore for folder %d failed: %s (%x)", ulDestFolderId, GetMAPIErrorMessage(er), er);
		return er;
	}
	if(ulDestStoreId != ulSourceStoreId) {
		ec_log_err("SOAP::copyFolder copy from/to different stores (from %u to %u) is not supported", ulSourceStoreId, ulDestStoreId);
		assert(false);
		return KCERR_NO_SUPPORT;
	}

	// Check permission
	auto sec = lpecSession->GetSecurity();
	er = sec->CheckPermission(ulDestFolderId, ecSecurityCreateFolder);
	if (er != erSuccess) {
		ec_log_debug("SOAP::copyFolder copy folder (to %u) is not allowed: %s (%x)", ulDestFolderId, GetMAPIErrorMessage(er), er);
		return er;
	}
	if(ulFlags & FOLDER_MOVE ) // is the folder editable?
		er = sec->CheckPermission(ulFolderId, ecSecurityFolderAccess);
	else // is the folder readable
		er = sec->CheckPermission(ulFolderId, ecSecurityRead);
	if (er != erSuccess) {
		ec_log_debug("SOAP::copyFolder folder (%u) is not editable: %s (%x)", ulFolderId, GetMAPIErrorMessage(er), er);
		return er;
	}

	// Check MAPI_E_FOLDER_CYCLE
	if(ulFolderId == ulDestFolderId) {
		ec_log_err("SOAP::copyFolder target folder (%u) cannot be the same as source folder", ulDestFolderId);
		return KCERR_FOLDER_CYCLE;
	}

	// Get the parent id, for notification and copy
	er = gcache->GetObject(ulFolderId, &ulOldParent, nullptr, &ulObjFlags, &ulSourceType);
	if (er != erSuccess) {
		ec_log_err("SOAP::copyFolder cannot get parent folder id for %u: %s (%x)", ulFolderId, GetMAPIErrorMessage(er), er);
		return er;
	}
	er = gcache->GetObject(ulDestFolderId, nullptr, nullptr, nullptr, &ulDestType);
	if (er != erSuccess) {
		ec_log_err("SOAP::copyFolder cannot get type of destination folder (%u): %s (%x)", ulDestFolderId, GetMAPIErrorMessage(er), er);
		return er;
	}
	if (ulSourceType != MAPI_FOLDER || ulDestType != MAPI_FOLDER) {
		const std::string srcEntryIdStr = srcEntryId, dstEntryIdStr = dstEntryId;
		ec_log_err("SOAP::copyFolder source (%u) or destination (%u) is not a folder, invalid entry id (%s / %s)", ulSourceType, ulDestType, srcEntryIdStr.c_str(), dstEntryIdStr.c_str());
		return KCERR_INVALID_ENTRYID;
	}
	// Check folder and dest folder are the same
	if (!(ulObjFlags & MSGFLAG_DELETED) && (ulFlags & FOLDER_MOVE) &&
	    ulDestFolderId == ulOldParent) {
		ec_log_debug("SOAP::copyFolder destination (%u) == source", ulDestFolderId);
		return erSuccess; // Do nothing... folder already on the right place
	}

	ulParentCycle = ulDestFolderId;
	while (gcache->GetParent(ulParentCycle, &ulParentCycle) == erSuccess) {
		if(ulFolderId == ulParentCycle)
		{
			ec_log_debug("SOAP::copyFolder infinite loop detected for %u", ulDestFolderId);
			return KCERR_FOLDER_CYCLE;
		}
	}

	// Check whether the requested name already exists
	strQuery = "SELECT hierarchy.id FROM hierarchy JOIN properties ON hierarchy.id = properties.hierarchyid WHERE parent=" + stringify(ulDestFolderId) + " AND (hierarchy.flags & " + stringify(MSGFLAG_DELETED) + ") = 0 AND hierarchy.type="+stringify(MAPI_FOLDER)+" AND properties.tag=" + stringify(KOPANO_TAG_DISPLAY_NAME) + " AND properties.type="+stringify(PT_STRING8);
	if(lpszNewFolderName) {
		name = lpszNewFolderName;
		strQuery+= " AND properties.val_string = '" + lpDatabase->Escape(lpszNewFolderName) + "'";
	} else {
		name = format("%u", ulFolderId);
		strSubQuery = "SELECT properties.val_string FROM hierarchy JOIN properties ON hierarchy.id = properties.hierarchyid WHERE hierarchy.id=" + stringify(ulFolderId) + " AND properties.tag=" + stringify(KOPANO_TAG_DISPLAY_NAME) + " AND properties.type=" + stringify(PT_STRING8);
		strQuery+= " AND properties.val_string = ("+strSubQuery+")";
	}
	strQuery += " LIMIT 1";
	er = lpDatabase->DoSelect(strQuery, &lpDBResult);
	if (er != erSuccess) {
		ec_log_debug("SOAP::copyFolder check for existing name (%s) failed: %s (%x)", name.c_str(), GetMAPIErrorMessage(er), er);
		return er;
	}
	if (lpDBResult.get_num_rows() > 0 && ulSyncId == 0) {
		ec_log_err("SOAP::copyFolder(): target name (%s) already exists", name.c_str());
		return KCERR_COLLISION;
	}

	if(lpszNewFolderName == NULL)
	{
		strQuery = "SELECT properties.val_string FROM hierarchy JOIN properties ON hierarchy.id = properties.hierarchyid WHERE hierarchy.id=" + stringify(ulFolderId) + " AND properties.tag=" + stringify(KOPANO_TAG_DISPLAY_NAME) + " AND properties.type=" + stringify(PT_STRING8) + " LIMIT 1";
		er = lpDatabase->DoSelect(strQuery, &lpDBResult);
		if (er != erSuccess) {
			ec_log_err("SOAP::copyFolder(): problem retrieving source name for %u: %s (%x)", ulFolderId, GetMAPIErrorMessage(er), er);
			return er;
		}
		lpDBRow = lpDBResult.fetch_row();
		if( lpDBRow == NULL || lpDBRow[0] == NULL) {
			ec_log_err("SOAP::copyFolder(): source name (%s) not known", name.c_str());
			return KCERR_NOT_FOUND;
		}
		auto newname = s_alloc<char>(soap, strlen(lpDBRow[0]) + 1);
		memcpy(newname, lpDBRow[0], strlen(lpDBRow[0]) + 1);
		lpszNewFolderName = newname;
	}

	//check copy or a move
	if (!(ulFlags & FOLDER_MOVE)) {
		er = CopyFolderObjects(soap, lpecSession, ulFolderId, ulDestFolderId, lpszNewFolderName, !!(ulFlags&COPY_SUBFOLDERS), ulSyncId);
		if (er != erSuccess)
			ec_log_err("SOAP::copyFolder(): CopyFolderObjects (src folder: %u, dest folder: %u, new name: \"%s\") failed: %s (%x)", ulFolderId, ulDestFolderId, lpszNewFolderName, GetMAPIErrorMessage(er), er);
		return er;
	}
	if (ulObjFlags & MSGFLAG_DELETED) {
		/*
		 * The folder we are moving used to be deleted. This
		 * effictively makes this call an un-delete. We need to
		 * get the folder size for quota management.
		 */
		er = GetFolderSize(lpDatabase, ulFolderId, &llFolderSize);
		if (er != erSuccess) {
			ec_log_err("SOAP::copyFolder(): cannot find size of folder %u: %s (%x)", ulFolderId, GetMAPIErrorMessage(er), er);
			return er;
		}
	}

	// Get grandParent of the old folder
	gcache->GetParent(ulOldParent, &ulOldGrandParent);
	auto dtx = lpDatabase->Begin(er);
	if (er != erSuccess) {
		ec_log_err("SOAP::copyFolder(): cannot start transaction: %s (%x)", GetMAPIErrorMessage(er), er);
		return er;
	}

	// Move the folder to the dest. folder
	// FIXME update modtime
	strQuery = "UPDATE hierarchy SET parent="+stringify(ulDestFolderId)+", flags=flags&"+stringify(~MSGFLAG_DELETED)+" WHERE id="+stringify(ulFolderId);
	if ((er = lpDatabase->DoUpdate(strQuery, &ulAffRows)) != erSuccess) {
		ec_log_err("SOAP::copyFolder(): update of modification time failed: %s (%x)", GetMAPIErrorMessage(er), er);
		return KCERR_DATABASE_ERROR;
	}
	if(ulAffRows != 1) {
		dtx.rollback();
		ec_log_err("SOAP::copyFolder(): unexpected number of affected rows (expected: 1, got: %u)", ulAffRows);
		return KCERR_DATABASE_ERROR;
	}

	// Update the folder to the destination folder
	//Info: Always an update, It's not faster first check and than update/or not
	strQuery = "UPDATE properties SET val_string = '" + lpDatabase->Escape(lpszNewFolderName) + "' WHERE tag=" + stringify(KOPANO_TAG_DISPLAY_NAME) + " AND hierarchyid="+stringify(ulFolderId) + " AND type=" + stringify(PT_STRING8);
	if ((er = lpDatabase->DoUpdate(strQuery, &ulAffRows)) != erSuccess) {
		ec_log_err("SOAP::copyFolder(): actual move of folder %s failed: %s (%x)", lpszNewFolderName, GetMAPIErrorMessage(er), er);
		return KCERR_DATABASE_ERROR;
	}

	// remove PR_DELETED_ON, as the folder is a softdelete folder
	strQuery = "DELETE FROM properties WHERE hierarchyid=" + stringify(ulFolderId) + " AND tag=" + stringify(PROP_ID(PR_DELETED_ON)) + " AND type=" + stringify(PROP_TYPE(PR_DELETED_ON));
	er = lpDatabase->DoDelete(strQuery);
	if (er != erSuccess) {
		ec_log_err("SOAP::copyFolder(): cannot remove PR_DELETED_ON property for %u: %s (%x)", ulFolderId, GetMAPIErrorMessage(er), er);
		return KCERR_DATABASE_ERROR;
	}

	// Update the store size if we did an undelete. Note ulSourceStoreId == ulDestStoreId.
	if (llFolderSize > 0) {
		er = UpdateObjectSize(lpDatabase, ulSourceStoreId, MAPI_STORE, UPDATE_ADD, llFolderSize);
		if (er != erSuccess) {
			ec_log_err("SOAP::copyFolder(): problem updating store (%u) size: %s (%x)", ulSourceStoreId, GetMAPIErrorMessage(er), er);
			return er;
		}
	}

	// ICS
	GetSourceKey(ulFolderId, &sSourceKey);
	GetSourceKey(ulDestFolderId, &sDestSourceKey);
	GetSourceKey(ulOldParent, &sParentSourceKey);
	AddChange(lpecSession, ulSyncId, sSourceKey, sParentSourceKey, ICS_FOLDER_CHANGE);
	AddChange(lpecSession, ulSyncId, sSourceKey, sDestSourceKey, ICS_FOLDER_CHANGE);

	// Update folder counters
	if (ulObjFlags & MSGFLAG_DELETED) {
		// Undelete
		er = UpdateFolderCount(lpDatabase, ulOldParent, PR_DELETED_FOLDER_COUNT, -1);
		if (er == erSuccess)
			er = UpdateFolderCount(lpDatabase, ulDestFolderId, PR_SUBFOLDERS, 1);
		if (er == erSuccess)
			er = UpdateFolderCount(lpDatabase, ulDestFolderId, PR_FOLDER_CHILD_COUNT, 1);
	} else {
		// Move
		er = UpdateFolderCount(lpDatabase, ulOldParent, PR_SUBFOLDERS, -1);
		if (er == erSuccess)
			er = UpdateFolderCount(lpDatabase, ulOldParent, PR_FOLDER_CHILD_COUNT, -1);
		if (er == erSuccess)
			er = UpdateFolderCount(lpDatabase, ulDestFolderId, PR_SUBFOLDERS, 1);
		if (er == erSuccess)
			er = UpdateFolderCount(lpDatabase, ulDestFolderId, PR_FOLDER_CHILD_COUNT, 1);
	}
	if (er != erSuccess) {
		ec_log_err("SOAP::copyFolder(): updating folder counts failed: %s (%x)", GetMAPIErrorMessage(er), er);
		return er;
	}
	er = ECTPropsPurge::AddDeferredUpdate(lpecSession, lpDatabase, ulDestFolderId, ulOldParent, ulFolderId);
	if (er != erSuccess) {
		ec_log_err("SOAP::copyFolder(): ECTPropsPurge::AddDeferredUpdate failed: %s (%x)", GetMAPIErrorMessage(er), er);
		return er;
	}
	er = dtx.commit();
	if(er != erSuccess) {
		ec_log_err("SOAP::copyFolder(): database commit failed: %s (%x)", GetMAPIErrorMessage(er), er);
		return er;
	}

	// Cache update for objects
	gcache->Update(fnevObjectMoved, ulFolderId);
	// Notify that the folder has moved
	g_lpSessionManager->NotificationMoved(MAPI_FOLDER, ulFolderId, ulDestFolderId, ulOldParent);
	// Update the old folder
	gcache->Update(fnevObjectModified, ulOldParent);
	g_lpSessionManager->UpdateTables(ECKeyTable::TABLE_ROW_DELETE, 0, ulOldParent, ulFolderId, MAPI_FOLDER);
	g_lpSessionManager->NotificationModified(MAPI_FOLDER, ulOldParent);
	// Update the old folder's parent
	g_lpSessionManager->UpdateTables(ECKeyTable::TABLE_ROW_MODIFY, 0, ulOldGrandParent, ulOldParent, MAPI_FOLDER);
	// Update the destination folder
	gcache->Update(fnevObjectModified, ulDestFolderId);
	g_lpSessionManager->UpdateTables(ECKeyTable::TABLE_ROW_ADD, 0, ulDestFolderId, ulFolderId, MAPI_FOLDER);
	g_lpSessionManager->NotificationModified(MAPI_FOLDER, ulDestFolderId);
	// Update the destination's parent
	gcache->GetParent(ulDestFolderId, &ulGrandParent);
	g_lpSessionManager->UpdateTables(ECKeyTable::TABLE_ROW_MODIFY, 0, ulGrandParent, ulDestFolderId, MAPI_FOLDER);
	return erSuccess;
}
SOAP_ENTRY_END()

SOAP_ENTRY_START(notify, *result, const struct notification &sNotification,
    unsigned int *result)
{
	unsigned int ulKey = 0;
	USE_DATABASE_NORESULT();

	// You are only allowed to send newmail notifications at the moment. This could currently
	// only be misused to send other users new mail popup notification for e-mails that aren't
	// new at all ...
	if (sNotification.ulEventType != fnevNewMail)
		return KCERR_NO_ACCESS;
    if (sNotification.newmail == nullptr ||
        sNotification.newmail->pParentId == nullptr ||
        sNotification.newmail->pEntryId == nullptr)
		return KCERR_INVALID_PARAMETER;
	if (!bSupportUnicode && sNotification.newmail->lpszMessageClass != NULL)
		sNotification.newmail->lpszMessageClass = STRIN_FIX(sNotification.newmail->lpszMessageClass);

	er = lpecSession->GetObjectFromEntryId(sNotification.newmail->pParentId, &ulKey);
	if(er != erSuccess)
		return er;
	auto newnot = sNotification;
	newnot.ulConnection = ulKey;
	return g_lpSessionManager->AddNotification(&newnot, ulKey);
}
SOAP_ENTRY_END()

SOAP_ENTRY_START(getReceiveFolderTable, lpsReceiveFolderTable->er,
    const entryId &sStoreId, struct receiveFolderTableResponse *lpsReceiveFolderTable)
{
	unsigned int	ulStoreid = 0;
	USE_DATABASE();

	er = lpecSession->GetObjectFromEntryId(&sStoreId, &ulStoreid);
	if(er != erSuccess)
		return er;
	// Check permission
	er = lpecSession->GetSecurity()->CheckPermission(ulStoreid, ecSecurityRead);
	if(er != erSuccess)
		return er;

	strQuery = "SELECT objid, messageclass FROM receivefolder WHERE storeid="+stringify(ulStoreid);
	er = lpDatabase->DoSelect(strQuery, &lpDBResult);
	if(er != erSuccess)
		return er;
	auto ulRows = lpDBResult.get_num_rows();
	lpsReceiveFolderTable->sFolderArray.__ptr = s_alloc<receiveFolder>(soap, ulRows);
	lpsReceiveFolderTable->sFolderArray.__size = 0;

	int i = 0;
	auto gcache = g_lpSessionManager->GetCacheManager();
	while ((lpDBRow = lpDBResult.fetch_row()) != nullptr) {
		if(lpDBRow == NULL || lpDBRow[0] == NULL || lpDBRow[1] == NULL){
			ec_log_err("getReceiveFolderTable(): row or col null");
			return KCERR_DATABASE_ERROR;
		}
		er = gcache->GetEntryIdFromObject(atoui(lpDBRow[0]), soap, 0, &lpsReceiveFolderTable->sFolderArray.__ptr[i].sEntryId);
		if(er != erSuccess){
			er = erSuccess;
			continue;
		}
		lpsReceiveFolderTable->sFolderArray.__ptr[i].lpszAExplicitClass = STROUT_FIX_CPY(lpDBRow[1]);
		++i;
	}

	lpsReceiveFolderTable->sFolderArray.__size = i;
	return erSuccess;
}
SOAP_ENTRY_END()

SOAP_ENTRY_START(deleteUser, *result, unsigned int ulUserId,
    const entryId &sUserId, unsigned int *result)
{
	er = GetLocalId(sUserId, ulUserId, &ulUserId, NULL);
	if (er != erSuccess)
		return er;
	// Check permission
	er = lpecSession->GetSecurity()->IsAdminOverUserObject(ulUserId);
	if(er != erSuccess)
		return er;
	return lpecSession->GetUserManagement()->DeleteObjectAndSync(ulUserId);
}
SOAP_ENTRY_END()

SOAP_ENTRY_START(unhookStore, *result, unsigned int ulStoreType,
    const entryId &sUserId, unsigned int ulSyncId, unsigned int *result)
{
	unsigned int ulUserId = 0, ulAffected = 0;
	std::string		strGUID = "Unknown";
	USE_DATABASE();

	// do not use GetLocalId since the user may exist on a different server,
	// but will be migrated here and we need to remove the previous store with different guid.
	auto cleanup = make_scope_success([&]() {
		if (er != erSuccess)
			ec_log_err("Unhook of store (type %d) with userid %d and GUID %s failed: %s (%x)",  ulStoreType, ulUserId, strGUID.c_str(), GetMAPIErrorMessage(kcerr_to_mapierr(er)), er);
		else
			ec_log_err("Unhook of store (type %d) with userid %d and GUID %s succeeded",  ulStoreType, ulUserId, strGUID.c_str());
		ROLLBACK_ON_ERROR();
	});
	er = ABEntryIDToID(&sUserId, &ulUserId, NULL, NULL);
	if(er != erSuccess)
		return er;
	if (ulUserId == 0 || ulUserId == KOPANO_UID_SYSTEM || !ECSTORE_TYPE_ISVALID(ulStoreType))
		return KCERR_INVALID_PARAMETER;
	auto dtx = lpDatabase->Begin(er);
	if (er != erSuccess)
		return er;

	strQuery = "SELECT guid FROM stores WHERE user_id=" + stringify(ulUserId) + " AND type=" + stringify(ulStoreType) + " LIMIT 1";
	er = lpDatabase->DoSelect(strQuery, &lpDBResult);
	if (er != erSuccess)
		return er;
	lpDBRow = lpDBResult.fetch_row();
	lpDBLen = lpDBResult.fetch_row_lengths();
	if (lpDBRow == nullptr || lpDBRow[0] == nullptr)
		// store not on this server
		return er = KCERR_NOT_FOUND;
	strGUID = bin2hex(lpDBLen[0], lpDBRow[0]);

	strQuery = "UPDATE stores SET user_id=0 WHERE user_id=" + stringify(ulUserId) + " AND type=" + stringify(ulStoreType);
	er = lpDatabase->DoUpdate(strQuery, &ulAffected);
	if (er != erSuccess)
		return er;
	// ulAffected == 0: The user was already orphaned
	// ulAffected == 1: correctly disowned owner of store
	if (ulAffected > 1) {
		ec_log_err("unhookStore(): more than expected");
		return er = KCERR_COLLISION;
	}
	return dtx.commit();
}
SOAP_ENTRY_END()

SOAP_ENTRY_START(hookStore, *result, unsigned int ulStoreType,
    const entryId &sUserId, const struct xsd__base64Binary &sStoreGuid,
    unsigned int ulSyncId, unsigned int *result)
{
	unsigned int ulUserId = 0, ulAffected = 0;
	objectdetails_t sUserDetails;
	USE_DATABASE();
	auto cleanup = make_scope_success([&]() {
		if (er != erSuccess)
			ec_perror("Hook of store failed", er);
		ROLLBACK_ON_ERROR();
	});

	// do not use GetLocalId since the user may exist on a different server,
	// but will be migrated here and we need to hook an old store with specified guid.
	er = ABEntryIDToID(&sUserId, &ulUserId, NULL, NULL);
	if(er != erSuccess)
		return er;
	if (ulUserId == 0 || ulUserId == KOPANO_UID_SYSTEM || !ECSTORE_TYPE_ISVALID(ulStoreType))
		return er = KCERR_INVALID_PARAMETER;
	// get user details, see if this is the correct server
	er = lpecSession->GetUserManagement()->GetObjectDetails(ulUserId, &sUserDetails);
	if (er != erSuccess)
		return er;
	// check if store currently is owned and the correct type
	strQuery = "SELECT users.id, stores.id, stores.user_id, stores.hierarchy_id, stores.type FROM stores LEFT JOIN users ON stores.user_id = users.id WHERE guid = ";
	strQuery += lpDatabase->EscapeBinary(sStoreGuid.__ptr, sStoreGuid.__size);
	strQuery += " LIMIT 1";

	er = lpDatabase->DoSelect(strQuery, &lpDBResult);
	if (er != erSuccess)
		return er;
	lpDBRow = lpDBResult.fetch_row();
	lpDBLen = lpDBResult.fetch_row_lengths();
	if (lpDBRow == nullptr || lpDBLen == nullptr)
		return er = KCERR_NOT_FOUND;
	if (lpDBRow[4] == NULL) {
		ec_log_err("hookStore(): col null");
		return er = KCERR_DATABASE_ERROR;
	}

	if (lpDBRow[0]) {
		// this store already belongs to a user
		ec_log_err("hookStore(): store already belongs to a user");
		return er = KCERR_COLLISION;
	}
	if (atoui(lpDBRow[4]) != ulStoreType) {
		ec_log_err("Requested store type is %u, actual store type is %s", ulStoreType, lpDBRow[4]);
		return er = KCERR_INVALID_TYPE;
	}

	ec_log_info("Hooking store \"%s\" to user %d", lpDBRow[1], ulUserId);
	// lpDBRow[2] is the old user id, which is now orphaned. We'll use this id to make the other store orphaned, so we "trade" user IDs.
	// update user with new store id
	auto dtx = lpDatabase->Begin(er);
	if (er != erSuccess)
		return er;

	// remove previous user of store
	strQuery = "UPDATE stores SET user_id = " + std::string(lpDBRow[2]) + " WHERE user_id = " + stringify(ulUserId) + " AND type = " + stringify(ulStoreType);
	er = lpDatabase->DoUpdate(strQuery, &ulAffected);
	if (er != erSuccess)
		return er;
	// ulAffected == 0: The user was already orphaned
	// ulAffected == 1: correctly disowned previous owner of store
	if (ulAffected > 1) {
		ec_log_err("hookStore(): owned by multiple users");
		return er = KCERR_COLLISION;
	}

	// set new store
	strQuery = "UPDATE stores SET user_id = " + stringify(ulUserId) + " WHERE guid = ";
	strQuery += lpDatabase->EscapeBinary(sStoreGuid.__ptr, sStoreGuid.__size);
	er = lpDatabase->DoUpdate(strQuery, &ulAffected);
	if (er != erSuccess)
		return er;
	// we can't have one store being owned by multiple users
	if (ulAffected != 1) {
		ec_log_err("hookStore(): owned by multiple users (2)");
		return er = KCERR_COLLISION;
	}

	// update owner of store
	strQuery = "UPDATE hierarchy SET owner = " + stringify(ulUserId) + " WHERE id = " + lpDBRow[3];
	er = lpDatabase->DoUpdate(strQuery, &ulAffected);
	if (er != erSuccess)
		return er;
	// one store has only one entry point in the hierarchy
	// (may be zero, when the user returns to its original store, so the owner field stays the same)
	if (ulAffected > 1) {
		ec_log_err("hookStore(): owned by multiple users (3)");
		return er = KCERR_COLLISION;
	}
	er = dtx.commit();
	if (er != erSuccess)
		return er;
	// remove store cache item
	g_lpSessionManager->GetCacheManager()->Update(fnevObjectMoved, atoi(lpDBRow[3]));
	return erSuccess;
}
SOAP_ENTRY_END()

int KCmdService::deleteStore(ULONG64, unsigned int, unsigned int,
    unsigned int *result)
{
	/*
	 * Used to move the store to the public, but this is not
	 * possible due to multi-server setups. This was also really
	 * slow because of the storeid column in the properties
	 * table.
	 */
	*result = KCERR_NOT_IMPLEMENTED;
	return SOAP_OK;
}

// softdelete the store from the database, so this function returns quickly
SOAP_ENTRY_START(removeStore, *result,
    const struct xsd__base64Binary &sStoreGuid, unsigned int ulSyncId,
    unsigned int *result)
{
	objectdetails_t sObjectDetails;
	USE_DATABASE();

	// find store id and company of guid
	strQuery = "SELECT users.id, stores.guid, stores.hierarchy_id, stores.company, stores.user_name FROM stores LEFT JOIN users ON stores.user_id = users.id WHERE stores.guid = ";
	strQuery += lpDatabase->EscapeBinary(sStoreGuid.__ptr, sStoreGuid.__size);
	strQuery += " LIMIT 1";

	auto cleanup = make_scope_success([&]() {
		if (er == KCERR_NO_ACCESS) {
			ec_log_err("Failed to remove store access denied");
		} else if (er != erSuccess) {
			lpDatabase->Rollback();
			ec_perror("Failed to remove store", er);
		}
	});
	er = lpDatabase->DoSelect(strQuery, &lpDBResult);
	if (er != erSuccess)
		return er;
	lpDBRow = lpDBResult.fetch_row();
	lpDBLen = lpDBResult.fetch_row_lengths();
	if (lpDBRow == nullptr || lpDBLen == nullptr)
		return er = KCERR_NOT_FOUND;

	// if users.id != NULL, user still present .. log a warning admin is doing something that might not have been the action it wanted to do.
	if (lpDBRow[0] != NULL) {
		// trying to remove store from existing user
		std::string strUsername = lpDBRow[4];
		if (lpecSession->GetUserManagement()->GetObjectDetails(atoi(lpDBRow[0]), &sObjectDetails) == erSuccess)
			strUsername = sObjectDetails.GetPropString(OB_PROP_S_LOGIN); // fullname?
		ec_log_err("Unable to remove store: store is in use by user \"%s\"", strUsername.c_str());
		return er = KCERR_COLLISION;
	}

	// these are all 'not null' columns
	auto ulStoreHierarchyId = atoi(lpDBRow[2]);
	auto ulCompanyId = atoi(lpDBRow[3]);
	// Must be administrator over the company to be able to remove the store
	er = lpecSession->GetSecurity()->IsAdminOverUserObject(ulCompanyId);
	if (er != erSuccess)
		return er;
	ec_log_info("Started to remove store (%s) with storename \"%s\"", bin2hex(lpDBLen[1], lpDBRow[1]).c_str(), lpDBRow[4]);
	auto dtx = lpDatabase->Begin(er);
	if(er != hrSuccess)
		return er;
	// Soft delete store
	er = MarkStoreAsDeleted(lpecSession, lpDatabase, ulStoreHierarchyId, ulSyncId);
	if(er != erSuccess)
		return er;
	// Remove the store entry
	strQuery = "DELETE FROM stores WHERE guid=" + lpDatabase->EscapeBinary(lpDBRow[1], lpDBLen[1]);
	er = lpDatabase->DoDelete(strQuery);
	if(er != erSuccess)
		return er;
	// Remove receivefolder entries
	strQuery = "DELETE FROM receivefolder WHERE storeid="+stringify(ulStoreHierarchyId);
	er = lpDatabase->DoDelete(strQuery);
	if(er != erSuccess)
		return er;
	// Remove the acls
	strQuery = "DELETE FROM acl WHERE hierarchy_id="+stringify(ulStoreHierarchyId);
	er = lpDatabase->DoDelete(strQuery);
	if(er != erSuccess)
		return er;
	// TODO: acl cache!
	er = dtx.commit();
	if(er != erSuccess)
		return er;
	ec_log_info("Finished remove store (%s)", bin2hex(lpDBLen[1], lpDBRow[1]).c_str());
	return erSuccess;
}
SOAP_ENTRY_END()

namespace KC {

void *SoftDeleteRemover(void *lpTmpMain)
{
	kcsrv_blocksigs();
	ECRESULT		er = erSuccess;
	const char *lpszSetting = NULL;
	unsigned int ulDeleteTime = 0, ulFolders = 0, ulStores = 0, ulMessages = 0;
	ECSession		*lpecSession = NULL;

	lpszSetting = g_lpSessionManager->GetConfig()->GetSetting("softdelete_lifetime");
	if(lpszSetting)
		ulDeleteTime = atoi(lpszSetting) * 24 * 60 * 60;
	if(ulDeleteTime == 0)
		return new(std::nothrow) ECRESULT(erSuccess);
	er = g_lpSessionManager->CreateSessionInternal(&lpecSession);
	if (er != erSuccess) {
		kc_perror("Softdelete thread: CreateSessionInternal", er);
		return new(std::nothrow) ECRESULT(er);
	}

	std::unique_lock<ECSession> holder(*lpecSession);
	ec_log_info("Start scheduled softdelete clean up");
	er = PurgeSoftDelete(lpecSession, ulDeleteTime, &ulMessages, &ulFolders, &ulStores, (bool*)lpTmpMain);
	if (er == erSuccess)
		ec_log_info("Softdelete done: removed %d stores, %d folders, and %d messages", ulStores, ulFolders, ulMessages);
	else if (er == KCERR_BUSY)
		ec_log_info("Softdelete already running");
	else
		ec_log_err("Softdelete failed: removed %d stores, %d folders, and %d messages", ulStores, ulFolders, ulMessages);
	if(lpecSession) {
		holder.unlock();
		g_lpSessionManager->RemoveSessionInternal(lpecSession);
	}

	// Exit with the error result
	return new ECRESULT(er);
}

} /* namespace */

SOAP_ENTRY_START(checkExistObject, *result, const entryId &sEntryId,
    unsigned int ulFlags, unsigned int *result)
{
	unsigned int ulObjId = 0, ulObjType = 0, ulDBFlags = 0;

	er = lpecSession->GetObjectFromEntryId(&sEntryId, &ulObjId);
	if(er != erSuccess)
		return er;
	er = g_lpSessionManager->GetCacheManager()->GetObject(ulObjId, NULL, NULL, &ulDBFlags, &ulObjType);
	if(er != erSuccess)
		return er;
	if(ulFlags & SHOW_SOFT_DELETES) {
		if (!(ulDBFlags & MSGFLAG_DELETED))
			return KCERR_NOT_FOUND;
	} else {
		if (ulDBFlags & MSGFLAG_DELETED)
			return KCERR_NOT_FOUND;
	}
}
SOAP_ENTRY_END()

SOAP_ENTRY_START(readABProps, readPropsResponse->er, const entryId &sEntryId,
    struct readPropsResponse *readPropsResponse)
{
	// FIXME: when props are PT_ERROR, they should not be sent to the client
	// now we have properties in the client which are MAPI_E_NOT_ENOUGH_MEMORY,
	// while they shouldn't be present (or at least MAPI_E_NOT_FOUND)

	// These properties must be of type PT_UNICODE for string properties
	static constexpr const unsigned int sProps[] = {
		/* Don't touch the order of the first 7 elements!!! */
		PR_ENTRYID, PR_CONTAINER_FLAGS, PR_DEPTH, PR_EMS_AB_CONTAINERID, PR_DISPLAY_NAME, PR_EMS_AB_IS_MASTER, PR_EMS_AB_PARENT_ENTRYID,
		PR_EMAIL_ADDRESS, PR_OBJECT_TYPE, PR_DISPLAY_TYPE, PR_SEARCH_KEY, PR_PARENT_ENTRYID, PR_ADDRTYPE, PR_RECORD_KEY, PR_ACCOUNT,
		PR_SMTP_ADDRESS, PR_TRANSMITABLE_DISPLAY_NAME, PR_EMS_AB_HOME_MDB, PR_EMS_AB_HOME_MTA, PR_EMS_AB_PROXY_ADDRESSES,
		PR_EC_ADMINISTRATOR, PR_EC_NONACTIVE, PR_EC_COMPANY_NAME, PR_EMS_AB_X509_CERT, PR_AB_PROVIDER_ID, PR_EMS_AB_HIERARCHY_PATH,
		PR_EC_SENDAS_USER_ENTRYIDS, PR_EC_HOMESERVER_NAME, PR_DISPLAY_TYPE_EX, CHANGE_PROP_TYPE(PR_EMS_AB_IS_MEMBER_OF_DL, PT_MV_BINARY),
		PR_EC_ENABLED_FEATURES, PR_EC_DISABLED_FEATURES, PR_EC_ARCHIVE_SERVERS, PR_EC_ARCHIVE_COUPLINGS, PR_EMS_AB_ROOM_CAPACITY, PR_EMS_AB_ROOM_DESCRIPTION,
		PR_ASSISTANT
	};
	static constexpr const unsigned int sPropsContainerRoot[] = {
		/* Don't touch the order of the first 7 elements!!! */
		PR_ENTRYID, PR_CONTAINER_FLAGS, PR_DEPTH, PR_EMS_AB_CONTAINERID, PR_DISPLAY_NAME, PR_EMS_AB_IS_MASTER, PR_EMS_AB_PARENT_ENTRYID,
		PR_OBJECT_TYPE, PR_DISPLAY_TYPE, PR_SEARCH_KEY, PR_RECORD_KEY, PR_PARENT_ENTRYID, PR_AB_PROVIDER_ID, PR_EMS_AB_HIERARCHY_PATH, PR_ACCOUNT,
		PR_EC_HOMESERVER_NAME, PR_EC_COMPANY_NAME
	};
	struct propTagArray ptaProps;
	unsigned int ulId = 0, ulTypeId = 0, ulProps = 0;
	ECDatabase*			lpDatabase = NULL;
	objectid_t			sExternId;
	abprops_t lExtraProps;
	const unsigned int *lpProps = nullptr;

	er = lpecSession->GetDatabase(&lpDatabase);
	if (er != erSuccess)
		return er;
	er = ABEntryIDToID(&sEntryId, &ulId, &sExternId, &ulTypeId);
	if(er != erSuccess)
		return er;

	// A v1 EntryID would return a non-empty extern id string.
	if (!sExternId.id.empty())
	{
		er = lpecSession->GetSessionManager()->GetCacheManager()->GetUserObject(sExternId, &ulId, NULL, NULL);
		if (er != erSuccess)
			return er;
	}
	er = lpecSession->GetSecurity()->IsUserObjectVisible(ulId);
	if (er != erSuccess)
		return er;

	if (ulTypeId == MAPI_ABCONT) {
		lpProps = sPropsContainerRoot;
		ulProps = ARRAY_SIZE(sPropsContainerRoot);
	} else if (ulTypeId == MAPI_MAILUSER || ulTypeId == MAPI_DISTLIST) {
		lpProps = sProps;
		ulProps = ARRAY_SIZE(sProps);
	} else {
		return KCERR_INVALID_PARAMETER;
	}

	/* Load the additional addressbook properties */
	try {
		UserPlugin *lpPlugin = NULL;
		if (GetThreadLocalPlugin(g_lpSessionManager->GetPluginFactory(), &lpPlugin) == erSuccess)
			lExtraProps = lpPlugin->getExtraAddressbookProperties();
	} catch (...) { }

	ptaProps.__size = ulProps;
	ptaProps.__size += lExtraProps.size();
	ptaProps.__ptr = s_alloc<unsigned int>(soap, ptaProps.__size);
	/* Copy fixed properties */
	memcpy(ptaProps.__ptr, lpProps, ulProps * sizeof(unsigned int));
	int i = ulProps;

	/* Copy extra properties */
	for (const auto &prop : lExtraProps) {
		ptaProps.__ptr[i] = prop;
		/* The client requires some properties with non-standard types */
		switch (PROP_ID(ptaProps.__ptr[i])) {
		case PROP_ID(PR_MANAGER_NAME):
		case PROP_ID(PR_EMS_AB_MANAGER):
			/* Rename PR_MANAGER_NAME to PR_EMS_AB_MANAGER and provide the PT_BINARY version with the entryid */
			ptaProps.__ptr[i] = CHANGE_PROP_TYPE(PR_EMS_AB_MANAGER, PT_BINARY);
			break;
		case PROP_ID(PR_EMS_AB_REPORTS):
			ptaProps.__ptr[i] = CHANGE_PROP_TYPE(PR_EMS_AB_REPORTS, PT_MV_BINARY);
			break;
		case PROP_ID(PR_EMS_AB_OWNER):
			/* Also provide the PT_BINARY version with the entryid */
			ptaProps.__ptr[i] = CHANGE_PROP_TYPE(PR_EMS_AB_OWNER, PT_BINARY);
			break;
		default:
			// @note plugin most likely returns PT_STRING8 and PT_MV_STRING8 types
			// Since CopyDatabasePropValToSOAPPropVal() always returns PT_UNICODE types, we will convert these here too
			// Therefore, the sProps / sPropsContainerRoot must contain PT_UNICODE types only!
			if (PROP_TYPE(ptaProps.__ptr[i]) == PT_MV_STRING8)
				ptaProps.__ptr[i] = CHANGE_PROP_TYPE(ptaProps.__ptr[i], PT_MV_UNICODE);
			else if (PROP_TYPE(ptaProps.__ptr[i]) == PT_STRING8)
				ptaProps.__ptr[i] = CHANGE_PROP_TYPE(ptaProps.__ptr[i], PT_UNICODE);
			break;
		}
		++i;
	}

	/* Update the total size, the previously set value might not be accurate */
	ptaProps.__size = i;
	/* Read properties */
	auto usrmgt = lpecSession->GetUserManagement();
	if (ulTypeId == MAPI_ABCONT) {
		er = usrmgt->GetContainerProps(soap, ulId, &ptaProps, &readPropsResponse->aPropVal);
		if (er != erSuccess)
			return er;
	} else {
		er = usrmgt->GetProps(soap, ulId, &ptaProps, &readPropsResponse->aPropVal);
		if (er != erSuccess)
			return er;
	}

	/* Copy properties which have been correctly read to tag array */
	readPropsResponse->aPropTag.__size = 0;
	readPropsResponse->aPropTag.__ptr = s_alloc<unsigned int>(soap, ptaProps.__size);

	for (gsoap_size_t j = 0; j < readPropsResponse->aPropVal.__size; ++j) {
		if (!bSupportUnicode) {
			er = FixPropEncoding(soap, stringCompat, Out, readPropsResponse->aPropVal.__ptr + j);
			if (er != erSuccess)
				return er;
		}
		if (PROP_TYPE(readPropsResponse->aPropVal.__ptr[j].ulPropTag) != PT_ERROR)
			readPropsResponse->aPropTag.__ptr[readPropsResponse->aPropTag.__size++] = readPropsResponse->aPropVal.__ptr[j].ulPropTag;
	}
	return erSuccess;
}
SOAP_ENTRY_END()

/**
 * @param[in]	lpaPropTag	SOAP proptag array containing requested properties.
 * @param[in]	lpsRowSet	Rows with possible search request, if matching flag in lpaFlags is MAPI_UNRESOLVED.
 * @param[in]	lpaFlags	Status of row.
 * @param[in]	ulFlags		Client ulFlags for IABContainer::ResolveNames()
 * @param[out]	lpsABResolveNames	copies of new rows and flags.
 */
SOAP_ENTRY_START(abResolveNames, lpsABResolveNames->er, struct propTagArray* lpaPropTag, struct rowSet* lpsRowSet, struct flagArray* lpaFlags, unsigned int ulFlags, struct abResolveNamesResponse* lpsABResolveNames)
{
	unsigned int ulFlag = 0, ulObjectId = 0;
	char*			search = NULL;
	struct propValArray sPropValArrayDst;
	struct propVal *lpDisplayName = NULL;

	lpsABResolveNames->aFlags.__size = lpaFlags->__size;
	lpsABResolveNames->aFlags.__ptr = s_alloc<unsigned int>(soap, lpaFlags->__size);
	memset(lpsABResolveNames->aFlags.__ptr, 0, sizeof(unsigned int) * lpaFlags->__size);
	lpsABResolveNames->sRowSet.__size = lpsRowSet->__size;
	lpsABResolveNames->sRowSet.__ptr = s_alloc<propValArray>(soap, lpsRowSet->__size);
	memset(lpsABResolveNames->sRowSet.__ptr, 0, sizeof(struct propValArray) * lpsRowSet->__size);

	if (!bSupportUnicode) {
		er = FixRowSetEncoding(soap, stringCompat, In, lpsRowSet);
		if (er != erSuccess)
			return er;
	}

	auto usrmgt = lpecSession->GetUserManagement();
	for (gsoap_size_t i = 0; i < lpsRowSet->__size; ++i) {
		lpsABResolveNames->aFlags.__ptr[i] = lpaFlags->__ptr[i];
		if(lpaFlags->__ptr[i] == MAPI_RESOLVED)
			continue; // Client knows the information
		lpDisplayName = FindProp(&lpsRowSet->__ptr[i], CHANGE_PROP_TYPE(PR_DISPLAY_NAME, PT_UNSPECIFIED));
		if(lpDisplayName == NULL || (PROP_TYPE(lpDisplayName->ulPropTag) != PT_STRING8 && PROP_TYPE(lpDisplayName->ulPropTag) != PT_UNICODE))
			continue; // No display name

		search = lpDisplayName->Value.lpszA;
		/* NOTE: ECUserManagement is responsible for calling ECSecurity::IsUserObjectVisible(ulObjectId) for found objects */
		switch (usrmgt->SearchObjectAndSync(search, ulFlags, &ulObjectId)) {
		case KCERR_COLLISION:
			ulFlag = MAPI_AMBIGUOUS;
			break;
		case erSuccess:
			ulFlag = MAPI_RESOLVED;
			break;
		case KCERR_NOT_FOUND:
		default:
			ulFlag = MAPI_UNRESOLVED;
			break;
		}

		lpsABResolveNames->aFlags.__ptr[i] = ulFlag;
		if(lpsABResolveNames->aFlags.__ptr[i] == MAPI_RESOLVED) {
			er = usrmgt->GetProps(soap, ulObjectId, lpaPropTag, &sPropValArrayDst);
			if(er != erSuccess)
				return er;
			er = MergePropValArray(soap, &lpsRowSet->__ptr[i], &sPropValArrayDst, &lpsABResolveNames->sRowSet.__ptr[i]);
			if(er != erSuccess)
				return er;
		}
	}

	if (bSupportUnicode)
		return erSuccess;
	return FixRowSetEncoding(soap, stringCompat, Out, &lpsABResolveNames->sRowSet);
}
SOAP_ENTRY_END()

/**
 * Syncs a new list of companies, and for each company syncs the users.
 *
 * @param[in] ulCompanyId unused, id of company to sync
 * @param[in] sCompanyId unused, entryid of company to sync
 * @param[out] result kopano error code
 *
 * @return soap error code
 */
SOAP_ENTRY_START(syncUsers, *result, unsigned int ulCompanyId,
    const entryId &sCompanyId, unsigned int *result)
{
	er = lpecSession->GetUserManagement()->SyncAllObjects();
}
SOAP_ENTRY_END()

// Quota
SOAP_ENTRY_START(GetQuota, lpsQuota->er, unsigned int ulUserid,
    const entryId &sUserId, bool bGetUserDefault,
    struct quotaResponse *lpsQuota)
{
	quotadetails_t	quotadetails;

	er = GetLocalId(sUserId, ulUserid, &ulUserid, NULL);
	if (er != erSuccess)
		return er;
	// Check permission
	auto sec = lpecSession->GetSecurity();
	if (sec->IsAdminOverUserObject(ulUserid) != erSuccess &&
	    sec->GetUserId() != ulUserid)
		return KCERR_NO_ACCESS;
	er = sec->GetUserQuota(ulUserid, bGetUserDefault, &quotadetails);
	if(er != erSuccess)
		return er;

	lpsQuota->sQuota.bUseDefaultQuota = quotadetails.bUseDefaultQuota;
	lpsQuota->sQuota.bIsUserDefaultQuota = quotadetails.bIsUserDefaultQuota;
	lpsQuota->sQuota.llHardSize = quotadetails.llHardSize;
	lpsQuota->sQuota.llSoftSize = quotadetails.llSoftSize;
	lpsQuota->sQuota.llWarnSize = quotadetails.llWarnSize;
	return erSuccess;
}
SOAP_ENTRY_END()

SOAP_ENTRY_START(SetQuota, *result, unsigned int ulUserid,
    const entryId &sUserId, struct quota *lpsQuota, unsigned int *result)
{
	quotadetails_t	quotadetails;

	er = GetLocalId(sUserId, ulUserid, &ulUserid, NULL);
	if (er != erSuccess)
		return er;
	// Check permission
	auto sec = lpecSession->GetSecurity();
	if (sec->IsAdminOverUserObject(ulUserid) != erSuccess &&
	    sec->GetUserId() != ulUserid)
		return KCERR_NO_ACCESS;

	quotadetails.bUseDefaultQuota = lpsQuota->bUseDefaultQuota;
	quotadetails.bIsUserDefaultQuota = lpsQuota->bIsUserDefaultQuota;
	quotadetails.llHardSize = lpsQuota->llHardSize;
	quotadetails.llSoftSize = lpsQuota->llSoftSize;
	quotadetails.llWarnSize = lpsQuota->llWarnSize;
	return lpecSession->GetUserManagement()->SetQuotaDetailsAndSync(ulUserid, quotadetails);
}
SOAP_ENTRY_END()

SOAP_ENTRY_START(AddQuotaRecipient, *result, unsigned int ulCompanyid,
    const entryId &sCompanyId, unsigned int ulRecipientId,
    const entryId &sRecipientId, unsigned int ulType, unsigned int *result)
{
	er = GetLocalId(sCompanyId, ulCompanyid, &ulCompanyid, NULL);
	if (er != erSuccess)
		return er;
	if (lpecSession->GetSecurity()->IsAdminOverUserObject(ulCompanyid) != erSuccess)
		return KCERR_NO_ACCESS;
	er = GetLocalId(sRecipientId, ulRecipientId, &ulRecipientId, NULL);
	if (er != erSuccess)
		return er;
	if (OBJECTCLASS_TYPE(ulType) == OBJECTTYPE_MAILUSER)
		return lpecSession->GetUserManagement()->AddSubObjectToObjectAndSync(OBJECTRELATION_QUOTA_USERRECIPIENT, ulCompanyid, ulRecipientId);
	else if (ulType == CONTAINER_COMPANY)
		return lpecSession->GetUserManagement()->AddSubObjectToObjectAndSync(OBJECTRELATION_QUOTA_COMPANYRECIPIENT, ulCompanyid, ulRecipientId);
	return KCERR_INVALID_TYPE;
}
SOAP_ENTRY_END()

SOAP_ENTRY_START(DeleteQuotaRecipient, *result, unsigned int ulCompanyid,
    const entryId &sCompanyId, unsigned int ulRecipientId,
    const entryId &sRecipientId, unsigned int ulType, unsigned int *result)
{
	er = GetLocalId(sCompanyId, ulCompanyid, &ulCompanyid, NULL);
	if (er != erSuccess)
		return er;
	if (lpecSession->GetSecurity()->IsAdminOverUserObject(ulCompanyid) != erSuccess)
		return KCERR_NO_ACCESS;
	er = GetLocalId(sRecipientId, ulRecipientId, &ulRecipientId, NULL);
	if (er != erSuccess)
		return er;
	if (OBJECTCLASS_TYPE(ulType) == OBJECTTYPE_MAILUSER)
		return lpecSession->GetUserManagement()->DeleteSubObjectFromObjectAndSync(OBJECTRELATION_QUOTA_USERRECIPIENT, ulCompanyid, ulRecipientId);
	else if (ulType == CONTAINER_COMPANY)
		return lpecSession->GetUserManagement()->DeleteSubObjectFromObjectAndSync(OBJECTRELATION_QUOTA_COMPANYRECIPIENT, ulCompanyid, ulRecipientId);
	return KCERR_INVALID_TYPE;
}
SOAP_ENTRY_END()

SOAP_ENTRY_START(GetQuotaRecipients, lpsUserList->er, unsigned int ulUserid,
    const entryId &sUserId, struct userListResponse *lpsUserList)
{
	std::unique_ptr<std::list<localobjectdetails_t> > lpUsers;
	objectid_t sExternId;
	objectdetails_t details;
	userobject_relation_t relation;
	unsigned int ulCompanyId;
	bool bHasLocalStore = false;
	entryId sUserEid;

	// does not return full class in sExternId.objclass
	er = GetLocalId(sUserId, ulUserid, &ulUserid, &sExternId);
	if (er != erSuccess)
		return er;
	// re-evaluate userid to externid to get the full class (mapi clients only know MAPI_ABCONT for companies)
	er = g_lpSessionManager->GetCacheManager()->GetUserObject(ulUserid, &sExternId, NULL, NULL);
	if (er != erSuccess)
		return er;
	er = CheckUserStore(lpecSession, ulUserid, ECSTORE_TYPE_PRIVATE, &bHasLocalStore);
	if (er != erSuccess)
		return er;
	if (!bHasLocalStore)
		return KCERR_NOT_FOUND;

	//Check permission
	auto sec = lpecSession->GetSecurity();
	if (sec->IsAdminOverUserObject(ulUserid) != erSuccess)
		return KCERR_NO_ACCESS;

	/* Not all objectclasses support quota */
	if ((sExternId.objclass == NONACTIVE_CONTACT) ||
		(OBJECTCLASS_TYPE(sExternId.objclass) == OBJECTTYPE_DISTLIST) ||
		(sExternId.objclass == CONTAINER_ADDRESSLIST))
		return KCERR_INVALID_TYPE;
	auto usrmgt = lpecSession->GetUserManagement();
	er = usrmgt->GetObjectDetails(ulUserid, &details);
	if (er != erSuccess)
		return er;

	if (OBJECTCLASS_TYPE(details.GetClass())== OBJECTTYPE_MAILUSER) {
		ulCompanyId = details.GetPropInt(OB_PROP_I_COMPANYID);
		relation = OBJECTRELATION_QUOTA_USERRECIPIENT;
	} else if (details.GetClass() == CONTAINER_COMPANY) {
		ulCompanyId = ulUserid;
		relation = OBJECTRELATION_QUOTA_COMPANYRECIPIENT;
	} else {
		return KCERR_INVALID_TYPE;
	}

	/* When uLCompanyId is 0 then there are no recipient relations we could request,
	 * in that case we should manually allocate the list so it is safe to add the user
	 * to the list. */
	if (ulCompanyId != 0) {
		er = usrmgt->GetSubObjectsOfObjectAndSync(relation, ulCompanyId, &unique_tie(lpUsers));
		if (er != erSuccess)
			return er;
	} else
		lpUsers.reset(new std::list<localobjectdetails_t>);

	if (OBJECTCLASS_TYPE(details.GetClass())== OBJECTTYPE_MAILUSER) {
		/* The main recipient (the user over quota) must be the first entry */
		lpUsers->emplace_front(ulUserid, details);
	} else if (details.GetClass() == CONTAINER_COMPANY) {
		/* Append the system administrator for the company */
		objectdetails_t systemdetails;
		auto ulSystem = details.GetPropInt(OB_PROP_I_SYSADMIN);
		er = sec->IsUserObjectVisible(ulSystem);
		if (er != erSuccess)
			return er;
		er = usrmgt->GetObjectDetails(ulSystem, &systemdetails);
		if (er != erSuccess)
			return er;
		lpUsers->emplace_front(ulSystem, systemdetails);
		/* The main recipient (the company's public store) must be the first entry */
		lpUsers->emplace_front(ulUserid, details);
	}

	lpsUserList->sUserArray.__size = 0;
	lpsUserList->sUserArray.__ptr = s_alloc<user>(soap, lpUsers->size());

	for (const auto &user : *lpUsers) {
		if ((OBJECTCLASS_TYPE(user.GetClass()) != OBJECTTYPE_MAILUSER) ||
			(details.GetClass() == NONACTIVE_CONTACT))
				continue;
		if (sec->IsUserObjectVisible(user.ulId) != erSuccess)
			continue;
		er = GetABEntryID(user.ulId, soap, &sUserEid);
		if (er != erSuccess)
			return er;
		er = CopyUserDetailsToSoap(user.ulId, &sUserEid, user,
		     lpecSession->GetCapabilities() & KOPANO_CAP_EXTENDED_ANON,
		     soap, &lpsUserList->sUserArray.__ptr[lpsUserList->sUserArray.__size]);
		if (er != erSuccess)
			return er;

		if (!bSupportUnicode) {
			er = FixUserEncoding(soap, stringCompat, Out, lpsUserList->sUserArray.__ptr + lpsUserList->sUserArray.__size);
			if (er != erSuccess)
				return er;
		}
		++lpsUserList->sUserArray.__size;
		if (sUserEid.__ptr)
		{
			// sUserEid is placed in userdetails, no need to free
			sUserEid.__ptr = NULL;
			sUserEid.__size = 0;
		}
	}
	return erSuccess;
}
SOAP_ENTRY_END()

SOAP_ENTRY_START(GetQuotaStatus, lpsQuotaStatus->er, unsigned int ulUserid,
    const entryId &sUserId, struct quotaStatus *lpsQuotaStatus)
{
	quotadetails_t	quotadetails;
	long long		llStoreSize = 0;
	objectid_t		sExternId;
	bool			bHasLocalStore = false;
	eQuotaStatus QuotaStatus;

	//Set defaults
	lpsQuotaStatus->llStoreSize = 0;
	// does not return full class in sExternId.objclass
	er = GetLocalId(sUserId, ulUserid, &ulUserid, &sExternId);
	if (er != erSuccess)
		return er;
	// re-evaluate userid to externid to get the full class (mapi clients only know MAPI_ABCONT for companies)
	er = g_lpSessionManager->GetCacheManager()->GetUserObject(ulUserid, &sExternId, NULL, NULL);
	if (er != erSuccess)
		return er;
	er = CheckUserStore(lpecSession, ulUserid, ECSTORE_TYPE_PRIVATE, &bHasLocalStore);
	if (er != erSuccess)
		return er;
	if (!bHasLocalStore)
		return KCERR_NOT_FOUND;

	// Check permission
	if(lpecSession->GetSecurity()->IsAdminOverUserObject(ulUserid) != erSuccess &&
		(lpecSession->GetSecurity()->GetUserId() != ulUserid))
		return KCERR_NO_ACCESS;
	/* Not all objectclasses support quota */
	if ((sExternId.objclass == NONACTIVE_CONTACT) ||
		(OBJECTCLASS_TYPE(sExternId.objclass) == OBJECTTYPE_DISTLIST) ||
		(sExternId.objclass == CONTAINER_ADDRESSLIST))
		return KCERR_INVALID_TYPE;

	if (OBJECTCLASS_TYPE(sExternId.objclass) == OBJECTTYPE_MAILUSER || sExternId.objclass == CONTAINER_COMPANY) {
		er = lpecSession->GetSecurity()->GetUserSize(ulUserid, &llStoreSize);
		if(er != erSuccess)
			return er;
	} else {
		return KCERR_INVALID_PARAMETER;
	}

	// check the store quota status
	er = lpecSession->GetSecurity()->CheckUserQuota(ulUserid, llStoreSize, &QuotaStatus);
	if(er != erSuccess)
		return er;
	lpsQuotaStatus->llStoreSize = llStoreSize;
	lpsQuotaStatus->ulQuotaStatus = (unsigned int)QuotaStatus;
	return erSuccess;
}
SOAP_ENTRY_END()

SOAP_ENTRY_START(getMessageStatus, lpsStatus->er, const entryId &sEntryId,
    unsigned int ulFlags, struct messageStatus *lpsStatus)
{
	unsigned int ulMsgStatus = 0, ulId = 0;
	USE_DATABASE();

	er = lpecSession->GetObjectFromEntryId(&sEntryId, &ulId);
	if(er != erSuccess)
		return er;
	//Check security
	er = lpecSession->GetSecurity()->CheckPermission(ulId, ecSecurityRead);
	if(er != erSuccess)
		return er;

	// Get the old flags
	strQuery = "SELECT val_ulong FROM properties WHERE hierarchyid="+stringify(ulId)+" AND tag=3607 AND type=3 LIMIT 2";
	if ((er = lpDatabase->DoSelect(strQuery, &lpDBResult)) != erSuccess) {
		ec_perror("getMessageStatus(): select failed", er);
		return KCERR_DATABASE_ERROR;
	}
	if (lpDBResult.get_num_rows() == 1) {
		lpDBRow = lpDBResult.fetch_row();
		if(lpDBRow == NULL || lpDBRow[0] == NULL) {
			ec_log_err("getMessageStatus(): row or col null");
			return KCERR_DATABASE_ERROR;
		}
		ulMsgStatus = atoui(lpDBRow[0]);
	}

	lpsStatus->ulMessageStatus = ulMsgStatus;
	return erSuccess;
}
SOAP_ENTRY_END()

SOAP_ENTRY_START(setMessageStatus, lpsOldStatus->er, const entryId &sEntryId,
    unsigned int ulNewStatus, unsigned int ulNewStatusMask,
    unsigned int ulSyncId, struct messageStatus *lpsOldStatus)
{
	unsigned int ulOldMsgStatus = 0, ulRows = 0;
	unsigned int ulId = 0, ulParent = 0, ulObjFlags = 0;
	SOURCEKEY sSourceKey, sParentSourceKey;
	USE_DATABASE();

	er = lpecSession->GetObjectFromEntryId(&sEntryId, &ulId);
	if(er != erSuccess)
		return er;
	//Check security
	er = lpecSession->GetSecurity()->CheckPermission(ulId, ecSecurityEdit);
	if(er != erSuccess)
		return er;
	auto dtx = lpDatabase->Begin(er);
	if(er != erSuccess)
		return er;
	er = g_lpSessionManager->GetCacheManager()->GetObject(ulId, &ulParent, NULL, &ulObjFlags);
	if(er != erSuccess)
		return er;

	// Get the old flags (PR_MSG_STATUS)
	strQuery = "SELECT val_ulong FROM properties WHERE hierarchyid="+stringify(ulId)+" AND tag=3607 AND type=3 LIMIT 2";
	if((er = lpDatabase->DoSelect(strQuery, &lpDBResult)) != erSuccess) {
		ec_perror("setMessageStatus(): select failed", er);
		return er = KCERR_DATABASE_ERROR;
	}
	ulRows = lpDBResult.get_num_rows();
	if (ulRows == 1) {
		lpDBRow = lpDBResult.fetch_row();
		if(lpDBRow == NULL || lpDBRow[0] == NULL) {
			ec_log_err("setMessageStatus(): row or col null");
			return er = KCERR_DATABASE_ERROR;
		}
		ulOldMsgStatus = atoui(lpDBRow[0]);
	}

	// Set the new flags
	auto ulNewMsgStatus = (ulOldMsgStatus &~ulNewStatusMask) | (ulNewStatusMask & ulNewStatus);
	if(ulRows > 0){
		strQuery = "UPDATE properties SET val_ulong="+stringify(ulNewMsgStatus)+" WHERE  hierarchyid="+stringify(ulId)+" AND tag=3607 AND type=3";
		er = lpDatabase->DoUpdate(strQuery);
	}else {
		strQuery = "INSERT INTO properties(hierarchyid, tag, type, val_ulong) VALUES("+stringify(ulId)+", 3607, 3,"+stringify(ulNewMsgStatus)+")";
		er = lpDatabase->DoInsert(strQuery);
	}
	if(er != erSuccess) {
		ec_log_err("setMessageStatus(): query failed");
		return er = KCERR_DATABASE_ERROR;
	}

	lpsOldStatus->ulMessageStatus = ulOldMsgStatus;
	GetSourceKey(ulId, &sSourceKey);
	GetSourceKey(ulParent, &sParentSourceKey);
	AddChange(lpecSession, ulSyncId, sSourceKey, sParentSourceKey, ICS_MESSAGE_CHANGE);
	er = dtx.commit();
	if(er != erSuccess)
		return er;
	// Now, send the notifications
	g_lpSessionManager->GetCacheManager()->Update(fnevObjectModified, ulId);
	g_lpSessionManager->NotificationModified(MAPI_MESSAGE, ulId, ulParent);
	g_lpSessionManager->UpdateTables(ECKeyTable::TABLE_ROW_MODIFY, ulObjFlags&MSGFLAG_NOTIFY_FLAGS, ulParent, ulId, MAPI_MESSAGE);
	return erSuccess;
}
SOAP_ENTRY_END()

SOAP_ENTRY_START(getChanges, lpsChangesResponse->er,
    const struct xsd__base64Binary &sSourceKeyFolder, unsigned int ulSyncId,
    unsigned int ulChangeId, unsigned int ulChangeType, unsigned int ulFlags,
    struct restrictTable *lpsRestrict,
    struct icsChangeResponse *lpsChangesResponse)
{
	icsChangesArray *lpChanges = NULL;
	SOURCEKEY		sSourceKey(sSourceKeyFolder.__size, (char *)sSourceKeyFolder.__ptr);

	er = GetChanges(soap, lpecSession, sSourceKey, ulSyncId, ulChangeId, ulChangeType, ulFlags, lpsRestrict, &lpsChangesResponse->ulMaxChangeId, &lpChanges);
	if(er != erSuccess)
		return er;
	lpsChangesResponse->sChangesArray = *lpChanges;
	return erSuccess;
}
SOAP_ENTRY_END()

SOAP_ENTRY_START(setSyncStatus, lpsResponse->er,
    const struct xsd__base64Binary &sSourceKeyFolder, unsigned int ulSyncId,
    unsigned int ulChangeId, unsigned int ulChangeType, unsigned int ulFlags,
    struct setSyncStatusResponse *lpsResponse)
{
	SOURCEKEY		sSourceKey(sSourceKeyFolder.__size, (char *)sSourceKeyFolder.__ptr);
	unsigned int	ulFolderId = 0, dummy = 0;
	USE_DATABASE();
	auto dtx = lpDatabase->Begin(er);
	if (er != erSuccess)
		return er;
    if(sSourceKey.size()) {
    	er = g_lpSessionManager->GetCacheManager()->GetObjectFromProp(PROP_ID(PR_SOURCE_KEY), sSourceKey.size(), sSourceKey, &ulFolderId);
    	if(er != erSuccess)
			return er;
    } else {
        ulFolderId = 0;
    }

    if(ulFolderId == 0) {
        if(lpecSession->GetSecurity()->GetAdminLevel() != ADMIN_LEVEL_SYSADMIN)
            er = KCERR_NO_ACCESS;
    }
	// Check security
	else if (ulChangeType == ICS_SYNC_CONTENTS)
            er = lpecSession->GetSecurity()->CheckPermission(ulFolderId, ecSecurityRead);
	else if (ulChangeType == ICS_SYNC_HIERARCHY)
            er = lpecSession->GetSecurity()->CheckPermission(ulFolderId, ecSecurityFolderVisible);
	else
            er = KCERR_INVALID_TYPE;
	if(er != erSuccess)
		return er;

	if(ulSyncId == 0){
	    // SyncID is 0, which means the client will be requesting an initial sync from this new sync. The change_id will
		// be updated in another call done when the synchronization is complete.
		strQuery = "INSERT INTO syncs (change_id, sourcekey, sync_type, sync_time) VALUES (1, " + lpDatabase->EscapeBinary(sSourceKey) + ", '" + stringify(ulChangeType) + "', FROM_UNIXTIME(" + stringify(time(nullptr)) + "))";
		er = lpDatabase->DoInsert(strQuery, &ulSyncId);
		if (er == erSuccess) {
			er = dtx.commit();
			lpsResponse->ulSyncId = ulSyncId;
		}
		return er;
	}

	strQuery = "SELECT sourcekey, change_id, sync_type FROM syncs WHERE id ="+stringify(ulSyncId)+" FOR UPDATE";
	//TODO check existing sync
	er = lpDatabase->DoSelect(strQuery, &lpDBResult);
	if(er != erSuccess)
		return er;
	if (lpDBResult.get_num_rows() == 0)
		return er = KCERR_NOT_FOUND;
	lpDBRow = lpDBResult.fetch_row();
	lpDBLen = lpDBResult.fetch_row_lengths();
	if( lpDBRow == NULL || lpDBRow[0] == NULL || lpDBRow[1] == NULL || lpDBRow[2] == NULL){
		ec_log_err("setSyncStatus(): row/col NULL");
		return er = KCERR_DATABASE_ERROR; /* this should never happen */
	}
	if (lpDBLen[0] != sSourceKey.size() ||
	    memcmp(lpDBRow[0], sSourceKey, sSourceKey.size()) != 0) {
		ec_log_err("setSyncStatus(): collision");
		return er = KCERR_COLLISION;
	}
	if((dummy = atoui(lpDBRow[2])) != ulChangeType){
		ec_log_err("SetSyncStatus(): unexpected change type %u/%u", dummy, ulChangeType);
		return er = KCERR_COLLISION;
	}

	strQuery = "UPDATE syncs SET change_id = "+stringify(ulChangeId)+", sync_time = FROM_UNIXTIME("+stringify(time(NULL))+") WHERE id = "+stringify(ulSyncId);
	er = lpDatabase->DoUpdate(strQuery);
	if(er != erSuccess)
		return er;
	er = dtx.commit();
	if (er != erSuccess)
		return er;
	lpsResponse->ulSyncId = ulSyncId;
	return erSuccess;
}
SOAP_ENTRY_END()

SOAP_ENTRY_START(getEntryIDFromSourceKey, lpsResponse->er,
    const entryId &sStoreId, const struct xsd__base64Binary &folderSourceKey,
    const struct xsd__base64Binary &messageSourceKey,
    struct getEntryIDFromSourceKeyResponse *lpsResponse)
{
	unsigned int ulObjType = 0, ulObjId = 0, ulMessageId = 0, ulFolderId = 0;
	unsigned int ulParent = 0, ulStoreId = 0, ulStoreFound = 0;
	EID				eid;
	USE_DATABASE_NORESULT();
	kd_trans dtx;

	er = BeginLockFolders(lpDatabase, SOURCEKEY(folderSourceKey), LOCK_SHARED, dtx, er);
	if(er != erSuccess)
		return er;
	auto cleanup = make_scope_success([&]() { dtx.commit(); });
	er = lpecSession->GetObjectFromEntryId(&sStoreId, &ulStoreId);
	if(er != erSuccess)
		return er;
	er = g_lpSessionManager->GetCacheManager()->GetObjectFromProp(PROP_ID(PR_SOURCE_KEY), folderSourceKey.__size, folderSourceKey.__ptr, &ulFolderId);
	if(er != erSuccess)
		return er;

	if(messageSourceKey.__size != 0) {
		er = g_lpSessionManager->GetCacheManager()->GetObjectFromProp(PROP_ID(PR_SOURCE_KEY), messageSourceKey.__size, messageSourceKey.__ptr, &ulMessageId);
		if(er != erSuccess)
			return er;
        // Check if given sourcekey is in the given parent sourcekey
		er = g_lpSessionManager->GetCacheManager()->GetParent(ulMessageId, &ulParent);
		if (er != erSuccess || ulFolderId != ulParent)
			return er = KCERR_NOT_FOUND;
		ulObjId = ulMessageId;
		ulObjType = MAPI_MESSAGE;
	} else {
		ulObjId = ulFolderId;
		ulObjType = MAPI_FOLDER;
	}

	// Check if the folder given is actually in the store we're working on (may not be so if cache
	// is out-of-date during a re-import of a store that has been deleted and re-imported). In this case
	// we return NOT FOUND, which really is true since we cannot found the given sourcekey in this store.
    er = g_lpSessionManager->GetCacheManager()->GetStore(ulFolderId, &ulStoreFound, NULL);
    if (er != erSuccess || ulStoreFound != ulStoreId)
		return er = KCERR_NOT_FOUND;
	// Check security
	if (ulObjType == MAPI_FOLDER)
		er = lpecSession->GetSecurity()->CheckPermission(ulObjId, ecSecurityFolderVisible);
	else
		er = lpecSession->GetSecurity()->CheckPermission(ulObjId, ecSecurityRead);
	if(er != erSuccess)
		return er;
	return er = g_lpSessionManager->GetCacheManager()->GetEntryIdFromObject(ulObjId,
	       soap, 0, &lpsResponse->sEntryId);
}
SOAP_ENTRY_END()

SOAP_ENTRY_START(getSyncStates, lpsResponse->er,
    const struct mv_long &ulaSyncId, struct getSyncStatesReponse *lpsResponse)
{
	er = GetSyncStates(soap, lpecSession, ulaSyncId, &lpsResponse->sSyncStates);
}
SOAP_ENTRY_END()

SOAP_ENTRY_START(getLicenseAuth, r->er, const struct xsd__base64Binary &,
    struct getLicenseAuthResponse *r)
{
	/* Called by ZCP 7.2.6 */
	r->sAuthResponse.__ptr = nullptr;
	r->sAuthResponse.__size = 0;
}
SOAP_ENTRY_END()

SOAP_ENTRY_START(resolvePseudoUrl, lpsResponse->er, const char *lpszPseudoUrl,
    struct resolvePseudoUrlResponse *lpsResponse)
{
	std::string		strServerPath;

	if (!lpecSession->GetSessionManager()->IsDistributedSupported())
	{
		/**
		 * Non-distributed environments do issue pseudo URLs, but merely to
		 * make upgrading later possible. We will just return the passed pseudo URL
		 * and say that we're the peer. That would cause the client to keep on
		 * using the current connection.
         **/
		lpsResponse->lpszServerPath = lpszPseudoUrl;
		lpsResponse->bIsPeer = true;
		return erSuccess;
	}

	lpszPseudoUrl = STRIN_FIX(lpszPseudoUrl);
	if (strncmp(lpszPseudoUrl, "pseudo://", 9))
		return KCERR_INVALID_PARAMETER;
	er = GetBestServerPath(soap, lpecSession, lpszPseudoUrl + 9, &strServerPath);
	if (er != erSuccess)
		return er;
	lpsResponse->lpszServerPath = STROUT_FIX_CPY(strServerPath.c_str());
	lpsResponse->bIsPeer = strcasecmp(g_lpSessionManager->GetConfig()->GetSetting("server_name"), lpszPseudoUrl + 9) == 0;
	return erSuccess;
}
SOAP_ENTRY_END()

SOAP_ENTRY_START(getServerDetails, lpsResponse->er,
    const struct mv_string8 &szaSvrNameList, unsigned int ulFlags,
    struct getServerDetailsResponse *lpsResponse)
{
	serverdetails_t	sDetails;
	std::string strServerPath, strPublicServer;
	objectdetails_t	details;

	if (!lpecSession->GetSessionManager()->IsDistributedSupported())
		/**
		 * We want to pretend the method doesn't exist. The best way to do that is to return
		 * SOAP_NO_METHOD. But that doesn't fit well in the macro famework. And since the
		 * client would translate that to a KCERR_NETWORK_ERROR anyway, we'll just return
		 * that instead.
		 **/
		return KCERR_NETWORK_ERROR;

	// lookup server which contains the public
	auto usrmgt = lpecSession->GetUserManagement();
	if (usrmgt->GetPublicStoreDetails(&details) == erSuccess)
		strPublicServer = details.GetPropString(OB_PROP_S_SERVERNAME);
	if (ulFlags & ~(EC_SERVERDETAIL_NO_NAME | EC_SERVERDETAIL_FILEPATH |
	    EC_SERVERDETAIL_HTTPPATH | EC_SERVERDETAIL_SSLPATH |
	    EC_SERVERDETAIL_PREFEREDPATH))
		return KCERR_UNKNOWN_FLAGS;
	if (ulFlags == 0)
		ulFlags = EC_SERVERDETAIL_FILEPATH|EC_SERVERDETAIL_HTTPPATH|EC_SERVERDETAIL_SSLPATH	|EC_SERVERDETAIL_PREFEREDPATH;

	if (szaSvrNameList.__size == 0 || szaSvrNameList.__ptr == nullptr)
		return erSuccess;
	lpsResponse->sServerList.__size = szaSvrNameList.__size;
	lpsResponse->sServerList.__ptr = s_alloc<struct server>(soap, szaSvrNameList.__size);
	memset(lpsResponse->sServerList.__ptr, 0, szaSvrNameList.__size * sizeof *lpsResponse->sServerList.__ptr);
	for (gsoap_size_t i = 0; i < szaSvrNameList.__size; ++i) {
		er = usrmgt->GetServerDetails(STRIN_FIX(szaSvrNameList.__ptr[i]), &sDetails);
		if (er != erSuccess)
			return er;
		if (strcasecmp(sDetails.GetServerName().c_str(), g_lpSessionManager->GetConfig()->GetSetting("server_name")) == 0)
			lpsResponse->sServerList.__ptr[i].ulFlags |= EC_SDFLAG_IS_PEER;
		// note: "contains a public of a company" is also a possibility
		if (!strPublicServer.empty() && strcasecmp(sDetails.GetServerName().c_str(), strPublicServer.c_str()) == 0)
			lpsResponse->sServerList.__ptr[i].ulFlags |= EC_SDFLAG_HAS_PUBLIC;
		if (!(ulFlags & EC_SERVERDETAIL_NO_NAME) && !sDetails.GetServerName().empty())
			lpsResponse->sServerList.__ptr[i].lpszName = STROUT_FIX_CPY(sDetails.GetServerName().c_str());
		if (ulFlags & EC_SERVERDETAIL_FILEPATH && !sDetails.GetFilePath().empty())
			lpsResponse->sServerList.__ptr[i].lpszFilePath = STROUT_FIX_CPY(sDetails.GetFilePath().c_str());
		if (ulFlags & EC_SERVERDETAIL_HTTPPATH && sDetails.GetHttpPort() != 0)
			lpsResponse->sServerList.__ptr[i].lpszHttpPath = STROUT_FIX_CPY(sDetails.GetHttpPath().c_str());
		if (ulFlags & EC_SERVERDETAIL_SSLPATH && sDetails.GetSslPort() != 0)
			lpsResponse->sServerList.__ptr[i].lpszSslPath = STROUT_FIX_CPY(sDetails.GetSslPath().c_str());
		if (ulFlags & EC_SERVERDETAIL_PREFEREDPATH &&
		    GetBestServerPath(soap, lpecSession, sDetails.GetServerName(), &strServerPath) == erSuccess)
			lpsResponse->sServerList.__ptr[i].lpszPreferedPath = STROUT_FIX_CPY(strServerPath.c_str());
	}
	return erSuccess;
}
SOAP_ENTRY_END()

// legacy calls required for 6.30 clients
int KCmdService::getServerBehavior(ULONG64, struct getServerBehaviorResponse *r)
{
	r->ulBehavior = 1;
	r->er = 0;
	return SOAP_OK;
}

int KCmdService::setServerBehavior(ULONG64, unsigned int, unsigned int *r)
{
	*r = KCERR_NO_SUPPORT;
	return SOAP_OK;
}

typedef ECDeferredFunc<ECRESULT, ECRESULT(*)(void*), void*> task_type;
struct MTOMStreamInfo;

struct MTOMSessionInfo {
	MTOMSessionInfo(ECSession *s) : lpecSession(s), holder(*s) {}

	ECSession *lpecSession = nullptr;
	std::unique_ptr<ECDatabase> lpSharedDatabase;
	ECDatabase *lpDatabase = nullptr;
	std::shared_ptr<ECAttachmentStorage> lpAttachmentStorage;
	ECRESULT er = 0;
	std::unique_ptr<ECThreadPool> lpThreadPool;
	std::lock_guard<ECSession> holder;
	/* These are only tracked for cleanup at session exit */
	MTOMStreamInfo *lpCurrentWriteStream = nullptr, *lpCurrentReadStream = nullptr;
};

struct MTOMStreamInfo {
	ECFifoBuffer	*lpFifoBuffer;
	unsigned int ulObjectId, ulStoreId;
	bool			bNewItem;
	unsigned long long ullIMAP;
	GUID			sGuid;
    ULONG			ulFlags;
	task_type 		*lpTask;
	struct propValArray *lpPropValArray;
	MTOMSessionInfo *lpSessionInfo;
};

typedef MTOMStreamInfo * LPMTOMStreamInfo;

static ECRESULT SerializeObject(void *arg)
{
	auto lpStreamInfo = static_cast<MTOMStreamInfo *>(arg);
	assert(lpStreamInfo != NULL);
	lpStreamInfo->lpSessionInfo->lpSharedDatabase->ThreadInit();

	ECFifoSerializer lpSink(lpStreamInfo->lpFifoBuffer, ECFifoSerializer::serialize);
	auto er = SerializeMessage(lpStreamInfo->lpSessionInfo->lpecSession,
	     lpStreamInfo->lpSessionInfo->lpSharedDatabase.get(),
	     lpStreamInfo->lpSessionInfo->lpAttachmentStorage.get(), nullptr,
	     lpStreamInfo->ulObjectId, MAPI_MESSAGE, lpStreamInfo->ulStoreId,
	     &lpStreamInfo->sGuid, lpStreamInfo->ulFlags, &lpSink, true);
	lpStreamInfo->lpSessionInfo->lpSharedDatabase->ThreadEnd();
	lpStreamInfo->lpSessionInfo->er = er;
	return er;
}

static void *MTOMReadOpen(struct soap *soap, void *handle, const char *id,
    const char* /*type*/, const char* /*options*/)
{
	auto lpStreamInfo = static_cast<MTOMStreamInfo *>(handle);
	assert(lpStreamInfo != NULL);
	if (lpStreamInfo->lpSessionInfo->er != erSuccess) {
		soap->error = SOAP_FATAL_ERROR;
		return NULL;
	}

	lpStreamInfo->lpFifoBuffer = new ECFifoBuffer();

	if (strncmp(id, "emcas-", 6) == 0) {
		std::unique_ptr<task_type> ptrTask(new task_type(SerializeObject, lpStreamInfo));
		if (!ptrTask->queue_on(lpStreamInfo->lpSessionInfo->lpThreadPool.get())) {
			ec_log_err("Failed to dispatch serialization task for \"%s\"", id);
			soap->error = SOAP_FATAL_ERROR;
			delete lpStreamInfo->lpFifoBuffer;
			lpStreamInfo->lpFifoBuffer = NULL;
			return NULL;
		}
		lpStreamInfo->lpTask = ptrTask.release();
	} else {
		ec_log_err("Got stream request for unknown ID \"%s\"", id);
		soap->error = SOAP_FATAL_ERROR;
		delete lpStreamInfo->lpFifoBuffer;
		lpStreamInfo->lpFifoBuffer = NULL;
		return NULL;
	}

	lpStreamInfo->lpSessionInfo->lpCurrentReadStream = lpStreamInfo; // Track currently opened stream info
	return lpStreamInfo;
}

static size_t MTOMRead(struct soap * /*soap*/, void *handle,
    char *buf, size_t len)
{
	ECRESULT			er = erSuccess;
	LPMTOMStreamInfo		lpStreamInfo = (LPMTOMStreamInfo)handle;
	ECFifoBuffer::size_type	cbRead = 0;

	assert(lpStreamInfo->lpFifoBuffer != NULL);
	er = lpStreamInfo->lpFifoBuffer->Read(buf, len, STR_DEF_TIMEOUT, &cbRead);
	if (er != erSuccess)
		ec_perror("Failed to read data", er);
	return cbRead;
}

static void MTOMReadClose(struct soap *soap, void *handle)
{
	LPMTOMStreamInfo		lpStreamInfo = (LPMTOMStreamInfo)handle;

	assert(lpStreamInfo->lpFifoBuffer != NULL);
	lpStreamInfo->lpSessionInfo->lpCurrentReadStream = NULL; // Cleanup done

	// We get here when the last call to MTOMRead returned 0 OR when
	// an error occurred within gSOAP's bowels. In the latter case, we need
	// to close the FIFO to make sure the writing thread will not lock up.
	// Since gSOAP will not be reading from the FIFO in any case once we
	// read this point, it is safe to just close the FIFO.
	lpStreamInfo->lpFifoBuffer->Close(ECFifoBuffer::cfRead);
	if (lpStreamInfo->lpTask) {
		lpStreamInfo->lpTask->wait();	 // Todo: use result() to wait and get result
		delete lpStreamInfo->lpTask;
	}
	delete lpStreamInfo->lpFifoBuffer;
	lpStreamInfo->lpFifoBuffer = NULL;
}

static void MTOMWriteClose(struct soap *soap, void *handle);

static void MTOMSessionDone(struct soap *soap, void *param)
{
	auto lpInfo = static_cast<MTOMSessionInfo *>(param);

	if (lpInfo->lpCurrentWriteStream != NULL)
	    // Apparently a write stream was opened but not closed by gSOAP by calling MTOMWriteClose. Do it now.
	    MTOMWriteClose(soap, lpInfo->lpCurrentWriteStream);
	else if (lpInfo->lpCurrentReadStream != NULL)
        // Same but for MTOMReadClose()
		MTOMReadClose(soap, lpInfo->lpCurrentReadStream);
	delete lpInfo;
}

SOAP_ENTRY_START(exportMessageChangesAsStream, lpsResponse->er,
    unsigned int ulFlags, const struct propTagArray &sPropTags,
    const struct sourceKeyPairArray &sSourceKeyPairs, unsigned int ulPropTag,
    exportMessageChangesAsStreamResponse *lpsResponse)
{
	unsigned int ulObjectId = 0, ulParentId = 0, ulParentCheck = 0;
	unsigned int ulObjFlags = 0, ulStoreId = 0, ulMode = 0;
	unsigned long		ulObjCnt = 0;
	GUID				sGuid;
	ECObjectTableList	rows;
	struct rowSet		*lpRowSet = NULL; // Do not free, used in response data
	ECODStore			ecODStore;
	std::unique_ptr<ECDatabase> lpBatchDB;
	bool				bUseSQLMulti = parseBool(g_lpSessionManager->GetConfig()->GetSetting("enable_sql_procedures"));

	// Backward compat, old clients do not send ulPropTag
	if(!ulPropTag)
	    ulPropTag = PR_SOURCE_KEY;
	if(ulFlags & SYNC_BEST_BODY)
	  ulMode = 1;
	else if(ulFlags & SYNC_LIMITED_IMESSAGE)
	  ulMode = 2;

	auto gcache = g_lpSessionManager->GetCacheManager();
	auto sec = lpecSession->GetSecurity();
	std::shared_ptr<ECAttachmentStorage> lpAttachmentStorage;
	USE_DATABASE_NORESULT();
	kd_trans dtx;

	if(ulPropTag == PR_ENTRYID) {
		std::set<EntryId>	setEntryIDs;

	for (gsoap_size_t i = 0; i < sSourceKeyPairs.__size; ++i)
			setEntryIDs.emplace(sSourceKeyPairs.__ptr[i].sObjectKey);
		er = BeginLockFolders(lpDatabase, setEntryIDs, LOCK_SHARED, dtx, er);
	} else if (ulPropTag == PR_SOURCE_KEY) {
		std::set<SOURCEKEY> setParentSourcekeys;
	for (gsoap_size_t i = 0; i < sSourceKeyPairs.__size; ++i)
			setParentSourcekeys.emplace(sSourceKeyPairs.__ptr[i].sParentKey);
		er = BeginLockFolders(lpDatabase, setParentSourcekeys, LOCK_SHARED, dtx, er);
    } else
		er = KCERR_INVALID_PARAMETER;

	auto cleanup = make_scope_success([&]() {
		dtx.commit();
		if (er != erSuccess)
			/* Do not output any streams */
			lpsResponse->sMsgStreams.__size = 0;
		soap->mode &= ~SOAP_XML_TREE;
		soap->omode &= ~SOAP_XML_TREE;
	});
    if (er == KCERR_NOT_FOUND)
		// BeginLockFolders returns KCERR_NOT_FOUND when there's no
		// folder to lock, which can only happen if none of the passed
		// objects exist.
		// This is not an error as that's perfectly valid when performing
		// a selective export. So we'll just return an empty batch, which
		// will be interpreted by the caller as 'all message are deleted'.
		return er = erSuccess;
	else if (er != erSuccess)
		return er;

	auto ulDepth = atoui(lpecSession->GetSessionManager()->GetConfig()->GetSetting("embedded_attachment_limit")) + 1;
	er = lpecSession->GetAdditionalDatabase(&unique_tie(lpBatchDB));
	if (er != erSuccess)
		return er;

	if ((lpecSession->GetCapabilities() & KOPANO_CAP_ENHANCED_ICS) == 0)
		return er = KCERR_NO_SUPPORT;
	lpAttachmentStorage.reset(g_lpSessionManager->get_atxconfig()->new_handle(lpDatabase));
	if (lpAttachmentStorage == nullptr)
		return er = KCERR_NOT_ENOUGH_MEMORY;
	auto lpMTOMSessionInfo = new MTOMSessionInfo(lpecSession);
	lpMTOMSessionInfo->lpCurrentWriteStream = NULL;
	lpMTOMSessionInfo->lpCurrentReadStream = NULL;
	lpMTOMSessionInfo->lpAttachmentStorage = lpAttachmentStorage;
	lpMTOMSessionInfo->lpSharedDatabase = std::move(lpBatchDB);
	lpMTOMSessionInfo->er = erSuccess;
	lpMTOMSessionInfo->lpThreadPool.reset(new ECThreadPool(1));
	soap_info(soap)->fdone = MTOMSessionDone;
	soap_info(soap)->fdoneparam = lpMTOMSessionInfo;
	lpsResponse->sMsgStreams.__ptr = s_alloc<messageStream>(soap, sSourceKeyPairs.__size);

	std::string strQuery;
	for (gsoap_size_t i = 0; i < sSourceKeyPairs.__size; ++i) {
		// Progress information
		lpsResponse->sMsgStreams.__ptr[ulObjCnt].ulStep = i;
		// Find the correct object
		er = gcache->GetObjectFromProp(PROP_ID(ulPropTag), sSourceKeyPairs.__ptr[i].sObjectKey.__size, sSourceKeyPairs.__ptr[i].sObjectKey.__ptr, &ulObjectId);
		if(er != erSuccess) {
		    er = erSuccess;
			continue;
        }

        if(sSourceKeyPairs.__ptr[i].sParentKey.__size) {
			er = gcache->GetObjectFromProp(PROP_ID(ulPropTag), sSourceKeyPairs.__ptr[i].sParentKey.__size, sSourceKeyPairs.__ptr[i].sParentKey.__ptr, &ulParentId);
            if(er != erSuccess) {
                er = erSuccess;
				continue;
            }
			er = gcache->GetObject(ulObjectId, &ulParentCheck, nullptr, &ulObjFlags, nullptr);
            if (er != erSuccess) {
                er = erSuccess;
				continue;
            }
            if (ulParentId != ulParentCheck) {
                assert(false);
				continue;
            }
        }

		if ((ulObjFlags & MSGFLAG_DELETED) != (ulFlags & MSGFLAG_DELETED))
			continue;
		// Check security
		er = sec->CheckPermission(ulObjectId, ecSecurityRead);
		if (er != erSuccess) {
		    er = erSuccess;
			continue;
        }
		// Get store
		er = gcache->GetStore(ulObjectId, &ulStoreId, &sGuid);
		if(er != erSuccess) {
		    er = erSuccess;
			continue;
        }

		auto lpStreamInfo = static_cast<MTOMStreamInfo *>(soap_malloc(soap, sizeof(MTOMStreamInfo)));
		static_assert(std::is_trivially_constructible<MTOMStreamInfo>::value, "MTOMStreamInfo must remain TC");
		lpStreamInfo->ulObjectId = ulObjectId;
		lpStreamInfo->ulStoreId = ulStoreId;
		lpStreamInfo->bNewItem = false;
		lpStreamInfo->ullIMAP = 0;
		lpStreamInfo->sGuid = sGuid;
		lpStreamInfo->ulFlags = ulFlags;
		lpStreamInfo->lpPropValArray = NULL;
		lpStreamInfo->lpTask = NULL;
		lpStreamInfo->lpSessionInfo = lpMTOMSessionInfo;
		if(bUseSQLMulti)
			strQuery += "call StreamObj(" + stringify(ulObjectId) + "," + stringify(ulDepth) + ", " + stringify(ulMode) + ");";

		// Setup the MTOM Attachments
		memset(&lpsResponse->sMsgStreams.__ptr[ulObjCnt].sStreamData, 0, sizeof(lpsResponse->sMsgStreams.__ptr[ulObjCnt].sStreamData));
		lpsResponse->sMsgStreams.__ptr[ulObjCnt].sStreamData.xop__Include.__ptr = (unsigned char*)lpStreamInfo;
		lpsResponse->sMsgStreams.__ptr[ulObjCnt].sStreamData.xop__Include.type = s_strcpy(soap, "application/binary");
		lpsResponse->sMsgStreams.__ptr[ulObjCnt].sStreamData.xop__Include.id = s_strcpy(soap, ("emcas-" + stringify(ulObjCnt)).c_str());
		++ulObjCnt;
		// Remember the object ID since we need it later
		rows.emplace_back(ulObjectId, 0);
	}
	lpsResponse->sMsgStreams.__size = ulObjCnt;

    // The results of this query will be consumed by the MTOMRead function
    if(!strQuery.empty()) {
		er = lpMTOMSessionInfo->lpSharedDatabase->DoSelectMulti(strQuery);
        if(er != erSuccess)
			return er;
    }
    memset(&ecODStore, 0, sizeof(ECODStore));
	ecODStore.ulObjType = MAPI_MESSAGE;

	// Get requested properties for all rows
	er = ECStoreObjectTable::QueryRowData(NULL, soap, lpecSession, &rows, &sPropTags, &ecODStore, &lpRowSet, true, true);
	if (er != erSuccess)
		return er;
	assert(lpRowSet->__size == static_cast<gsoap_size_t>(ulObjCnt));
	for (gsoap_size_t i = 0; i < lpRowSet->__size; ++i)
		lpsResponse->sMsgStreams.__ptr[i].sPropVals = lpRowSet->__ptr[i];
	soap->fmimereadopen = &MTOMReadOpen;
	soap->fmimeread = &MTOMRead;
	soap->fmimereadclose = &MTOMReadClose;
	g_lpSessionManager->m_stats->inc(SCN_DATABASE_MROPS, static_cast<int>(ulObjCnt));
	return erSuccess;
}
SOAP_ENTRY_END()

static ECRESULT DeserializeObject(void *arg)
{
	auto lpStreamInfo = static_cast<MTOMStreamInfo *>(arg);
	assert(lpStreamInfo != NULL);
	ECFifoSerializer lpSource(lpStreamInfo->lpFifoBuffer, ECFifoSerializer::deserialize);
	return DeserializeObject(lpStreamInfo->lpSessionInfo->lpecSession,
	       lpStreamInfo->lpSessionInfo->lpDatabase,
	       lpStreamInfo->lpSessionInfo->lpAttachmentStorage.get(), nullptr,
	       lpStreamInfo->ulObjectId, lpStreamInfo->ulStoreId,
	       &lpStreamInfo->sGuid, lpStreamInfo->bNewItem,
	       lpStreamInfo->ullIMAP, &lpSource, &lpStreamInfo->lpPropValArray);
}

static void *MTOMWriteOpen(struct soap *soap, void *handle,
    const char * /*id*/, const char * /*type*/, const char * /*description*/,
    enum soap_mime_encoding /*encoding*/)
{
	auto lpStreamInfo = static_cast<MTOMStreamInfo *>(handle);
	// Just return the handle (needed for gsoap to operate properly
	lpStreamInfo->lpFifoBuffer = new ECFifoBuffer();

	std::unique_ptr<task_type> ptrTask(new task_type(DeserializeObject, lpStreamInfo));
	if (!ptrTask->queue_on(lpStreamInfo->lpSessionInfo->lpThreadPool.get())) {
		ec_log_err("Failed to dispatch deserialization task");
		lpStreamInfo->lpSessionInfo->er = KCERR_UNABLE_TO_COMPLETE;
		soap->error = SOAP_FATAL_ERROR;
		return NULL;
	}
	lpStreamInfo->lpTask = ptrTask.release();
	lpStreamInfo->lpSessionInfo->lpCurrentWriteStream = lpStreamInfo; // Remember that MTOMWriteOpen was called, and that a cleanup is needed
	return handle;
}

static int MTOMWrite(struct soap *soap, void *handle,
    const char *buf, size_t len)
{
	auto lpStreamInfo = static_cast<MTOMStreamInfo *>(handle);
	assert(lpStreamInfo != NULL);

	// Only write data if a reader thread is available
	if (lpStreamInfo->lpTask) {
		auto er = lpStreamInfo->lpFifoBuffer->Write(buf, len, STR_DEF_TIMEOUT, NULL);
		if (er != erSuccess) {
			lpStreamInfo->lpSessionInfo->er = er;
			return SOAP_EOF;
		}
	}
	return SOAP_OK;
}

static void MTOMWriteClose(struct soap *soap, void *handle)
{
	ECRESULT er = erSuccess;
	auto lpStreamInfo = static_cast<MTOMStreamInfo *>(handle);
	assert(lpStreamInfo != NULL);
	lpStreamInfo->lpSessionInfo->lpCurrentWriteStream = NULL; // Since we are cleaning up ourselves, another cleanup is not necessary
	lpStreamInfo->lpFifoBuffer->Close(ECFifoBuffer::cfWrite);
	if (lpStreamInfo->lpTask) {
		lpStreamInfo->lpTask->wait();	// Todo: use result() to wait and get result
		er = lpStreamInfo->lpTask->result();
		delete lpStreamInfo->lpTask;
	}
	delete lpStreamInfo->lpFifoBuffer;
	lpStreamInfo->lpFifoBuffer = NULL;
	// Signal error to caller
	if(er != erSuccess) {
		lpStreamInfo->lpSessionInfo->er = er;
		soap->error = SOAP_FATAL_ERROR;
	}
}

SOAP_ENTRY_START(importMessageFromStream, *result, unsigned int ulFlags,
    unsigned int ulSyncId, const entryId &sFolderEntryId,
    const entryId &sEntryId, bool bIsNew, struct propVal *lpsConflictItems,
    const struct xsd__Binary &sStreamData, unsigned int *result)
{
	MTOMStreamInfo	*lpsStreamInfo = NULL;
	unsigned int ulObjectId = 0, ulParentId = 0, ulParentType = 0;
	unsigned int ulGrandParentId = 0, ulStoreId = 0, ulAffected = 0;
	unsigned long long ullIMAP = 0;
	GUID			sGuid = {0};
	SOURCEKEY sSourceKey, sParentSourceKey;
	ECListInt		lObjectList;
	std::string strColName, strColData;
	unsigned int	ulDeleteFlags = EC_DELETE_ATTACHMENTS | EC_DELETE_RECIPIENTS | EC_DELETE_CONTAINER | EC_DELETE_MESSAGES | EC_DELETE_HARD_DELETE;
	ECListDeleteItems lstDeleteItems, lstDeleted;

	USE_DATABASE();
	std::shared_ptr<ECAttachmentStorage> lpAttachmentStorage(g_lpSessionManager->get_atxconfig()->new_handle(lpDatabase));
	if (lpAttachmentStorage == nullptr)
		return KCERR_NOT_ENOUGH_MEMORY;
	auto lpMTOMSessionInfo = new MTOMSessionInfo(lpecSession);
	lpMTOMSessionInfo->lpCurrentWriteStream = NULL;
	lpMTOMSessionInfo->lpCurrentReadStream = NULL;
	lpMTOMSessionInfo->lpAttachmentStorage = lpAttachmentStorage;
	lpMTOMSessionInfo->lpDatabase = lpDatabase;
	lpMTOMSessionInfo->lpSharedDatabase = NULL;
	lpMTOMSessionInfo->er = erSuccess;
	lpMTOMSessionInfo->lpThreadPool.reset(new ECThreadPool(1));
	soap_info(soap)->fdone = MTOMSessionDone;
	soap_info(soap)->fdoneparam = lpMTOMSessionInfo;

	auto cleanup = make_scope_success([&]() {
		if (lpsStreamInfo != nullptr)
			FreePropValArray(lpsStreamInfo->lpPropValArray, true);
		FreeDeletedItems(&lstDeleteItems);
		ROLLBACK_ON_ERROR();
		if (er == erSuccess)
			return;
		/* Remove from cache, else we can get sync issue, with missing messages offline. */
		auto cache = lpecSession->GetSessionManager()->GetCacheManager();
		cache->RemoveIndexData(ulObjectId);
		cache->Update(fnevObjectDeleted, ulObjectId);
	});
	auto atx = lpAttachmentStorage->Begin(er);
	if (er != erSuccess)
		return er;
	auto dtx = lpDatabase->Begin(er);
	if (er != erSuccess)
		return er;
	// Get the parent object id.
	er = lpecSession->GetObjectFromEntryId(&sFolderEntryId, &ulParentId);
	if (er != erSuccess)
		return er;
	// Lock the parent folder
	strQuery = "SELECT val_ulong FROM properties WHERE hierarchyid = " + stringify(ulParentId) + " FOR UPDATE";
	er = lpDatabase->DoSelect(strQuery, NULL);
	if (er != erSuccess)
		return er;

	if (!bIsNew) {
		// Delete the existing message and recreate it
		er = lpecSession->GetObjectFromEntryId(&sEntryId, &ulObjectId);
		if (er != erSuccess)
			return er;
		// When a message is update the flags are not passed. So obtain the old flags before
		// deleting so we can pass them to CreateObject.
		er = g_lpSessionManager->GetCacheManager()->GetObjectFlags(ulObjectId, &ulFlags);
		if (er != erSuccess)
			return er;

		// Get the original IMAP ID
		strQuery = "SELECT val_ulong FROM properties WHERE"
						" hierarchyid=" + stringify(ulObjectId) +
						" and tag=" + stringify(PROP_ID(PR_EC_IMAP_ID)) +
						" and type=" + stringify(PROP_TYPE(PR_EC_IMAP_ID)) +
						" LIMIT 1";
		er = lpDatabase->DoSelect(strQuery, &lpDBResult);
		if (er != erSuccess)
			return er;
		lpDBRow = lpDBResult.fetch_row();
		if (lpDBRow == NULL || lpDBRow[0] == NULL)
		    // Items created in previous versions of Kopano will not have a PR_EC_IMAP_ID. The rule
		    // is that an item has a PR_EC_IMAP_ID that is equal to the hierarchyid in that case.
		    ullIMAP = ulObjectId;
		else
    		// atoui return a unsigned int at best, but since PR_EC_IMAP_ID is a PT_LONG, the same conversion
	    	// will be done when getting the property through MAPI.
			ullIMAP = atoui(lpDBRow[0]);

		lObjectList.emplace_back(ulObjectId);
		// Collect recursive parent objects, validate item and check the permissions
		er = ExpandDeletedItems(lpecSession, lpDatabase, &lObjectList, ulDeleteFlags, true, &lstDeleteItems);
		if (er != erSuccess) {
			assert(false);
			return er;
		}
		// Delete the items hard
		er = DeleteObjectHard(lpecSession, lpDatabase,
		     lpAttachmentStorage.get(), ulDeleteFlags, lstDeleteItems,
		     true, lstDeleted);
		if (er != erSuccess) {
			assert(false);
			return er;
		}

		// Update storesize
		er = DeleteObjectStoreSize(lpecSession, lpDatabase, ulDeleteFlags, lstDeleted);
		if (er != erSuccess) {
			assert(false);
			return er;
		}
		// Update cache
		er = DeleteObjectCacheUpdate(lpecSession, ulDeleteFlags, lstDeleted);
		if (er != erSuccess) {
			assert(false);
			return er;
		}
	}

	// Create the message
	if (bIsNew) {
		er = CreateObject(lpecSession, lpDatabase, ulParentId, MAPI_FOLDER, MAPI_MESSAGE, ulFlags, &ulObjectId);
		if (er != erSuccess)
			return er;
	} else {
		auto ulOwner = lpecSession->GetSecurity()->GetUserId(ulParentId); // Owner of object is either the current user or the owner of the folder
		// Reinsert the entry in the hierarchy table with the same id so the change notification later doesn't
		// become a add notification because the id is different.
		strQuery = "INSERT INTO hierarchy (id, parent, type, flags, owner) values("+stringify(ulObjectId)+", "+stringify(ulParentId)+", "+stringify(MAPI_MESSAGE)+", "+stringify(ulFlags)+", "+stringify(ulOwner)+")";
		er = lpDatabase->DoInsert(strQuery);
		if(er != erSuccess)
			return er;
	}

	// Get store
	er = g_lpSessionManager->GetCacheManager()->GetStore(ulObjectId, &ulStoreId, &sGuid);
	if(er != erSuccess)
		return er;
	// Quota check
	er = CheckQuota(lpecSession, ulStoreId);
	if (er != erSuccess)
		return er;
	// Map entryId <-> ulObjectId
	er = MapEntryIdToObjectId(lpecSession, lpDatabase, ulObjectId, sEntryId);
	if (er != erSuccess)
		return er;

	// Deserialize the streamed message
	soap->fmimewriteopen = &MTOMWriteOpen;
	soap->fmimewrite = &MTOMWrite;
	soap->fmimewriteclose= &MTOMWriteClose;
	// We usually do not pass database objects to other threads. However, since
	// we want to be able to perform a complete rollback we need to pass it
	// to thread that processes the data and puts it in the database.
	lpsStreamInfo = (MTOMStreamInfo *)soap_malloc(soap, sizeof(MTOMStreamInfo));
	lpsStreamInfo->ulObjectId = ulObjectId;
	lpsStreamInfo->ulStoreId = ulStoreId;
	lpsStreamInfo->bNewItem = bIsNew;
	lpsStreamInfo->ullIMAP = ullIMAP;
	lpsStreamInfo->sGuid = sGuid;
	lpsStreamInfo->ulFlags = ulFlags;
	lpsStreamInfo->lpPropValArray = NULL;
	lpsStreamInfo->lpTask = NULL;
	lpsStreamInfo->lpSessionInfo = lpMTOMSessionInfo;

	if (soap_check_mime_attachments(soap)) {
<<<<<<< HEAD
		auto content = soap_get_mime_attachment(soap, lpsStreamInfo);
		if (content == nullptr)
			return er = lpMTOMSessionInfo->er ? lpMTOMSessionInfo->er : KCERR_CALL_FAILED;
		// Flush remaining attachments (that shouldn't even be there)
		while (true) {
			content = soap_get_mime_attachment(soap, lpsStreamInfo);
=======
#if GSOAP_VERSION >= 20873
		auto content = soap_recv_mime_attachment(soap, lpsStreamInfo);
#else
		auto content = soap_get_mime_attachment(soap, lpsStreamInfo);
#endif
		if (!content) {
			er = (lpMTOMSessionInfo->er ? lpMTOMSessionInfo->er : KCERR_CALL_FAILED);
			goto exit;
		}
		
		// Flush remaining attachments (that shouldn't even be there)
		while (true) {
#if GSOAP_VERSION >= 20873
			content = soap_recv_mime_attachment(soap, lpsStreamInfo);
#else
			content = soap_get_mime_attachment(soap, (void*)lpsStreamInfo);
#endif
>>>>>>> e0a12298
			if (!content)
				break;
		};
	}

	er = g_lpSessionManager->GetCacheManager()->GetObject(ulParentId, &ulGrandParentId, NULL, NULL, &ulParentType);
	if (er != erSuccess)
		return er;
	// pr_source_key magic
	if (ulParentType == MAPI_FOLDER) {
		GetSourceKey(ulObjectId, &sSourceKey);
		GetSourceKey(ulParentId, &sParentSourceKey);
		AddChange(lpecSession, ulSyncId, sSourceKey, sParentSourceKey, bIsNew ? ICS_MESSAGE_NEW : ICS_MESSAGE_CHANGE);
	}
	// Update the folder counts
	er = UpdateFolderCounts(lpDatabase, ulParentId, ulFlags, lpsStreamInfo->lpPropValArray);
	if (er != erSuccess)
		return er;

	// Set PR_CONFLICT_ITEMS if available
	if (lpsConflictItems != NULL && lpsConflictItems->ulPropTag == PR_CONFLICT_ITEMS) {
		// Delete to be sure
		strQuery = "DELETE FROM mvproperties WHERE hierarchyid=" + stringify(ulObjectId) + " AND tag=" + stringify(PROP_ID(PR_CONFLICT_ITEMS)) + " AND type=" + stringify(PROP_TYPE(PR_CONFLICT_ITEMS));
		er = lpDatabase->DoDelete(strQuery);
		if (er != erSuccess)
			return er;

		gsoap_size_t nMVItems = GetMVItemCount(lpsConflictItems);
		for (gsoap_size_t i = 0; i < nMVItems; ++i) {
			er = CopySOAPPropValToDatabaseMVPropVal(lpsConflictItems, i, strColName, strColData, lpDatabase);
			if (er != erSuccess)
				return er;
			strQuery = "INSERT INTO mvproperties(hierarchyid,orderid,tag,type," + strColName + ") VALUES(" + stringify(ulObjectId) + "," + stringify(i) + "," + stringify(PROP_ID(PR_CONFLICT_ITEMS)) + "," + stringify(PROP_TYPE(PR_CONFLICT_ITEMS)) + "," + strColData + ")";
			er = lpDatabase->DoInsert(strQuery, NULL, &ulAffected);
			if (er != erSuccess)
				return er;
			if (ulAffected != 1) {
				ec_log_err("importMessageFromStream(): affected row count != 1");
				return er = KCERR_DATABASE_ERROR;
			}
		}
	}

	// Process MSGFLAG_SUBMIT
	// If the messages was saved by an ICS syncer, then we need to sync the PR_MESSAGE_FLAGS for MSGFLAG_SUBMIT if it
	// was included in the save.
	er = ProcessSubmitFlag(lpDatabase, ulSyncId, ulStoreId, ulObjectId, bIsNew, lpsStreamInfo->lpPropValArray);
	if (er != erSuccess)
		return er;
	if (ulParentType == MAPI_FOLDER) {
		er = ECTPropsPurge::NormalizeDeferredUpdates(lpecSession, lpDatabase, ulParentId);
		if (er != erSuccess)
			return er;
	}

	er = atx.commit();
	if (er != erSuccess)
		return er;
	er = dtx.commit();
	if (er != erSuccess)
		return er;
	// Notification
	CreateNotifications(ulObjectId, MAPI_MESSAGE, ulParentId, ulGrandParentId, bIsNew, lpsStreamInfo->lpPropValArray, NULL);
	g_lpSessionManager->m_stats->inc(SCN_DATABASE_MWOPS);
	return erSuccess;
}
SOAP_ENTRY_END()

SOAP_ENTRY_START(getChangeInfo, lpsResponse->er, const entryId &sEntryId,
    struct getChangeInfoResponse *lpsResponse)
{
	unsigned int	ulObjId = 0;
	USE_DATABASE();

	// Get object
	er = lpecSession->GetObjectFromEntryId(&sEntryId, &ulObjId);
	if (er != erSuccess)
		return er;
	// Check security
	er = lpecSession->GetSecurity()->CheckPermission(ulObjId, ecSecurityRead);
	if (er != erSuccess)
		return er;

	// Get the Change Key
	strQuery = "SELECT val_binary FROM properties "
				"WHERE tag = " + stringify(PROP_ID(PR_CHANGE_KEY)) +
				" AND type = " + stringify(PROP_TYPE(PR_CHANGE_KEY)) +
				" AND hierarchyid = " + stringify(ulObjId) + " LIMIT 1";
	er = lpDatabase->DoSelect(strQuery, &lpDBResult);
	if(er != erSuccess)
		return er;

	if (lpDBResult.get_num_rows() > 0) {
		lpDBRow = lpDBResult.fetch_row();
		lpDBLen = lpDBResult.fetch_row_lengths();
		lpsResponse->sPropCK.ulPropTag = PR_CHANGE_KEY;
		lpsResponse->sPropCK.__union = SOAP_UNION_propValData_bin;
		lpsResponse->sPropCK.Value.bin = s_alloc<xsd__base64Binary>(soap, 1);
		lpsResponse->sPropCK.Value.bin->__size = lpDBLen[0];
		lpsResponse->sPropCK.Value.bin->__ptr = s_alloc<unsigned char>(soap, lpDBLen[0]);
		memcpy(lpsResponse->sPropCK.Value.bin->__ptr, lpDBRow[0], lpDBLen[0]);
	} else {
		return KCERR_NOT_FOUND;
	}

	// Get the Predecessor Change List
	strQuery = "SELECT val_binary FROM properties "
				"WHERE tag = " + stringify(PROP_ID(PR_PREDECESSOR_CHANGE_LIST)) +
				" AND type = " + stringify(PROP_TYPE(PR_PREDECESSOR_CHANGE_LIST)) +
				" AND hierarchyid = " + stringify(ulObjId) + " LIMIT 1";
	er = lpDatabase->DoSelect(strQuery, &lpDBResult);
	if(er != erSuccess)
		return er;
	if (lpDBResult.get_num_rows() == 0)
		return KCERR_NOT_FOUND;
	lpDBRow = lpDBResult.fetch_row();
	lpDBLen = lpDBResult.fetch_row_lengths();
	lpsResponse->sPropPCL.ulPropTag = PR_PREDECESSOR_CHANGE_LIST;
	lpsResponse->sPropPCL.__union = SOAP_UNION_propValData_bin;
	lpsResponse->sPropPCL.Value.bin = s_alloc<xsd__base64Binary>(soap, 1);
	lpsResponse->sPropPCL.Value.bin->__size = lpDBLen[0];
	lpsResponse->sPropPCL.Value.bin->__ptr = s_alloc<unsigned char>(soap, lpDBLen[0]);
	memcpy(lpsResponse->sPropPCL.Value.bin->__ptr, lpDBRow[0], lpDBLen[0]);
	return erSuccess;
}
SOAP_ENTRY_END()

SOAP_ENTRY_START(purgeDeferredUpdates, lpsResponse->er, struct purgeDeferredUpdatesResponse *lpsResponse)
{
    unsigned int ulFolderId = 0;
    USE_DATABASE();

    // Only system-admins may run this
    if (lpecSession->GetSecurity()->GetAdminLevel() < ADMIN_LEVEL_SYSADMIN)
		return KCERR_NO_ACCESS;
    er = ECTPropsPurge::GetLargestFolderId(lpDatabase, &ulFolderId);
    if(er == KCERR_NOT_FOUND) {
        // Nothing to purge
        lpsResponse->ulDeferredRemaining = 0;
		return er;
    }
    if(er != erSuccess)
		return er;
    er = ECTPropsPurge::PurgeDeferredTableUpdates(lpDatabase, ulFolderId);
    if(er != erSuccess)
		return er;
	return ECTPropsPurge::GetDeferredCount(lpDatabase, &lpsResponse->ulDeferredRemaining);
}
SOAP_ENTRY_END()

SOAP_ENTRY_START(testPerform, *result, const char *szCommand,
    const struct testPerformArgs &sPerform, unsigned int *result)
{
	if (!parseBool(g_lpSessionManager->GetConfig()->GetSetting("enable_test_protocol")))
		return KCERR_NO_ACCESS;
	return TestPerform(lpecSession, szCommand, sPerform.__size, sPerform.__ptr);
}
SOAP_ENTRY_END()

SOAP_ENTRY_START(testSet, *result, const char *szVarName, const char *szValue,
    unsigned int *result)
{
	if (!parseBool(g_lpSessionManager->GetConfig()->GetSetting("enable_test_protocol")))
		return KCERR_NO_ACCESS;
	return TestSet(szVarName, szValue);
}
SOAP_ENTRY_END()

SOAP_ENTRY_START(testGet, lpsResponse->er, const char *szVarName,
    struct testGetResponse *lpsResponse)
{
	if (!parseBool(g_lpSessionManager->GetConfig()->GetSetting("enable_test_protocol")))
		return KCERR_NO_ACCESS;
	return TestGet(soap, szVarName, &lpsResponse->szValue);
}
SOAP_ENTRY_END()

SOAP_ENTRY_START(setLockState, *result, const entryId &sEntryId, bool bLocked,
    unsigned int *result)
{
	unsigned int ulObjId = 0, ulOwner = 0, ulObjType = 0;

	er = g_lpSessionManager->GetCacheManager()->GetObjectFromEntryId(&sEntryId, &ulObjId);
	if (er != erSuccess)
		return er;
	er = g_lpSessionManager->GetCacheManager()->GetObject(ulObjId, NULL, &ulOwner, NULL, &ulObjType);
	if (er != erSuccess)
		return er;
	if (ulObjType != MAPI_MESSAGE)
		return KCERR_NO_SUPPORT;

	// Do we need to be owner?
	er = lpecSession->GetSecurity()->CheckPermission(ulObjId, ecSecurityOwner);
	if (er != erSuccess)
		return er;
	if (!bLocked)
		return lpecSession->UnlockObject(ulObjId);
	er = lpecSession->LockObject(ulObjId);
	if (er == KCERR_NO_ACCESS)
		er = KCERR_SUBMITTED;
	return er;
}
SOAP_ENTRY_END()

int KCmdService::getUserClientUpdateStatus(ULONG64, const entryId &,
    struct userClientUpdateStatusResponse *r)
{
	r->er = KCERR_NO_SUPPORT;
	return SOAP_OK;
}

int KCmdService::removeAllObjects(ULONG64, const entryId &, unsigned int *r)
{
	*r = KCERR_NO_SUPPORT;
	return SOAP_OK;
}

SOAP_ENTRY_START(resetFolderCount, lpsResponse->er, const entryId &sEntryId,
    struct resetFolderCountResponse *lpsResponse)
{
	unsigned int ulObjId = 0, ulOwner = 0, ulObjType = 0;

	er = g_lpSessionManager->GetCacheManager()->GetObjectFromEntryId(&sEntryId, &ulObjId);
	if (er != erSuccess)
		return er;
	er = g_lpSessionManager->GetCacheManager()->GetObject(ulObjId, NULL, &ulOwner, NULL, &ulObjType);
	if (er != erSuccess)
		return er;
	if (ulObjType != MAPI_FOLDER)
		return KCERR_INVALID_TYPE;
	er = lpecSession->GetSecurity()->CheckPermission(ulObjId, ecSecurityOwner);
	if (er != erSuccess)
		return er;
	return ResetFolderCount(lpecSession, ulObjId, &lpsResponse->ulUpdates);
}
SOAP_ENTRY_END()

int KCmdService::getClientUpdate(const struct clientUpdateInfoRequest &,
    struct clientUpdateResponse *r)
{
	r->er = KCERR_NO_SUPPORT;
	return SOAP_OK;
}

int KCmdService::setClientUpdateStatus(const struct clientUpdateStatusRequest &,
    struct clientUpdateStatusResponse *r)
{
	r->er = KCERR_NO_SUPPORT;
	return SOAP_OK;
}<|MERGE_RESOLUTION|>--- conflicted
+++ resolved
@@ -9307,32 +9307,20 @@
 	lpsStreamInfo->lpSessionInfo = lpMTOMSessionInfo;
 
 	if (soap_check_mime_attachments(soap)) {
-<<<<<<< HEAD
-		auto content = soap_get_mime_attachment(soap, lpsStreamInfo);
-		if (content == nullptr)
-			return er = lpMTOMSessionInfo->er ? lpMTOMSessionInfo->er : KCERR_CALL_FAILED;
-		// Flush remaining attachments (that shouldn't even be there)
-		while (true) {
-			content = soap_get_mime_attachment(soap, lpsStreamInfo);
-=======
 #if GSOAP_VERSION >= 20873
 		auto content = soap_recv_mime_attachment(soap, lpsStreamInfo);
 #else
 		auto content = soap_get_mime_attachment(soap, lpsStreamInfo);
 #endif
-		if (!content) {
-			er = (lpMTOMSessionInfo->er ? lpMTOMSessionInfo->er : KCERR_CALL_FAILED);
-			goto exit;
-		}
-		
+		if (content == nullptr)
+			return er = lpMTOMSessionInfo->er ? lpMTOMSessionInfo->er : KCERR_CALL_FAILED;
 		// Flush remaining attachments (that shouldn't even be there)
 		while (true) {
 #if GSOAP_VERSION >= 20873
 			content = soap_recv_mime_attachment(soap, lpsStreamInfo);
 #else
-			content = soap_get_mime_attachment(soap, (void*)lpsStreamInfo);
+			content = soap_get_mime_attachment(soap, lpsStreamInfo);
 #endif
->>>>>>> e0a12298
 			if (!content)
 				break;
 		};
