/*
 * Copyright 2005 - 2016 Zarafa and its licensors
 *
 * This program is free software: you can redistribute it and/or modify
 * it under the terms of the GNU Affero General Public License, version 3,
 * as published by the Free Software Foundation.
 *
 * This program is distributed in the hope that it will be useful,
 * but WITHOUT ANY WARRANTY; without even the implied warranty of
 * MERCHANTABILITY or FITNESS FOR A PARTICULAR PURPOSE. See the
 * GNU Affero General Public License for more details.
 *
 * You should have received a copy of the GNU Affero General Public License
 * along with this program.  If not, see <http://www.gnu.org/licenses/>.
 *
 */

#include <kopano/platform.h>
#include <mutex>
#include <stdexcept>
#include <utility>
#include <mapidefs.h>
#include <mapitags.h>
#include <kopano/lockhelper.hpp>
#include "ECDatabase.h"
#include "ECSessionManager.h"
#include "ECDatabaseUtils.h"

#include "ECCacheManager.h"

#include "ECMAPI.h"
#include <kopano/stringutil.h>
#include "ECGenericObjectTable.h"

#include <algorithm>

namespace KC {

#define LOG_CACHE_DEBUG(_msg, ...) \
	ec_log(EC_LOGLEVEL_DEBUG | EC_LOGLEVEL_CACHE, "cache: " _msg, ##__VA_ARGS__)
#define LOG_USERCACHE_DEBUG(_msg, ...) \
	ec_log(EC_LOGLEVEL_DEBUG | EC_LOGLEVEL_USERCACHE, "usercache: " _msg, ##__VA_ARGS__)
#define LOG_CELLCACHE_DEBUG(_msg, ...) \
	ec_log(EC_LOGLEVEL_DEBUG | EC_LOGLEVEL_CACHE, "cellcache: " _msg, ##__VA_ARGS__)

// Specialization for ECsACL
template<>
unsigned int GetCacheAdditionalSize(const ECsACLs &val) {
	return val.ulACLs * sizeof(val.aACL[0]);
}

template<>
unsigned int GetCacheAdditionalSize(const ECsIndexProp &val) {
	return val.cbData;
}

// Specialization for ECsCell
template<>
unsigned int GetCacheAdditionalSize(const ECsCells &val) {
	return val.GetSize();
}

template<>
unsigned int GetCacheAdditionalSize(const std::string &val) {
	return MEMORY_USAGE_STRING(val);
}

template<>
unsigned int GetCacheAdditionalSize(const ECsUEIdKey &val) {
	return MEMORY_USAGE_STRING(val.strExternId);
}

ECCacheManager::ECCacheManager(ECConfig *lpConfig,
    ECDatabaseFactory *lpDatabaseFactory) :
	m_lpDatabaseFactory(lpDatabaseFactory),
	m_QuotaCache("quota", atoi(lpConfig->GetSetting("cache_quota_size")), atoi(lpConfig->GetSetting("cache_quota_lifetime")) * 60)
, m_QuotaUserDefaultCache("uquota", atoi(lpConfig->GetSetting("cache_quota_size")), atoi(lpConfig->GetSetting("cache_quota_lifetime")) * 60)
, m_ObjectsCache("obj", atoll(lpConfig->GetSetting("cache_object_size")), 0)
, m_StoresCache("store", atoi(lpConfig->GetSetting("cache_store_size")), 0)
, m_UserObjectCache("userid", atoi(lpConfig->GetSetting("cache_user_size")), atoi(lpConfig->GetSetting("cache_userdetails_lifetime")) * 60)
, m_UEIdObjectCache("extern", atoi(lpConfig->GetSetting("cache_user_size")), atoi(lpConfig->GetSetting("cache_userdetails_lifetime")) * 60)
, m_UserObjectDetailsCache("abinfo", atoi(lpConfig->GetSetting("cache_userdetails_size")), atoi(lpConfig->GetSetting("cache_userdetails_lifetime")) * 60)
, m_AclCache("acl", atoi(lpConfig->GetSetting("cache_acl_size")), 0)
, m_CellCache("cell", atoll(lpConfig->GetSetting("cache_cell_size")), 0)
, m_ServerDetailsCache("server", atoi(lpConfig->GetSetting("cache_server_size")), atoi(lpConfig->GetSetting("cache_server_lifetime")) * 60)
, m_PropToObjectCache("index1", atoll(lpConfig->GetSetting("cache_indexedobject_size")), 0)
, m_ObjectToPropCache("index2", atoll(lpConfig->GetSetting("cache_indexedobject_size")), 0)
{
	/* Initial cleaning/initialization of cache */
	PurgeCache(PURGE_CACHE_ALL);
}

ECCacheManager::~ECCacheManager()
{
	PurgeCache(PURGE_CACHE_ALL);
}

ECRESULT ECCacheManager::PurgeCache(unsigned int ulFlags)
{
	ECRESULT er = erSuccess;

	LOG_CACHE_DEBUG("Purge cache, flags 0x%08X", ulFlags);

	// cache mutex items
	ulock_rec l_cache(m_hCacheMutex);
	if (ulFlags & PURGE_CACHE_QUOTA)
		m_QuotaCache.ClearCache();
	if (ulFlags & PURGE_CACHE_QUOTADEFAULT)
		m_QuotaUserDefaultCache.ClearCache();
	if (ulFlags & PURGE_CACHE_OBJECTS)
		m_ObjectsCache.ClearCache();
	if (ulFlags & PURGE_CACHE_STORES)
		m_StoresCache.ClearCache();
	if (ulFlags & PURGE_CACHE_ACL)
		m_AclCache.ClearCache();
	l_cache.unlock();
	
	// Cell cache mutex
	ulock_rec l_cells(m_hCacheCellsMutex);
	if(ulFlags & PURGE_CACHE_CELL)
		m_CellCache.ClearCache();
	l_cells.unlock();

	// Indexed properties mutex
	ulock_rec l_prop(m_hCacheIndPropMutex);
	if (ulFlags & PURGE_CACHE_INDEX1)
		m_PropToObjectCache.ClearCache();
	if (ulFlags & PURGE_CACHE_INDEX2)
		m_ObjectToPropCache.ClearCache();
	l_prop.unlock();

	ulock_normal l_xp(m_hExcludedIndexPropertiesMutex);
	if (ulFlags & PURGE_CACHE_INDEXEDPROPERTIES)
		m_setExcludedIndexProperties.clear();
	l_xp.unlock();

	l_cache.lock();
	if (ulFlags & PURGE_CACHE_USEROBJECT)
		m_UserObjectCache.ClearCache();
	if (ulFlags & PURGE_CACHE_EXTERNID)
		m_UEIdObjectCache.ClearCache();
	if (ulFlags & PURGE_CACHE_USERDETAILS)
		m_UserObjectDetailsCache.ClearCache();
	if (ulFlags & PURGE_CACHE_SERVER)
		m_ServerDetailsCache.ClearCache();
	l_cache.unlock();
	return er;
}

ECRESULT ECCacheManager::Update(unsigned int ulType, unsigned int ulObjId)
{
	ECRESULT		er = erSuccess;

	switch(ulType)
	{
	case fnevObjectModified:
		LOG_CACHE_DEBUG("Remove cache ACLs, cell, objects for object %d", ulObjId);
		_DelACLs(ulObjId);
		_DelCell(ulObjId);
		_DelObject(ulObjId);
		break;
	case fnevObjectDeleted:
		LOG_CACHE_DEBUG("Remove cache ACLs, cell, objects and store for object %d", ulObjId);
		_DelObject(ulObjId);
		_DelStore(ulObjId);
		_DelACLs(ulObjId);
		_DelCell(ulObjId);
		break;
	case fnevObjectMoved:
		LOG_CACHE_DEBUG("Remove cache cell, objects and store for object %d", ulObjId);
		_DelStore(ulObjId);
		_DelObject(ulObjId);
		_DelCell(ulObjId);
		break;
	default:
		//Do nothing
		LOG_CACHE_DEBUG("Update cache, action type %d, objectid %d", ulType, ulObjId);
		break;
	}

	return er;
}

ECRESULT ECCacheManager::UpdateUser(unsigned int ulUserId)
{
	std::string strExternId;
	objectclass_t ulClass;

	LOG_USERCACHE_DEBUG("Remove user id %d from the cache", ulUserId);

	if (_GetUserObject(ulUserId, &ulClass, NULL, &strExternId, NULL) == erSuccess)
		_DelUEIdObject(strExternId, ulClass);

	_DelUserObject(ulUserId);
	_DelUserObjectDetails(ulUserId);
	_DelQuota(ulUserId, false);
	_DelQuota(ulUserId, true);

	return erSuccess;
}

ECRESULT ECCacheManager::_GetObject(unsigned int ulObjId, unsigned int *ulParent, unsigned int *ulOwner, unsigned int *ulFlags, unsigned int *ulType)
{
	ECRESULT er;
	ECsObjects	*sObject;
	scoped_rlock lock(m_hCacheMutex);

	er = m_ObjectsCache.GetCacheItem(ulObjId, &sObject);
	if(er != erSuccess)
		return er;

	assert((sObject->ulType != MAPI_FOLDER && (sObject->ulFlags & ~(MAPI_ASSOCIATED | MSGFLAG_DELETED)) == 0) || sObject->ulType == MAPI_FOLDER);

	if(ulParent)
		*ulParent = sObject->ulParent;

	if(ulOwner)
		*ulOwner = sObject->ulOwner;

	if(ulFlags)
		*ulFlags = sObject->ulFlags;

	if(ulType)
		*ulType = sObject->ulType;
	return erSuccess;
}

ECRESULT ECCacheManager::SetObject(unsigned int ulObjId, unsigned int ulParent, unsigned int ulOwner, unsigned int ulFlags, unsigned int ulType)
{
	ECRESULT		er = erSuccess;
	ECsObjects		sObjects;

	if(ulParent == 0 || ulObjId == 0 || ulOwner == 0)
		return 1;

	assert((ulType != MAPI_FOLDER && (ulFlags & ~(MAPI_ASSOCIATED | MSGFLAG_DELETED)) == 0) || ulType == MAPI_FOLDER);

	sObjects.ulParent	= ulParent;
	sObjects.ulOwner	= ulOwner;
	sObjects.ulFlags	= ulFlags;
	sObjects.ulType		= ulType;

	scoped_rlock lock(m_hCacheMutex);
	er = m_ObjectsCache.AddCacheItem(ulObjId, sObjects);

	LOG_CACHE_DEBUG("Set cache object id %d, parent %d, owner %d, flags %d, type %d", ulObjId, ulParent, ulOwner, ulFlags, ulType);
	return er;
}

ECRESULT ECCacheManager::_DelObject(unsigned int ulObjId)
{
	ECRESULT		er = erSuccess;
	scoped_rlock lock(m_hCacheMutex);

	er = m_ObjectsCache.RemoveCacheItem(ulObjId);

	return er;
}

ECRESULT ECCacheManager::_GetStore(unsigned int ulObjId, unsigned int *ulStore, GUID *lpGuid, unsigned int *lpulType)
{
	ECRESULT er;
	ECsStores	*sStores;

	scoped_rlock lock(m_hCacheMutex);

	er = m_StoresCache.GetCacheItem(ulObjId, &sStores);
	if(er != erSuccess)
		return er;
	if(ulStore)
		*ulStore = sStores->ulStore;
	if (lpulType != NULL)
		*lpulType = sStores->ulType;
	if(lpGuid)
		memcpy(lpGuid, &sStores->guidStore, sizeof(GUID) );
	return erSuccess;
}

ECRESULT ECCacheManager::SetStore(unsigned int ulObjId, unsigned int ulStore,
    const GUID *lpGuid, unsigned int ulType)
{
	ECRESULT		er = erSuccess;
	ECsStores		sStores;
	sStores.ulStore = ulStore;
	sStores.guidStore = *lpGuid;
	sStores.ulType = ulType;

	scoped_rlock lock(m_hCacheMutex);

	er = m_StoresCache.AddCacheItem(ulObjId, sStores);

	LOG_CACHE_DEBUG("Set store cache id %d, store %d, type %d, guid %s", ulObjId, ulStore, ulType, ((lpGuid)?bin2hex(sizeof(GUID), (const unsigned char*)lpGuid).c_str(): "NULL"));
	return er;
}

ECRESULT ECCacheManager::_DelStore(unsigned int ulObjId)
{
	ECRESULT		er = erSuccess;
	scoped_rlock lock(m_hCacheMutex);

	er = m_StoresCache.RemoveCacheItem(ulObjId);

	return er;
}

ECRESULT ECCacheManager::GetOwner(unsigned int ulObjId, unsigned int *ulOwner)
{
	ECRESULT	er = erSuccess;
	bool bCacheResult = false;

	if(_GetObject(ulObjId, NULL, ulOwner, NULL, NULL) == erSuccess) {
		bCacheResult = true;
		goto exit;
	}

	er = GetObject(ulObjId, NULL, ulOwner, NULL);

exit:
	if (er != erSuccess)
		LOG_CACHE_DEBUG("Get Owner for id %d error 0x%08X", ulObjId, er);
	else
		LOG_CACHE_DEBUG("Get Owner for id %d result [%s]: owner %d", ulObjId, ((bCacheResult)?"C":"D"), *ulOwner);
	return er;
}

ECRESULT ECCacheManager::GetParent(unsigned int ulObjId, unsigned int *lpulParent)
{
	ECRESULT er;
	unsigned int ulParent = 0;

	er = GetObject(ulObjId, &ulParent, NULL, NULL);

	if(er != erSuccess)
		return er;
	if (ulParent == CACHE_NO_PARENT)
		return KCERR_NOT_FOUND;
	*lpulParent = ulParent;
	return erSuccess;
}

ECRESULT ECCacheManager::QueryParent(unsigned int ulObjId, unsigned int *lpulParent)
{
    ECRESULT er = erSuccess;

    er = _GetObject(ulObjId, lpulParent, NULL, NULL, NULL);
    
    return er;
}

// Get the parent of the specified object
ECRESULT ECCacheManager::GetObject(unsigned int ulObjId, unsigned int *lpulParent, unsigned int *lpulOwner, unsigned int *lpulFlags, unsigned int *lpulType)
{
	ECRESULT	er = erSuccess;
	DB_RESULT lpDBResult;
	DB_ROW		lpDBRow = NULL;
	std::string strQuery;
	ECDatabase	*lpDatabase = NULL;
	unsigned int	ulParent = 0, ulOwner = 0, ulFlags = 0, ulType = 0;
	bool bCacheResult = false;

	er = GetThreadLocalDatabase(this->m_lpDatabaseFactory, &lpDatabase);

	if(er != erSuccess)
		goto exit;

	// first check the cache if the item exists
	if(_GetObject(ulObjId, &ulParent, &ulOwner, &ulFlags, &ulType) == erSuccess) {
		if(lpulParent)
			*lpulParent = ulParent;
		if(lpulOwner)
			*lpulOwner = ulOwner;
		if(lpulFlags)
			*lpulFlags = ulFlags;
		if(lpulType)
			*lpulType = ulType;

		bCacheResult = true;
		goto exit;
	}

	strQuery = "SELECT hierarchy.parent, hierarchy.owner, hierarchy.flags, hierarchy.type FROM hierarchy WHERE hierarchy.id = " + stringify(ulObjId);
	er = lpDatabase->DoSelect(strQuery, &lpDBResult);
	if(er != erSuccess)
		goto exit;

	lpDBRow = lpDatabase->FetchRow(lpDBResult);

	if(lpDBRow == NULL) {
		er = KCERR_NOT_FOUND;
		goto exit;
	}

	if(lpDBRow[1] == NULL || lpDBRow[2] == NULL || lpDBRow[3] == NULL) {
		// owner or flags should not be NULL
		er = KCERR_DATABASE_ERROR;
		ec_log_err("ECCacheManager::GetObject(): NULL in columns");
		goto exit;
	}

	ulParent = lpDBRow[0] == NULL ? CACHE_NO_PARENT : atoui(lpDBRow[0]);
	ulOwner = atoui(lpDBRow[1]);
	ulFlags = atoui(lpDBRow[2]);
	ulType = atoui(lpDBRow[3]);

	if(lpulParent)
		*lpulParent = ulParent;
	if(lpulOwner)
		*lpulOwner = ulOwner;
	if(lpulFlags)
		*lpulFlags = ulFlags;
	if(lpulType)
		*lpulType = ulType;

	SetObject(ulObjId, ulParent, ulOwner, ulFlags, ulType);

exit:
	if (er != erSuccess)
		LOG_CACHE_DEBUG("Get object id %d error 0x%08x", ulObjId, er);
	else
		LOG_CACHE_DEBUG("Get object id %d result [%s]: parent %d owner %d flags %d type %d", ulObjId, ((bCacheResult)?"C":"D"), ulParent, ulOwner, ulFlags, ulType);
	return er;

}

ECRESULT ECCacheManager::GetObjects(const std::list<sObjectTableKey> &lstObjects,
    std::map<sObjectTableKey, ECsObjects> &mapObjects)
{
	ECRESULT	er = erSuccess;
	DB_RESULT lpDBResult;
	DB_ROW		lpDBRow = NULL;
	std::string strQuery;
	ECDatabase	*lpDatabase = NULL;
	unsigned int	ulObjId = 0;
	sObjectTableKey key;
	ECsObjects  *lpsObject = NULL;
	ECsObjects	sObject;
	std::set<sObjectTableKey> setUncached;

	er = GetThreadLocalDatabase(this->m_lpDatabaseFactory, &lpDatabase);

	if(er != erSuccess)
		goto exit;
		
    {
        // Get everything from the cache that we can
    	scoped_rlock lock(m_hCacheMutex);

	for (const auto &key : lstObjects)
		if (m_ObjectsCache.GetCacheItem(key.ulObjId, &lpsObject) == erSuccess)
			mapObjects[key] = *lpsObject;
		else
			setUncached.insert(key);
    }

    if(!setUncached.empty()) {
        // Get uncached items from SQL
        strQuery = "SELECT id, parent, owner, flags, type FROM hierarchy WHERE id IN(";
        
		for (const auto &key : setUncached) {
			strQuery += stringify(key.ulObjId);
            strQuery += ",";
        }
        
        strQuery.resize(strQuery.size()-1);
        strQuery += ")";
        
        er = lpDatabase->DoSelect(strQuery, &lpDBResult);
        if (er != erSuccess)
            goto exit;
            
        while((lpDBRow = lpDatabase->FetchRow(lpDBResult))) {
            if(!lpDBRow[0] || !lpDBRow[1] || !lpDBRow[2] || !lpDBRow[3])
                continue;
                
            ulObjId = atoui(lpDBRow[0]);
                
            sObject.ulParent = atoui(lpDBRow[1]);
            sObject.ulOwner = atoui(lpDBRow[2]);
            sObject.ulFlags = atoui(lpDBRow[3]);
            sObject.ulType = atoui(lpDBRow[4]);
            
            key.ulObjId = ulObjId;
            key.ulOrderId = 0;
            
            mapObjects[key] = sObject;
        }
    }
	if (mapObjects.size() < lstObjects.size())
		LOG_CACHE_DEBUG("Get objects ids warning %zu objects not found",
			lstObjects.size() - mapObjects.size());
exit:
	if (er != erSuccess)
		LOG_CACHE_DEBUG("Get object ids error 0x%08x", er);
	else
		LOG_CACHE_DEBUG("Get object ids total ids %zu from disk %zu",
			lstObjects.size(), setUncached.size());
	return er;
}

ECRESULT ECCacheManager::GetObjectsFromProp(unsigned int ulTag,
    const std::vector<unsigned int> &cbdata,
    const std::vector<unsigned char *> &lpdata,
    std::map<ECsIndexProp, unsigned int> &mapObjects)
{
	ECRESULT er = erSuccess;
	ECDatabase *lpDatabase = NULL;
	std::string strQuery;
	DB_RESULT lpDBResult;
	DB_ROW lpDBRow = NULL;
	DB_LENGTHS lpDBLen = NULL;
	unsigned int objid;
	std::vector<size_t> uncached;

	for (size_t i = 0; i < lpdata.size(); ++i) {
		if (QueryObjectFromProp(ulTag, cbdata[i], lpdata[i], &objid) == erSuccess) {
			ECsIndexProp p(PROP_ID(ulTag), lpdata[i], cbdata[i]);
			mapObjects[std::move(p)] = objid;
		} else {
			uncached.push_back(i);
		}
	}

	if (!uncached.empty()) {
		er = GetThreadLocalDatabase(this->m_lpDatabaseFactory, &lpDatabase);
		if (er != erSuccess)
			goto exit;

		strQuery = "SELECT hierarchyid, val_binary FROM indexedproperties FORCE INDEX(bin) WHERE tag="+stringify(ulTag)+" AND val_binary IN(";
		for (size_t j = 0; j < uncached.size(); ++j) {
			strQuery += lpDatabase->EscapeBinary(lpdata[j], cbdata[j]);
			strQuery += ",";
		}
		strQuery.resize(strQuery.size() - 1);
		strQuery += ")";
		er = lpDatabase->DoSelect(strQuery, &lpDBResult);
		if (er != erSuccess)
			goto exit;

		while ((lpDBRow = lpDatabase->FetchRow(lpDBResult)) != NULL) {
			lpDBLen = lpDatabase->FetchRowLengths(lpDBResult);
			ECsIndexProp p(PROP_ID(ulTag), reinterpret_cast<unsigned char *>(lpDBRow[1]), lpDBLen[1]);
			mapObjects[std::move(p)] = atoui(lpDBRow[0]);
		}
	}
	if (mapObjects.size() < lpdata.size())
		LOG_CACHE_DEBUG("Get objects ids warning %zu objects not found",
			lpdata.size() - mapObjects.size());
 exit:
<<<<<<< HEAD
	if (lpDBResult != NULL)
		lpDatabase->FreeResult(lpDBResult);
=======
	sObject.lpData = NULL;
>>>>>>> 13080665
	if (er != erSuccess)
		LOG_CACHE_DEBUG("Get object ids from props error: 0x%08x", er);
	else
		LOG_CACHE_DEBUG("Get object ids from props total ids %zu from disk %zu", cbdata.size(), uncached.size());
	return er;
}

// Get the store that the specified object belongs to
ECRESULT ECCacheManager::GetStore(unsigned int ulObjId, unsigned int *lpulStore, GUID *lpGuid, unsigned int maxdepth)
{
	LOG_CACHE_DEBUG("Get store id %d >", ulObjId);
    return GetStoreAndType(ulObjId, lpulStore, lpGuid, NULL, maxdepth);
}

// Get the store that the specified object belongs to
ECRESULT ECCacheManager::GetStoreAndType(unsigned int ulObjId, unsigned int *lpulStore, GUID *lpGuid, unsigned int *lpulType, unsigned int maxdepth)
{
	ECRESULT	er = erSuccess;
	DB_RESULT lpDBResult;
	DB_ROW		lpDBRow = NULL;
	std::string strQuery;
	ECDatabase	*lpDatabase = NULL;
	unsigned int ulSubObjId = 0;
	unsigned int ulStore = 0;
	unsigned int ulType = 0;
	GUID guid;
	bool bCacheResult = false;
	
	if(maxdepth <= 0)
	    return KCERR_NOT_FOUND;

	er = GetThreadLocalDatabase(this->m_lpDatabaseFactory, &lpDatabase);

	if(er != erSuccess)
		goto exit;

	// first check the cache if we already know the store for this object
	if(_GetStore(ulObjId, &ulStore, &guid, &ulType) == erSuccess) {
		bCacheResult = true;
		goto found;
	}

    // Get our parent folder
	if(GetParent(ulObjId, &ulSubObjId) != erSuccess) {
	    // No parent, this must be the top-level item, get the store data from here
    	strQuery = "SELECT hierarchy_id, guid, type FROM stores WHERE hierarchy_id = " + stringify(ulObjId);
    	er = lpDatabase->DoSelect(strQuery, &lpDBResult);
    	if(er != erSuccess)
	    	goto exit;

    	if(lpDatabase->GetNumRows(lpDBResult) < 1) {
    		er = KCERR_NOT_FOUND;
    		goto exit;
    	}

    	lpDBRow = lpDatabase->FetchRow(lpDBResult);

    	if(lpDBRow == NULL || lpDBRow[0] == NULL || lpDBRow[1] == NULL || lpDBRow[2] == NULL) {
    		er = KCERR_DATABASE_ERROR;
		ec_log_err("ECCacheManager::GetStoreAndType(): NULL in columns");
    		goto exit;
    	}
    	ulStore = atoi(lpDBRow[0]);
        memcpy(&guid, lpDBRow[1], sizeof(GUID));
        ulType = atoi(lpDBRow[2]);

	} else {
	    // We have a parent, get the store for our parent by recursively calling ourselves
	    er = GetStoreAndType(ulSubObjId, &ulStore, &guid, &ulType, maxdepth-1);
	    if(er != erSuccess)
	        goto exit;
    }

    // insert the item into the cache
    SetStore(ulObjId, ulStore, &guid, ulType);

found:    
    if(lpulStore)
        *lpulStore = ulStore;
    if(lpGuid)
        *lpGuid = guid;
    if(lpulType)
        *lpulType = ulType;

exit:
	if (er != erSuccess)
		LOG_CACHE_DEBUG("Get store and type %d error 0x%08x", ulObjId, er);
	else
		LOG_CACHE_DEBUG("Get store and type %d result [%s]: store %d, type %d, guid %s", ulObjId, ((bCacheResult)?"C":"D"), ulStore, ulType, bin2hex(sizeof(GUID), (const unsigned char*)&guid).c_str());
	return er;
}

ECRESULT ECCacheManager::GetUserObject(unsigned int ulUserId, objectid_t *lpExternId, unsigned int *lpulCompanyId, std::string *lpstrSignature)
{
	ECRESULT	er = erSuccess;
	DB_RESULT lpDBResult;
	DB_ROW		lpDBRow = NULL;
	DB_LENGTHS	lpDBLen = NULL;
	std::string	strQuery;
	ECDatabase	*lpDatabase = NULL;
	objectclass_t ulClass;
	unsigned int ulCompanyId;
	std::string externid;
	std::string signature;
	bool bCacheResult = false;

	// first check the cache if we already know the external id for this user
	if (_GetUserObject(ulUserId, &ulClass, lpulCompanyId, &externid, lpstrSignature) == erSuccess) {
		if (lpExternId) {
			lpExternId->id = externid;
			lpExternId->objclass = ulClass;
		}
		bCacheResult = true;
		goto exit;
	}

	er = GetThreadLocalDatabase(this->m_lpDatabaseFactory, &lpDatabase);
	if (er != erSuccess)
		goto exit;

	er = lpDatabase->DoSelect("SELECT externid, objectclass, signature, company FROM users "
							  "WHERE id=" + stringify(ulUserId), &lpDBResult);
	if (er != erSuccess) {
		er = KCERR_DATABASE_ERROR;
		ec_log_err("ECCacheManager::GetUserObject(): NULL in columns");
		goto exit;
	}

	lpDBRow = lpDatabase->FetchRow(lpDBResult);
	lpDBLen = lpDatabase->FetchRowLengths(lpDBResult);

	if(lpDBRow == NULL || lpDBRow[0] == NULL || lpDBRow[1] == NULL || lpDBRow[2] == NULL || lpDBRow[3] == NULL) {
		er = KCERR_NOT_FOUND;
		goto exit;
	}

	ulClass = (objectclass_t)atoui(lpDBRow[1]);
	ulCompanyId = atoui(lpDBRow[3]);

	externid.assign(lpDBRow[0], lpDBLen[0]);
	signature.assign(lpDBRow[2], lpDBLen[2]);

	// insert the item into the cache
	_AddUserObject(ulUserId, ulClass, ulCompanyId, externid, signature);

	if (lpExternId) {
		lpExternId->id = externid;
		lpExternId->objclass = ulClass;
	}

	if(lpulCompanyId)
		*lpulCompanyId = ulCompanyId;

	if(lpstrSignature)
		*lpstrSignature = signature;

exit:
	if (er != erSuccess)
		LOG_USERCACHE_DEBUG("Get user object for user %d error 0x%08x", ulUserId, er);
	else
		LOG_USERCACHE_DEBUG("Get user object for user %d result [%s]: externid '%s', class %d, companyid %d, signature '%s'", ulUserId, ((bCacheResult)?"C":"D"), bin2hex(externid).c_str(), ulClass, ((lpulCompanyId)?*lpulCompanyId:-1), ((lpstrSignature)?bin2hex(*lpstrSignature).c_str():"-") );
	return er;
}

ECRESULT ECCacheManager::GetUserDetails(unsigned int ulUserId, objectdetails_t *details)
{
	ECRESULT er = erSuccess;

	er = _GetUserObjectDetails(ulUserId, details);

	// on error, ECUserManagement will update the cache
	if (er != erSuccess)
		LOG_USERCACHE_DEBUG("Get user details for userid %d not found, error 0x%08x", ulUserId, er);
	else
		LOG_USERCACHE_DEBUG("Get user details for userid %d result: %s", ulUserId, details->ToStr().c_str() );
	return er;
}

ECRESULT ECCacheManager::SetUserDetails(unsigned int ulUserId,
    const objectdetails_t *details)
{
	ECRESULT er = erSuccess;

	er = _AddUserObjectDetails(ulUserId, details);

	return er;
}

ECRESULT ECCacheManager::GetUserObject(const objectid_t &sExternId, unsigned int *lpulUserId, unsigned int *lpulCompanyId, std::string *lpstrSignature)
{
	ECRESULT	er = erSuccess;
	DB_RESULT lpDBResult;
	DB_ROW		lpDBRow = NULL;
	DB_LENGTHS	lpDBLen = NULL;
	std::string	strQuery;
	ECDatabase	*lpDatabase = NULL;
	unsigned int ulCompanyId;
	unsigned int ulUserId;
	std::string signature;
	objectclass_t objclass = sExternId.objclass;
	bool bCacheResult = false;

	if (sExternId.id.empty()) {
		er = KCERR_DATABASE_ERROR;
		//assert(false);
		goto exit;
	}

	// first check the cache if we already know the external id for this user
	if (_GetUEIdObject(sExternId.id, sExternId.objclass, lpulCompanyId, lpulUserId, lpstrSignature) == erSuccess) {
		bCacheResult = true;
		goto exit;
	}

	er = GetThreadLocalDatabase(this->m_lpDatabaseFactory, &lpDatabase);
	if (er != erSuccess)
		goto exit;

	strQuery =
		"SELECT id, signature, company, objectclass FROM users "
		"WHERE externid='" + lpDatabase->Escape(sExternId.id) + "' "
			"AND " + OBJECTCLASS_COMPARE_SQL("objectclass", sExternId.objclass);
	er = lpDatabase->DoSelect(strQuery, &lpDBResult);
	if (er != erSuccess) {
		er = KCERR_DATABASE_ERROR;
		ec_log_err("ECCacheManager::GetUserObject(): query failed %x", er);
		goto exit;
	}

	// TODO: check, should return 1 answer

	lpDBRow = lpDatabase->FetchRow(lpDBResult);
	lpDBLen = lpDatabase->FetchRowLengths(lpDBResult);

	if(lpDBRow == NULL || lpDBRow[0] == NULL || lpDBRow[1] == NULL || lpDBRow[2] == NULL) {
		er = KCERR_NOT_FOUND;
		goto exit;
	}

	ulUserId = atoui(lpDBRow[0]);
	signature.assign(lpDBRow[1], lpDBLen[1]);
	ulCompanyId = atoui(lpDBRow[2]);

	// possibly update objectclass from database, to add the correct info in the cache
	if (OBJECTCLASS_ISTYPE(sExternId.objclass))
		objclass = (objectclass_t)atoi(lpDBRow[3]);

	// insert the item into the cache
	_AddUEIdObject(sExternId.id, objclass, ulCompanyId, ulUserId, signature);

	if(lpulCompanyId)
		*lpulCompanyId = ulCompanyId;

	if(lpulUserId)
		*lpulUserId = ulUserId;

	if(lpstrSignature)
		*lpstrSignature = signature;

exit:
	if (er != erSuccess)
		LOG_USERCACHE_DEBUG("Get user object done. error 0x%08X", er);
	else
		LOG_USERCACHE_DEBUG("Get user object from externid '%s', class %d result [%s]: company %d, userid %d, signature '%s'" , bin2hex(sExternId.id).c_str(), sExternId.objclass, ((bCacheResult)?"C":"D"), ((lpulCompanyId)?*lpulCompanyId:-1), ((lpulUserId)?*lpulUserId:-1), ((lpstrSignature)?bin2hex(*lpstrSignature).c_str():"-") );
	return er;
}

ECRESULT ECCacheManager::GetUserObjects(const list<objectid_t> &lstExternObjIds, map<objectid_t, unsigned int> *lpmapLocalObjIds)
{
	ECRESULT er = erSuccess;
	DB_RESULT lpDBResult;
	DB_ROW lpDBRow = NULL;
	DB_LENGTHS lpDBLen = NULL;
	std::string strQuery;
	ECDatabase *lpDatabase = NULL;
	list<objectid_t> lstExternIds;
	list<objectid_t>::const_iterator iter;
	objectid_t sExternId;
	string strSignature;
	unsigned int ulLocalId = 0;
	unsigned int ulCompanyId;

	// Collect as many objects from cache as possible,
	// everything we couldn't find must be collected from the database
	LOG_USERCACHE_DEBUG("Get User Objects. requested objects %zu",
		lstExternObjIds.size());

	for (const auto &objid : lstExternObjIds) {
		LOG_USERCACHE_DEBUG(" Get user objects from externid \"%s\", class %d",
			bin2hex(objid.id).c_str(), objid.objclass);
		if (_GetUEIdObject(objid.id, objid.objclass, NULL, &ulLocalId, NULL) == erSuccess)
			/* Object was found in cache. */
			lpmapLocalObjIds->insert(make_pair(objid, ulLocalId));
		else
			/* Object was not found in cache. */
			lstExternIds.push_back(objid);
	}

	// Check if all objects have been collected from the cache
	if (lstExternIds.empty())
		goto exit;

	er = GetThreadLocalDatabase(this->m_lpDatabaseFactory, &lpDatabase);
	if (er != erSuccess)
		goto exit;

	strQuery = "SELECT id, externid, objectclass, signature, company FROM users WHERE ";
	for (auto iter = lstExternIds.cbegin();
	     iter != lstExternIds.cend(); ++iter) {
		if (iter != lstExternIds.cbegin())
			strQuery += " OR ";
		strQuery +=
			"(" + OBJECTCLASS_COMPARE_SQL("objectclass", iter->objclass) +
			" AND externid = '" + lpDatabase->Escape(iter->id) + "')";
	}

	er = lpDatabase->DoSelect(strQuery, &lpDBResult);
	if (er != erSuccess) {
		ec_log_err("ECCacheManager::GetUserObjects() query failed %x", er);
		er = KCERR_DATABASE_ERROR;
		goto exit;
	}

	while (TRUE) {
		lpDBRow = lpDatabase->FetchRow(lpDBResult);
		lpDBLen = lpDatabase->FetchRowLengths(lpDBResult);

		if (lpDBRow == NULL || lpDBRow[0] == NULL || lpDBRow[1] == NULL || lpDBRow[2] == NULL || lpDBRow[3] == NULL || lpDBRow[4] == NULL)
			break;

		ulLocalId = atoi(lpDBRow[0]);
		sExternId.id.assign(lpDBRow[1], lpDBLen[1]);
		sExternId.objclass = (objectclass_t)atoi(lpDBRow[2]);
		strSignature.assign(lpDBRow[3], lpDBLen[3]);
		ulCompanyId = atoi(lpDBRow[4]);

		lpmapLocalObjIds->insert(make_pair(sExternId, ulLocalId));

		_AddUEIdObject(sExternId.id, sExternId.objclass, ulCompanyId, ulLocalId, strSignature);

		LOG_USERCACHE_DEBUG(" Get user objects result company %d, userid %d, signature '%s'", ulCompanyId, ulLocalId, bin2hex(strSignature).c_str());
	}

	// From this point you can have less items in lpmapLocalObjIds than requested in lstExternObjIds

exit:
	if (er != erSuccess)
		LOG_USERCACHE_DEBUG("Get User Objects done. Error 0x%08X", er);
	else
		LOG_USERCACHE_DEBUG("Get User Objects done. Returned objects %zu",
			lpmapLocalObjIds->size());
	return er;
}

ECRESULT ECCacheManager::_AddUserObject(unsigned int ulUserId,
    const objectclass_t &ulClass, unsigned int ulCompanyId,
    const std::string &strExternId, const std::string &strSignature)
{
	ECsUserObject sData;

	scoped_rlock lock(m_hCacheMutex);

	if (OBJECTCLASS_ISTYPE(ulClass)) {
		LOG_USERCACHE_DEBUG("_Add user object. userid %d, class %d, companyid %d, externid '%s', signature '%s'. error incomplete object", ulUserId, ulClass, ulCompanyId, bin2hex(strExternId).c_str(), bin2hex(strSignature).c_str());
		return erSuccess; // do not add incomplete data into the cache
	}

	LOG_USERCACHE_DEBUG("_Add user object. userid %d, class %d, companyid %d, externid '%s', signature '%s'", ulUserId, ulClass, ulCompanyId, bin2hex(strExternId).c_str(), bin2hex(strSignature).c_str());

	sData.ulClass = ulClass;
	sData.ulCompanyId = ulCompanyId;
	sData.strExternId = strExternId;
	sData.strSignature = strSignature;
	return m_UserObjectCache.AddCacheItem(ulUserId, sData);
}

ECRESULT ECCacheManager::_GetUserObject(unsigned int ulUserId, objectclass_t* lpulClass, unsigned int *lpulCompanyId,
										std::string* lpstrExternId, std::string* lpstrSignature)
{
	ECRESULT er;
	ECsUserObject	*sData;

	scoped_rlock lock(m_hCacheMutex);

	er = m_UserObjectCache.GetCacheItem(ulUserId, &sData);
	if(er != erSuccess)
		return er;
	if(lpulClass)
		*lpulClass = sData->ulClass;

	if(lpulCompanyId)
		*lpulCompanyId = sData->ulCompanyId;

	if(lpstrExternId)
		*lpstrExternId = sData->strExternId;

	if(lpstrSignature)
		*lpstrSignature = sData->strSignature;
	return erSuccess;
}

ECRESULT ECCacheManager::_DelUserObject(unsigned int ulUserId)
{
	ECRESULT			er = erSuccess;
	scoped_rlock lock(m_hCacheMutex);

	// Remove the user
	er = m_UserObjectCache.RemoveCacheItem(ulUserId);

	return er;
}

ECRESULT ECCacheManager::_AddUserObjectDetails(unsigned int ulUserId,
    const objectdetails_t *details)
{
	ECsUserObjectDetails sObjectDetails;

	scoped_rlock lock(m_hCacheMutex);

	if (details == NULL)
		return KCERR_INVALID_PARAMETER;

	LOG_USERCACHE_DEBUG("_Add user details. userid %d, %s", ulUserId, details->ToStr().c_str() );

	sObjectDetails.sDetails = *details;
	return m_UserObjectDetailsCache.AddCacheItem(ulUserId, sObjectDetails);
}

ECRESULT ECCacheManager::_GetUserObjectDetails(unsigned int ulUserId, objectdetails_t *details)
{
	ECRESULT er;
	ECsUserObjectDetails *sObjectDetails;

	scoped_rlock lock(m_hCacheMutex);

	if (details == NULL)
		return KCERR_INVALID_PARAMETER;
	er = m_UserObjectDetailsCache.GetCacheItem(ulUserId, &sObjectDetails);
	if (er != erSuccess)
		return er;

	*details = sObjectDetails->sDetails; 
	return erSuccess;
}

ECRESULT ECCacheManager::_DelUserObjectDetails(unsigned int ulUserId)
{
	ECRESULT			er = erSuccess;
	scoped_rlock lock(m_hCacheMutex);

	// Remove the user details
	er = m_UserObjectDetailsCache.RemoveCacheItem(ulUserId);

	return er;
}

ECRESULT ECCacheManager::_AddUEIdObject(const std::string &strExternId,
    const objectclass_t &ulClass, unsigned int ulCompanyId,
    unsigned int ulUserId, const std::string &strSignature)
{
	ECsUEIdKey sKey;
	ECsUEIdObject sData;

	scoped_rlock lock(m_hCacheMutex);

	if (OBJECTCLASS_ISTYPE(ulClass))
		return erSuccess; // do not add incomplete data into the cache

	sData.ulCompanyId = ulCompanyId;
	sData.ulUserId = ulUserId;
	sData.strSignature = strSignature;

	sKey.ulClass = ulClass;
	sKey.strExternId = strExternId;
	return m_UEIdObjectCache.AddCacheItem(sKey, sData);
}

ECRESULT ECCacheManager::_GetUEIdObject(const std::string &strExternId,
    objectclass_t ulClass, unsigned int *lpulCompanyId,
    unsigned int *lpulUserId, std::string *lpstrSignature)
{
	ECRESULT er;
	ECsUEIdKey		sKey;
	ECsUEIdObject	*sData;

	sKey.ulClass = ulClass;
	sKey.strExternId = strExternId;

	scoped_rlock lock(m_hCacheMutex);

	er = m_UEIdObjectCache.GetCacheItem(sKey, &sData);
	if(er != erSuccess)
		return er;
	if(lpulCompanyId)
		*lpulCompanyId = sData->ulCompanyId;

	if(lpulUserId)
		*lpulUserId = sData->ulUserId;

	if(lpstrSignature)
		*lpstrSignature = sData->strSignature;
	return erSuccess;
}

ECRESULT ECCacheManager::_DelUEIdObject(const std::string &strExternId,
    objectclass_t ulClass)
{
	ECRESULT	er = erSuccess;
	ECsUEIdKey	sKey;

	LOG_USERCACHE_DEBUG("Remove user externid '%s' class %d", bin2hex(strExternId).c_str(), ulClass);

	// Remove the user
	sKey.strExternId = strExternId;
	sKey.ulClass = ulClass;

	scoped_rlock lock(m_hCacheMutex);
	m_UEIdObjectCache.RemoveCacheItem(sKey);

	return er;
}

ECRESULT ECCacheManager::GetACLs(unsigned int ulObjId, struct rightsArray **lppRights)
{
    ECRESULT er = erSuccess;
	DB_RESULT lpResult;
    DB_ROW		lpRow = NULL;
    ECDatabase *lpDatabase = NULL;
    std::string strQuery;
    struct rightsArray *lpRights = NULL;
    unsigned int ulRows = 0;

	LOG_USERCACHE_DEBUG("Get ACLs for objectid %d", ulObjId);

	/* Try cache first */
	if (_GetACLs(ulObjId, lppRights) == erSuccess)
		goto exit;

	/* Failed, get it from the cache */
	er = GetThreadLocalDatabase(this->m_lpDatabaseFactory, &lpDatabase);

	if(er != erSuccess)
		goto exit;

    strQuery = "SELECT id, type, rights FROM acl WHERE hierarchy_id=" + stringify(ulObjId);

    er = lpDatabase->DoSelect(strQuery, &lpResult);
    if(er != erSuccess)
        goto exit;

    ulRows = lpDatabase->GetNumRows(lpResult);

    lpRights = new struct rightsArray;
    if (ulRows > 0)
    {
	    lpRights->__size = ulRows;
		lpRights->__ptr = new struct rights [ulRows];
		memset(lpRights->__ptr, 0, sizeof(struct rights) * ulRows);

		for (unsigned int i = 0; i < ulRows; ++i) {
			lpRow = lpDatabase->FetchRow(lpResult);

			if(lpRow == NULL || lpRow[0] == NULL || lpRow[1] == NULL || lpRow[2] == NULL) {
				delete[] lpRights->__ptr;
				delete lpRights;
				er = KCERR_DATABASE_ERROR;
				ec_log_err("ECCacheManager::GetACLs(): ROW or COLUMNS null %x", er);
				goto exit;
			}

			lpRights->__ptr[i].ulUserid = atoi(lpRow[0]);
			lpRights->__ptr[i].ulType = atoi(lpRow[1]);
			lpRights->__ptr[i].ulRights = atoi(lpRow[2]);

			LOG_USERCACHE_DEBUG(" Get ACLs result for objectid %d: userid %d, type %d, permissions %d", ulObjId, lpRights->__ptr[i].ulUserid, lpRights->__ptr[i].ulType, lpRights->__ptr[i].ulRights);
		}
	}
	else
	    memset(lpRights, 0, sizeof *lpRights);

    SetACLs(ulObjId, lpRights);

    *lppRights = lpRights;

exit:
	return er;
}

ECRESULT ECCacheManager::_GetACLs(unsigned int ulObjId, struct rightsArray **lppRights)
{
	ECRESULT er;
    ECsACLs *sACL;
    struct rightsArray *lpRights = NULL;

	scoped_rlock lock(m_hCacheMutex);

	er = m_AclCache.GetCacheItem(ulObjId, &sACL);
	if(er != erSuccess)
		return er;

    lpRights = new struct rightsArray;
    if (sACL->ulACLs > 0)
    {
        lpRights->__size = sACL->ulACLs;
        lpRights->__ptr = new struct rights [sACL->ulACLs];
        memset(lpRights->__ptr, 0, sizeof(struct rights) * sACL->ulACLs);

        for (unsigned int i = 0; i < sACL->ulACLs; ++i) {
            lpRights->__ptr[i].ulType = sACL->aACL[i].ulType;
            lpRights->__ptr[i].ulRights = sACL->aACL[i].ulMask;
            lpRights->__ptr[i].ulUserid = sACL->aACL[i].ulUserId;

			LOG_USERCACHE_DEBUG("_Get ACLs result for objectid %d: userid %d, type %d, permissions %d", ulObjId, lpRights->__ptr[i].ulUserid, lpRights->__ptr[i].ulType, lpRights->__ptr[i].ulRights);
        }
    }
	else
		memset(lpRights, 0, sizeof *lpRights);

	*lppRights = lpRights;
	return erSuccess;
}

ECRESULT ECCacheManager::SetACLs(unsigned int ulObjId,
    const struct rightsArray *lpRights)
{
    ECsACLs sACLs;
    ECRESULT er = erSuccess;

	LOG_USERCACHE_DEBUG("Set ACLs for objectid %d", ulObjId);

    sACLs.ulACLs = lpRights->__size;
	sACLs.aACL.reset(new ECsACLs::ACL[lpRights->__size]);

    for (gsoap_size_t i = 0; i < lpRights->__size; ++i) {
        sACLs.aACL[i].ulType = lpRights->__ptr[i].ulType;
        sACLs.aACL[i].ulMask = lpRights->__ptr[i].ulRights;
        sACLs.aACL[i].ulUserId = lpRights->__ptr[i].ulUserid;

		LOG_USERCACHE_DEBUG("Set ACLs for objectid %d: userid %d, type %d, permissions %d", ulObjId, lpRights->__ptr[i].ulUserid, lpRights->__ptr[i].ulType, lpRights->__ptr[i].ulRights);
    }

	scoped_rlock lock(m_hCacheMutex);
	er = m_AclCache.AddCacheItem(ulObjId, sACLs);

	return er;
}

ECRESULT ECCacheManager::_DelACLs(unsigned int ulObjId)
{
    ECRESULT er = erSuccess;
	scoped_rlock lock(m_hCacheMutex);
	
	LOG_USERCACHE_DEBUG("Remove ACLs for objectid %d", ulObjId);

	er = m_AclCache.RemoveCacheItem(ulObjId);

    return er;
}

ECRESULT ECCacheManager::GetQuota(unsigned int ulUserId, bool bIsDefaultQuota, quotadetails_t *quota)
{
	ECRESULT er = erSuccess;

	// Try cache first
	er = _GetQuota(ulUserId, bIsDefaultQuota, quota);

	// on error, ECSecurity will update the cache

	return er;
}

ECRESULT ECCacheManager::SetQuota(unsigned int ulUserId, bool bIsDefaultQuota,
    const quotadetails_t &quota)
{
	ECRESULT er = erSuccess;
	ECsQuota	sQuota;

	sQuota.quota = quota;

	scoped_rlock lock(m_hCacheMutex);

	if (bIsDefaultQuota)
		er = m_QuotaUserDefaultCache.AddCacheItem(ulUserId, sQuota);
	else
		er = m_QuotaCache.AddCacheItem(ulUserId, sQuota);

	return er;
}

ECRESULT ECCacheManager::_GetQuota(unsigned int ulUserId, bool bIsDefaultQuota, quotadetails_t *quota)
{
	ECRESULT er;
	ECsQuota	*sQuota;

	scoped_rlock lock(m_hCacheMutex);

	if (quota == NULL)
		return KCERR_INVALID_PARAMETER;
	if (bIsDefaultQuota)
		er = m_QuotaUserDefaultCache.GetCacheItem(ulUserId, &sQuota);
	else
		er = m_QuotaCache.GetCacheItem(ulUserId, &sQuota);

	if(er != erSuccess)
		return er;

	*quota = sQuota->quota;
	return erSuccess;
}

ECRESULT ECCacheManager::_DelQuota(unsigned int ulUserId, bool bIsDefaultQuota)
{
	ECRESULT er = erSuccess;
	scoped_rlock lock(m_hCacheMutex);

	if (bIsDefaultQuota)
		er = m_QuotaUserDefaultCache.RemoveCacheItem(ulUserId);
	else
		er = m_QuotaCache.RemoveCacheItem(ulUserId);

	return er;
}

void ECCacheManager::ForEachCacheItem(void(callback)(const std::string &, const std::string &, const std::string &, void*), void *obj)
{
	ulock_rec l_cache(m_hCacheMutex);
	m_ObjectsCache.RequestStats(callback, obj);
	m_StoresCache.RequestStats(callback, obj);
	m_AclCache.RequestStats(callback, obj);
	m_QuotaCache.RequestStats(callback, obj);
	m_QuotaUserDefaultCache.RequestStats( callback, obj);
	m_UEIdObjectCache.RequestStats(callback, obj);
	m_UserObjectCache.RequestStats(callback, obj);
	m_UserObjectDetailsCache.RequestStats(callback, obj);
	m_ServerDetailsCache.RequestStats(callback, obj);
	l_cache.unlock();

	ulock_rec l_cell(m_hCacheCellsMutex);
	m_CellCache.RequestStats(callback, obj);
	l_cell.unlock();

	ulock_rec l_prop(m_hCacheIndPropMutex);
	m_PropToObjectCache.RequestStats(callback, obj);
	m_ObjectToPropCache.RequestStats(callback, obj);
	l_prop.unlock();
}

ECRESULT ECCacheManager::DumpStats()
{
	ec_log_info("Dumping cache stats:");

	ulock_rec l_cache(m_hCacheMutex);
	m_ObjectsCache.DumpStats();
	m_StoresCache.DumpStats();
	m_AclCache.DumpStats();
	m_QuotaCache.DumpStats();
	m_QuotaUserDefaultCache.DumpStats();
	m_UEIdObjectCache.DumpStats();
	m_UserObjectCache.DumpStats();
	m_UserObjectDetailsCache.DumpStats();
	m_ServerDetailsCache.DumpStats();
	l_cache.unlock();

	ulock_rec l_cells(m_hCacheCellsMutex);
	m_CellCache.DumpStats();
	l_cells.unlock();

	ulock_rec l_prop(m_hCacheIndPropMutex);
	m_PropToObjectCache.DumpStats();
	m_ObjectToPropCache.DumpStats();
	l_prop.unlock();
	return erSuccess;
}

ECRESULT ECCacheManager::GetObjectFlags(unsigned int ulObjId, unsigned int *ulFlags)
{
	return GetObject(ulObjId, NULL, NULL, ulFlags);
}

ECRESULT ECCacheManager::GetCell(const sObjectTableKey *lpsRowItem,
    unsigned int ulPropTag, struct propVal *lpDest, struct soap *soap,
    bool bComputed)
{
    ECRESULT er = erSuccess;
    ECsCells *sCell;
	scoped_rlock lock(m_hCacheCellsMutex);

    if (m_bCellCacheDisabled) {
        er = KCERR_NOT_FOUND;
        goto exit;
    }

    // only support caching order id 0 (non-multi-valued)
	if(lpsRowItem->ulOrderId != 0) {
		er = KCERR_NOT_FOUND;
		goto exit;
	}

	er = m_CellCache.GetCacheItem(lpsRowItem->ulObjId, &sCell);
	if(er != erSuccess)
	    goto exit;

    if(!sCell->GetPropVal(ulPropTag, lpDest, soap)) {
        if(!sCell->GetComplete() || bComputed) {
            // Object is not complete, and item is not in cache. We simply don't know anything about
            // the item, so return NOT_FOUND. Or, the item is complete but the requested property is computed, and therefore
            // not in the cache.
			m_CellCache.DecrementValidCount();
            er = KCERR_NOT_FOUND;
            goto exit;
        } else {
            // Object is complete and property is not found; we know that the property does not exist
            // so return OK with a NOT_FOUND propvalue
            lpDest->ulPropTag = PROP_TAG(PT_ERROR, PROP_ID(ulPropTag));
            lpDest->Value.ul = KCERR_NOT_FOUND;
            lpDest->__union = SOAP_UNION_propValData_ul;
        }
    }

exit:
	if (er != erSuccess)
		LOG_CELLCACHE_DEBUG("Get cell object %d tag 0x%08X item not found", lpsRowItem->ulObjId, ulPropTag);
	else
		LOG_CELLCACHE_DEBUG("Get cell object %d tag 0x%08X result found", lpsRowItem->ulObjId, ulPropTag);
	return er;
}

ECRESULT ECCacheManager::SetCell(const sObjectTableKey *lpsRowItem,
    unsigned int ulPropTag, const struct propVal *lpSrc)
{
    ECRESULT er = erSuccess;
    ECsCells *sCell;

	if (lpsRowItem->ulOrderId != 0)
		return KCERR_NOT_FOUND;

	scoped_rlock lock(m_hCacheCellsMutex);

	if (m_CellCache.GetCacheItem(lpsRowItem->ulObjId, &sCell) == erSuccess) {
        long long ulSize = sCell->GetSize();
        sCell->AddPropVal(ulPropTag, lpSrc);
        ulSize -= sCell->GetSize();
        
        // ulSize is positive if the cache shrank
        //m_ulCellSize -= ulSize;
		m_CellCache.AddToSize(-ulSize);
    } else {
        ECsCells sNewCell;
        
        sNewCell.AddPropVal(ulPropTag, lpSrc);
        
		er = m_CellCache.AddCacheItem(lpsRowItem->ulObjId, sNewCell);
    	if(er != erSuccess)
    	    goto exit;
    }

exit:
	if (er != erSuccess)
		LOG_CELLCACHE_DEBUG("Set cell object %d tag 0x%08X error 0x%08X", lpsRowItem->ulObjId, ulPropTag, er);
	else
		LOG_CELLCACHE_DEBUG("Set cell object %d tag 0x%08X", lpsRowItem->ulObjId, ulPropTag);
	return er;
}

ECRESULT ECCacheManager::SetComplete(unsigned int ulObjId)
{
    ECRESULT er = erSuccess;
    ECsCells *sCell;
	scoped_rlock lock(m_hCacheCellsMutex);

	if (m_CellCache.GetCacheItem(ulObjId, &sCell) == erSuccess) {
        sCell->SetComplete(true);
    } else {
        er = KCERR_NOT_FOUND;
        goto exit;
    }

exit:
	if (er != erSuccess)
		LOG_CELLCACHE_DEBUG("Set cell complete for object %d failed cell not found", ulObjId);
	else
		LOG_CELLCACHE_DEBUG("Set cell complete for object %d", ulObjId);
	return er;
}

ECRESULT ECCacheManager::UpdateCell(unsigned int ulObjId, unsigned int ulPropTag, int lDelta)
{
    ECRESULT er = erSuccess;
    ECsCells *sCell;
	scoped_rlock lock(m_hCacheCellsMutex);

	if (m_CellCache.GetCacheItem(ulObjId, &sCell) == erSuccess) {
        sCell->UpdatePropVal(ulPropTag, lDelta);
    } else {
        er = KCERR_NOT_FOUND;
        goto exit;
    }

exit:
	if (er != erSuccess)
		LOG_CELLCACHE_DEBUG("Update cell object %d tag 0x%08X, delta %d failed cell not found", ulObjId, ulPropTag, lDelta);
	else
		LOG_CELLCACHE_DEBUG("Update cell object %d tag 0x%08X, delta %d", ulObjId, ulPropTag, lDelta);
	return er;
}

ECRESULT ECCacheManager::UpdateCell(unsigned int ulObjId, unsigned int ulPropTag, unsigned int ulMask, unsigned int ulValue)
{
    ECRESULT er = erSuccess;
    ECsCells *sCell;
	scoped_rlock lock(m_hCacheCellsMutex);

	if (m_CellCache.GetCacheItem(ulObjId, &sCell) == erSuccess) {
        sCell->UpdatePropVal(ulPropTag, ulMask, ulValue);
    } else {
        er = KCERR_NOT_FOUND;
        goto exit;
    }

exit:
	if (er != erSuccess)
		LOG_CELLCACHE_DEBUG("Update cell object %d tag 0x%08X, mask 0x%08X, value %d failed cell not found", ulObjId, ulPropTag, ulMask, ulValue);
	else
		LOG_CELLCACHE_DEBUG("Update cell object %d tag 0x%08X, mask 0x%08X, value %d", ulObjId, ulPropTag, ulMask, ulValue);
	return er;
}

ECRESULT ECCacheManager::_DelCell(unsigned int ulObjId)
{
    ECRESULT er = erSuccess;
	scoped_rlock lock(m_hCacheCellsMutex);
    
	er = m_CellCache.RemoveCacheItem(ulObjId);

	return er;
}

ECRESULT ECCacheManager::GetServerDetails(const std::string &strServerId, serverdetails_t *lpsDetails)
{
	ECsServerDetails	*sEntry;
	scoped_rlock lock(m_hCacheMutex);
	ECRESULT er = m_ServerDetailsCache.GetCacheItem(strToLower(strServerId), &sEntry);
	if (er != erSuccess)
		return er;
	if (lpsDetails)
		*lpsDetails = sEntry->sDetails;
	return er;
}

ECRESULT ECCacheManager::SetServerDetails(const std::string &strServerId, const serverdetails_t &sDetails)
{
	ECsServerDetails	sEntry;
	sEntry.sDetails = sDetails;

	scoped_rlock lock(m_hCacheMutex);
	return m_ServerDetailsCache.AddCacheItem(strToLower(strServerId), sEntry);
}

ECRESULT ECCacheManager::RemoveIndexData(unsigned int ulObjId)
{
	ECRESULT				er = erSuccess;
	ECsIndexObject	sObjectKeyLower, sObjectKeyUpper;
	std::list<ECMapObjectToProp::value_type> lstItems;

	// Get all records with specified hierarchyid and all tags (0 -> 0xffffffff)
	sObjectKeyLower.ulObjId = ulObjId;
	sObjectKeyLower.ulTag = 0;
	sObjectKeyUpper.ulObjId = ulObjId;
	sObjectKeyUpper.ulTag = 0xffffffff;

	scoped_rlock lock(m_hCacheIndPropMutex);
	er = m_ObjectToPropCache.GetCacheRange(sObjectKeyLower, sObjectKeyUpper, &lstItems);
	for (const auto &p : lstItems) {
		m_ObjectToPropCache.RemoveCacheItem(p.first);
		m_PropToObjectCache.RemoveCacheItem(p.second);
	}

	return er;
}

ECRESULT ECCacheManager::RemoveIndexData(unsigned int ulPropTag, unsigned int cbData, unsigned char *lpData)
{
	ECsIndexProp	sObject;
	ECsIndexObject	*sObjectId;

	if (lpData == NULL || cbData == 0)
		return KCERR_INVALID_PARAMETER;

	LOG_CACHE_DEBUG("Remove indexdata proptag 0x%08X, data %s", ulPropTag, bin2hex(cbData, lpData).c_str());

	sObject.ulTag = PROP_ID(ulPropTag);
	sObject.cbData = cbData;
	sObject.lpData = lpData; // Cheap copy, Set this item on NULL before you exit

	{
		scoped_rlock lock(m_hCacheIndPropMutex);

        if(m_PropToObjectCache.GetCacheItem(sObject, &sObjectId) == erSuccess) {
            m_ObjectToPropCache.RemoveCacheItem(*sObjectId);
            m_PropToObjectCache.RemoveCacheItem(sObject);
        }
	}

    // Make sure there's no delete when it goes out of scope	
	sObject.lpData = NULL;
	return erSuccess;
}

ECRESULT ECCacheManager::RemoveIndexData(unsigned int ulPropTag, unsigned int ulObjId)
{
	ECRESULT				er = erSuccess;
	ECsIndexObject	sObject;
	ECsIndexProp	*sObjectId;

	sObject.ulTag = PROP_ID(ulPropTag);
	sObject.ulObjId = ulObjId;

	LOG_CACHE_DEBUG("Remove index data proptag 0x%08X, objectid %d", ulPropTag, ulObjId);

	{
		scoped_rlock lock(m_hCacheIndPropMutex);

        if(m_ObjectToPropCache.GetCacheItem(sObject, &sObjectId) == erSuccess) {
            m_PropToObjectCache.RemoveCacheItem(*sObjectId);
            m_ObjectToPropCache.RemoveCacheItem(sObject);
        }
	}

	return er;
}

ECRESULT ECCacheManager::_AddIndexData(const ECsIndexObject *lpObject,
    const ECsIndexProp *lpProp)
{
	ECRESULT er;
	scoped_rlock lock(m_hCacheIndPropMutex);

    // Remove any pre-existing references to this data
    RemoveIndexData(PROP_TAG(PT_UNSPECIFIED, lpObject->ulTag), lpObject->ulObjId);
    RemoveIndexData(PROP_TAG(PT_UNSPECIFIED, lpProp->ulTag), lpProp->cbData, lpProp->lpData);
    
	er = m_PropToObjectCache.AddCacheItem(*lpProp, *lpObject);
	if(er != erSuccess)
		return er;
	er = m_ObjectToPropCache.AddCacheItem(*lpObject, *lpProp);
	if(er != erSuccess)
		return er;
	return erSuccess;
}

ECRESULT ECCacheManager::GetPropFromObject(unsigned int ulTag, unsigned int ulObjId, struct soap *soap, unsigned int* lpcbData, unsigned char** lppData)
{
	ECRESULT		er = erSuccess;
	DB_RESULT lpDBResult;
	DB_ROW			lpDBRow = NULL;
	DB_LENGTHS		lpDBLenths = NULL;
	std::string		strQuery;
	ECDatabase*		lpDatabase = NULL;
	ECsIndexProp *sObject = NULL;
	ECsIndexObject	sObjectKey;
    ECsIndexProp sNewObject;

	sObjectKey.ulObjId = ulObjId;
	sObjectKey.ulTag = ulTag;

	LOG_CACHE_DEBUG("Get Prop From Object tag=0x%04X, objectid %d", ulTag, ulObjId);

	{
		scoped_rlock lock(m_hCacheIndPropMutex);
		er = m_ObjectToPropCache.GetCacheItem(sObjectKey, &sObject);
		
		if(er == erSuccess) {
			*lppData = s_alloc<unsigned char>(soap, sObject->cbData);
			*lpcbData = sObject->cbData;

			memcpy(*lppData, sObject->lpData, sObject->cbData);
			
			// All done
			goto exit;
		}
	}

	// item not found, search in the database
	er = GetThreadLocalDatabase(this->m_lpDatabaseFactory, &lpDatabase);
	if(er != erSuccess)
		goto exit;

	// Get them from the database
	strQuery = "SELECT val_binary FROM indexedproperties FORCE INDEX(PRIMARY) WHERE tag="+stringify(ulTag)+" AND hierarchyid="+stringify(ulObjId);
	er = lpDatabase->DoSelect(strQuery, &lpDBResult);
	if(er != erSuccess)
		goto exit;

	lpDBRow = lpDatabase->FetchRow(lpDBResult);
	lpDBLenths = lpDatabase->FetchRowLengths(lpDBResult);
	if(lpDBRow == NULL || lpDBRow[0] == NULL || lpDBLenths == NULL) {
		er = KCERR_NOT_FOUND;
		goto exit;
	}

	sNewObject.SetValue(ulTag, (unsigned char*) lpDBRow[0], (unsigned int) lpDBLenths[0]);

	er = _AddIndexData(&sObjectKey, &sNewObject);
	if(er != erSuccess)
		goto exit;

	sObject = &sNewObject;

	*lppData = s_alloc<unsigned char>(soap, sObject->cbData);
	*lpcbData = sObject->cbData;

	memcpy(*lppData, sObject->lpData, sObject->cbData);

exit:
	if (er != erSuccess || sObject == NULL)
		LOG_CACHE_DEBUG("Get Prop From Object tag=0x%04X, objectid %d, error 0x%08x", ulTag, ulObjId, er);
	else
	    LOG_CACHE_DEBUG("Get Prop From Object tag=0x%04X, objectid %d, data %s", ulTag, ulObjId, bin2hex(sObject->cbData, sObject->lpData).c_str());
	return er;
}

ECRESULT ECCacheManager::GetObjectFromProp(unsigned int ulTag, unsigned int cbData, unsigned char* lpData, unsigned int* lpulObjId)
{
	ECRESULT		er = erSuccess;
	DB_RESULT lpDBResult;
	DB_ROW			lpDBRow = NULL;
	std::string		strQuery;
	ECDatabase*		lpDatabase = NULL;
    ECsIndexObject sNewIndexObject;
	ECsIndexProp	sObject;
	bool bCacheResult = false;

	if(lpData == NULL || lpulObjId == NULL || cbData == 0) {
		er = KCERR_INVALID_PARAMETER;
		goto exit;
	}

	if(QueryObjectFromProp(ulTag, cbData, lpData, lpulObjId) == erSuccess) {
		bCacheResult = true;
	    goto exit;
	}

	// Item not found, search in database
    er = GetThreadLocalDatabase(this->m_lpDatabaseFactory, &lpDatabase);
    if(er != erSuccess)
        goto exit;

    // Get them from the database
    strQuery = "SELECT hierarchyid FROM indexedproperties FORCE INDEX(bin) WHERE tag="+stringify(ulTag)+" AND val_binary="+ lpDatabase->EscapeBinary(lpData, cbData);
    er = lpDatabase->DoSelect(strQuery, &lpDBResult);
    if(er != erSuccess)
        goto exit;

    lpDBRow = lpDatabase->FetchRow(lpDBResult);
    if(lpDBRow == NULL || lpDBRow[0] == NULL) {
        er = KCERR_NOT_FOUND;
        goto exit;
    }

    sNewIndexObject.ulTag = ulTag;
    sNewIndexObject.ulObjId = atoui(lpDBRow[0]);

	sObject.ulTag = ulTag;
	sObject.cbData = cbData;
	sObject.lpData = lpData; // Cheap copy, Set this item on NULL before you exit

	er = _AddIndexData(&sNewIndexObject, &sObject);
	if (er != erSuccess)
		goto exit;
	*lpulObjId = sNewIndexObject.ulObjId;

exit:
	sObject.lpData = NULL; // Remove reference

	if (er != erSuccess)
		LOG_CACHE_DEBUG("Get object from prop tag 0x%04X, data %s error 0x%08x", ulTag, bin2hex(cbData, lpData).c_str(), er);
	else
		LOG_CACHE_DEBUG("Get object from prop tag 0x%04X, data %s result [%s]: objectid %d", ulTag, bin2hex(cbData, lpData).c_str(), ((bCacheResult)?"C":"D"), *lpulObjId);
	return er;
}

ECRESULT ECCacheManager::QueryObjectFromProp(unsigned int ulTag, unsigned int cbData, unsigned char* lpData, unsigned int* lpulObjId)
{
	ECRESULT		er = erSuccess;
	ECsIndexProp	sObject;
	ECsIndexObject	*sIndexObject;

	if(lpData == NULL || lpulObjId == NULL || cbData == 0) {
		er = KCERR_INVALID_PARAMETER;
		goto exit;
	}

	sObject.ulTag = ulTag;
	sObject.cbData = cbData;
	sObject.lpData = lpData; // Cheap copy, Set this item on NULL before you exit

	{
		scoped_rlock lock(m_hCacheIndPropMutex);
		er = m_PropToObjectCache.GetCacheItem(sObject, &sIndexObject);
		if(er != erSuccess)
		    goto exit;
		    
		*lpulObjId = sIndexObject->ulObjId;
	}
	
exit:
	sObject.lpData = NULL;
    return er;
}

ECRESULT ECCacheManager::SetObjectProp(unsigned int ulTag, unsigned int cbData, unsigned char *lpData, unsigned int ulObjId)
{
    ECRESULT er = erSuccess;

    ECsIndexObject sObject;
    ECsIndexProp sProp;

    sObject.ulTag = ulTag;
    sObject.ulObjId = ulObjId;
    
    sProp.SetValue(ulTag, lpData, cbData);

    er = _AddIndexData(&sObject, &sProp);

	LOG_CACHE_DEBUG("Set object prop tag 0x%04X, data %s, objectid %d", ulTag, bin2hex(cbData, lpData).c_str(), ulObjId);
    return er;
}

ECRESULT ECCacheManager::GetEntryIdFromObject(unsigned int ulObjId, struct soap *soap, unsigned int ulFlags, entryId** lppEntryId)
{
	ECRESULT	er = erSuccess;
	entryId*	lpEntryId = s_alloc<entryId>(soap);

	er = GetEntryIdFromObject(ulObjId, soap, ulFlags, lpEntryId);
	if (er != erSuccess)
		goto exit;

	// Flags already set by GetEntryIdFromObject(4args)
	*lppEntryId = lpEntryId;
exit:
	if (er != erSuccess)
		delete lpEntryId;

	return er;
}

ECRESULT ECCacheManager::GetEntryIdFromObject(unsigned int ulObjId, struct soap *soap, unsigned int ulFlags, entryId* lpEntryId)
{
	ECRESULT er;

	er = GetPropFromObject( PROP_ID(PR_ENTRYID), ulObjId, soap, (unsigned int*)&lpEntryId->__size, &lpEntryId->__ptr);
	if (er != erSuccess)
		return er;
	// Set flags in entryid
	static_assert(offsetof(EID, usFlags) == offsetof(EID_V0, usFlags),
		"usFlags member not at same position");
	auto d = reinterpret_cast<EID *>(lpEntryId->__ptr);
	if (lpEntryId->__size < 0 ||
	    static_cast<size_t>(lpEntryId->__size) <
	    offsetof(EID, usFlags) + sizeof(d->usFlags)) {
		ec_log_err("K-1572: %s: entryid has size %d; not enough for EID_V1.usFlags (%zu)",
			__func__, lpEntryId->__size, offsetof(EID, usFlags) + sizeof(d->usFlags));
		return MAPI_E_CORRUPT_DATA;
	}
	d->usFlags = ulFlags;
	return erSuccess;
}

ECRESULT ECCacheManager::GetObjectFromEntryId(const entryId *lpEntryId,
    unsigned int *lpulObjId)
{
	// Make sure flags is 0 when getting from db/cache
	if (lpEntryId == nullptr)
		ec_log_err("K-1575: null entryid passed to %s", __func__);
	EntryId eid(lpEntryId);
	try {
		eid.setFlags(0);
	} catch (runtime_error &e) {
		ec_log_err("K-1573: eid.setFlags: %s\n", e.what());
		/*
		 * The subsequent functions will catch the too-small eid.size
		 * and return INVALID_PARAM appropriately.
		 */
	}
	return GetObjectFromProp(PROP_ID(PR_ENTRYID), eid.size(), eid, lpulObjId);
}

ECRESULT ECCacheManager::SetObjectEntryId(const entryId *lpEntryId,
    unsigned int ulObjId)
{
    ECRESULT 	er = erSuccess;
    
    // MAke sure flags is 0 when saving in DB
	if (lpEntryId == nullptr)
		ec_log_err("K-1576: null entryid passed to %s", __func__);
    EntryId eid(lpEntryId);
	try {
		eid.setFlags(0);
	} catch (runtime_error &e) {
		ec_log_err("K-1574: eid.setFlags: %s\n", e.what());
		/* ignore exception - the following functions will catch the too-small eid.size */
	}
    er = SetObjectProp( PROP_ID(PR_ENTRYID), eid.size(), eid, ulObjId);

    return er;
}

/**
 * Convert entryid to database object id
 */
ECRESULT ECCacheManager::GetEntryListToObjectList(struct entryList *lpEntryList, ECListInt* lplObjectList)
{
	ECRESULT		er = erSuccess;
	unsigned int	ulId = 0;
	bool			bPartialCompletion = false;

	if(lpEntryList == NULL) {
		er = KCERR_INVALID_PARAMETER;
		goto exit;
	}

	for (unsigned int i = 0; i < lpEntryList->__size; ++i) {
		if(GetObjectFromEntryId(&lpEntryList->__ptr[i], &ulId) != erSuccess) {
			bPartialCompletion = true;
			continue; // Unknown entryid, next item
		}

		lplObjectList->push_back(ulId);
	}

exit:
	if(bPartialCompletion)
		er = KCWARN_PARTIAL_COMPLETION;

	return er;
}

/**
 * Convert database object id to entryid
 */
ECRESULT ECCacheManager::GetEntryListFromObjectList(ECListInt* lplObjectList, struct soap *soap, struct entryList **lppEntryList)
{
	ECRESULT		er = erSuccess;
	bool			bPartialCompletion = false;
	entryList*		lpEntryList = s_alloc<entryList>(soap);

	if(lplObjectList == NULL || lppEntryList == NULL) {
		er = KCERR_INVALID_PARAMETER;
		goto exit;
	}

	lpEntryList->__ptr = s_alloc<entryId>(soap, lplObjectList->size());
	lpEntryList->__size = 0;

	for (auto xint : *lplObjectList) {
		if (GetEntryIdFromObject(xint, soap, 0, &lpEntryList->__ptr[lpEntryList->__size]) != erSuccess) {
			bPartialCompletion = true;
			continue; // Unknown entryid, next item
		}
		++lpEntryList->__size;
	}

	*lppEntryList = lpEntryList;
exit:
	if (er != erSuccess && lpEntryList)
		FreeEntryList(lpEntryList, true);

	if(bPartialCompletion)
		er = KCWARN_PARTIAL_COMPLETION;

	return er;
}

/**
 * Get list of indexed properties for the indexer
 *
 * This is not a read-through, the data must be set via SetIndexedProperties
 *
 * @param[out] map Map of property ID -> text name
 * @return Result
 */ 
ECRESULT ECCacheManager::GetExcludedIndexProperties(std::set<unsigned int>& set)
{
	scoped_lock lock(m_hExcludedIndexPropertiesMutex);
	if (m_setExcludedIndexProperties.empty())
		return KCERR_NOT_FOUND;
	set = m_setExcludedIndexProperties;
	
	return erSuccess;
}

/**
 * Set list of indexed properties for the indexer
 *
 * @param[in] map Map of property ID -> text name
 * @return result
 */
ECRESULT ECCacheManager::SetExcludedIndexProperties(const std::set<unsigned int> &set)
{
	scoped_lock lock(m_hExcludedIndexPropertiesMutex);
	m_setExcludedIndexProperties = set;
	return erSuccess;
}
        
void ECCacheManager::DisableCellCache()
{
	LOG_CELLCACHE_DEBUG("%s", "Disable cell cache");

    m_bCellCacheDisabled = true;
}

void ECCacheManager::EnableCellCache()
{
	LOG_CELLCACHE_DEBUG("%s", "Enable cell cache");
    m_bCellCacheDisabled = false;
}

} /* namespace */<|MERGE_RESOLUTION|>--- conflicted
+++ resolved
@@ -546,12 +546,6 @@
 		LOG_CACHE_DEBUG("Get objects ids warning %zu objects not found",
 			lpdata.size() - mapObjects.size());
  exit:
-<<<<<<< HEAD
-	if (lpDBResult != NULL)
-		lpDatabase->FreeResult(lpDBResult);
-=======
-	sObject.lpData = NULL;
->>>>>>> 13080665
 	if (er != erSuccess)
 		LOG_CACHE_DEBUG("Get object ids from props error: 0x%08x", er);
 	else
