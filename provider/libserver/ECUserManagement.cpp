--- conflicted
+++ resolved
@@ -874,13 +874,10 @@
 /**
  * Resolve an object name to an object id, with on-the-fly creation of the
  * specified object class.
+ * When @try_resolve is set, suppress logging warnings.
  */
 ECRESULT ECUserManagement::ResolveObjectAndSync(objectclass_t objclass,
-<<<<<<< HEAD
-	const char* szName, unsigned int* lpulObjectId, bool tryResolve)
-=======
     const char *szName, unsigned int *lpulObjectId, bool try_resolve)
->>>>>>> ffaae7dc
 {
 	objectsignature_t objectsignature;
 	std::string username, companyname;
@@ -957,16 +954,6 @@
 	} catch (const notsupported &) {
 		return KCERR_NO_SUPPORT;
 	} catch (const objectnotfound &e) {
-<<<<<<< HEAD
-		if (!tryResolve)
-			ec_log_warn("K-1515: Object not found %s \"%s\": %s",
-				    ObjectClassToName(objclass), szName, e.what());
-		return KCERR_NOT_FOUND;
-	} catch (const std::exception &e) {
-		if (!tryResolve)
-			ec_log_warn("K-1516: Unable to resolve %s \"%s\": %s",
-				    ObjectClassToName(objclass), szName, e.what());
-=======
 		if (!try_resolve)
 			ec_log_warn("K-1515: Object not found %s \"%s\": %s",
 			            ObjectClassToName(objclass), szName, e.what());
@@ -975,7 +962,6 @@
 		if (!try_resolve)
 			ec_log_warn("K-1516: Unable to resolve %s \"%s\": %s",
 			            ObjectClassToName(objclass), szName, e.what());
->>>>>>> ffaae7dc
 		return KCERR_NOT_FOUND;
 	}
 	return GetLocalObjectIdOrCreate(objectsignature, lpulObjectId);
