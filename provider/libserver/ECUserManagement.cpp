/*
 * SPDX-License-Identifier: AGPL-3.0-only
 * Copyright 2005 - 2016 Zarafa and its licensors
 */
#include <kopano/platform.h>
#include <exception>
#include <iterator>
#include <memory>
#include <mutex>
#include <set>
#include <stdexcept>
#include <string>
#include <utility>
#include <vector>
#include <mapidefs.h>
#include <mapitags.h>
#include <kopano/MAPIErrors.h>
#include <kopano/mapiext.h>
#include <kopano/scope.hpp>
#include <kopano/tie.hpp>
#include <map>
#include <memory>
#include <algorithm>
#include "kcore.hpp"
#include <kopano/stringutil.h>
#include "ECUserManagement.h"
#include "ECSessionManager.h"
#include "ECPluginFactory.h"
#include "ECSecurity.h"
#include "ECKrbAuth.h"
#include <kopano/UnixUtil.h>
#include "ECICS.h"
#include "ics.h"
#include <kopano/ECGuid.h>
#include <kopano/ECDefs.h>
#include "ECFeatureList.h"
#include <kopano/EMSAbTag.h>
#include <kopano/charset/convert.h>
#include <kopano/charset/utf8string.h>
#ifndef AB_UNICODE_OK
#define AB_UNICODE_OK ((ULONG) 0x00000040)
#endif

using namespace std::string_literals;

namespace KC {

<<<<<<< HEAD
=======
extern ECSessionManager*	g_lpSessionManager;

/* DEFINED_GUIDs are in rodata, which means they are practically initialized before any static initializers run */
static const ABEID_FIXED abcont_1(MAPI_ABCONT, MUIDECSAB, 1);
static const ABEID_FIXED abcont_uab(MAPI_ABCONT, MUIDECSAB, KOPANO_UID_ADDRESS_BOOK);

>>>>>>> 69dc17c6
static bool execute_script(const char *scriptname, ...)
{
	va_list v;
	const char *env[32];
	std::list<std::string> lstEnv;
	std::string strEnv;
	int n = 0;

	va_start(v, scriptname);
	/* Set environment */
	for (;;) {
		auto envname = va_arg(v, char *);
		if (!envname)
			break;
		auto envval = va_arg(v, char *);
		if (!envval)
			break;
		strEnv = envname;
		strEnv += '=';
		strEnv += envval;
		lstEnv.emplace_back(std::move(strEnv));
	}
	va_end(v);

	ec_log_debug("Running script `%s`", scriptname);
	for (const auto &s : lstEnv)
		env[n++] = s.c_str();
	env[n] = NULL;
	return unix_system(scriptname, {scriptname}, env);
}

static const char *ObjectClassToName(objectclass_t objclass)
{
	switch (objclass) {
	case OBJECTCLASS_UNKNOWN:
		return "unknown";
	case OBJECTCLASS_USER:
		return "unknown user";
	case ACTIVE_USER:
		return "user";
	case NONACTIVE_USER:
		return "nonactive user";
	case NONACTIVE_ROOM:
		return "room";
	case NONACTIVE_EQUIPMENT:
		return "equipment";
	case NONACTIVE_CONTACT:
		return "contact";
	case OBJECTCLASS_DISTLIST:
		return "unknown group";
	case DISTLIST_GROUP:
		return "group";
	case DISTLIST_SECURITY:
		return "security group";
	case DISTLIST_DYNAMIC:
		return "dynamic group";
	case OBJECTCLASS_CONTAINER:
		return "unknown container";
	case CONTAINER_COMPANY:
		return "company";
	case CONTAINER_ADDRESSLIST:
		return "address list";
	default:
		return "Unknown object";
	};
}

static const char *RelationTypeToName(userobject_relation_t type)
{
	switch(type) {
	case OBJECTRELATION_GROUP_MEMBER:
		return "groupmember";
	case OBJECTRELATION_COMPANY_VIEW:
		return "company-view";
	case OBJECTRELATION_COMPANY_ADMIN:
		return "company-admin";
	case OBJECTRELATION_QUOTA_USERRECIPIENT:
		return "userquota-recipient";
	case OBJECTRELATION_QUOTA_COMPANYRECIPIENT:
		return "companyquota-recipient";
	case OBJECTRELATION_USER_SENDAS:
		return "sendas-user-allowed";
	case OBJECTRELATION_ADDRESSLIST_MEMBER:
		return "addressbook-member";
	};

	return "Unknown relation type";
}

ECUserManagement::ECUserManagement(BTSession *s,
    ECPluginFactory *f, std::shared_ptr<ECConfig> c) :
	m_lpPluginFactory(f), m_lpSession(s), m_lpConfig(std::move(c))
{}

// Authenticate a user (NOTE: ECUserManagement will never authenticate SYSTEM unless it is actually
// authenticated by the remote server, which normally never happens)
ECRESULT ECUserManagement::AuthUserAndSync(const char* szLoginname, const char* szPassword, unsigned int *lpulUserId) {
	objectsignature_t external;
	UserPlugin *lpPlugin = NULL;
	std::string username, companyname, password, error;
	bool bHosted = m_lpSession->GetSessionManager()->IsHostedSupported();
	objectid_t sCompany(CONTAINER_COMPANY);
	auto er = GetThreadLocalPlugin(m_lpPluginFactory, &lpPlugin);
	if(er != erSuccess)
		return er;
	/*
	 * GetUserAndCompanyFromLoginName() will return KCWARN_PARTIAL_COMPLETION
	 * when only the username was resolved and not the companyname.
	 * When that happens continue like nothing happens because perhaps the
	 * LDAP plugin is used and the login attribute is the email address.
	 * We will resolve the company later when the session is created and the
	 * company is requested through getDetails().
	 */
	er = GetUserAndCompanyFromLoginName(szLoginname, &username, &companyname);
	if (er != erSuccess && er != KCWARN_PARTIAL_COMPLETION)
		return er;
	if (SymmetricIsCrypted(szPassword))
		password = SymmetricDecrypt(szPassword);
	else
		password = szPassword;

	if (bHosted && !companyname.empty()) {
		er = ResolveObject(CONTAINER_COMPANY, companyname, objectid_t(), &sCompany);
		if (er != erSuccess || sCompany.objclass != CONTAINER_COMPANY) {
			ec_log_warn("Company \"%s\" not found for authentication by plugin failed for user \"%s\"", companyname.c_str(), szLoginname);
			return er;
		}
	}

	auto szAuthMethod = m_lpConfig->GetSetting("auth_method");
	if (szAuthMethod && strcmp(szAuthMethod, "pam") == 0) {
		// authenticate through pam
		er = ECPAMAuthenticateUser(m_lpConfig->GetSetting("pam_service"), username, password, &error);
		if (er != erSuccess) {
			ec_log_warn("Authentication through PAM failed for user \"%s\": %s", szLoginname, error.c_str());
			return er;
		}
		try {
			external = lpPlugin->resolveName(ACTIVE_USER, username, sCompany);
		} catch (const objectnotfound &e) {
			ec_log_warn("Authentication through PAM succeeded for \"%s\", but not found by plugin: %s", szLoginname, e.what());
			return KCERR_LOGON_FAILED;
		} catch (const std::exception &e) {
			ec_log_warn("Authentication through PAM succeeded for \"%s\", but plugin returned an error: %s", szLoginname, e.what());
			return KCERR_LOGON_FAILED;
		}
	} else if (szAuthMethod && strcmp(szAuthMethod, "kerberos") == 0) {
		// authenticate through kerberos
		er = ECKrb5AuthenticateUser(username, password, &error);
		if (er != erSuccess) {
			ec_log_warn("Authentication through Kerberos failed for user \"%s\": %s", szLoginname, error.c_str());
			return er;
		}
		try {
			external = lpPlugin->resolveName(ACTIVE_USER, username, sCompany);
		} catch (const objectnotfound &e) {
			ec_log_warn("Authentication through Kerberos succeeded for \"%s\", but not found by plugin: %s", szLoginname, e.what());
			return KCERR_LOGON_FAILED;
		} catch (const std::exception &e) {
			ec_log_warn("Authentication through Kerberos succeeded for \"%s\", but plugin returned an error: %s", szLoginname, e.what());
			return KCERR_LOGON_FAILED;
		}
	} else
	{
		// default method is plugin
		try {
			external = lpPlugin->authenticateUser(username, password, sCompany);
		} catch (const login_error &e) {
			ec_log_warn("Authentication by plugin failed for user \"%s\": %s", szLoginname, e.what());
			return KCERR_LOGON_FAILED;
		} catch (const objectnotfound &e) {
			ec_log_warn("Authentication by plugin failed for user \"%s\": %s", szLoginname, e.what());
			return KCERR_NOT_FOUND;
		} catch (const std::exception &e) {
			ec_log_warn("Authentication error by plugin for user \"%s\": %s", szLoginname, e.what());
			return KCERR_PLUGIN_ERROR;
		}
	}
	return GetLocalObjectIdOrCreate(external, lpulUserId);
}

/*
 * I would prefer the next method to have
 * bool ECUserManagement::MustHide(ECSecurity& security, unsigned int ulFlags, const objectdetails_t details)
 * as a prototype, but that would mean percolating constness in class ECSecurity's methods, which proved to
 * be a task beyond a simple edit. NS 11 fFebruary 2014
 */
bool ECUserManagement::MustHide(/*const*/ ECSecurity &security,
    unsigned int ulFlags, const objectdetails_t &details) const
{
	return	(security.GetUserId() != KOPANO_UID_SYSTEM) &&
		(security.GetAdminLevel() == 0) &&
		((ulFlags & USERMANAGEMENT_SHOW_HIDDEN) == 0) &&
		details.GetPropBool(OB_PROP_B_AB_HIDDEN);
}

// Get details for an object
ECRESULT ECUserManagement::GetObjectDetails(unsigned int ulObjectId, objectdetails_t *lpDetails)
{
	if (IsInternalObject(ulObjectId))
		return GetLocalObjectDetails(ulObjectId, lpDetails);
	return GetExternalObjectDetails(ulObjectId, lpDetails);
	}

ECRESULT ECUserManagement::GetLocalObjectListFromSignatures(const std::list<objectsignature_t> &lstSignatures,
    const std::map<objectid_t, unsigned int> &mapExternToLocal,
    unsigned int ulFlags, std::list<localobjectdetails_t> *lpDetails) const
{
	ECSecurity *lpSecurity = NULL;
	// Extern details
	std::list<objectid_t> lstExternIds;
	std::map<objectid_t, objectdetails_t> lpExternDetails;
	UserPlugin *lpPlugin = NULL;

	auto er = GetThreadLocalPlugin(m_lpPluginFactory, &lpPlugin);
	if(er != erSuccess)
		return er;
	er = GetSecurity(&lpSecurity);
	if (er != erSuccess)
		return er;

	auto cache = m_lpSession->GetSessionManager()->GetCacheManager();
	for (const auto &sig : lstSignatures) {
		auto iterExternLocal = mapExternToLocal.find(sig.id);
		if (iterExternLocal == mapExternToLocal.cend())
			continue;
		auto ulObjectId = iterExternLocal->second;
		// Check if the cache contains the details or if we are going to request
		// it from the plugin.
		objectdetails_t details;
		er = cache->GetUserDetails(ulObjectId, &details);
		if (er != erSuccess) {
			lstExternIds.emplace_back(sig.id);
			er = erSuccess;
			continue;
		}
		if (ulFlags & USERMANAGEMENT_ADDRESSBOOK &&
		    MustHide(*lpSecurity, ulFlags, details))
			continue;
		// remove details, but keep the class information
		if (ulFlags & USERMANAGEMENT_IDS_ONLY)
			details = objectdetails_t(details.GetClass());
		lpDetails->emplace_back(ulObjectId, std::move(details));
	}

	if (lstExternIds.empty())
		return hrSuccess;
	// We have a list of all objects which still require details from plugin
	try {
		// Get all pending details
		lpExternDetails = lpPlugin->getObjectDetails(lstExternIds);
	} catch (const notsupported &) {
		return KCERR_NO_SUPPORT;
	} catch (const objectnotfound &) {
		return KCERR_NOT_FOUND;
	} catch (const std::exception &e) {
		ec_log_warn("K-1501: Unable to retrieve details from external user source: %s", e.what());
		return KCERR_PLUGIN_ERROR;
	}

	for (auto &&ext_det : lpExternDetails) {
		auto iterExternLocal = mapExternToLocal.find(ext_det.first);
		if (iterExternLocal == mapExternToLocal.cend())
			continue;
		auto ulObjectId = iterExternLocal->second;
		if (ulFlags & USERMANAGEMENT_ADDRESSBOOK &&
		    MustHide(*lpSecurity, ulFlags, ext_det.second))
				continue;
		if (ulFlags & USERMANAGEMENT_IDS_ONLY)
			lpDetails->emplace_back(ulObjectId, objectdetails_t(ext_det.second.GetClass()));
		else
			lpDetails->emplace_back(ulObjectId, ext_det.second);
		cache->SetUserDetails(ulObjectId, std::move(ext_det.second));
	}
	return erSuccess;
}

/**
 * Get object list
 *
 * Retrieves the object list with local object IDs for the specified object class. In hosted mode, ulCompanyId can
 * specify which company to retrieve objects for.
 *
 * @param objclass Object class to return list of
 * @param ulCompanyId Company ID to retrieve list for (may be 0 for non-hosted mode, or when getting company list)
 * @param lppObjects returned object list
 * @param ulFlags USERMANAGEMENT_IDS_ONLY: return only IDs of objects, not details, USERMANAGEMENT_ADDRESSBOOK: returned
 *                objects will be used in the addressbook, so filter 'hidden' items, USERMANAGEMENT_FORCE_SYNC: always
 *                perform a sync with the plugin, even if sync_gab_realtime is set to 'no'
 * @return result
 */
ECRESULT ECUserManagement::GetCompanyObjectListAndSync(objectclass_t objclass,
    unsigned int ulCompanyId, const restrictTable *rst,
    std::list<localobjectdetails_t> **lppObjects, unsigned int ulFlags)
{
	bool bSync = ulFlags & USERMANAGEMENT_FORCE_SYNC || parseBool(m_lpConfig->GetSetting("sync_gab_realtime"));
	bool bIsSafeMode = parseBool(m_lpConfig->GetSetting("user_safe_mode"));
	// Extern ids
	signatures_t lpExternSignatures;
	// Extern -> Local
	std::map<objectid_t, unsigned int> mapExternIdToLocal;
	std::map<objectid_t, std::pair<unsigned int, std::string> > mapSignatureIdToLocal;
	objectid_t extcompany, externid;
	std::string signature;
	unsigned ulObjectId = 0;
	bool bMoved = false;
	ECSecurity *lpSecurity = NULL;
	UserPlugin *lpPlugin = NULL;

	auto er = GetThreadLocalPlugin(m_lpPluginFactory, &lpPlugin);
	if (er != erSuccess)
		return er;
	er = GetSecurity(&lpSecurity);
	if (er != erSuccess)
		return er;

	if (m_lpSession->GetSessionManager()->IsHostedSupported()) {
		/* When hosted is enabled, the companyid _must_ have an external id,
		 * unless we are requesting the companylist in which case the companyid is 0 and doesn't
		 * need to be resolved at all.*/
		if (objclass != CONTAINER_COMPANY && !IsInternalObject(ulCompanyId)) {
			er = GetExternalId(ulCompanyId, &extcompany);
			if (er != erSuccess)
				return er;
		}
	} else {
		if (objclass == CONTAINER_COMPANY)
			return KCERR_NO_SUPPORT;
		/* When hosted is disabled, use company id 0 */
		ulCompanyId = 0;
	}

	// Get all the items of the requested type
	std::unique_ptr<std::vector<unsigned int>> lpLocalIds;
	er = GetLocalObjectIdList(objclass, ulCompanyId, &unique_tie(lpLocalIds));
	if (er != erSuccess)
		return er;

	auto lpObjects = std::make_unique<std::list<localobjectdetails_t>>();
	for (const auto &loc_id : *lpLocalIds) {
		if (IsInternalObject(loc_id)) {
			// Local user, add it to the result array directly
			objectdetails_t details;
			er = GetLocalObjectDetails(loc_id, &details);
			if(er != erSuccess)
				return er;
			if (ulFlags & USERMANAGEMENT_ADDRESSBOOK &&
			    MustHide(*lpSecurity, ulFlags, details))
				continue;
			// Reset details, this saves time copying unwanted data, but keep the correct class
			if (ulFlags & USERMANAGEMENT_IDS_ONLY)
				details = objectdetails_t(details.GetClass());
			lpObjects->emplace_back(loc_id, std::move(details));
		} else if (GetExternalId(loc_id, &externid, NULL, &signature) == erSuccess) {
			mapSignatureIdToLocal.emplace(std::move(externid), std::pair<unsigned int, std::string>(loc_id, std::move(signature)));
		} else {
			// cached externid not found for local object id
		}
	}

	if (bSync && !bIsSafeMode) {
		// We now have a map, mapping external IDs to local user IDs (and their signatures)
		try {
			// Get full user list
			lpExternSignatures = lpPlugin->getAllObjects(extcompany, objclass, rst);
			// TODO: check requested 'objclass'
		} catch (const notsupported &) {
			return KCERR_NO_SUPPORT;
		} catch (const objectnotfound &) {
			return KCERR_NOT_FOUND;
		} catch (const std::exception &e) {
			ec_log_warn("K-1502: Unable to retrieve list from external user source: %s", e.what());
			return KCERR_PLUGIN_ERROR;
		}

		// Loop through all the external signatures, adding them to the lpUsers list which we're going to be returning
		for (const auto &ext_sig : lpExternSignatures) {
			auto iterSignatureIdToLocal = mapSignatureIdToLocal.find(ext_sig.id);
			if (iterSignatureIdToLocal == mapSignatureIdToLocal.cend()) {
				// User is in external user database, but not in local, so add
				er = MoveOrCreateLocalObject(ext_sig, &ulObjectId, &bMoved);
				if(er != erSuccess) {
					// Create failed, so skip this entry
					er = erSuccess;
					continue;
				}

				// Entry was moved rather then created, this means that in our localIdList we have
				// an entry which matches this object.
				if (bMoved)
					for (auto i = mapSignatureIdToLocal.begin();
					     i != mapSignatureIdToLocal.cend(); ++i)
						if (i->second.first == ulObjectId) {
							mapSignatureIdToLocal.erase(i);
							break;
						}
			} else {
				ulObjectId = iterSignatureIdToLocal->second.first;
				er = CheckObjectModified(ulObjectId,							// Object id
										 iterSignatureIdToLocal->second.second,	// local signature
										 ext_sig.signature);		// remote signature
				if (er != erSuccess)
					return er;
				// Remove the external user from the list of internal IDs,
				// since we don't need this entry for the plugin details match
				mapSignatureIdToLocal.erase(iterSignatureIdToLocal);
			}
			// Add to conversion map so we can obtain the details
			mapExternIdToLocal.emplace(ext_sig.id, ulObjectId);
		}
	} else {
		if (bIsSafeMode)
			ec_log_info("user_safe_mode: skipping retrieve/sync users from LDAP");
		lpExternSignatures.clear();
		// Dont sync, just use whatever is in the local user database
		for (const auto &sil : mapSignatureIdToLocal) {
			lpExternSignatures.emplace_back(sil.first, sil.second.second);
			mapExternIdToLocal.emplace(sil.first, sil.second.first);
		}
	}

	er = GetLocalObjectListFromSignatures(lpExternSignatures, mapExternIdToLocal, ulFlags, lpObjects.get());
	if (er != erSuccess)
		return er;

	/*
	 * mapSignatureIdToLocal is now a map of objects that were NOT in the
	 * external user database search result. If a restriction is present,
	 * the result is only a subset of the entire UDB, and so meaningless
	 * for deletions.
	 */
	if (rst == nullptr && bSync) {
		if (!bIsSafeMode) {
			for (const auto &sil : mapSignatureIdToLocal)
				/* second == map value, first == id */
				MoveOrDeleteLocalObject(sil.second.first, sil.first.objclass);
		} else {
			auto d = mapExternIdToLocal.size() - lpExternSignatures.size();
			if (d > 0)
				ec_log_err("user_safe_mode: would normally now delete %zu local users (you may see this message more often as the delete is now omitted)", d);
		}
	}

	// Convert details for client usage
	if (!(ulFlags & USERMANAGEMENT_IDS_ONLY)) {
		for (auto &obj : *lpObjects) {
			if (IsInternalObject(obj.ulId))
				continue;
			er = UpdateUserDetailsToClient(&obj);
			if (er != erSuccess)
				return er;
		}
	}

	if (lppObjects) {
		lpObjects->sort();
		*lppObjects = lpObjects.release();
	}
	return erSuccess;
}

ECRESULT ECUserManagement::GetSubObjectsOfObjectAndSync(userobject_relation_t relation,
    unsigned int ulParentId, std::list<localobjectdetails_t> **lppObjects, unsigned int ulFlags)
{
	std::unique_ptr<std::list<localobjectdetails_t> > lpCompanies;
	// Extern ids
	signatures_t lpSignatures;
	// Extern -> Local
	std::map<objectid_t, unsigned int> mapExternIdToLocal;
	objectid_t objectid;
	objectdetails_t details;
	UserPlugin *lpPlugin = NULL;

	auto er = GetThreadLocalPlugin(m_lpPluginFactory, &lpPlugin);
	if(er != erSuccess)
		return er;
	if (!m_lpSession->GetSessionManager()->IsHostedSupported() &&
	    (relation == OBJECTRELATION_COMPANY_VIEW ||
	    relation == OBJECTRELATION_COMPANY_ADMIN))
		return KCERR_NO_SUPPORT;

	// The 'everyone' group contains all visible users for the currently logged in user.
	auto lpObjects = std::make_unique<std::list<localobjectdetails_t>>();
	if (relation == OBJECTRELATION_GROUP_MEMBER && ulParentId == KOPANO_UID_EVERYONE) {
		ECSecurity *lpSecurity = NULL;

		er = GetSecurity(&lpSecurity);
		if (er != erSuccess)
			return er;
		er = lpSecurity->GetViewableCompanyIds(ulFlags, &unique_tie(lpCompanies));
		if (er != erSuccess)
			return er;

		/* Fallback in case hosted is not supported */
		if (lpCompanies->empty())
			lpCompanies->emplace_back(0, CONTAINER_COMPANY);

		for (const auto &obj : *lpCompanies) {
			std::unique_ptr<std::list<localobjectdetails_t> > lpObjectsTmp;
			er = GetCompanyObjectListAndSync(OBJECTCLASS_UNKNOWN,
			     obj.ulId, nullptr, &unique_tie(lpObjectsTmp),
			     ulFlags | USERMANAGEMENT_SHOW_HIDDEN);
			if (er != erSuccess)
				return er;
			lpObjects->merge(*lpObjectsTmp);
		}
		// TODO: remove excessive objects from lpObjects ? seems that this list is going to contain a lot... maybe too much?
	} else {
		er = GetExternalId(ulParentId, &objectid);
		if(er != erSuccess)
			return er;
		try {
			lpSignatures = lpPlugin->getSubObjectsForObject(relation, objectid);
		} catch (const objectnotfound &) {
			MoveOrDeleteLocalObject(ulParentId, objectid.objclass);
			return KCERR_NOT_FOUND;
		} catch (const notsupported &) {
			return KCERR_NO_SUPPORT;
		} catch (const std::exception &e) {
			ec_log_warn("K-1503: Unable to retrieve members for %s relation %d: %s.",
				RelationTypeToName(relation), ulParentId, e.what());
			return KCERR_PLUGIN_ERROR;
		}
		er = GetLocalObjectsIdsOrCreate(lpSignatures, &mapExternIdToLocal);
		if (er != erSuccess)
			return er;
		er = GetLocalObjectListFromSignatures(lpSignatures, mapExternIdToLocal, ulFlags | USERMANAGEMENT_SHOW_HIDDEN, lpObjects.get());
		if (er != erSuccess)
			return er;
	}

	// Convert details for client usage
	if (!(ulFlags & USERMANAGEMENT_IDS_ONLY)) {
		for (auto &obj : *lpObjects) {
			if (IsInternalObject(obj.ulId))
				continue;
			er = UpdateUserDetailsToClient(&obj);
			if (er != erSuccess)
				return er;
		}
	}
	/*
	 * We now have the full list of objects coming from the plugin.
	 * NOTE: This list is not fool proof, the caller should check
	 * which entries are visible to the user and which ones are not.
	 * We cannot do that here since ECSecurity calls this function
	 * when determining if an object is visible. And endless recursive
	 * loops are not really a pretty sight.
	 */
	if (lppObjects) {
		lpObjects->sort();
		lpObjects->unique();
		*lppObjects = lpObjects.release();
	}
	return er;
}

/**
 * Get parents for an object, with on-the-fly deletion of the specified parent
 * object.
 */
ECRESULT ECUserManagement::GetParentObjectsOfObjectAndSync(userobject_relation_t relation, unsigned int ulChildId,
														   std::list<localobjectdetails_t> **lppObjects, unsigned int ulFlags) {
	// Extern ids
	signatures_t lpSignatures;
	// Extern -> Local
	std::map<objectid_t, unsigned int> mapExternIdToLocal;
	objectid_t objectid;
	objectdetails_t details;
	unsigned int ulObjectId = 0;
	ECSecurity *lpSecurity = NULL;
	UserPlugin *lpPlugin = NULL;

	auto er = GetThreadLocalPlugin(m_lpPluginFactory, &lpPlugin);
	if (er != erSuccess)
		return er;
	er = GetSecurity(&lpSecurity);
	if (er != erSuccess)
		return er;
	if (!m_lpSession->GetSessionManager()->IsHostedSupported() &&
	    (relation == OBJECTRELATION_COMPANY_VIEW ||
	    relation == OBJECTRELATION_COMPANY_ADMIN))
		return KCERR_NO_SUPPORT;

	auto lpObjects = std::make_unique<std::list<localobjectdetails_t>>();
	if (relation == OBJECTRELATION_GROUP_MEMBER && ulChildId == KOPANO_UID_SYSTEM) {
		// System has no objects
	} else {
		er = GetExternalId(ulChildId, &objectid);
		if (er != erSuccess)
			return er;
		try {
			lpSignatures = lpPlugin->getParentObjectsForObject(relation, objectid);
		} catch (const objectnotfound &) {
			MoveOrDeleteLocalObject(ulChildId, objectid.objclass);
			return KCERR_NOT_FOUND;
		} catch (const notsupported &) {
			return KCERR_NO_SUPPORT;
		} catch (const std::exception &e) {
			ec_log_warn("K-1504: Unable to retrieve parents for %s relation %d: %s.",
				RelationTypeToName(relation), ulChildId, e.what());
			return KCERR_PLUGIN_ERROR;
		}
		er = GetLocalObjectsIdsOrCreate(lpSignatures, &mapExternIdToLocal);
		if (er != erSuccess)
			return er;
		er = GetLocalObjectListFromSignatures(lpSignatures, mapExternIdToLocal, ulFlags, lpObjects.get());
		if (er != erSuccess)
			return er;
	}

	// If we are requesting group membership we should always insert the everyone, since everyone is member of EVERYONE except for SYSTEM
	if (relation == OBJECTRELATION_GROUP_MEMBER && ulObjectId != KOPANO_UID_SYSTEM) {
		if ((!(ulFlags & USERMANAGEMENT_IDS_ONLY)) || (ulFlags & USERMANAGEMENT_ADDRESSBOOK)) {
			objectdetails_t details;
			er = GetLocalObjectDetails(KOPANO_UID_EVERYONE, &details);
			if(er != erSuccess)
				return er;
			if (!(ulFlags & USERMANAGEMENT_ADDRESSBOOK) ||
				(lpSecurity->GetUserId() != KOPANO_UID_SYSTEM &&
				 !details.GetPropBool(OB_PROP_B_AB_HIDDEN)))
			{
				if (ulFlags & USERMANAGEMENT_IDS_ONLY)
					details = objectdetails_t(details.GetClass());
				lpObjects->emplace_back(KOPANO_UID_EVERYONE, std::move(details));
			}
		} else
			lpObjects->emplace_back(KOPANO_UID_EVERYONE, objectdetails_t(DISTLIST_SECURITY));
	}

	// Convert details for client usage
	if (!(ulFlags & USERMANAGEMENT_IDS_ONLY)) {
		for (auto &obj : *lpObjects) {
			if (IsInternalObject(obj.ulId))
				continue;
			er = UpdateUserDetailsToClient(&obj);
			if (er != erSuccess)
				return er;
		}
	}
	/*
	 * We now have the full list of objects coming from the plugin.
	 * NOTE: This list is not fool proof, the caller should check
	 * which entries are visible to the user and which ones are not.
	 * We cannot do that here since ECSecurity calls this function
	 * when determining if an object is visible. And endless recursive
	 * loops are not really a pretty sight.
	 */
	if (lppObjects) {
		lpObjects->sort();
		lpObjects->unique();
		*lppObjects = lpObjects.release();
	}
	return er;
}

/**
 * Set data for a single object, with on-the-fly deletion of the specified
 * object id.
 */
ECRESULT ECUserManagement::SetObjectDetailsAndSync(unsigned int ulObjectId, const objectdetails_t &sDetails, std::list<std::string> *lpRemoveProps) {
	objectid_t objectid;
	UserPlugin *lpPlugin = NULL;

	auto er = GetThreadLocalPlugin(m_lpPluginFactory, &lpPlugin);
	if(er != erSuccess)
		return er;

	// Resolve the objectname and sync the object into local database
	er = GetExternalId(ulObjectId, &objectid);
	if (er != erSuccess)
		return er;

	try {
		lpPlugin->changeObject(objectid, sDetails, lpRemoveProps);
	} catch (const objectnotfound &) {
		MoveOrDeleteLocalObject(ulObjectId, objectid.objclass);
		return KCERR_NOT_FOUND;
	} catch (const notimplemented &e) {
		ec_log_warn("K-1505: Unable to set details for external %s %u: %s",
			ObjectClassToName(objectid.objclass), ulObjectId, e.what());
		return KCERR_NOT_IMPLEMENTED;
	} catch (const std::exception &e) {
		ec_log_warn("K-1506: Unable to set details for external %s %u: %s",
			ObjectClassToName(objectid.objclass), ulObjectId, e.what());
		return KCERR_PLUGIN_ERROR;
	}

	// Purge cache
	m_lpSession->GetSessionManager()->GetCacheManager()->UpdateUser(ulObjectId);
	return erSuccess;
}

// Create an object with specific ID or modify an existing object. Used for sync purposes
ECRESULT ECUserManagement::CreateOrModifyObject(const objectid_t &sExternId, const objectdetails_t &sDetails, unsigned int ulPreferredId, std::list<std::string> *lpRemoveProps) {
	objectsignature_t signature;
	UserPlugin *lpPlugin = NULL;
	unsigned int ulObjectId = 0;

	// Local items have no external id
	if (sExternId.id.empty())
		return erSuccess;
	auto er = GetThreadLocalPlugin(m_lpPluginFactory, &lpPlugin);
	if(er != erSuccess)
		return er;

	// Resolve the objectname and sync the object into local database
	if (GetLocalId(sExternId, &ulObjectId, &signature.signature) == erSuccess) {
		try {
			lpPlugin->changeObject(sExternId, sDetails, lpRemoveProps);
		} catch (const objectnotfound &) {
			MoveOrDeleteLocalObject(ulObjectId, sExternId.objclass);
			return KCERR_NOT_FOUND;
		} catch (const notimplemented &e) {
			ec_log_warn("K-1507: Unable to set details for external %s \"%s\": %s",
				ObjectClassToName(sExternId.objclass),
				sExternId.tostring().c_str(), e.what());
			return KCERR_NOT_IMPLEMENTED;
		} catch (const std::exception &e) {
			ec_log_warn("K-1508: Unable to set details for external %s \"%s\": %s",
				ObjectClassToName(sExternId.objclass),
				sExternId.tostring().c_str(), e.what());
			return KCERR_PLUGIN_ERROR;
		}
		return erSuccess;
	}

	// Object does not exist yet, create in external database
	try {
		signature = lpPlugin->createObject(sDetails);
	} catch (const notimplemented &e) {
		ec_log_warn("K-1509: Unable to create %s \"%s\" in external database: %s",
			ObjectClassToName(sExternId.objclass),
			sExternId.tostring().c_str(), e.what());
		return KCERR_NOT_IMPLEMENTED;
	} catch (const collision_error &e) {
		ec_log_warn("K-1510: Unable to create %s \"%s\" in external database: %s",
			ObjectClassToName(sExternId.objclass),
			sExternId.tostring().c_str(), e.what());
		return KCERR_COLLISION;
	} catch (const std::exception &e) {
		ec_log_warn("K-1511: Unable to create %s \"%s\" in external database: %s",
			ObjectClassToName(sExternId.objclass),
			sExternId.tostring().c_str(), e.what());
		return KCERR_PLUGIN_ERROR;
	}

	er = CreateLocalObjectSimple(signature, ulPreferredId);
	if (er == erSuccess)
		return erSuccess;
	/*
	 * Failed to create object locally, it should be removed from external DB.
	 * Otherwise it will remain present in the external DB and synced later while
	 * ECSync will also perform a retry to create the object. Obviously this
	 * can lead to unexpected behavior because the Offline server should never(!)
	 * sync between plugin and ECUsermanagement somewhere else other than this
	 * function
	 */
	try {
		lpPlugin->deleteObject(signature.id);
	} catch (const std::exception &e) {
		ec_log_warn("K-1512: Unable to delete %s \"%s\" from external database after failed (partial) creation: %s",
			ObjectClassToName(sExternId.objclass),
			sExternId.tostring().c_str(), e.what());
	}
	return er;
}

/**
 * Add a member to a group, with on-the-fly deletion of the specified group id.
 */
ECRESULT ECUserManagement::AddSubObjectToObjectAndSync(userobject_relation_t relation, unsigned int ulParentId, unsigned int ulChildId) {
<<<<<<< HEAD
	ABEID eid(MAPI_ABCONT, MUIDECSAB, 1);
	objectid_t parentid, childid;
=======
	objectid_t parentid;
	objectid_t childid;
>>>>>>> 69dc17c6
	SOURCEKEY sSourceKey;
	UserPlugin *lpPlugin = NULL;

	/* We don't support operations on local items */
	if (IsInternalObject(ulParentId) || IsInternalObject(ulChildId))
		return KCERR_INVALID_PARAMETER;
	auto er = GetThreadLocalPlugin(m_lpPluginFactory, &lpPlugin);
	if(er != erSuccess)
		return er;
	er = GetExternalId(ulParentId, &parentid);
	if(er != erSuccess)
		return er;
	er = GetExternalId(ulChildId, &childid);
	if(er != erSuccess)
		return er;

	try {
		lpPlugin->addSubObjectRelation(relation, parentid, childid);
	} catch (const objectnotfound &) {
		MoveOrDeleteLocalObject(ulParentId, parentid.objclass);
		return KCERR_NOT_FOUND;
	} catch (const notimplemented &) {
		return KCERR_NOT_IMPLEMENTED;
	} catch (const collision_error &) {
		ec_log_crit("ECUserManagement::AddSubObjectToObjectAndSync(): addSubObjectRelation failed with a collision error");
		return KCERR_COLLISION;
	} catch (const std::exception &e) {
		ec_log_warn("K-1513: Unable to add %s relation (%u,%u) to external user database: %s",
			RelationTypeToName(relation),
			ulParentId, ulChildId, e.what());
		return KCERR_PLUGIN_ERROR;
	}
	/*
	 * Add addressbook change, note that setting the objectrelation won't update the signature
	 * which means we have to run this update manually. Also note that when adding a child to a
	 * group the _group_ has changed, but when adding a child to a company the _child_ has changed.
	 * This will cause the sync to recreate the correct object with the updated rights.
	 */
	if (relation == OBJECTRELATION_GROUP_MEMBER)
		er = GetABSourceKeyV1(ulParentId, &sSourceKey);
	else if (relation == OBJECTRELATION_COMPANY_ADMIN || relation == OBJECTRELATION_COMPANY_VIEW)
		er = GetABSourceKeyV1(ulChildId, &sSourceKey);

	if (relation == OBJECTRELATION_GROUP_MEMBER || relation == OBJECTRELATION_COMPANY_ADMIN || relation == OBJECTRELATION_COMPANY_VIEW)
	{
		if (er != erSuccess)
			return er;
		AddABChange(m_lpSession, ICS_AB_CHANGE, sSourceKey, SOURCEKEY(sizeof(abcont_1), reinterpret_cast<const char *>(&abcont_1)));
	}
	m_lpSession->GetSessionManager()->GetCacheManager()->UpdateUser(ulParentId);
	return er;
}

ECRESULT ECUserManagement::DeleteSubObjectFromObjectAndSync(userobject_relation_t relation, unsigned int ulParentId, unsigned int ulChildId) {
<<<<<<< HEAD
	ABEID eid(MAPI_ABCONT, MUIDECSAB, 1);
	objectid_t parentid, childid;
=======
	objectid_t parentid;
	objectid_t childid;
>>>>>>> 69dc17c6
	SOURCEKEY sSourceKey;
	UserPlugin *lpPlugin = NULL;

	/* We don't support operations on local items */
	if (IsInternalObject(ulParentId) || IsInternalObject(ulChildId))
		return KCERR_INVALID_PARAMETER;
	auto er = GetThreadLocalPlugin(m_lpPluginFactory, &lpPlugin);
	if(er != erSuccess)
		return er;
	er = GetExternalId(ulParentId, &parentid);
	if(er != erSuccess)
		return er;
	er = GetExternalId(ulChildId, &childid);
	if(er != erSuccess)
		return er;

	try {
		lpPlugin->deleteSubObjectRelation(relation, parentid, childid);
	} catch (const objectnotfound &) {
		// We can't delete the parent because we don't know whether the child or the entire parent was not found
		return KCERR_NOT_FOUND;
	} catch (const notimplemented &) {
		return KCERR_NOT_IMPLEMENTED;
	} catch (const std::exception &e) {
		ec_log_warn("K-1514: Unable to remove %s relation (%u,%u) from external user database: %s.",
			RelationTypeToName(relation),
			ulParentId, ulChildId, e.what());
		return KCERR_PLUGIN_ERROR;
	}
	/*
	 * Add addressbook change, note that setting the objectrelation won't update the signature
	 * which means we have to run this update manually. Also note that when deleting a child from a
	 * group the _group_ has changed, but when deleting a child from a company the _child_ has changed.
	 * This will cause the sync to recreate the correct object with the updated rights.
	 */
	if (relation == OBJECTRELATION_GROUP_MEMBER)
		er = GetABSourceKeyV1(ulParentId, &sSourceKey);
	else if (relation == OBJECTRELATION_COMPANY_ADMIN || relation == OBJECTRELATION_COMPANY_VIEW)
		er = GetABSourceKeyV1(ulChildId, &sSourceKey);

	if (relation == OBJECTRELATION_GROUP_MEMBER || relation == OBJECTRELATION_COMPANY_ADMIN || relation == OBJECTRELATION_COMPANY_VIEW)
	{
		if (er != erSuccess)
			return er;
		AddABChange(m_lpSession, ICS_AB_CHANGE, sSourceKey, SOURCEKEY(sizeof(abcont_1), reinterpret_cast<const char *>(&abcont_1)));
	}
	m_lpSession->GetSessionManager()->GetCacheManager()->UpdateUser(ulParentId);
	return er;
}

// TODO: cache these values ?
ECRESULT ECUserManagement::ResolveObject(objectclass_t objclass,
    const std::string &strName, const objectid_t &sCompany,
    objectid_t *lpsExternId) const
{
	objectid_t sObjectId;
	UserPlugin *lpPlugin = NULL;
	objectsignature_t objectsignature;

	auto er = GetThreadLocalPlugin(m_lpPluginFactory, &lpPlugin);
	if(er != erSuccess)
		return er;

	try {
		objectsignature = lpPlugin->resolveName(objclass, strName, sCompany);
	} catch (const objectnotfound &) {
		return KCERR_NOT_FOUND;
	} catch (const std::exception &) {
		return KCERR_PLUGIN_ERROR;
	}
	*lpsExternId = std::move(objectsignature.id);
	return erSuccess;
}

/**
 * Resolve an object name to an object id, with on-the-fly creation of the
 * specified object class.
 */
ECRESULT ECUserManagement::ResolveObjectAndSync(objectclass_t objclass, const char* szName, unsigned int* lpulObjectId) {
	objectsignature_t objectsignature;
	std::string username, companyname;
	UserPlugin *lpPlugin = NULL;
	bool bHosted = m_lpSession->GetSessionManager()->IsHostedSupported();
	objectid_t sCompany(CONTAINER_COMPANY);

	if (!szName) {
		ec_log_crit("Invalid argument szName in call to ECUserManagement::ResolveObjectAndSync()");
		return KCERR_INVALID_PARAMETER;
	}
	if (!lpulObjectId) {
		ec_log_crit("Invalid argument lpulObjectId call to ECUserManagement::ResolveObjectAndSync()");
		return KCERR_INVALID_PARAMETER;
	}

	if ((OBJECTCLASS_TYPE(objclass) == OBJECTTYPE_UNKNOWN ||
		 objclass == OBJECTCLASS_USER ||
		 objclass == ACTIVE_USER) &&
		strcasecmp(szName, KOPANO_ACCOUNT_SYSTEM) == 0)
	{
		*lpulObjectId = KOPANO_UID_SYSTEM;
		return erSuccess;
	} else if ((OBJECTCLASS_TYPE(objclass) == OBJECTTYPE_UNKNOWN ||
				objclass == OBJECTCLASS_DISTLIST ||
				objclass == DISTLIST_SECURITY) &&
			   strcasecmp(szName, KOPANO_FULLNAME_EVERYONE) == 0)
	{
		*lpulObjectId = KOPANO_UID_EVERYONE;
		return erSuccess;
	} else if ((OBJECTCLASS_TYPE(objclass) == OBJECTTYPE_UNKNOWN ||
				objclass == OBJECTCLASS_CONTAINER ||
				objclass == CONTAINER_COMPANY) &&
			   strlen(szName) == 0)
	{
		*lpulObjectId = 0;
		return erSuccess;
	}

	if (bHosted &&
		(OBJECTCLASS_TYPE(objclass) == OBJECTTYPE_UNKNOWN ||
		 OBJECTCLASS_TYPE(objclass) == OBJECTTYPE_MAILUSER ||
		 OBJECTCLASS_TYPE(objclass) == OBJECTTYPE_DISTLIST) &&
		objclass != NONACTIVE_CONTACT) {
			/*
			 * GetUserAndCompanyFromLoginName() will return KCWARN_PARTIAL_COMPLETION
			 * when the companyname could not be determined from the username. This isn't
			 * something bad since perhaps the username is unique between all companies.
			 */
			auto er = GetUserAndCompanyFromLoginName(szName, &username, &companyname);
			if (er == KCWARN_PARTIAL_COMPLETION)
				er = erSuccess;
			else if (er != erSuccess)
				return er;
	} else {
		username = szName;
		companyname.clear();
	}

	if (bHosted && !companyname.empty()) {
		auto er = ResolveObject(CONTAINER_COMPANY, companyname, objectid_t(), &sCompany);
		if (er == KCERR_NOT_FOUND) {
			ec_log_warn("Search company error by plugin for company \"%s\"", companyname.c_str());
			return er;
		}
	}

	auto er = GetThreadLocalPlugin(m_lpPluginFactory, &lpPlugin);
	if(er != erSuccess)
		return er;

	try {
		objectsignature = lpPlugin->resolveName(objclass, username, sCompany);
	} catch (const notsupported &) {
		return KCERR_NO_SUPPORT;
	} catch (const objectnotfound &e) {
		ec_log_warn("K-1515: Object not found %s \"%s\": %s",
			ObjectClassToName(objclass), szName, e.what());
		return KCERR_NOT_FOUND;
	} catch (const std::exception &e) {
		ec_log_warn("K-1516: Unable to resolve %s \"%s\": %s",
			ObjectClassToName(objclass), szName, e.what());
		return KCERR_NOT_FOUND;
	}
	return GetLocalObjectIdOrCreate(objectsignature, lpulObjectId);
}

/**
 * Get MAPI property data for a group or user/group id, with on-the-fly
 * deletion of the specified user/group.
 */
ECRESULT ECUserManagement::GetProps(struct soap *soap, unsigned int ulId, struct propTagArray *lpPropTagArray, struct propValArray *lpPropValArray) {
	objectdetails_t objectdetails;
	auto er = GetObjectDetails(ulId, &objectdetails);
	if (er != erSuccess)
		return KCERR_NOT_FOUND;
	return ConvertObjectDetailsToProps(soap, ulId, &objectdetails, lpPropTagArray, lpPropValArray);
}

ECRESULT ECUserManagement::GetContainerProps(struct soap *soap, unsigned int ulObjectId, struct propTagArray *lpPropTagArray, struct propValArray *lpPropValArray)
{
	ECSecurity *lpSecurity = NULL;
	objectdetails_t objectdetails;

	if (ulObjectId == KOPANO_UID_ADDRESS_BOOK ||
	    ulObjectId == KOPANO_UID_GLOBAL_ADDRESS_BOOK ||
	    ulObjectId == KOPANO_UID_GLOBAL_ADDRESS_LISTS)
		return ConvertABContainerToProps(soap, ulObjectId, lpPropTagArray, lpPropValArray);
	auto er = GetObjectDetails(ulObjectId, &objectdetails);
	if (er != erSuccess)
		return KCERR_NOT_FOUND;
	er = GetSecurity(&lpSecurity);
	if (er != erSuccess)
		return er;
	return ConvertContainerObjectDetailsToProps(soap, ulObjectId, &objectdetails, lpPropTagArray, lpPropValArray);
}

// Get local details
ECRESULT ECUserManagement::GetLocalObjectDetails(unsigned int ulId,
    objectdetails_t *lpDetails) const
{
	ECRESULT er = erSuccess;
	objectdetails_t sDetails, sPublicStoreDetails;
	ECSecurity *lpSecurity = NULL;

	if(ulId == KOPANO_UID_SYSTEM) {
		sDetails = objectdetails_t(ACTIVE_USER);
		sDetails.SetPropString(OB_PROP_S_LOGIN, KOPANO_ACCOUNT_SYSTEM);
		sDetails.SetPropString(OB_PROP_S_PASSWORD, "");
		sDetails.SetPropString(OB_PROP_S_FULLNAME, KOPANO_FULLNAME_SYSTEM);
		sDetails.SetPropString(OB_PROP_S_EMAIL, m_lpConfig->GetSetting("system_email_address"));
		sDetails.SetPropInt(OB_PROP_I_ADMINLEVEL, ADMIN_LEVEL_SYSADMIN);
		sDetails.SetPropBool(OB_PROP_B_AB_HIDDEN, parseBool(m_lpConfig->GetSetting("hide_system")));
		sDetails.SetPropString(OB_PROP_S_SERVERNAME, m_lpConfig->GetSetting("server_name", "", "Unknown"));
	} else if (ulId == KOPANO_UID_EVERYONE) {
		er = GetSecurity(&lpSecurity);
		if (er != erSuccess)
			return er;

		sDetails = objectdetails_t(DISTLIST_SECURITY);
		sDetails.SetPropString(OB_PROP_S_LOGIN, KOPANO_ACCOUNT_EVERYONE);
		sDetails.SetPropString(OB_PROP_S_FULLNAME, KOPANO_FULLNAME_EVERYONE);
		sDetails.SetPropBool(OB_PROP_B_AB_HIDDEN, parseBool(m_lpConfig->GetSetting("hide_everyone")) && lpSecurity->GetAdminLevel() == 0);

		if (m_lpSession->GetSessionManager()->IsDistributedSupported() &&
		    GetPublicStoreDetails(&sPublicStoreDetails) == erSuccess)
			sDetails.SetPropString(OB_PROP_S_SERVERNAME, sPublicStoreDetails.GetPropString(OB_PROP_S_SERVERNAME));
	}

	*lpDetails = std::move(sDetails);
	return erSuccess;
}

// Get remote details
ECRESULT ECUserManagement::GetExternalObjectDetails(unsigned int ulId, objectdetails_t *lpDetails)
{
	objectdetails_t details, detailscached;
	objectid_t externid;
	UserPlugin *lpPlugin = NULL;

	auto er = GetExternalId(ulId, &externid);
	if (er != erSuccess)
		return er;

	auto cache = m_lpSession->GetSessionManager()->GetCacheManager();
	er = cache->GetUserDetails(ulId, &detailscached);
	if (er == erSuccess) {
		// @todo should compare signature, and see if we need new details for this user
		er = UpdateUserDetailsToClient(&detailscached);
		if (er != erSuccess)
			return er;
		*lpDetails = std::move(detailscached);
		return erSuccess;
	}

	er = GetThreadLocalPlugin(m_lpPluginFactory, &lpPlugin);
	if(er != erSuccess)
		return er;

	try {
		details = lpPlugin->getObjectDetails(externid);
	} catch (const objectnotfound &) {
		/*
		 * MoveOrDeleteLocalObject() will call this function to determine if the
		 * object has been moved. So do _not_ call MoveOrDeleteLocalObject() from
		 * this location!.
		 */
		DeleteLocalObject(ulId, externid.objclass);
		return KCERR_NOT_FOUND;
	} catch (const notsupported &) {
		return KCERR_NO_SUPPORT;
	} catch (const std::exception &e) {
		ec_log_warn("K-1517: Unable to get %s details for object id %d: %s",
			ObjectClassToName(externid.objclass), ulId, e.what());
		return KCERR_NOT_FOUND;
	}

	/* Update cache so we don't have to bug the plugin until the data has changed.
	 * Note that we don't care if the update succeeded, if it fails we will retry
	 * when the user details are requested for a second time. */
	cache->SetUserDetails(ulId, details);
	if (! IsInternalObject(ulId)) {
		er = UpdateUserDetailsToClient(&details);
		if (er != erSuccess)
			return er;
	}
	*lpDetails = std::move(details);
	return erSuccess;
}

// **************************************************************************************************************************************
//
// Functions that actually do the SQL
//
// **************************************************************************************************************************************

ECRESULT ECUserManagement::GetExternalId(unsigned int ulId,
    objectid_t *lpExternId, unsigned int *lpulCompanyId,
    std::string *lpSignature) const
{
	if (IsInternalObject(ulId))
		return KCERR_INVALID_PARAMETER;
	auto mgr = m_lpSession->GetSessionManager()->GetCacheManager();
	return mgr->GetUserObject(ulId, lpExternId, lpulCompanyId, lpSignature);
}

ECRESULT ECUserManagement::GetLocalId(const objectid_t &sExternId,
    unsigned int *lpulId, std::string *lpSignature) const
{
	return m_lpSession->GetSessionManager()->GetCacheManager()->GetUserObject(sExternId, lpulId, NULL, lpSignature);
}

ECRESULT ECUserManagement::GetLocalObjectIdOrCreate(const objectsignature_t &sSignature, unsigned int *lpulObjectId)
{
	unsigned ulObjectId = 0;

	auto er = m_lpSession->GetSessionManager()->GetCacheManager()->GetUserObject(sSignature.id, &ulObjectId, NULL, NULL);
	if (er == KCERR_NOT_FOUND)
		er = MoveOrCreateLocalObject(sSignature, &ulObjectId, NULL);
	if (er != erSuccess)
		return er;
	if (lpulObjectId)
		*lpulObjectId = ulObjectId;
	return erSuccess;
}

ECRESULT ECUserManagement::GetLocalObjectsIdsOrCreate(const std::list<objectsignature_t> &lstSignatures,
    std::map<objectid_t, unsigned int> *lpmapLocalObjIds)
{
	std::list<objectid_t> lstExternObjIds;
	unsigned int ulObjectId;

	for (const auto &sig : lstSignatures)
		lstExternObjIds.emplace_back(sig.id);
	auto er = m_lpSession->GetSessionManager()->GetCacheManager()->GetUserObjects(lstExternObjIds, lpmapLocalObjIds);
	if (er != erSuccess)
		return er;

	for (const auto &sig : lstSignatures) {
		auto result = lpmapLocalObjIds->emplace(sig.id, 0);
		if (!result.second)
			// object already exists
			continue;
		er = MoveOrCreateLocalObject(sig, &ulObjectId, NULL);
		if (er != erSuccess) {
			lpmapLocalObjIds->erase(result.first);
			return er;
		}
		result.first->second = ulObjectId;
	}
	return erSuccess;
}

ECRESULT ECUserManagement::GetLocalObjectIdList(objectclass_t objclass,
    unsigned int ulCompanyId, std::vector<unsigned int> **lppObjects) const
{
	ECDatabase *lpDatabase = NULL;
	DB_RESULT lpResult;

	auto er = m_lpSession->GetDatabase(&lpDatabase);
	if (er != erSuccess)
		return er;
	std::string strQuery =
		"SELECT id FROM users "
		"WHERE " + OBJECTCLASS_COMPARE_SQL("objectclass", objclass);
	/* As long as the Offline server has partial hosted support,
	 * we must comment out this additional where statement... */
	if (m_lpSession->GetSessionManager()->IsHostedSupported())
		/* Everyone and SYSTEM don't have a company but must be
		 * included by the query, so write exception case for them */
		strQuery +=
			" AND ("
				"company = " + stringify(ulCompanyId) + " "
				"OR id = " + stringify(ulCompanyId) + " "
				"OR id = " + stringify(KOPANO_UID_SYSTEM) + " "
				"OR id = " + stringify(KOPANO_UID_EVERYONE) + ")";
	er = lpDatabase->DoSelect(strQuery, &lpResult);
	if (er != erSuccess)
		return er;

	auto lpObjects = std::make_unique<std::vector<unsigned int>>();
	lpObjects->reserve(lpResult.get_num_rows());
	while(1) {
		auto lpRow = lpResult.fetch_row();
		if(lpRow == NULL)
			break;
		if (lpRow[0] != nullptr)
			lpObjects->push_back(atoi(lpRow[0]));
	}
	*lppObjects = lpObjects.release();
	return erSuccess;
}

ECRESULT ECUserManagement::CreateObjectAndSync(const objectdetails_t &details, unsigned int *lpulId)
{
	objectsignature_t objectsignature;
	UserPlugin *lpPlugin = NULL;

	auto er = GetThreadLocalPlugin(m_lpPluginFactory, &lpPlugin);
	if(er != erSuccess)
		return er;

	try {
		objectsignature = lpPlugin->createObject(details);
	} catch (const notimplemented &e) {
		ec_log_warn("K-1518: Unable to create %s in user database: %s",
			ObjectClassToName(details.GetClass()), e.what());
		return KCERR_NOT_IMPLEMENTED;
	} catch (const collision_error &e) {
		ec_log_warn("K-1519: Unable to create %s in user database: %s",
			ObjectClassToName(details.GetClass()), e.what());
		return KCERR_COLLISION;
	} catch (const std::exception &e) {
		ec_log_warn("K-1520: Unable to create %s in user database: %s",
			ObjectClassToName(details.GetClass()), e.what());
		return KCERR_PLUGIN_ERROR;
	}

	er = MoveOrCreateLocalObject(objectsignature, lpulId, NULL);
	if (er == erSuccess)
		return erSuccess;

	// We could not create the object in the local database. This means that we have to rollback
	// our object creation in the plugin, because otherwise the database and the plugin would stay
	// out-of-sync until you add new licenses. Also, it would be impossible for the user to manually
	// rollback the object creation, as you need a Kopano object id to delete an object, and we don't have
	// one of those, because CreateLocalObject() failed.
	try {
		lpPlugin->deleteObject(objectsignature.id);
	} catch (const std::exception &e) {
		ec_log_warn("K-1521: Unable to delete %s from plugin database after failed creation: %s",
			ObjectClassToName(details.GetClass()), e.what());
		return KCERR_PLUGIN_ERROR;
	}
	return er;
}

ECRESULT ECUserManagement::DeleteObjectAndSync(unsigned int ulId)
{
	objectid_t objectid;
	UserPlugin *lpPlugin = NULL;

	auto er = GetThreadLocalPlugin(m_lpPluginFactory, &lpPlugin);
	if(er != erSuccess)
		return er;
	er = GetExternalId(ulId, &objectid);
	if (er != erSuccess)
		return er;

	try {
		lpPlugin->deleteObject(objectid);
	} catch (const objectnotfound &) {
		return KCERR_NOT_FOUND;
	} catch (const notimplemented &e) {
		ec_log_warn("K-1522: Unable to delete %s in user database: %s",
			ObjectClassToName(objectid.objclass), e.what());
		return KCERR_NOT_IMPLEMENTED;
	} catch (const std::exception &e) {
		ec_log_warn("K-1523: Unable to delete %s in user database: %s",
			ObjectClassToName(objectid.objclass), e.what());
		return KCERR_PLUGIN_ERROR;
	}
	return DeleteLocalObject(ulId, objectid.objclass);
}

ECRESULT ECUserManagement::SetQuotaDetailsAndSync(unsigned int ulId, const quotadetails_t &details)
{
	objectid_t externid;
	UserPlugin *lpPlugin = NULL;

	auto er = GetThreadLocalPlugin(m_lpPluginFactory, &lpPlugin);
	if(er != erSuccess)
		return er;
	er = GetExternalId(ulId, &externid);
	if (er != erSuccess)
		return er;

	try {
		lpPlugin->setQuota(externid, details);
	} catch (const objectnotfound &) {
		MoveOrDeleteLocalObject(ulId, externid.objclass);
		return KCERR_NOT_FOUND;
	} catch (const notimplemented &e) {
		ec_log_warn("K-1524: Unable to set quota for %s %u: %s",
			ObjectClassToName(externid.objclass), ulId, e.what());
		return KCERR_NOT_IMPLEMENTED;
	} catch (const std::exception &e) {
		ec_log_warn("K-1525: Unable to set quota for %s %u: %s",
			ObjectClassToName(externid.objclass), ulId, e.what());
		return KCERR_PLUGIN_ERROR;
	}

	m_lpSession->GetSessionManager()->GetCacheManager()->UpdateUser(ulId);
	return erSuccess;
}

ECRESULT ECUserManagement::GetQuotaDetailsAndSync(unsigned int ulId, quotadetails_t* lpDetails, bool bGetUserDefault)
{
	ECRESULT er = erSuccess;
	objectid_t userid;
	quotadetails_t details;
	UserPlugin *lpPlugin = NULL;

	 if(IsInternalObject(ulId)) {
		if (bGetUserDefault)
			er = KCERR_NO_SUPPORT;
		else {
			lpDetails->bUseDefaultQuota = false;
			lpDetails->bIsUserDefaultQuota = false;
			lpDetails->llWarnSize = 0;
			lpDetails->llSoftSize = 0;
			lpDetails->llHardSize = 0;
		}
		return er;
	}

	auto sesmgr = m_lpSession->GetSessionManager();
	auto cache = sesmgr->GetCacheManager();
	er = cache->GetQuota(ulId, bGetUserDefault, lpDetails);
	if (er == erSuccess)
		return erSuccess; /* Cache contained requested information, we're done. */
	er = GetThreadLocalPlugin(m_lpPluginFactory, &lpPlugin);
	if(er != erSuccess)
		return er;
	er = GetExternalId(ulId, &userid);
	if (er != erSuccess)
		return er;
	if ((userid.objclass == CONTAINER_COMPANY && !sesmgr->IsHostedSupported()) ||
	    (userid.objclass != CONTAINER_COMPANY && bGetUserDefault))
		return KCERR_NO_SUPPORT;

	try {
		details = lpPlugin->getQuota(userid, bGetUserDefault);
	} catch (const objectnotfound &) {
		MoveOrDeleteLocalObject(ulId, userid.objclass);
		return KCERR_NOT_FOUND;
	} catch (const std::exception &e) {
		ec_log_warn("K-1526: Unable to get quota for %s %u: %s",
			ObjectClassToName(userid.objclass), ulId, e.what());
		return KCERR_PLUGIN_ERROR;
	}
	/* Update cache so we don't have to bug the plugin until the data has changed.
	 * Note that we don't care if the update succeeded, if it fails we will retry
	 * when the quota is requested for a second time. */
	cache->SetQuota(ulId, bGetUserDefault, details);
	*lpDetails = std::move(details);
	return erSuccess;
}

ECRESULT ECUserManagement::SearchObjectAndSync(const char* szSearchString, unsigned int ulFlags, unsigned int *lpulID)
{
	objectsignature_t objectsignature;
	signatures_t lpObjectsignatures;
	unsigned int ulId = 0;
	std::string strUsername, strCompanyname;
	ECSecurity *lpSecurity = NULL;
	UserPlugin *lpPlugin = NULL;
	objectid_t sCompanyId;
	std::map<unsigned int, std::list<unsigned int> > mapMatches;

	auto er = GetSecurity(&lpSecurity);
	if (er != erSuccess)
		return er;

	// Special case: SYSTEM
	if (strcasecmp(szSearchString, KOPANO_ACCOUNT_SYSTEM) == 0) {
		// Hide user SYSTEM when requested
		if (lpSecurity->GetUserId() != KOPANO_UID_SYSTEM) {
			auto szHideSystem = m_lpConfig->GetSetting("hide_system");
			if (szHideSystem && parseBool(szHideSystem))
				return KCERR_NOT_FOUND;
		}
		*lpulID = KOPANO_UID_SYSTEM;
		return erSuccess;
	} else if (strcasecmp(szSearchString, KOPANO_ACCOUNT_EVERYONE) == 0) {
		// Hide group everyone when requested
		if (lpSecurity->GetUserId() != KOPANO_UID_SYSTEM) {
			auto szHideEveryone = m_lpConfig->GetSetting("hide_everyone");
			if (szHideEveryone && parseBool(szHideEveryone) && lpSecurity->GetAdminLevel() == 0)
				return KCERR_NOT_FOUND;
		}
		*lpulID = KOPANO_UID_EVERYONE;
		return erSuccess;
	}

	er = GetThreadLocalPlugin(m_lpPluginFactory, &lpPlugin);
	if(er != erSuccess)
		return er;
	/*
	 * The search string might be the following:
	 *  1) Portion of the fullname
	 *  2) Portion of the username
	 *  3) Portion of the username including company name
	 *  4) Portion of the email address
	 *
	 *  Regular search in the plugin will correctly handle (1), (2) and (4),
	 *  but not (3) since the username, company name combination depends on the
	 *  server.cfg settings. Because of that we need to check if we can convert
	 *  the search string into a username & companyname which will tell us if
	 *  we are indeed received a string of type (3) and should use resolveName().
	 *  However it is common that '@' is used as separation character, which could
	 *  mean that email addresses are also identified as (3). So as fallback we
	 *  should still call searchObject() if the search string contains an '@'.
	 */
	/*
	 * We don't care about the return argument, when the call failed
	 * strCompanyname will remain empty and we will catch that when
	 * deciding if we are going to call resolveName() or searchObject().
	 */
	GetUserAndCompanyFromLoginName(szSearchString, &strUsername, &strCompanyname);
	if (!strCompanyname.empty()) {
		/*
		 * We need to resolve the company first
		 * if we can't, just search for the complete string,
		 * otherwise we can try to go for a full resolve
		 */
		er = ResolveObject(CONTAINER_COMPANY, strCompanyname, objectid_t(), &sCompanyId);
		if (er == erSuccess) {
			objectsignature_t resolved;
			try {
				// plugin should try all types to match 1 exact
				resolved = lpPlugin->resolveName(OBJECTCLASS_UNKNOWN, strUsername, sCompanyId);

				/* Loginname correctly resolved, this is an exact match so we don't
				 * have to do anything else for this object type.
				 * TODO: Optimize this further by sending message to caller that this
				 * entry is a 100% match and doesn't need to try to resolve any other
				 * object type. (IMPORTANT: when doing this, make sure we still check
				 * if the returned object is actually visible to the user or not!) */
				lpObjectsignatures.clear();
				lpObjectsignatures.emplace_back(resolved);
				goto done;
			}
			catch (...) {
				// retry with search object on any error
			}
		}
	}

	try {
		lpObjectsignatures = lpPlugin->searchObject(szSearchString, ulFlags);
	} catch (const notimplemented &) {
		return KCERR_NOT_FOUND;
	} catch (const objectnotfound &) {
		return KCERR_NOT_FOUND;
	} catch (const notsupported &) {
		return KCERR_NO_SUPPORT;
	} catch (const std::exception &e) {
		ec_log_warn("K-1527: Unable to perform string search for \"%s\" on user database: %s",
			szSearchString, e.what());
		return KCERR_PLUGIN_ERROR;
	}

	if (lpObjectsignatures.empty())
		return KCERR_NOT_FOUND;
	lpObjectsignatures.sort();
	lpObjectsignatures.unique();

done:
	/* Check each returned entry to see which one we are allowed to view
	 * TODO: check with a point system,
	 * if you have 2 objects, one have a match of 99% and one 50%
	 * use the one with 99% */
	for (const auto &sig : lpObjectsignatures) {
		unsigned int ulIdTmp = 0;

		er = GetLocalObjectIdOrCreate(sig, &ulIdTmp);
		if (er != erSuccess)
			return er;
		if (lpSecurity->IsUserObjectVisible(ulIdTmp) != erSuccess)
			continue;

		if (!(ulFlags & EMS_AB_ADDRESS_LOOKUP)) {
			/* We can only report a single (visible) entry, when we find multiple entries report a collision */
			if (ulId == 0) {
				ulId = ulIdTmp;
			} else if (ulId != ulIdTmp) {
				ec_log_err("K-1215: unexpected id %u/%u", ulId, ulIdTmp);
				return KCERR_COLLISION;
			}
		} else {
			/* EMS_AB_ADDRESS_LOOKUP specified. We use a different algorithm for disambiguating: We look at the object types
			 * and order them by USER, GROUP, OTHER. If there is only one match for any type, we return that as the matching
			 * entry, starting with OBJECTTYPE_MAILUSER, then OBJECTTYPE_DISTLIST, then OBJECTTYPE_CONTAINER, then
			 * NONACTIVE_CONTACT (full type).
			 *
			 * The reason for this is that various parts of the software use EMS_AB_ADDRESS_LOOKUP to specifically locate a
			 * user entryid, which should not be ambiguated by a contact or group name. However, unique group names should
			 * also be resolvable by this method.
			 */
			// combine on object class, and place contacts in their own place in the map, so they don't conflict on users.
			// since they're indexed on the full object type, they'll be at the end of the map.
			ULONG combine = OBJECTCLASS_TYPE(sig.id.objclass);
			if (sig.id.objclass == NONACTIVE_CONTACT)
				combine = sig.id.objclass;
			// Store the matching entry for later analysis
			mapMatches[combine].emplace_back(ulIdTmp);
		}
	}

	if(ulFlags & EMS_AB_ADDRESS_LOOKUP) {
		if (mapMatches.empty())
			return KCERR_NOT_FOUND;
		// mapMatches is already sorted numerically, so it's OBJECTTYPE_MAILUSER, OBJECTTYPE_DISTLIST, OBJECTTYPE_CONTAINER, NONACTIVE_CONTACT
		if(mapMatches.begin()->second.size() != 1) {
			// size() cannot be 0. Otherwise, it would not be there at all. So apparently, it is > 1, so it is ambiguous.
			ec_log_info("Resolved multiple users for search \"%s\".", szSearchString);
			return KCERR_COLLISION;
		}
		ulId = mapMatches.begin()->second.front();
	}

	if(ulId == 0)
		// Nothing matched..
		return KCERR_NOT_FOUND;
	*lpulID = ulId;
	return er;
}

ECRESULT ECUserManagement::QueryContentsRowData(struct soap *soap,
    const ECObjectTableList *lpRowList,
    const struct propTagArray *lpPropTagArray, struct rowSet **lppRowSet)
{
	int i = 0;
	struct rowSet *lpsRowSet = NULL;
	objectid_t externid;
	std::list<objectid_t> lstObjects;
	std::map<objectid_t, objectdetails_t> mapAllObjectDetails, mapExternObjectDetails;
	std::map<objectid_t, unsigned int> mapExternIdToRowId, mapExternIdToObjectId;
	UserPlugin *lpPlugin = NULL;
	std::string signature;
	auto cache = m_lpSession->GetSessionManager()->GetCacheManager();
	auto er = GetThreadLocalPlugin(m_lpPluginFactory, &lpPlugin);
	if (er != erSuccess)
		goto exit;

	assert(lpRowList != NULL);
	lpsRowSet = s_alloc<struct rowSet>(soap);
	lpsRowSet->__size = 0;
	lpsRowSet->__ptr = NULL;
	if (lpRowList->empty()) {
		*lppRowSet = lpsRowSet;
		goto exit; // success
	}

	// We return a square array with all the values
	lpsRowSet->__size = lpRowList->size();
	lpsRowSet->__ptr = s_alloc<propValArray>(soap, lpRowList->size());
	memset(lpsRowSet->__ptr, 0, sizeof(propValArray) * lpRowList->size());

	// Get Extern ID and Types for all items
	i = 0;
	for (const auto &row : *lpRowList) {
		er = GetExternalId(row.ulObjId, &externid);
		if (er != erSuccess) {
			++i;
			er = erSuccess; /* Skip entry, but don't complain */
			continue;
		}
		// See if the item data is cached
		if (cache->GetUserDetails(row.ulObjId, &mapAllObjectDetails[externid]) != erSuccess) {
			// Item needs to be retrieved from the plugin
			lstObjects.emplace_back(externid);
			// remove from all map, since the address reference added an empty entry in the map
			mapAllObjectDetails.erase(externid);
		}
		mapExternIdToRowId.emplace(externid, i);
		mapExternIdToObjectId.emplace(externid, row.ulObjId);
		++i;
	}

	// Do one request to the plugin for each type of object requested
	try {
		// Copy each item over
		for (const auto &eod : lpPlugin->getObjectDetails(lstObjects)) {
			mapAllObjectDetails.emplace(eod.first, eod.second);
			// Get the local object id for the item
			auto iterObjectId = mapExternIdToObjectId.find(eod.first);
			if (iterObjectId == mapExternIdToObjectId.cend())
				continue;
			// Add data to the cache
			cache->SetUserDetails(iterObjectId->second, eod.second);
		}
		/* We convert user and companyname to loginname later this function */
	} catch (const objectnotfound &) {
		er = KCERR_NOT_FOUND;
		goto exit;
	} catch (const notsupported &) {
		er = KCERR_NO_SUPPORT;
		goto exit;
	} catch (const std::exception &e) {
		ec_log_warn("K-1528: Unable to retrieve details map from external user source: %s", e.what());
		er = KCERR_PLUGIN_ERROR;
		goto exit;
	}

	// mapAllObjectDetails now contains the details per type of all objects that we need.
	// Loop through user data and fill in data in rowset
	for (auto &eod : mapAllObjectDetails) {
		objectid_t objectid = eod.first;
		objectdetails_t &objectdetails = eod.second; // reference, no need to copy

		// If the objectid is not found, the plugin returned too many "hits"
		auto iterRowId = mapExternIdToRowId.find(objectid);
		if (iterRowId == mapExternIdToRowId.cend())
			continue;
		// Get the local object id for the item
		auto iterObjectId = mapExternIdToObjectId.find(objectid);
		if (iterObjectId == mapExternIdToObjectId.cend())
			continue;
		// objectdetails can only be from an extern object here, no need to check for SYSTEM or EVERYONE
		er = UpdateUserDetailsToClient(&objectdetails);
		if (er != erSuccess)
			goto exit;
		ConvertObjectDetailsToProps(soap, iterObjectId->second, &objectdetails, lpPropTagArray, &lpsRowSet->__ptr[iterRowId->second]);
		// Ignore the error, missing rows will be filled in automatically later (assumes lpsRowSet is untouched on error!!)
	}

	// Loop through items, set local data and set other non-found data to NOT FOUND
	i = 0;
	for (const auto &row : *lpRowList) {
		// Fill in any missing data with KCERR_NOT_FOUND
		if (IsInternalObject(row.ulObjId)) {
			objectdetails_t details;
			er = GetLocalObjectDetails(row.ulObjId, &details);
			if (er != erSuccess)
				goto exit;
			er = ConvertObjectDetailsToProps(soap, row.ulObjId, &details, lpPropTagArray, &lpsRowSet->__ptr[i]);
			if(er != erSuccess)
				goto exit;
		} else if (lpsRowSet->__ptr[i].__ptr == NULL) {
			lpsRowSet->__ptr[i].__ptr = s_alloc<propVal>(soap, lpPropTagArray->__size);
			lpsRowSet->__ptr[i].__size = lpPropTagArray->__size;
			for (gsoap_size_t j = 0; j < lpPropTagArray->__size; ++j) {
				lpsRowSet->__ptr[i].__ptr[j].ulPropTag = CHANGE_PROP_TYPE(lpPropTagArray->__ptr[j], PT_ERROR);
				lpsRowSet->__ptr[i].__ptr[j].Value.ul = KCERR_NOT_FOUND;
				lpsRowSet->__ptr[i].__ptr[j].__union = SOAP_UNION_propValData_ul;
			}
		}
		++i;
	}

	// All done
	*lppRowSet = lpsRowSet;
exit:
	if (er != erSuccess && lpsRowSet != NULL) {
		s_free(soap, lpsRowSet->__ptr);
		s_free(soap, lpsRowSet);
	}
	return er;
}

ECRESULT ECUserManagement::QueryHierarchyRowData(struct soap *soap,
    const ECObjectTableList *lpRowList,
    const struct propTagArray *lpPropTagArray, struct rowSet **lppRowSet)
{
	ECRESULT er = erSuccess;
	unsigned int i = 0;

	assert(lpRowList != NULL);
	auto lpsRowSet = s_alloc_nothrow<struct rowSet>(soap);
	if (lpsRowSet == NULL)
		return KCERR_NOT_ENOUGH_MEMORY;
	lpsRowSet->__size = 0;
	lpsRowSet->__ptr = NULL;
	if (lpRowList->empty()) {
		*lppRowSet = lpsRowSet;
		goto exit; // success
	}

	// We return a square array with all the values
	lpsRowSet->__size = lpRowList->size();
	lpsRowSet->__ptr = s_alloc<propValArray>(soap, lpRowList->size());
	memset(lpsRowSet->__ptr, 0, sizeof(propValArray) * lpRowList->size());

	for (const auto &row : *lpRowList) {
		/* Although it propbably doesn't make a lot of sense, we need to check for company containers here.
		 * this is because with convenient depth tables, the children of the Kopano Address Book will not
		 * only be the Global Address Book, but also the company containers. */
		if (row.ulObjId == KOPANO_UID_ADDRESS_BOOK ||
		    row.ulObjId == KOPANO_UID_GLOBAL_ADDRESS_BOOK ||
		    row.ulObjId == KOPANO_UID_GLOBAL_ADDRESS_LISTS) {
			er = ConvertABContainerToProps(soap, row.ulObjId, lpPropTagArray, &lpsRowSet->__ptr[i]);
			if (er != erSuccess)
				goto exit;
			++i;
			continue;
		}
		objectdetails_t details;
		objectid_t sExternId;
		er = GetObjectDetails(row.ulObjId, &details);
		if (er != erSuccess)
			goto exit;
		er = GetExternalId(row.ulObjId, &sExternId);
		if (er != erSuccess)
			goto exit;
		er = ConvertContainerObjectDetailsToProps(soap, row.ulObjId, &details, lpPropTagArray, &lpsRowSet->__ptr[i]);
		if (er != erSuccess)
			goto exit;
		++i;
	}

	// All done
	*lppRowSet = lpsRowSet;
exit:
	if (er != erSuccess) {
		s_free(soap, lpsRowSet->__ptr);
		s_free(soap, lpsRowSet);
	}
	return er;
}

ECRESULT ECUserManagement::GetUserAndCompanyFromLoginName(const std::string &strLoginName,
    std::string *username, std::string *companyname) const
{
	ECRESULT er = erSuccess;
	std::string format = m_lpConfig->GetSetting("loginname_format");
	bool bHosted = m_lpSession->GetSessionManager()->IsHostedSupported();
	size_t pos_u = format.find("%u"), pos_c = format.find("%c");

	if (!bHosted || pos_u == std::string::npos || pos_c == std::string::npos) {
		/* When hosted is enabled, return a warning. Otherwise,
		 * this call was successful. */
		if (bHosted)
			er = KCWARN_PARTIAL_COMPLETION;
		*username = strLoginName;
		companyname->clear();
		return er;
	}

	size_t pos_a = (pos_u < pos_c) ? pos_u : pos_c;
	size_t pos_b = (pos_u < pos_c) ? pos_c : pos_u;
	/*
	 * Read strLoginName to determine the fields, this check should
	 * keep in mind that there can be characters before, inbetween and
	 * after the different fields.
	 */
	auto start = format.substr(0, pos_a);
	auto middle = format.substr(pos_a + 2, pos_b - pos_a - 2);
	auto end = format.substr(pos_b + 2, std::string::npos);
	/* There must be some sort of separator between username and companyname. */
	if (middle.empty())
		return KCERR_INVALID_PARAMETER;

	size_t pos_s = !start.empty() ? strLoginName.find(start, 0) : 0;
	size_t pos_m = strLoginName.find(middle, pos_s + start.size());
	size_t pos_e = !end.empty() ? strLoginName.find(end, pos_m + middle.size()) : std::string::npos;

	if ((!start.empty() && pos_s == std::string::npos) ||
	    (!middle.empty() && pos_m == std::string::npos) ||
	    (!end.empty() && pos_e == std::string::npos)) {
		/* When hosted is enabled, return a warning. Otherwise,
		 * this call was successful. */
		if (strLoginName != KOPANO_ACCOUNT_SYSTEM &&
			strLoginName != KOPANO_ACCOUNT_EVERYONE)
				er = KCERR_INVALID_PARAMETER;
		*username = strLoginName;
		companyname->clear();
		return er;
	}

	if (pos_m == std::string::npos)
		pos_m = pos_b;
	if (pos_u < pos_c) {
		*username = strLoginName.substr(pos_a, pos_m - pos_a);
		*companyname = strLoginName.substr(pos_m + middle.size(), pos_e - pos_m - middle.size());
	} else {
		*username = strLoginName.substr(pos_m + middle.size(), pos_e - pos_m - middle.size());
		*companyname = strLoginName.substr(pos_a, pos_m - pos_a);
	}
	/* Neither username or companyname are allowed to be empty */
	if (username->empty() || companyname->empty())
		return KCERR_NO_ACCESS;
	return er;
}

ECRESULT ECUserManagement::ConvertLoginToUserAndCompany(objectdetails_t *lpDetails)
{
	bool bHosted = m_lpSession->GetSessionManager()->IsHostedSupported();
	std::string loginname, companyname;
	unsigned int ulCompanyId = 0;
	objectid_t sCompanyId;

	if ((OBJECTCLASS_TYPE(lpDetails->GetClass()) != OBJECTTYPE_MAILUSER &&
		 OBJECTCLASS_TYPE(lpDetails->GetClass()) != OBJECTTYPE_DISTLIST) ||
		lpDetails->GetClass() == NONACTIVE_CONTACT || lpDetails->GetPropString(OB_PROP_S_LOGIN).empty())
			return erSuccess;

	auto er = GetUserAndCompanyFromLoginName(lpDetails->GetPropString(OB_PROP_S_LOGIN), &loginname, &companyname);
	/* GetUserAndCompanyFromLoginName() uses KCWARN_PARTIAL_COMPLETION to indicate
	 * it could not fully convert the loginname. This means the user provided an
	 * invalid parameter and we should give the proper code back to the user */
	if (er == KCWARN_PARTIAL_COMPLETION)
		er = KCERR_INVALID_PARAMETER;
	if (er != erSuccess)
		return er;

	if (bHosted) {
		er = ResolveObject(CONTAINER_COMPANY, companyname, objectid_t(), &sCompanyId);
		if (er != erSuccess)
			return er;
		er = GetLocalId(sCompanyId, &ulCompanyId);
		if (er != erSuccess)
			return er;
		lpDetails->SetPropObject(OB_PROP_O_COMPANYID, sCompanyId);
		lpDetails->SetPropInt(OB_PROP_I_COMPANYID, ulCompanyId);
	}

	lpDetails->SetPropString(OB_PROP_S_LOGIN, loginname);
	/* Groups require fullname to be updated as well */
	if (OBJECTCLASS_TYPE(lpDetails->GetClass()) == OBJECTTYPE_DISTLIST)
		lpDetails->SetPropString(OB_PROP_S_FULLNAME, loginname);
	return erSuccess;
}

ECRESULT ECUserManagement::ConvertUserAndCompanyToLogin(objectdetails_t *lpDetails)
{
	bool bHosted = m_lpSession->GetSessionManager()->IsHostedSupported();
	unsigned int ulCompanyId;
	objectdetails_t sCompanyDetails;
	/*
	 * We don't have to do anything when hosted is disabled,
	 * when we perform this operation on SYSTEM or EVERYONE (since they don't belong to a company),
	 * or when the user objecttype does not need any conversions.
	 */
	auto login = lpDetails->GetPropString(OB_PROP_S_LOGIN);
	if (!bHosted ||	login == KOPANO_ACCOUNT_SYSTEM || login == KOPANO_ACCOUNT_EVERYONE || lpDetails->GetClass() == CONTAINER_COMPANY)
		return erSuccess;
	/*
	 * Since we already need the company name here, we convert the
	 * OB_PROP_O_COMPANYID to the internal ID too
	 */
	objectid_t sCompany = lpDetails->GetPropObject(OB_PROP_O_COMPANYID);
	auto er = GetLocalId(sCompany, &ulCompanyId);
	if (er != erSuccess) {
		ec_log_crit("K-1529: Unable to find company id for object \"%s\"", lpDetails->GetPropString(OB_PROP_S_FULLNAME).c_str());
		return er;
	}

	// update company local id and company name
	lpDetails->SetPropInt(OB_PROP_I_COMPANYID, ulCompanyId);
	// skip login conversion for non-login objects
	if ((OBJECTCLASS_TYPE(lpDetails->GetClass()) != OBJECTTYPE_MAILUSER && OBJECTCLASS_TYPE(lpDetails->GetClass()) != OBJECTTYPE_DISTLIST) ||
		(lpDetails->GetClass() == NONACTIVE_CONTACT))
		return er;
	// find company name for object
	er = GetObjectDetails(ulCompanyId, &sCompanyDetails);
	if (er != erSuccess)
		return er;

	std::string company = sCompanyDetails.GetPropString(OB_PROP_S_FULLNAME);
	/*
	 * This really shouldn't happen, the loginname must contain *something* under any circumstance,
	 * company must contain *something* when hosted is enabled, and we already confirmed that this
	 * is the case.
	 */
	if (login.empty() || company.empty())
		return KCERR_UNABLE_TO_COMPLETE;
	std::string format = m_lpConfig->GetSetting("loginname_format");
	auto pos = format.find("%u");
	if (pos != std::string::npos)
		format.replace(pos, 2, login);
	pos = format.find("%c");
	if (pos != std::string::npos)
		format.replace(pos, 2, company);

	lpDetails->SetPropString(OB_PROP_S_LOGIN, format);
	/* Groups require fullname to be updated as well */
	if (OBJECTCLASS_TYPE(lpDetails->GetClass()) == OBJECTTYPE_DISTLIST)
		lpDetails->SetPropString(OB_PROP_S_FULLNAME, format);

	return erSuccess;
}

ECRESULT ECUserManagement::ConvertExternIDsToLocalIDs(objectdetails_t *lpDetails)
{
	ECRESULT er;
	std::list<objectid_t> lstExternIDs;
	std::map<objectid_t, unsigned int> mapLocalIDs;
	objectid_t sExternID;
	unsigned int ulLocalID = 0;

	// details == info, list contains 1) active_users or 2) groups
	switch (lpDetails->GetClass()) {
	case ACTIVE_USER:
	case NONACTIVE_USER:
	case NONACTIVE_ROOM:
	case NONACTIVE_EQUIPMENT:
	case NONACTIVE_CONTACT:
	case DISTLIST_GROUP:
	case DISTLIST_SECURITY:
		lstExternIDs = lpDetails->GetPropListObject(OB_PROP_LO_SENDAS);
		if (lstExternIDs.empty())
			break;
		er = m_lpSession->GetSessionManager()->GetCacheManager()->GetUserObjects(lstExternIDs, &mapLocalIDs);
		if (er != erSuccess)
			return er;

		for (const auto &loc_id : mapLocalIDs) {
			if (loc_id.first.objclass != ACTIVE_USER &&
			    loc_id.first.objclass != NONACTIVE_USER &&
			    OBJECTCLASS_TYPE(loc_id.first.objclass) != OBJECTTYPE_DISTLIST)
				continue;
			lpDetails->AddPropInt(OB_PROP_LI_SENDAS, loc_id.second);
		}
		break;
	case CONTAINER_COMPANY:
		sExternID = lpDetails->GetPropObject(OB_PROP_O_SYSADMIN);

		// avoid cache and SQL query when using internal sysadmin object
		if (sExternID.id == "SYSTEM")
			ulLocalID = KOPANO_UID_SYSTEM;
		else if (GetLocalId(sExternID, &ulLocalID) != erSuccess)
			ulLocalID = KOPANO_UID_SYSTEM;

		lpDetails->SetPropInt(OB_PROP_I_SYSADMIN, ulLocalID);
		break;
	default:
		// Nothing to do
		break;
	}
	return erSuccess;
}

ECRESULT ECUserManagement::ConvertLocalIDsToExternIDs(objectdetails_t *lpDetails) const
{
	ECRESULT er;
	objectid_t sExternID;
	unsigned int ulLocalID = 0;

	switch (lpDetails->GetClass()) {
	case CONTAINER_COMPANY:
		ulLocalID = lpDetails->GetPropInt(OB_PROP_I_SYSADMIN);
		if (!ulLocalID || IsInternalObject(ulLocalID))
			break;
		er = GetExternalId(ulLocalID, &sExternID);
		if (er != erSuccess)
			return er;
		lpDetails->SetPropObject(OB_PROP_O_SYSADMIN, sExternID);
		break;
	default:
		// Nothing to do
		break;
	}
	return erSuccess;
}

/**
 * Return a set of all available kopano features.
 *
 * @return unique set of feature names
 */
static inline std::set<std::string> getFeatures()
{
	return {kopano_features, kopano_features + ARRAY_SIZE(kopano_features)};
}

/**
 * Add default server settings of enabled/disabled features to the
 * user explicit feature lists.
 *
 * @param[in,out] lpDetails plugin feature list to edit
 *
 * @return erSuccess
 */
ECRESULT ECUserManagement::ComplementDefaultFeatures(objectdetails_t *lpDetails) const
{
	if (OBJECTCLASS_TYPE(lpDetails->GetClass()) != OBJECTTYPE_MAILUSER) {
		// clear settings for anything but users
		std::list<std::string> e;
		lpDetails->SetPropListString((property_key_t)PR_EC_ENABLED_FEATURES_A, e);
		lpDetails->SetPropListString((property_key_t)PR_EC_DISABLED_FEATURES_A, e);
		return erSuccess;
	}

	auto defaultEnabled = getFeatures();
	auto userEnabled = lpDetails->GetPropListString((property_key_t)PR_EC_ENABLED_FEATURES_A);
	auto userDisabled = lpDetails->GetPropListString((property_key_t)PR_EC_DISABLED_FEATURES_A);
	std::vector<std::string> ddv = tokenize(m_lpConfig->GetSetting("disabled_features"), "\t ");
	std::set<std::string> defaultDisabled(std::make_move_iterator(ddv.begin()), std::make_move_iterator(ddv.end()));

	for (auto i = defaultDisabled.cbegin(); i != defaultDisabled.cend(); ) {
		if (i->empty()) {
			// nasty side effect of boost split, when input consists only of a split predicate.
			i = defaultDisabled.erase(i);
			continue;
		}
		defaultEnabled.erase(*i);
		++i;
	}

	// explicit enable remove from default disable, and add in defaultEnabled
	for (const auto &s : userEnabled) {
		defaultDisabled.erase(s);
		defaultEnabled.emplace(s);
	}
	// explicit disable remove from default enable, and add in defaultDisabled
	for (const auto &s : userDisabled) {
		defaultEnabled.erase(s);
		defaultDisabled.emplace(s);
	}

	userEnabled.assign(std::make_move_iterator(defaultEnabled.begin()), std::make_move_iterator(defaultEnabled.end()));
	userDisabled.assign(std::make_move_iterator(defaultDisabled.begin()), std::make_move_iterator(defaultDisabled.end()));
	// save lists back to user details
	lpDetails->SetPropListString((property_key_t)PR_EC_ENABLED_FEATURES_A, userEnabled);
	lpDetails->SetPropListString((property_key_t)PR_EC_DISABLED_FEATURES_A, userDisabled);
	return erSuccess;
}

/**
 * Make the enabled and disabled feature list of user details an explicit list.
 * This way, changing the default in the server will have a direct effect.
 *
 * @param[in,out] lpDetails incoming user details to fix
 *
 * @return erSuccess
 */
ECRESULT ECUserManagement::RemoveDefaultFeatures(objectdetails_t *lpDetails) const
{
	if (lpDetails->GetClass() != ACTIVE_USER)
		return erSuccess;
	auto defaultEnabled = getFeatures();
	auto userEnabled = lpDetails->GetPropListString((property_key_t)PR_EC_ENABLED_FEATURES_A);
	auto userDisabled = lpDetails->GetPropListString((property_key_t)PR_EC_DISABLED_FEATURES_A);
	std::vector<std::string> ddv = tokenize(m_lpConfig->GetSetting("disabled_features"), "\t ");
	std::set<std::string> defaultDisabled(std::make_move_iterator(ddv.begin()), std::make_move_iterator(ddv.end()));

	// remove all default disabled from enabled and user explicit list
	for (const auto &s : defaultDisabled) {
		defaultEnabled.erase(s);
		userDisabled.remove(s);
	}
	// remove all default enabled features from explicit list
	userEnabled.remove_if([&](const std::string &x) {
		return defaultEnabled.find(x) != defaultEnabled.end();
	});
	// save lists back to user details
	lpDetails->SetPropListString((property_key_t)PR_EC_ENABLED_FEATURES_A, userEnabled);
	lpDetails->SetPropListString((property_key_t)PR_EC_DISABLED_FEATURES_A, userDisabled);
	return erSuccess;
}

/**
 * Convert some properties in the details object from plugin info to
 * client info.
 *
 * @todo this function is called *very* often, and that should be
 * reduced.
 *
 * @param[in,out] lpDetails details to update
 *
 * @return Kopano error code
 */
ECRESULT ECUserManagement::UpdateUserDetailsToClient(objectdetails_t *lpDetails)
{
	auto er = ConvertUserAndCompanyToLogin(lpDetails);
	if (er != erSuccess)
		return er;
	er = ConvertExternIDsToLocalIDs(lpDetails);
	if (er != erSuccess)
		return er;
	return ComplementDefaultFeatures(lpDetails);
}

/**
 * Update client details to db-plugin info
 *
 * @param[in,out] lpDetails user details to update
 *
 * @return Kopano error code
 */
ECRESULT ECUserManagement::UpdateUserDetailsFromClient(objectdetails_t *lpDetails)
{
	auto er = ConvertLoginToUserAndCompany(lpDetails);
	if (er != erSuccess)
		return er;
	er = ConvertLocalIDsToExternIDs(lpDetails);
	if (er != erSuccess)
		return er;
	return RemoveDefaultFeatures(lpDetails);
}

// ******************************************************************************************************
//
// Create/Delete routines
//
// ******************************************************************************************************

// Create a local user corresponding to the given userid on the external database
ECRESULT ECUserManagement::CreateLocalObject(const objectsignature_t &signature, unsigned int *lpulObjectId) {
	ECDatabase *lpDatabase = NULL;
	objectdetails_t details;
	unsigned int ulId;
<<<<<<< HEAD
	ABEID eid(MAPI_ABCONT, MUIDECSAB, 1);
=======
	unsigned int ulCompanyId;
>>>>>>> 69dc17c6
	SOURCEKEY sSourceKey;
	UserPlugin *lpPlugin = NULL;
	std::string strUserServer, strThisServer = m_lpConfig->GetSetting("server_name");
	bool bDistributed = m_lpSession->GetSessionManager()->IsDistributedSupported();

	auto er = m_lpSession->GetDatabase(&lpDatabase);
	if(er != erSuccess)
		return er;
	er = GetThreadLocalPlugin(m_lpPluginFactory, &lpPlugin);
	if(er != erSuccess)
		return er;
	ec_log_info("Auto-creating %s from external source", ObjectClassToName(signature.id.objclass));

	try {
		details = lpPlugin->getObjectDetails(signature.id);
		/*
		 * The property OB_PROP_S_LOGIN is mandatory, when that property is an empty string
		 * somebody (aka: system administrator) has messed up its LDAP tree or messed around
		 * with the Database.
		 */
		if (signature.id.objclass != NONACTIVE_CONTACT && details.GetPropString(OB_PROP_S_LOGIN).empty()) {
			ec_log_warn("K-1534: Unable to create object in local database: %s has no name", ObjectClassToName(signature.id.objclass));
			return KCERR_UNKNOWN_OBJECT;
		}
		// details is from externid, no need to check for SYSTEM or EVERYONE
		er = UpdateUserDetailsToClient(&details);
		if (er != erSuccess)
			return er;
	} catch (const objectnotfound &) {
		return KCERR_NOT_FOUND;
	} catch (const notsupported &) {
		return KCERR_NO_SUPPORT;
	} catch (const std::exception &e) {
		ec_log_warn("K-1535: Unable to get object data while adding new %s: %s", ObjectClassToName(signature.id.objclass), e.what());
		return KCERR_PLUGIN_ERROR;
	}

	if (parseBool(m_lpConfig->GetSetting("user_safe_mode"))) {
		ec_log_crit("user_safe_mode: Would create new %s with name \"%s\"", ObjectClassToName(signature.id.objclass), details.GetPropString(OB_PROP_S_FULLNAME).c_str());
		return er;
	}
	/*
	 * 1) we create the object in the database, for users/groups we set the company to 0
	 * 2) Resolve companyid for users/groups to a companyid
	 * 3) Update object in the database to correctly set the company column
	 *
	 * Now why do we use this approach:
	 * Suppose we have user A who is member of Company B and is the sysadmin for B.
	 * The following will happen when we insert all information in a single shot:
	 * 1) GetLocalObjectIdOrCreate(A) is called
	 * 2) Database does not contain A, so CreateLocalObject(A) is called
	 * 3) CreateLocalObject(A) calls ResolveObjectAndSync(B) for COMPANYID
	 *   3.1) B is resolved, GetLocalObjectIdOrCreate(B) is called
	 *   3.2) Database does not contain B, so CreateLocalObject(B) is called
	 *   3.3) B is inserted into the database, createcompany script is called
	 *   3.4) createcompany script calls getCompany(B)
	 *   3.5) Server obtains details for B, finds A as sysadmin for B
	 *   3.6) Server calls GetLocalObjectIdOrCreate(A)
	 *   3.7) Database does not contain A, so CreateLocalObject(A) is called
	 *   3.8) CreateLocalObject(A) inserts A into the database
	 *   3.9) createcompany script does its work and completes
	 * 4) CreateLocalObject(A) inserts A into the database
	 * 5) BOOM! Primary key violation since A is already present in the database
	 */
	std::string strQuery =
		"INSERT INTO users (externid, objectclass, signature) "
		"VALUES(" + lpDatabase->EscapeBinary(signature.id.id) + ", " +
			stringify(signature.id.objclass) + ", " +
			lpDatabase->EscapeBinary(signature.signature) + ")";
	er = lpDatabase->DoInsert(strQuery, &ulId);
	if(er != erSuccess)
		return er;

	unsigned int ulCompanyId = 0;
	if (signature.id.objclass != CONTAINER_COMPANY)
		ulCompanyId = details.GetPropInt(OB_PROP_I_COMPANYID);
	if (ulCompanyId) {
		strQuery =
			"UPDATE users "
			"SET company = " + stringify(ulCompanyId) + " "
			"WHERE id = " + stringify(ulId);
		er = lpDatabase->DoUpdate(strQuery);
		if (er != erSuccess)
			return er;
	}

	switch(signature.id.objclass) {
	case ACTIVE_USER:
	case NONACTIVE_USER:
	case NONACTIVE_ROOM:
	case NONACTIVE_EQUIPMENT:
		strUserServer = details.GetPropString(OB_PROP_S_SERVERNAME);
		if (!bDistributed || strcasecmp(strUserServer.c_str(), strThisServer.c_str()) == 0)
			execute_script(m_lpConfig->GetSetting("createuser_script"),
						   "KOPANO_USER", details.GetPropString(OB_PROP_S_LOGIN).c_str(),
						   NULL);
		break;
	case DISTLIST_GROUP:
	case DISTLIST_SECURITY:
		execute_script(m_lpConfig->GetSetting("creategroup_script"),
					   "KOPANO_GROUP", details.GetPropString(OB_PROP_S_LOGIN).c_str(),
					   NULL);
		break;
	case CONTAINER_COMPANY:
		strUserServer = details.GetPropString(OB_PROP_S_SERVERNAME);
		if (!bDistributed || strcasecmp(strUserServer.c_str(), strThisServer.c_str()) == 0)
			execute_script(m_lpConfig->GetSetting("createcompany_script"),
						   "KOPANO_COMPANY", details.GetPropString(OB_PROP_S_FULLNAME).c_str(),
						   NULL);
		break;
	default:
		break;
	}

	// Log the change to ICS
	er = GetABSourceKeyV1(ulId, &sSourceKey);
	if (er != erSuccess)
		return er;
<<<<<<< HEAD
	AddABChange(m_lpSession, ICS_AB_NEW, sSourceKey, SOURCEKEY(CbABEID(&eid), (char *)&eid));
=======
	AddABChange(m_lpSession, ICS_AB_NEW, sSourceKey, SOURCEKEY(sizeof(abcont_1), reinterpret_cast<const char *>(&abcont_1)));
>>>>>>> 69dc17c6
	*lpulObjectId = ulId;
	return erSuccess;
}

// Creates a local object under a specific object ID
ECRESULT ECUserManagement::CreateLocalObjectSimple(const objectsignature_t &signature, unsigned int ulPreferredId) {
	ECDatabase *lpDatabase = NULL;
	objectdetails_t details;
	std::string strQuery, strUserId;
	unsigned int ulCompanyId = 0;
	UserPlugin *lpPlugin = NULL;
	DB_RESULT lpResult;
	bool bLocked = false;

	auto er = m_lpSession->GetDatabase(&lpDatabase);
	if(er != erSuccess)
		goto exit;
	// No user count checking or script starting in this function; it is only used in for addressbook synchronization in the offline server
	er = GetThreadLocalPlugin(m_lpPluginFactory, &lpPlugin);
	if(er != erSuccess)
		goto exit;

	try {
		details = lpPlugin->getObjectDetails(signature.id);
		/* No need to convert the user and company name to login, since we are not using
		 * the loginname in this function. */
	} catch (const objectnotfound &) {
		er = KCERR_NOT_FOUND;
		goto exit;
	} catch (const notsupported &) {
		er = KCERR_NO_SUPPORT;
		goto exit;
	} catch (const std::exception &e) {
		ec_log_warn("K-1536: Unable to get details while adding new %s: %s", ObjectClassToName(signature.id.objclass), e.what());
		er = KCERR_PLUGIN_ERROR;
		goto exit;
	}

	if (signature.id.objclass != CONTAINER_COMPANY)
		ulCompanyId = details.GetPropInt(OB_PROP_I_COMPANYID);

	strQuery = "LOCK TABLES users WRITE";
	er = lpDatabase->DoInsert(strQuery);
	if (er != erSuccess)
		goto exit;
	bLocked = true;

	// Check if we can use the preferred id.
	strQuery = "SELECT 0 FROM users WHERE id=" + stringify(ulPreferredId);
	er = lpDatabase->DoSelect(strQuery, &lpResult);
	if (er != erSuccess)
		goto exit;
	if (lpResult.get_num_rows() == 1)
		strUserId = "NULL";						// Let mysql insert the userid with auto increment
	else
		strUserId = stringify(ulPreferredId);	// force userid on preferred id

	strQuery =
		"INSERT INTO users (id, externid, objectclass, company, signature) "
		"VALUES ("
			+ strUserId + ", " +
			lpDatabase->EscapeBinary(signature.id.id) + ", " +
			stringify(signature.id.objclass) + ", " +
			stringify(ulCompanyId) + ", " +
			lpDatabase->EscapeBinary(signature.signature) + ")";
	er = lpDatabase->DoInsert(strQuery);
exit:
	if (bLocked)
		lpDatabase->DoInsert("UNLOCK TABLES");
	return er;
}

/**
 * Modify the objectclass of a user in the database, or delete the user if the modification is not allowed
 *
 * This function modifies the objectclass of the object in the database to match the external object type. This
 * allows switching from an active to a non-active user for example. However, some switches are not allowed like
 * changing from a user to a group; In this case the object is deleted and will be re-created as the other type
 * later, since the object is then missing from the locale database.
 *
 * Conversion are allowed if the OBJECTCLASS_TYPE of the object remains unchanged. Exception is converting to/from
 * a CONTACT type since we want to do store initialization or deletion in that case (contact is the only USER type
 * that doesn't have a store)
 *
 * @param[in] sExternId Extern ID of the object to be updated (the externid contains the object type)
 * @param[out] lpulObjectId Object ID of object if not deleted
 * @return ECRESULT KCERR_NOT_FOUND if the user is not found OR must be deleted due to type change
 */
ECRESULT ECUserManagement::UpdateObjectclassOrDelete(const objectid_t &sExternId, unsigned int *lpulObjectId)
{
	ECDatabase *lpDatabase = NULL;
	DB_RESULT lpResult;
	SOURCEKEY sSourceKey;

	auto er = m_lpSession->GetDatabase(&lpDatabase);
	if(er != erSuccess)
		return er;
	auto strQuery = "SELECT id, objectclass FROM users WHERE externid=" + lpDatabase->EscapeBinary(sExternId.id) + " AND " +
		OBJECTCLASS_COMPARE_SQL("objectclass", OBJECTCLASS_CLASSTYPE(sExternId.objclass));
	er = lpDatabase->DoSelect(strQuery, &lpResult);
	if (er != erSuccess)
		return er;
	auto lpRow = lpResult.fetch_row();
	if (lpRow == nullptr)
		return KCERR_NOT_FOUND;
	auto ulObjectId = atoui(lpRow[0]);
	objectclass_t objClass = (objectclass_t)atoui(lpRow[1]);

	/* Exception: converting from contact to other user type or other user type to contact is NOT allowed -> this is to force store create/remove */
	bool illegal = objClass == NONACTIVE_CONTACT && sExternId.objclass != NONACTIVE_CONTACT;
	illegal     |= objClass != NONACTIVE_CONTACT && sExternId.objclass == NONACTIVE_CONTACT;

	if (OBJECTCLASS_TYPE(objClass) != OBJECTCLASS_TYPE(sExternId.objclass) || illegal) {
		// type of object changed, so we must fully delete the object first.
		er = DeleteLocalObject(ulObjectId, objClass);
		if (er != erSuccess)
			return er;
		return KCERR_NOT_FOUND;
	}
	if (parseBool(m_lpConfig->GetSetting("user_safe_mode"))) {
		ec_log_crit("user_safe_mode: Would update %d from %s to %s",
			ulObjectId, ObjectClassToName(objClass),
			ObjectClassToName(sExternId.objclass));
		return er;
	}
	/*
	 * Probable situation: change ACTIVE_USER to NONACTIVE_USER (or
	 * room/equipment), or change group to security group.
	 */
	strQuery = "UPDATE users SET objectclass = " + stringify(sExternId.objclass) + " WHERE id = " + stringify(ulObjectId);
	er = lpDatabase->DoUpdate(strQuery);
	if (er != erSuccess)
		return er;
	/* Log the change to ICS */
	er = GetABSourceKeyV1(ulObjectId, &sSourceKey);
	if (er != erSuccess)
		return er;
	AddABChange(m_lpSession, ICS_AB_CHANGE, sSourceKey, SOURCEKEY(sizeof(abcont_1), reinterpret_cast<const char *>(&abcont_1)));
	if (lpulObjectId != nullptr)
		*lpulObjectId = ulObjectId;
	return erSuccess;
}

// Check if an object has moved to a new company, or if it was created as new
ECRESULT ECUserManagement::MoveOrCreateLocalObject(const objectsignature_t &signature, unsigned int *lpulObjectId, bool *lpbMoved)
{
	ECRESULT er;
	objectdetails_t details;
	unsigned int ulObjectId = 0, ulNewCompanyId = 0;
	bool bMoved = false;
	/*
	 * This function is called when an object with an external id has appeared
	 * there are various reasons why this might happen:
	 * 1) Object was created, and we should create the local item.
	 * 2) Object was moved to different company, we should move the local item
	 * 3) Object hasn't changed, but multicompany support was toggled, we should move the local item
	 *
	 * The obvious benefit from moving an user will be that it preserves the store, when
	 * deleting and recreating a user when it has moved the same will happen for the store
	 * belonging to that user. When we perform a move operation we will only update some
	 * columns in the database and the entire store is moved along with the user, preserving
	 * all messages in that store.
	 *
	 * How to determine if an object was created or moved:
	 * We arrived here when a search for an object within its currently known company succeeded,
	 * and we found a (until then unknown) objectid. What we need now is to perform a search
	 * in the database without announcing the company.
	 * If that does produce a result, then the user has moved, and we need to determine
	 * the new company.
	 */
	/* We don't support moving entire companies, create it. */
	if (signature.id.objclass == CONTAINER_COMPANY) {
		er = CreateLocalObject(signature, &ulObjectId);
		if (er != erSuccess)
			return er;
		goto done;
	}

	/* If object doesn't have a local id, we should create it. */
	er = GetLocalId(signature.id, &ulObjectId);
	if (er != erSuccess) {
		// special case: if the objectclass of an object changed, we need to update or delete the previous version!
		// function returns not found if object is deleted or really not found (same thing)
		er = UpdateObjectclassOrDelete(signature.id, &ulObjectId);
		if (er == KCERR_NOT_FOUND) {
			er = CreateLocalObject(signature, &ulObjectId);
			if (er != erSuccess)
				return er;
		} else if (er == erSuccess)
			bMoved = true;
		goto done;
	}

	/* Delete cache, to force call to plugin */
	er = m_lpSession->GetSessionManager()->GetCacheManager()->UpdateUser(ulObjectId);
	if(er != erSuccess)
		return er;
	/* Result new object details */
	er = GetObjectDetails(ulObjectId, &details);
	if (er != erSuccess)
		return er;

	ulNewCompanyId = details.GetPropInt(OB_PROP_I_COMPANYID);
	er = MoveLocalObject(ulObjectId, signature.id.objclass, ulNewCompanyId, details.GetPropString(OB_PROP_S_LOGIN));
	if (er != erSuccess)
		return er;
	bMoved = true;
done:
	if (lpulObjectId)
		*lpulObjectId = ulObjectId;
	if (lpbMoved)
		*lpbMoved = bMoved;
	return er;
}

// Check if an object has moved to a new company, or if it was deleted completely
ECRESULT ECUserManagement::MoveOrDeleteLocalObject(unsigned int ulObjectId, objectclass_t objclass)
{
	objectdetails_t details;
	unsigned int ulOldCompanyId = 0;

	if (IsInternalObject(ulObjectId))
		return KCERR_NO_ACCESS;
	/*
	 * This function is called when an object with an external id has disappeared,
	 * there are various reasons why this might happen:
	 * 1) Object was deleted, and we should delete the local item.
	 * 2) Object was moved to different company, we should move the local item
	 * 3) Object hasn't changed, but multicompany support was toggled, we should move the local item
	 *
	 * The obvious benefit from moving an user will be that it preserves the store, when
	 * deleting and recreating a user when it has moved the same will happen for the store
	 * belonging to that user. When we perform a move operation we will only update some
	 * columns in the database and the entire store is moved along with the user, preserving
	 * all messages in that store.
	 *
	 * How to determine if an object was deleted or moved:
	 * We arrived here when a search for an object within its currently known company failed,
	 * what we need now is to perform a search in the plugin without announcing the company.
	 * If that does produce a result, then the user has moved, and we need to determine
	 * the new company. Fortunately, the best call to determine if a user still exists
	 * is GetObjectDetailsAndSync() which automatically gives us the new company.
	 */
	/* We don't support moving entire companies, delete it. */
	if (objclass == CONTAINER_COMPANY)
		return DeleteLocalObject(ulObjectId, objclass);
	/* Request old company */
	auto er = GetExternalId(ulObjectId, NULL, &ulOldCompanyId);
	if (er != erSuccess)
		return er;
	/* Delete cache, to force call to plugin */
	er = m_lpSession->GetSessionManager()->GetCacheManager()->UpdateUser(ulObjectId);
	if(er != erSuccess)
		return er;
	/* Result new object details */
	er = GetObjectDetails(ulObjectId, &details);
	if (er == KCERR_NOT_FOUND)
		/* Object was indeed deleted, GetObjectDetails() has called DeleteLocalObject() */
		return erSuccess;
	else if (er != erSuccess)
		return er;

	auto ulNewCompanyId = details.GetPropInt(OB_PROP_I_COMPANYID);
	/*
	 * We got the object details, if the company is different,
	 * the the object was moved. Otherwise there is a bug, since
	 * the object was not deleted, but was not moved either...
	 */
	if (ulOldCompanyId != ulNewCompanyId) {
		er = MoveLocalObject(ulObjectId, objclass, ulNewCompanyId, details.GetPropString(OB_PROP_S_LOGIN));
		if (er != erSuccess)
			return er;
	} else
		ec_log_err("K-1537: Unable to move object %s \"%s\" (id=%d)", ObjectClassToName(objclass), details.GetPropString(OB_PROP_S_LOGIN).c_str(), ulObjectId);

	return erSuccess;
}

// Move a local user with the specified id to a new company
ECRESULT ECUserManagement::MoveLocalObject(unsigned int ulObjectId,
    objectclass_t objclass, unsigned int ulCompanyId,
    const std::string &strNewUserName)
{
	ECRESULT er = erSuccess;
	ECDatabase *lpDatabase = NULL;
	std::string strQuery;
<<<<<<< HEAD
	ABEID eid(MAPI_ABCONT, MUIDECSAB, 1);
=======
	bool bTransaction = false;
>>>>>>> 69dc17c6
	SOURCEKEY sSourceKey;

	if (IsInternalObject(ulObjectId))
		return KCERR_NO_ACCESS;
	if (objclass == CONTAINER_COMPANY)
		return KCERR_NO_ACCESS;
	if (parseBool(m_lpConfig->GetSetting("user_safe_mode"))) {
		ec_log_crit("user_safe_mode: Would move %s %d to company %d", ObjectClassToName(objclass), ulObjectId, ulCompanyId);
		return erSuccess;
	}

	ec_log_info("Auto-moving %s to different company from external source", ObjectClassToName(objclass));
	er = m_lpSession->GetDatabase(&lpDatabase);
	if(er != erSuccess)
		return er;
	auto dtx = lpDatabase->Begin(er);
	if(er != erSuccess)
		return er;
	/*
	 * Moving a user to a different company consists of the following tasks:
	 * 1) Change 'company' column in 'users' table
	 * 2) Change 'company' column in 'stores' table
	 * 3) Change 'user_name' column in 'stores table
	 */
	strQuery =
		"UPDATE users "
		"SET company=" + stringify(ulCompanyId) + " "
		"WHERE id=" + stringify(ulObjectId);
	er = lpDatabase->DoUpdate(strQuery);
	if(er != erSuccess)
		return er;
	strQuery =
		"UPDATE stores "
		"SET company=" + stringify(ulCompanyId) + ", "
			"user_name='" + lpDatabase->Escape(strNewUserName) + "' "
		"WHERE user_id=" + stringify(ulObjectId);
	er = lpDatabase->DoUpdate(strQuery);
	if(er != erSuccess)
		return er;
	/* Log the change to ICS */
	er = GetABSourceKeyV1(ulObjectId, &sSourceKey);
	if (er != erSuccess)
<<<<<<< HEAD
		return er;
	er = AddABChange(m_lpSession, ICS_AB_CHANGE, sSourceKey, SOURCEKEY(CbABEID(&eid), (char *)&eid));
=======
		goto exit;
	er = AddABChange(m_lpSession, ICS_AB_CHANGE, sSourceKey, SOURCEKEY(sizeof(abcont_1), reinterpret_cast<const char *>(&abcont_1)));
>>>>>>> 69dc17c6
	if(er != erSuccess)
		return er;
	er = dtx.commit();
	if(er != erSuccess)
		return er;
	return m_lpSession->GetSessionManager()->GetCacheManager()->UpdateUser(ulObjectId);
}

// Delete a local user with the specified id
ECRESULT ECUserManagement::DeleteLocalObject(unsigned int ulObjectId, objectclass_t objclass) {
	ECRESULT er = erSuccess;
	ECDatabase *lpDatabase = NULL;
	DB_RESULT lpResult;
	DB_ROW lpRow = NULL;
	unsigned int ulDeletedRows = 0;
	std::string strQuery;
<<<<<<< HEAD
	ABEID eid(MAPI_ABCONT, MUIDECSAB, 1);
=======
	bool bTransaction = false;
>>>>>>> 69dc17c6
	SOURCEKEY sSourceKey;
	auto cache = m_lpSession->GetSessionManager()->GetCacheManager();
	auto cleanup = make_scope_success([&]() {
		if (er != 0)
			ec_log_info("Auto-deleting %s %d done: %s (%x)", ObjectClassToName(objclass), ulObjectId, GetMAPIErrorMessage(kcerr_to_mapierr(er)), er);
		else
			ec_log_info("Auto-deleting %s %d done.", ObjectClassToName(objclass), ulObjectId);
	});
	if (IsInternalObject(ulObjectId))
		return er = KCERR_NO_ACCESS;
	if (parseBool(m_lpConfig->GetSetting("user_safe_mode"))) {
		ec_log_crit("user_safe_mode: Would delete %s %d", ObjectClassToName(objclass), ulObjectId);
		if (objclass == CONTAINER_COMPANY)
			ec_log_crit("user_safe_mode: Would delete all objects from company %d", ulObjectId);
		return er = erSuccess;
	}

	er = m_lpSession->GetDatabase(&lpDatabase);
	if(er != erSuccess)
		return er;
	ec_log_info("Auto-deleting %s %d from external source", ObjectClassToName(objclass), ulObjectId);

	if (objclass == CONTAINER_COMPANY) {
		/* We are removing a company, delete all company members as well since
		 * those members no longer exist either and we won't get a delete event
		 * for those users since we already get a KCERR_NOT_FOUND for the
		 * company... */
		strQuery =
			"SELECT id, objectclass FROM users "
			"WHERE company = " + stringify(ulObjectId);
		er = lpDatabase->DoSelect(strQuery, &lpResult);
		if (er != erSuccess)
			return er;
		ec_log_info("Start auto-deleting %s members", ObjectClassToName(objclass));

		while (1) {
			lpRow = lpResult.fetch_row();
			if (lpRow == NULL || lpRow[0] == NULL || lpRow[1] == NULL)
				break;

			/* Perhaps the user was moved to a different company */
			er = MoveOrDeleteLocalObject(atoui(lpRow[0]), (objectclass_t)atoui(lpRow[1]));
			if (er != erSuccess)
				return er;
		}
		lpRow = NULL;
		ec_log_info("Done auto-deleting %s members", ObjectClassToName(objclass));
	}

	auto dtx = lpDatabase->Begin(er);
	if(er != erSuccess)
		return er;
	// Request source key before deleting the entry
	er = GetABSourceKeyV1(ulObjectId, &sSourceKey);
	if (er != erSuccess)
		return er;
	strQuery =
		"DELETE FROM users "
		"WHERE id=" + stringify(ulObjectId) + " "
		"AND " + OBJECTCLASS_COMPARE_SQL("objectclass", objclass);
	er = lpDatabase->DoDelete(strQuery, &ulDeletedRows);
	if(er != erSuccess)
		return er;
	/* Delete the user ACLs */
	strQuery =
		"DELETE FROM acl "
		"WHERE id=" + stringify(ulObjectId);
	er = lpDatabase->DoDelete(strQuery);
	if(er != erSuccess)
		return er;

	// Object didn't exist locally, so no delete has occurred
	if (ulDeletedRows == 0) {
		er = dtx.commit();
		if (er != erSuccess)
			return er;
		return cache->UpdateUser(ulObjectId);
		// Done, no ICS change, no userscript action required
	}

	// Log the change to ICS
	er = AddABChange(m_lpSession, ICS_AB_DELETE, sSourceKey, SOURCEKEY(sizeof(abcont_1), reinterpret_cast<const char *>(&abcont_1)));
	if(er != erSuccess)
		return er;
	er = dtx.commit();
	if(er != erSuccess)
		return er;

	// Purge the usercache because we also need to remove sendas relations
	er = cache->PurgeCache(PURGE_CACHE_USEROBJECT | PURGE_CACHE_EXTERNID | PURGE_CACHE_USERDETAILS);
	if(er != erSuccess)
		return er;

	switch (objclass) {
	case ACTIVE_USER:
	case NONACTIVE_USER:
	case NONACTIVE_ROOM:
	case NONACTIVE_EQUIPMENT:
		strQuery = "SELECT HEX(guid) FROM stores WHERE user_id=" + stringify(ulObjectId);
		er = lpDatabase->DoSelect(strQuery, &lpResult);
		if(er != erSuccess)
			return er;
		lpRow = lpResult.fetch_row();
		if(lpRow == NULL) {
			ec_log_info("User script not executed. No store exists.");
			return erSuccess;
		} else if (lpRow[0] == NULL) {
			ec_log_err("ECUserManagement::DeleteLocalObject(): column null");
			return KCERR_DATABASE_ERROR; /* setting er, has effect for ~kd_trans */
		}
		execute_script(m_lpConfig->GetSetting("deleteuser_script"),
					   "KOPANO_STOREGUID", lpRow[0],
					   NULL);
		break;
	case DISTLIST_GROUP:
	case DISTLIST_SECURITY:
		execute_script(m_lpConfig->GetSetting("deletegroup_script"),
					   "KOPANO_GROUPID", stringify(ulObjectId).c_str(),
					   NULL);
		break;
	case CONTAINER_COMPANY:
		execute_script(m_lpConfig->GetSetting("deletecompany_script"),
					   "KOPANO_COMPANYID", stringify(ulObjectId).c_str(),
					   NULL);
		break;
	default:
		break;
	}
	return erSuccess;
}

bool ECUserManagement::IsInternalObject(unsigned int ulUserId) const
{
	return ulUserId == KOPANO_UID_SYSTEM || ulUserId == KOPANO_UID_EVERYONE;
}

/**
 * Returns property values for "anonymous" properties, which are tags
 * from plugin::getExtraAddressbookProperties().
 *
 * @param[in] soap soap struct for memory allocation
 * @param[in] lpDetails details object of an addressbook object to get the values from
 * @param[in] ulPropTag property to fetch from the details
 * @param[out] lpPropVal soap propVal to return to the caller
 *
 * @return internal error code
 * @retval erSuccess value is set
 * @retval KCERR_UNKNOWN value for proptag is not found
 */
ECRESULT ECUserManagement::ConvertAnonymousObjectDetailToProp(struct soap *soap,
    const objectdetails_t *lpDetails, unsigned int ulPropTag,
    struct propVal *lpPropVal) const
{
	ECRESULT er;
	struct propVal sPropVal;
	std::string strValue;
	std::list<std::string> lstrValues;
	std::list<objectid_t> lobjValues;
	unsigned int ulGetPropTag;

	// Force PT_STRING8 versions for anonymous getprops
	if ((PROP_TYPE(ulPropTag) & PT_MV_STRING8) == PT_STRING8)
		ulGetPropTag = CHANGE_PROP_TYPE(ulPropTag, PT_STRING8);
	else if ((PROP_TYPE(ulPropTag) & PT_MV_STRING8) == PT_MV_STRING8)
		ulGetPropTag = CHANGE_PROP_TYPE(ulPropTag, PT_MV_STRING8);
	else
		ulGetPropTag = ulPropTag;

	if (PROP_TYPE(ulPropTag) & MV_FLAG) {
		lstrValues = lpDetails->GetPropListString((property_key_t)ulGetPropTag);
		if (lstrValues.empty())
			return KCERR_UNKNOWN;
	} else {
		strValue = lpDetails->GetPropString((property_key_t)ulGetPropTag);
		if (strValue.empty())
			return KCERR_UNKNOWN;
	}

	/* Special properties which cannot be copied blindly */
	switch (ulPropTag) {
	case 0x80050102: /* PR_EMS_AB_MANAGER	| PT_BINARY */
	case 0x800C0102: /* PR_EMS_AB_OWNER		| PT_BINARY */
		er = CreateABEntryID(soap, lpDetails->GetPropObject((property_key_t)ulPropTag), lpPropVal);
		if (er != erSuccess)
			return er;
		lpPropVal->ulPropTag = ulPropTag;
		return erSuccess;
	case 0x80081102: /* PR_EMS_AB_IS_MEMBER_OF_DL	| PT_MV_BINARY */
	case 0x800E1102: { /* PR_EMS_AB_REPORTS | PT_MV_BINARY */
		lobjValues = lpDetails->GetPropListObject((property_key_t)ulPropTag);
		lpPropVal->__union = SOAP_UNION_propValData_mvbin;
		lpPropVal->ulPropTag = ulPropTag;
		lpPropVal->Value.mvbin.__size = 0;
		lpPropVal->Value.mvbin.__ptr = s_alloc<struct xsd__base64Binary>(soap, lobjValues.size());

		unsigned int i = 0;
		for (const auto &obj : lobjValues) {
			er = CreateABEntryID(soap, obj, &sPropVal);
			if (er != erSuccess)
				continue;
			lpPropVal->Value.mvbin.__ptr[i].__ptr = sPropVal.Value.bin->__ptr;
			lpPropVal->Value.mvbin.__ptr[i++].__size = sPropVal.Value.bin->__size;
		}
		lpPropVal->Value.mvbin.__size = i;
		return erSuccess;
	}
	default:
		break;
	}

	switch (PROP_TYPE(ulPropTag)) {
	case PT_BOOLEAN:
		lpPropVal->ulPropTag = ulPropTag;
		lpPropVal->Value.b = parseBool(strValue.c_str());
		lpPropVal->__union = SOAP_UNION_propValData_b;
		break;
	case PT_SHORT:
		lpPropVal->ulPropTag = ulPropTag;
		lpPropVal->Value.i = atoi(strValue.c_str());
		lpPropVal->__union = SOAP_UNION_propValData_i;
		break;
	case PT_LONG:
		lpPropVal->ulPropTag = ulPropTag;
		lpPropVal->Value.ul = atoi(strValue.c_str());
		lpPropVal->__union = SOAP_UNION_propValData_ul;
		break;
	case PT_LONGLONG:
		lpPropVal->ulPropTag = ulPropTag;
		lpPropVal->Value.li = atol(strValue.c_str());
		lpPropVal->__union = SOAP_UNION_propValData_li;
		break;
	case PT_STRING8:
	case PT_UNICODE:
		lpPropVal->ulPropTag = ulPropTag;
		lpPropVal->Value.lpszA = s_strcpy(soap, strValue.c_str());
		lpPropVal->__union = SOAP_UNION_propValData_lpszA;
		break;
	case PT_MV_STRING8:
	case PT_MV_UNICODE: {
		lpPropVal->ulPropTag = ulPropTag;
		lpPropVal->Value.mvszA.__size = lstrValues.size();
		lpPropVal->Value.mvszA.__ptr = s_alloc<char *>(soap, lstrValues.size());
		unsigned int i = 0;
		for (const auto &val : lstrValues)
			lpPropVal->Value.mvszA.__ptr[i++] = s_strcpy(soap, val.c_str());
		lpPropVal->__union = SOAP_UNION_propValData_mvszA;
		break;
	}
	case PT_BINARY:
		lpPropVal->ulPropTag = ulPropTag;
		lpPropVal->Value.bin = s_alloc<struct xsd__base64Binary>(soap);
		lpPropVal->Value.bin->__size = strValue.size();
		lpPropVal->Value.bin->__ptr = s_alloc<unsigned char>(soap, strValue.size());
		memcpy(lpPropVal->Value.bin->__ptr, strValue.data(), strValue.size());
		lpPropVal->__union = SOAP_UNION_propValData_bin;
		break;
	case PT_MV_BINARY: {
		lpPropVal->ulPropTag = ulPropTag;
		lpPropVal->Value.mvbin.__size = lstrValues.size();
		lpPropVal->Value.mvbin.__ptr = s_alloc<struct xsd__base64Binary>(soap, lstrValues.size());
		unsigned int i = 0;
		for (const auto &val : lstrValues) {
			lpPropVal->Value.mvbin.__ptr[i].__size = val.size();
			lpPropVal->Value.mvbin.__ptr[i].__ptr = s_alloc<unsigned char>(soap, val.size());
			memcpy(lpPropVal->Value.mvbin.__ptr[i++].__ptr, val.data(), val.size());
		}
		lpPropVal->__union = SOAP_UNION_propValData_mvbin;
		break;
	}
	default:
		return KCERR_UNKNOWN;
	}
	return erSuccess;
}

ECRESULT ECUserManagement::cvt_user_to_props(struct soap *soap,
    unsigned int ulId, unsigned int ulMapiType, unsigned int proptag,
    const objectdetails_t *lpDetails, struct propVal *lpPropVal)
{
	ECRESULT er = erSuccess;
	switch (NormalizePropTag(proptag)) {
	case PR_ENTRYID: {
		er = CreateABEntryID(soap, ulId, ulMapiType, lpPropVal);
		if (er != erSuccess)
			return er;
		break;
	}
	case PR_EC_NONACTIVE:
		lpPropVal->Value.b = (lpDetails->GetClass() != ACTIVE_USER);
		lpPropVal->__union = SOAP_UNION_propValData_b;
		break;
	case PR_EC_ADMINISTRATOR:
		lpPropVal->Value.ul = lpDetails->GetPropInt(OB_PROP_I_ADMINLEVEL);
		lpPropVal->__union = SOAP_UNION_propValData_ul;
		break;
	case PR_EC_COMPANY_NAME: {
		if (IsInternalObject(ulId) || (! m_lpSession->GetSessionManager()->IsHostedSupported())) {
			lpPropVal->Value.lpszA = s_strcpy(soap, "");
		} else {
			objectdetails_t sCompanyDetails;
			er = GetObjectDetails(lpDetails->GetPropInt(OB_PROP_I_COMPANYID), &sCompanyDetails);
			if (er != erSuccess)
				return er;
			lpPropVal->Value.lpszA = s_strcpy(soap, sCompanyDetails.GetPropString(OB_PROP_S_FULLNAME).c_str());
		}
		lpPropVal->__union = SOAP_UNION_propValData_lpszA;
		break;
	}
	case PR_SMTP_ADDRESS:
		lpPropVal->Value.lpszA = s_strcpy(soap, lpDetails->GetPropString(OB_PROP_S_EMAIL).c_str());
		lpPropVal->__union = SOAP_UNION_propValData_lpszA;
		break;
	case PR_MESSAGE_CLASS:
		lpPropVal->Value.lpszA = s_strcpy(soap, "IPM.Contact");
		lpPropVal->__union = SOAP_UNION_propValData_lpszA;
		break;
	case PR_NORMALIZED_SUBJECT:
	case PR_7BIT_DISPLAY_NAME:
	case PR_DISPLAY_NAME:
	case PR_TRANSMITABLE_DISPLAY_NAME:
		lpPropVal->Value.lpszA = s_strcpy(soap, lpDetails->GetPropString(OB_PROP_S_FULLNAME).c_str());
		lpPropVal->__union = SOAP_UNION_propValData_lpszA;
		break;
	case PR_INSTANCE_KEY: {
		lpPropVal->Value.bin = s_alloc<struct xsd__base64Binary>(soap);
		lpPropVal->Value.bin->__ptr = s_alloc<unsigned char>(soap, 2 * sizeof(ULONG));
		lpPropVal->Value.bin->__size = 2*sizeof(ULONG);
		lpPropVal->__union = SOAP_UNION_propValData_bin;
		memcpy(lpPropVal->Value.bin->__ptr, &ulId, sizeof(ULONG));
		uint32_t tmp4 = cpu_to_le32(0); /* "ulOrder" */
		memcpy(lpPropVal->Value.bin->__ptr + sizeof(ULONG), &tmp4, sizeof(tmp4));
		break;
	}
	case PR_OBJECT_TYPE:
		lpPropVal->Value.ul = MAPI_MAILUSER;
		lpPropVal->__union = SOAP_UNION_propValData_ul;
		break;
	case PR_DISPLAY_TYPE:
		if (lpDetails->GetClass() != NONACTIVE_CONTACT)
			lpPropVal->Value.ul = DT_MAILUSER;
		else
			lpPropVal->Value.ul = DT_REMOTE_MAILUSER;
		lpPropVal->__union = SOAP_UNION_propValData_ul;
		break;
	case PR_DISPLAY_TYPE_EX:
		switch(lpDetails->GetClass()) {
		default:
		case ACTIVE_USER:
			lpPropVal->Value.ul = DT_MAILUSER | DTE_FLAG_ACL_CAPABLE;
			break;
		case NONACTIVE_USER:
			lpPropVal->Value.ul = DT_MAILUSER;
			break;
		case NONACTIVE_ROOM:
			lpPropVal->Value.ul = DT_ROOM;
			break;
		case NONACTIVE_EQUIPMENT:
			lpPropVal->Value.ul = DT_EQUIPMENT;
			break;
		case NONACTIVE_CONTACT:
			lpPropVal->Value.ul = DT_REMOTE_MAILUSER;
			break;
		};
		lpPropVal->__union = SOAP_UNION_propValData_ul;
		break;
	case PR_EMS_AB_ROOM_CAPACITY:
		lpPropVal->Value.ul = lpDetails->GetPropInt(OB_PROP_I_RESOURCE_CAPACITY);
		lpPropVal->__union = SOAP_UNION_propValData_ul;
		break;
	case PR_EMS_AB_ROOM_DESCRIPTION: {
		if (lpDetails->GetClass() == ACTIVE_USER) {
			lpPropVal->ulPropTag = CHANGE_PROP_TYPE(proptag, PT_ERROR);
			lpPropVal->Value.ul = KCERR_NOT_FOUND;
			lpPropVal->__union = SOAP_UNION_propValData_ul;
			break;
		}
		std::string strDesc = lpDetails->GetPropString(OB_PROP_S_RESOURCE_DESCRIPTION);
		if (strDesc.empty()) {
			switch (lpDetails->GetClass()) {
			case NONACTIVE_ROOM:
				strDesc = "Room";
				break;
			case NONACTIVE_EQUIPMENT:
				strDesc = "Equipment";
				break;
			default:
				// actually to keep the compiler happy
				strDesc = "Invalid";
				break;
			}
		}
		lpPropVal->ulPropTag = proptag;
		lpPropVal->Value.lpszA = s_strcpy(soap, strDesc.c_str());
		lpPropVal->__union = SOAP_UNION_propValData_lpszA;
		break;
	}
	case PR_SEARCH_KEY: {
		std::string strSearchKey = "ZARAFA:"s + strToUpper(lpDetails->GetPropString(OB_PROP_S_EMAIL));
		lpPropVal->Value.bin = s_alloc<xsd__base64Binary>(soap);
		lpPropVal->Value.bin->__ptr = s_alloc<unsigned char>(soap, strSearchKey.size()+1);
		lpPropVal->Value.bin->__size = strSearchKey.size()+1;
		lpPropVal->__union = SOAP_UNION_propValData_bin;
		strcpy((char *)lpPropVal->Value.bin->__ptr, strSearchKey.c_str());
		break;
	}
	case PR_ADDRTYPE:
		lpPropVal->Value.lpszA = s_strcpy(soap, "ZARAFA");
		lpPropVal->__union = SOAP_UNION_propValData_lpszA;
		break;
	case PR_RECORD_KEY:
		lpPropVal->Value.bin = s_alloc<struct xsd__base64Binary>(soap);
		lpPropVal->Value.bin->__ptr = s_alloc<unsigned char>(soap, sizeof(ULONG));
		lpPropVal->Value.bin->__size = sizeof(ULONG);
		lpPropVal->__union = SOAP_UNION_propValData_bin;
		memcpy(lpPropVal->Value.bin->__ptr, &ulId, sizeof(ULONG));
		break;
	case PR_EMS_AB_HOME_MDB: {
		/* Make OL2010 happy */
		auto serverName = lpDetails->GetPropString(OB_PROP_S_SERVERNAME);
		if (serverName.empty())
			serverName = "Unknown";
		auto hostname = "/o=Domain/ou=Location/cn=Configuration/cn=Servers/cn=" + serverName + "/cn=Microsoft Private MDB";
		lpPropVal->Value.lpszA = s_strcpy(soap, hostname.c_str());
		lpPropVal->__union = SOAP_UNION_propValData_lpszA;
		break;
	}
	case PR_ACCOUNT:
	case PR_EMAIL_ADDRESS:
		// Dont use login name for NONACTIVE_CONTACT since it doesn't have a login name
		if (lpDetails->GetClass() != NONACTIVE_CONTACT)
			lpPropVal->Value.lpszA = s_strcpy(soap, lpDetails->GetPropString(OB_PROP_S_LOGIN).c_str());
		else
			lpPropVal->Value.lpszA = s_strcpy(soap, lpDetails->GetPropString(OB_PROP_S_FULLNAME).c_str());

		lpPropVal->__union = SOAP_UNION_propValData_lpszA;
		break;
	case PR_SEND_INTERNET_ENCODING:
		lpPropVal->Value.ul = 0;
		lpPropVal->__union = SOAP_UNION_propValData_ul;
		break;
	case PR_SEND_RICH_INFO:
		lpPropVal->Value.b = true;
		lpPropVal->__union = SOAP_UNION_propValData_b;
		break;
	case PR_AB_PROVIDER_ID:
		lpPropVal->Value.bin = s_alloc<struct xsd__base64Binary>(soap);
		lpPropVal->Value.bin->__ptr = s_alloc<unsigned char>(soap, sizeof(GUID));
		lpPropVal->Value.bin->__size = sizeof(GUID);

		lpPropVal->__union = SOAP_UNION_propValData_bin;
		memcpy(lpPropVal->Value.bin->__ptr, &MUIDECSAB, sizeof(GUID));
		break;
	case PR_EMS_AB_X509_CERT: {
		auto strCerts = lpDetails->GetPropListString(OB_PROP_LS_CERTIFICATE);
		if (strCerts.empty())
			/* This is quite annoying. The LDAP plugin loads it in a specific location, while the db plugin
			  saves it through the anonymous map into the proptag location.
			 */
			strCerts = lpDetails->GetPropListString(static_cast<property_key_t>(proptag));
		if (strCerts.empty()) {
			lpPropVal->ulPropTag = CHANGE_PROP_TYPE(proptag, PT_ERROR);
			lpPropVal->Value.ul = KCERR_NOT_FOUND;
			lpPropVal->__union = SOAP_UNION_propValData_ul;
			break;
		}
		unsigned int j = 0;
		lpPropVal->__union = SOAP_UNION_propValData_mvbin;
		lpPropVal->Value.mvbin.__size = strCerts.size();
		lpPropVal->Value.mvbin.__ptr = s_alloc<struct xsd__base64Binary>(soap, strCerts.size());
		for (const auto &cert : strCerts) {
			lpPropVal->Value.mvbin.__ptr[j].__size = cert.size();
			lpPropVal->Value.mvbin.__ptr[j].__ptr = s_alloc<unsigned char>(soap, cert.size());
			memcpy(lpPropVal->Value.mvbin.__ptr[j++].__ptr, cert.data(), cert.size());
		}
		break;
	}
	case PR_EC_SENDAS_USER_ENTRYIDS: {
		auto userIds = lpDetails->GetPropListObject(OB_PROP_LO_SENDAS);
		if (userIds.empty()) {
			lpPropVal->ulPropTag = CHANGE_PROP_TYPE(proptag, PT_ERROR);
			lpPropVal->Value.ul = KCERR_NOT_FOUND;
			lpPropVal->__union = SOAP_UNION_propValData_ul;
			break;
		}
		unsigned int j = 0;
		struct propVal sPropVal;
		lpPropVal->__union = SOAP_UNION_propValData_mvbin;
		lpPropVal->Value.mvbin.__size = 0;
		lpPropVal->Value.mvbin.__ptr = s_alloc<struct xsd__base64Binary>(soap, userIds.size());
		for (const auto &uid : userIds) {
			er = CreateABEntryID(soap, uid, &sPropVal);
			if (er != erSuccess)
				continue;
			lpPropVal->Value.mvbin.__ptr[j].__ptr = sPropVal.Value.bin->__ptr;
			lpPropVal->Value.mvbin.__ptr[j++].__size = sPropVal.Value.bin->__size;
		}
		lpPropVal->Value.mvbin.__size = j;
		break;
	}
	case PR_EMS_AB_PROXY_ADDRESSES: {
		// Use upper-case 'SMTP' for primary
		std::string strPrefix("SMTP:");
		std::string address(lpDetails->GetPropString(OB_PROP_S_EMAIL));
		std::list<std::string> lstAliases = lpDetails->GetPropListString(OB_PROP_LS_ALIASES);
		unsigned int nAliases = lstAliases.size(), j = 0;

		lpPropVal->__union = SOAP_UNION_propValData_mvszA;
		lpPropVal->Value.mvszA.__ptr = s_alloc<char *>(soap, 1 + nAliases);
		if (!address.empty()) {
			address = strPrefix + address;
			lpPropVal->Value.mvszA.__ptr[j++] = s_strcpy(soap, address.c_str());
		}
		// Use lower-case 'smtp' prefix for aliases
		strPrefix = "smtp:";
		for (const auto &alias : lstAliases)
			lpPropVal->Value.mvszA.__ptr[j++] = s_strcpy(soap, (strPrefix + alias).c_str());
		lpPropVal->Value.mvszA.__size = j;
		break;
	}
	case PR_EC_EXCHANGE_DN: {
		std::string exchangeDN = lpDetails->GetPropString(OB_PROP_S_EXCH_DN);
		if (!exchangeDN.empty()) {
			lpPropVal->Value.lpszA = s_strcpy(soap, exchangeDN.c_str());
			lpPropVal->__union = SOAP_UNION_propValData_lpszA;
			break;
		}
		lpPropVal->ulPropTag = CHANGE_PROP_TYPE(proptag, PT_ERROR);
		lpPropVal->Value.ul = KCERR_NOT_FOUND;
		lpPropVal->__union = SOAP_UNION_propValData_ul;
		break;
	}
	case PR_EC_HOMESERVER_NAME: {
		std::string serverName = lpDetails->GetPropString(OB_PROP_S_SERVERNAME);
		if (!serverName.empty()) {
			lpPropVal->Value.lpszA = s_strcpy(soap, serverName.c_str());
			lpPropVal->__union = SOAP_UNION_propValData_lpszA;
			break;
		}
		lpPropVal->ulPropTag = CHANGE_PROP_TYPE(proptag, PT_ERROR);
		lpPropVal->Value.ul = KCERR_NOT_FOUND;
		lpPropVal->__union = SOAP_UNION_propValData_ul;
		break;
	}
	default:
		/* Property not handled in switch, try checking if user has mapped the property personally */
		if (ConvertAnonymousObjectDetailToProp(soap, lpDetails, proptag, lpPropVal) == erSuccess)
			break;
		lpPropVal->ulPropTag = CHANGE_PROP_TYPE(proptag, PT_ERROR);
		lpPropVal->Value.ul = KCERR_NOT_FOUND;
		lpPropVal->__union = SOAP_UNION_propValData_ul;
		break;
	}
	return erSuccess;
}

ECRESULT ECUserManagement::cvt_distlist_to_props(struct soap *soap,
    unsigned int ulId, unsigned int ulMapiType, unsigned int proptag,
    const objectdetails_t *lpDetails, struct propVal *lpPropVal)
{
	ECRESULT er = erSuccess;
	switch (NormalizePropTag(proptag)) {
	case PR_EC_COMPANY_NAME: {
		if (IsInternalObject(ulId) || (! m_lpSession->GetSessionManager()->IsHostedSupported())) {
			lpPropVal->Value.lpszA = s_strcpy(soap, "");
		} else {
			objectdetails_t sCompanyDetails;
			er = GetObjectDetails(lpDetails->GetPropInt(OB_PROP_I_COMPANYID), &sCompanyDetails);
			if (er != erSuccess)
				return er;
			lpPropVal->Value.lpszA = s_strcpy(soap, sCompanyDetails.GetPropString(OB_PROP_S_FULLNAME).c_str());
		}
		lpPropVal->__union = SOAP_UNION_propValData_lpszA;
		break;
	}
	case PR_SEARCH_KEY: {
		std::string strSearchKey = "ZARAFA:"s + strToUpper(lpDetails->GetPropString(OB_PROP_S_FULLNAME));
		lpPropVal->Value.bin = s_alloc<struct xsd__base64Binary>(soap);
		lpPropVal->Value.bin->__ptr = s_alloc<unsigned char>(soap, strSearchKey.size()+1);
		lpPropVal->Value.bin->__size = strSearchKey.size()+1;
		lpPropVal->__union = SOAP_UNION_propValData_bin;

		strcpy((char *)lpPropVal->Value.bin->__ptr, strSearchKey.c_str());
		break;
	}
	case PR_ADDRTYPE:
		lpPropVal->Value.lpszA = s_strcpy(soap, "ZARAFA");
		lpPropVal->__union = SOAP_UNION_propValData_lpszA;
		break;
	case PR_EMAIL_ADDRESS:
		lpPropVal->Value.lpszA = s_strcpy(soap, lpDetails->GetPropString(OB_PROP_S_LOGIN).c_str());
		lpPropVal->__union = SOAP_UNION_propValData_lpszA;
		break;
	case PR_MESSAGE_CLASS:
		lpPropVal->Value.lpszA = s_strcpy(soap, "IPM.DistList");
		lpPropVal->__union = SOAP_UNION_propValData_lpszA;
		break;
	case PR_ENTRYID:
		er = CreateABEntryID(soap, ulId, ulMapiType, lpPropVal);
		if (er != erSuccess)
			return er;
		break;
	case PR_NORMALIZED_SUBJECT:
	case PR_DISPLAY_NAME:
	case PR_TRANSMITABLE_DISPLAY_NAME:
		lpPropVal->Value.lpszA = s_strcpy(soap, lpDetails->GetPropString(OB_PROP_S_FULLNAME).c_str());
		lpPropVal->__union = SOAP_UNION_propValData_lpszA;
		break;
	case PR_SMTP_ADDRESS:
		if (lpDetails->HasProp(OB_PROP_S_EMAIL)) {
			lpPropVal->Value.lpszA = s_strcpy(soap, lpDetails->GetPropString(OB_PROP_S_EMAIL).c_str());
			lpPropVal->__union = SOAP_UNION_propValData_lpszA;
			break;
		}
		lpPropVal->ulPropTag = CHANGE_PROP_TYPE(lpPropVal->ulPropTag, PT_ERROR);
		lpPropVal->Value.ul = MAPI_E_NOT_FOUND;
		lpPropVal->__union = SOAP_UNION_propValData_ul;
		break;
	case PR_INSTANCE_KEY: {
		lpPropVal->Value.bin = s_alloc<xsd__base64Binary>(soap);
		lpPropVal->Value.bin->__ptr = s_alloc<unsigned char>(soap, 2 * sizeof(ULONG));
		lpPropVal->Value.bin->__size = 2*sizeof(ULONG);
		lpPropVal->__union = SOAP_UNION_propValData_bin;

		memcpy(lpPropVal->Value.bin->__ptr, &ulId, sizeof(ULONG));
		uint32_t tmp4 = cpu_to_le32(0); /* "ulOrder" */
		memcpy(lpPropVal->Value.bin->__ptr + sizeof(ULONG), &tmp4, sizeof(tmp4));
		break;
	}
	case PR_OBJECT_TYPE:
		lpPropVal->Value.ul = MAPI_DISTLIST;
		lpPropVal->__union = SOAP_UNION_propValData_ul;
		break;
	case PR_DISPLAY_TYPE:
		if (lpDetails->GetClass() == CONTAINER_COMPANY)
			lpPropVal->Value.ul = DT_ORGANIZATION;
		else
			lpPropVal->Value.ul = DT_DISTLIST;
		lpPropVal->__union = SOAP_UNION_propValData_ul;
		break;
	case PR_DISPLAY_TYPE_EX:
		switch (lpDetails->GetClass()) {
		case DISTLIST_GROUP:
			lpPropVal->Value.ul = DT_DISTLIST;
			break;
		case DISTLIST_SECURITY:
			lpPropVal->Value.ul = DT_SEC_DISTLIST | DTE_FLAG_ACL_CAPABLE;
			break;
		case DISTLIST_DYNAMIC:
			lpPropVal->Value.ul = DT_AGENT;
			break;
		case CONTAINER_COMPANY:
			lpPropVal->Value.ul = DT_ORGANIZATION | DTE_FLAG_ACL_CAPABLE;
			break;
		default:
			lpPropVal->ulPropTag = CHANGE_PROP_TYPE(lpPropVal->ulPropTag, PT_ERROR);
			lpPropVal->Value.ul = MAPI_E_NOT_FOUND;
			break;
		}
		lpPropVal->__union = SOAP_UNION_propValData_ul;
		break;
	case PR_RECORD_KEY:
		lpPropVal->Value.bin = s_alloc<struct xsd__base64Binary>(soap);
		lpPropVal->Value.bin->__ptr = s_alloc<unsigned char>(soap, sizeof(ULONG));
		lpPropVal->Value.bin->__size = sizeof(ULONG);
		lpPropVal->__union = SOAP_UNION_propValData_bin;

		memcpy(lpPropVal->Value.bin->__ptr, &ulId, sizeof(ULONG));
		break;
	case PR_ACCOUNT:
		lpPropVal->Value.lpszA = s_strcpy(soap, lpDetails->GetPropString(OB_PROP_S_LOGIN).c_str());
		lpPropVal->__union = SOAP_UNION_propValData_lpszA;
		break;
	case PR_AB_PROVIDER_ID:
		lpPropVal->Value.bin = s_alloc<struct xsd__base64Binary>(soap);
		lpPropVal->Value.bin->__ptr = s_alloc<unsigned char>(soap, sizeof(GUID));
		lpPropVal->Value.bin->__size = sizeof(GUID);

		lpPropVal->__union = SOAP_UNION_propValData_bin;
		memcpy(lpPropVal->Value.bin->__ptr, &MUIDECSAB, sizeof(GUID));
		break;
	case PR_EC_SENDAS_USER_ENTRYIDS: {
		auto userIds = lpDetails->GetPropListObject(OB_PROP_LO_SENDAS);
		if (userIds.empty()) {
			lpPropVal->ulPropTag = CHANGE_PROP_TYPE(proptag, PT_ERROR);
			lpPropVal->Value.ul = KCERR_NOT_FOUND;
			lpPropVal->__union = SOAP_UNION_propValData_ul;
			break;
		}
		unsigned int j = 0;
		struct propVal sPropVal;
		lpPropVal->__union = SOAP_UNION_propValData_mvbin;
		lpPropVal->Value.mvbin.__size = 0;
		lpPropVal->Value.mvbin.__ptr = s_alloc<struct xsd__base64Binary>(soap, userIds.size());
		for (const auto &uid : userIds) {
			er = CreateABEntryID(soap, uid, &sPropVal);
			if (er != erSuccess)
				continue;
			lpPropVal->Value.mvbin.__ptr[j].__ptr = sPropVal.Value.bin->__ptr;
			lpPropVal->Value.mvbin.__ptr[j++].__size = sPropVal.Value.bin->__size;
		}
		lpPropVal->Value.mvbin.__size = j;
		break;
	}
	case PR_EMS_AB_PROXY_ADDRESSES: {
		// Use upper-case 'SMTP' for primary
		std::string strPrefix("SMTP:");
		std::string address(lpDetails->GetPropString(OB_PROP_S_EMAIL));
		std::list<std::string> lstAliases = lpDetails->GetPropListString(OB_PROP_LS_ALIASES);
		unsigned int nAliases = lstAliases.size(), j = 0;

		lpPropVal->__union = SOAP_UNION_propValData_mvszA;
		lpPropVal->Value.mvszA.__ptr = s_alloc<char *>(soap, 1 + nAliases);

		if (!address.empty()) {
			address = strPrefix + address;
			lpPropVal->Value.mvszA.__ptr[j++] = s_strcpy(soap, address.c_str());
		}

		// Use lower-case 'smtp' prefix for aliases
		strPrefix = "smtp:";
		for (const auto &alias : lstAliases)
			lpPropVal->Value.mvszA.__ptr[j++] = s_strcpy(soap, (strPrefix + alias).c_str());
		lpPropVal->Value.mvszA.__size = j;
		break;
	}
	case PR_EC_HOMESERVER_NAME: {
		std::string serverName = lpDetails->GetPropString(OB_PROP_S_SERVERNAME);
		if (!serverName.empty()) {
			lpPropVal->Value.lpszA = s_strcpy(soap, serverName.c_str());
			lpPropVal->__union = SOAP_UNION_propValData_lpszA;
			break;
		}
		lpPropVal->ulPropTag = CHANGE_PROP_TYPE(proptag, PT_ERROR);
		lpPropVal->Value.ul = KCERR_NOT_FOUND;
		lpPropVal->__union = SOAP_UNION_propValData_ul;
		break;
	}
	default:
		if (ConvertAnonymousObjectDetailToProp(soap, lpDetails, proptag, lpPropVal) == erSuccess)
			break;
		lpPropVal->ulPropTag = CHANGE_PROP_TYPE(proptag, PT_ERROR);
		lpPropVal->Value.ul = KCERR_NOT_FOUND;
		lpPropVal->__union = SOAP_UNION_propValData_ul;
		break;
	}
	return erSuccess;
}

/**
 * Convert objectdetails_t to a set of MAPI properties
 *
 * Creates properties for a row in the addressbook or resolvenames
 * entries. Input proptags is what the client requested, and may
 * contain PT_UNSPECIFIED. String properties are returned in UTF-8,
 * but ulPropTag is set to the correct proptype.
 *
 * @param[in]	soap			Pointer to soap struct, used for s_alloc
 * @param[in]	ulId			Internal user id
 * @param[in]	lpDetails		Pointer to details of the user
 * @param[in]	lpPropTags		Array of properties the client requested
 * @param[out]	lpPropValsRet	Property values to return to client
 * @return		ECRESULT		Kopano error code
 *
 * @todo	make sure all strings in lpszA are valid UTF-8
 */
ECRESULT ECUserManagement::ConvertObjectDetailsToProps(struct soap *soap,
    unsigned int ulId, const objectdetails_t *lpDetails,
    const struct propTagArray *lpPropTags, struct propValArray *lpPropValsRet)
{
	struct propVal *lpPropVal;
	ECSecurity *lpSecurity = NULL;
	struct propValArray sPropVals;
	struct propValArray *lpPropVals = &sPropVals;
	ULONG ulMapiType = 0;

	auto er = GetSecurity(&lpSecurity);
	if (er != erSuccess)
		goto exit;
	er = lpSecurity->IsUserObjectVisible(ulId);
	if (er != erSuccess)
		goto exit;
	er = TypeToMAPIType(lpDetails->GetClass(), &ulMapiType);
	if (er != erSuccess)
		goto exit;
	lpPropVals->__ptr = s_alloc<struct propVal>(soap, lpPropTags->__size);
	lpPropVals->__size = lpPropTags->__size;

	for (gsoap_size_t i = 0; i < lpPropTags->__size; ++i) {
		lpPropVal = &lpPropVals->__ptr[i];
		lpPropVal->ulPropTag = lpPropTags->__ptr[i];

		switch(lpDetails->GetClass()) {
		default:
			ec_log_err("Details failed for object id %d (type %d)", ulId, lpDetails->GetClass());
			er = KCERR_NOT_FOUND;
			goto exit;
		case ACTIVE_USER:
		case NONACTIVE_USER:
		case NONACTIVE_ROOM:
		case NONACTIVE_EQUIPMENT:
		case NONACTIVE_CONTACT:
			er = cvt_user_to_props(soap, ulId, ulMapiType, lpPropTags->__ptr[i], lpDetails, lpPropVal);
			if (er != erSuccess)
				goto exit;
			break;

		case CONTAINER_COMPANY:
		case DISTLIST_GROUP:
		case DISTLIST_SECURITY:
		case DISTLIST_DYNAMIC:
			er = cvt_distlist_to_props(soap, ulId, ulMapiType, lpPropTags->__ptr[i], lpDetails, lpPropVal);
			if (er != erSuccess)
				goto exit;
			break;
		} // end switch(objclass)
	}

	// copies __size and __ptr values into return struct
	*lpPropValsRet = *lpPropVals;

exit:
	if (er != erSuccess && soap == NULL)
		s_free(nullptr, lpPropVals->__ptr);
	return er;
}

ECRESULT ECUserManagement::cvt_adrlist_to_props(struct soap *soap,
    unsigned int ulId, unsigned int ulMapiType, unsigned int proptag,
    const objectdetails_t *lpDetails, struct propVal *lpPropVal) const
{
	ECRESULT er = erSuccess;
	uint32_t tmp4;
	switch (NormalizePropTag(proptag)) {
	case PR_ENTRYID: {
		er = CreateABEntryID(soap, ulId, ulMapiType, lpPropVal);
		if (er != erSuccess)
			return er;
		break;
	}
	case PR_PARENT_ENTRYID: {
		ABEID abeid;
		abeid.ulType = MAPI_ABCONT;
		abeid.ulId = 1;
		memcpy(&abeid.guid, &MUIDECSAB, sizeof(GUID));
		lpPropVal->Value.bin = s_alloc<struct xsd__base64Binary>(soap);
		lpPropVal->Value.bin->__ptr = s_alloc<unsigned char>(soap, sizeof(ABEID));
		lpPropVal->Value.bin->__size = sizeof(ABEID);
		lpPropVal->__union = SOAP_UNION_propValData_bin;
		memcpy(lpPropVal->Value.bin->__ptr, &abeid, sizeof(abeid));
		break;
	}
	case PR_NORMALIZED_SUBJECT:
	case PR_DISPLAY_NAME:
	case 0x3A20001E:// PR_TRANSMITABLE_DISPLAY_NAME
		lpPropVal->Value.lpszA = s_strcpy(soap, lpDetails->GetPropString(OB_PROP_S_FULLNAME).c_str());
		lpPropVal->__union = SOAP_UNION_propValData_lpszA;
		break;
	case PR_INSTANCE_KEY:
		lpPropVal->Value.bin = s_alloc<xsd__base64Binary>(soap);
		lpPropVal->Value.bin->__ptr = s_alloc<unsigned char>(soap, 2 * sizeof(ULONG));
		lpPropVal->Value.bin->__size = 2*sizeof(ULONG);
		lpPropVal->__union = SOAP_UNION_propValData_bin;
		tmp4 = cpu_to_le32(ulId);
		memcpy(lpPropVal->Value.bin->__ptr, &tmp4, sizeof(tmp4));
		tmp4 = cpu_to_le32(0); /* "ulOrder" */
		memcpy(lpPropVal->Value.bin->__ptr + sizeof(tmp4), &tmp4, sizeof(tmp4));
		break;
	case PR_OBJECT_TYPE:
		lpPropVal->Value.ul = MAPI_ABCONT;
		lpPropVal->__union = SOAP_UNION_propValData_ul;
		break;
	case PR_CONTAINER_FLAGS:
		lpPropVal->Value.ul = AB_RECIPIENTS | AB_UNMODIFIABLE | AB_UNICODE_OK;
		lpPropVal->__union = SOAP_UNION_propValData_ul;
		break;
	case PR_DISPLAY_TYPE:
		lpPropVal->Value.ul = DT_FOLDER;
		lpPropVal->__union = SOAP_UNION_propValData_ul;
		break;
	case PR_RECORD_KEY:
		lpPropVal->Value.bin = s_alloc<struct xsd__base64Binary>(soap);
		lpPropVal->Value.bin->__ptr = s_alloc<unsigned char>(soap, sizeof(ULONG));
		lpPropVal->Value.bin->__size = sizeof(ULONG);
		lpPropVal->__union = SOAP_UNION_propValData_bin;
		tmp4 = cpu_to_le32(ulId);
		memcpy(lpPropVal->Value.bin->__ptr, &tmp4, sizeof(tmp4));
		break;
	case PR_AB_PROVIDER_ID:
		lpPropVal->Value.bin = s_alloc<struct xsd__base64Binary>(soap);
		lpPropVal->Value.bin->__ptr = s_alloc<unsigned char>(soap, sizeof(GUID));
		lpPropVal->Value.bin->__size = sizeof(GUID);

		lpPropVal->__union = SOAP_UNION_propValData_bin;
		memcpy(lpPropVal->Value.bin->__ptr, &MUIDECSAB, sizeof(GUID));
		break;
	default:
		lpPropVal->ulPropTag = CHANGE_PROP_TYPE(proptag, PT_ERROR);
		lpPropVal->Value.ul = KCERR_NOT_FOUND;
		lpPropVal->__union = SOAP_UNION_propValData_ul;
		break;
	}
	return erSuccess;
}

ECRESULT ECUserManagement::cvt_company_to_props(struct soap *soap,
    unsigned int ulId, unsigned int ulMapiType, unsigned int proptag,
    const objectdetails_t *lpDetails, struct propVal *lpPropVal) const
{
	ECRESULT er = erSuccess;
	uint32_t tmp4;
	switch (NormalizePropTag(proptag)) {
	case PR_CONTAINER_CLASS:
		lpPropVal->Value.lpszA = s_strcpy(soap, "IPM.Contact");
		lpPropVal->__union = SOAP_UNION_propValData_lpszA;
		break;
	case PR_ENTRYID: {
		er = CreateABEntryID(soap, ulId, ulMapiType, lpPropVal);
		if (er != erSuccess)
			return er;
		break;
	}
	case PR_EMS_AB_PARENT_ENTRYID:
	case PR_PARENT_ENTRYID: {
		ABEID abeid;
		abeid.ulType = MAPI_ABCONT;
		abeid.ulId = 1;
		memcpy(&abeid.guid, &MUIDECSAB, sizeof(GUID));
		lpPropVal->Value.bin = s_alloc<struct xsd__base64Binary>(soap);
		lpPropVal->Value.bin->__ptr = s_alloc<unsigned char>(soap, sizeof(ABEID));
		lpPropVal->Value.bin->__size = sizeof(ABEID);
		lpPropVal->__union = SOAP_UNION_propValData_bin;
		memcpy(lpPropVal->Value.bin->__ptr, &abeid, sizeof(abeid));
		break;
	}
	case PR_ACCOUNT:
	case PR_NORMALIZED_SUBJECT:
	case PR_DISPLAY_NAME:
	case 0x3A20001E:// PR_TRANSMITABLE_DISPLAY_NAME
		lpPropVal->Value.lpszA = s_strcpy(soap, lpDetails->GetPropString(OB_PROP_S_FULLNAME).c_str());
		lpPropVal->__union = SOAP_UNION_propValData_lpszA;
		break;
	case PR_EC_COMPANY_NAME:
		lpPropVal->Value.lpszA = s_strcpy(soap, lpDetails->GetPropString(OB_PROP_S_FULLNAME).c_str());
		lpPropVal->__union = SOAP_UNION_propValData_lpszA;
		break;
	case PR_INSTANCE_KEY:
		lpPropVal->Value.bin = s_alloc<xsd__base64Binary>(soap);
		lpPropVal->Value.bin->__ptr = s_alloc<unsigned char>(soap, 2 * sizeof(ULONG));
		lpPropVal->Value.bin->__size = 2 * sizeof(ULONG);
		lpPropVal->__union = SOAP_UNION_propValData_bin;
		tmp4 = cpu_to_le32(ulId);
		memcpy(lpPropVal->Value.bin->__ptr, &tmp4, sizeof(tmp4));
		tmp4 = cpu_to_le32(0); /* "ulOrder" */
		memcpy(lpPropVal->Value.bin->__ptr + sizeof(tmp4), &tmp4, sizeof(tmp4));
		break;
	case PR_OBJECT_TYPE:
		lpPropVal->Value.ul = MAPI_ABCONT;
		lpPropVal->__union = SOAP_UNION_propValData_ul;
		break;
	case PR_DISPLAY_TYPE:
		lpPropVal->Value.ul = DT_ORGANIZATION;
		lpPropVal->__union = SOAP_UNION_propValData_ul;
		break;
	case PR_RECORD_KEY:
		lpPropVal->Value.bin = s_alloc<struct xsd__base64Binary>(soap);
		lpPropVal->Value.bin->__ptr = s_alloc<unsigned char>(soap, sizeof(ULONG));
		lpPropVal->Value.bin->__size = sizeof(ULONG);
		lpPropVal->__union = SOAP_UNION_propValData_bin;
		tmp4 = cpu_to_le32(ulId);
		memcpy(lpPropVal->Value.bin->__ptr, &tmp4, sizeof(tmp4));
		break;
	case PR_CONTAINER_FLAGS:
		lpPropVal->Value.ul = AB_RECIPIENTS | AB_UNMODIFIABLE | AB_UNICODE_OK;
		lpPropVal->__union = SOAP_UNION_propValData_ul;
		break;
	case PR_AB_PROVIDER_ID:
		lpPropVal->Value.bin = s_alloc<struct xsd__base64Binary>(soap);
		lpPropVal->Value.bin->__ptr = s_alloc<unsigned char>(soap, sizeof(GUID));
		lpPropVal->Value.bin->__size = sizeof(GUID);
		lpPropVal->__union = SOAP_UNION_propValData_bin;
		memcpy(lpPropVal->Value.bin->__ptr, &MUIDECSAB, sizeof(GUID));
		break;
	case PR_EMS_AB_IS_MASTER:
		lpPropVal->Value.b = false;
		lpPropVal->__union = SOAP_UNION_propValData_b;
		break;
	case PR_EMS_AB_CONTAINERID:
		lpPropVal->Value.ul = ulId;
		lpPropVal->__union = SOAP_UNION_propValData_ul;
		break;
	case PR_EC_HOMESERVER_NAME: {
		std::string serverName = lpDetails->GetPropString(OB_PROP_S_SERVERNAME);
		if (!serverName.empty()) {
			lpPropVal->Value.lpszA = s_strcpy(soap, serverName.c_str());
			lpPropVal->__union = SOAP_UNION_propValData_lpszA;
			break;
		}
		lpPropVal->ulPropTag = CHANGE_PROP_TYPE(proptag, PT_ERROR);
		lpPropVal->Value.ul = KCERR_NOT_FOUND;
		lpPropVal->__union = SOAP_UNION_propValData_ul;
		break;
	}
	default:
		if (ConvertAnonymousObjectDetailToProp(soap, lpDetails, proptag, lpPropVal) == erSuccess)
			break;
		lpPropVal->ulPropTag = CHANGE_PROP_TYPE(proptag, PT_ERROR);
		lpPropVal->Value.ul = KCERR_NOT_FOUND;
		lpPropVal->__union = SOAP_UNION_propValData_ul;
		break;
	}
	return erSuccess;
}

// Convert a userdetails_t to a set of MAPI properties
ECRESULT ECUserManagement::ConvertContainerObjectDetailsToProps(struct soap *soap,
    unsigned int ulId, const objectdetails_t *lpDetails,
    const struct propTagArray *lpPropTags, struct propValArray *lpPropVals) const
{
	struct propVal *lpPropVal;
	ECSecurity *lpSecurity = NULL;
	ULONG ulMapiType = 0;

	auto er = GetSecurity(&lpSecurity);
	if (er != erSuccess)
		return er;
	er = lpSecurity->IsUserObjectVisible(ulId);
	if (er != erSuccess)
		return er;
	er = TypeToMAPIType(lpDetails->GetClass(), &ulMapiType);
	if (er != erSuccess)
		return er;
	lpPropVals->__ptr = s_alloc<struct propVal>(soap, lpPropTags->__size);
	lpPropVals->__size = lpPropTags->__size;

	for (gsoap_size_t i = 0; i < lpPropTags->__size; ++i) {
		lpPropVal = &lpPropVals->__ptr[i];
		lpPropVal->ulPropTag = lpPropTags->__ptr[i];

		switch(lpDetails->GetClass()) {
		default:
			er = KCERR_NOT_FOUND;
			break;

<<<<<<< HEAD
		case CONTAINER_ADDRESSLIST:
			er = cvt_adrlist_to_props(soap, ulId, ulMapiType, lpPropTags->__ptr[i], lpDetails, lpPropVal);
			if (er != erSuccess)
				return er;
			break;
=======
		case CONTAINER_ADDRESSLIST: {
			switch(NormalizePropTag(lpPropTags->__ptr[i])) {
			case PR_ENTRYID: {
				er = CreateABEntryID(soap, ulId, ulMapiType, lpPropVal);
				if (er != erSuccess)
					return er;
				break;
			}
			case PR_PARENT_ENTRYID: {
				lpPropVal->Value.bin = s_alloc<struct xsd__base64Binary>(soap);
				lpPropVal->Value.bin->__ptr = s_alloc<unsigned char>(soap, sizeof(abcont_1));
				lpPropVal->Value.bin->__size = sizeof(abcont_1);
				lpPropVal->__union = SOAP_UNION_propValData_bin;
				memcpy(lpPropVal->Value.bin->__ptr, &abcont_1, sizeof(abcont_1));
				break;
			}
			case PR_NORMALIZED_SUBJECT:
			case PR_DISPLAY_NAME:
			case 0x3A20001E:// PR_TRANSMITABLE_DISPLAY_NAME
				lpPropVal->Value.lpszA = s_strcpy(soap, lpDetails->GetPropString(OB_PROP_S_FULLNAME).c_str());
				lpPropVal->__union = SOAP_UNION_propValData_lpszA;
				break;
			case PR_INSTANCE_KEY:
				lpPropVal->Value.bin = s_alloc<xsd__base64Binary>(soap);
				lpPropVal->Value.bin->__ptr = s_alloc<unsigned char>(soap, 2 * sizeof(ULONG));
				lpPropVal->Value.bin->__size = 2*sizeof(ULONG);
				lpPropVal->__union = SOAP_UNION_propValData_bin;

				memcpy(lpPropVal->Value.bin->__ptr, &ulId, sizeof(ULONG));
				memcpy(lpPropVal->Value.bin->__ptr+sizeof(ULONG), &ulOrder, sizeof(ULONG));
				break;
			case PR_OBJECT_TYPE:
				lpPropVal->Value.ul = MAPI_ABCONT;
				lpPropVal->__union = SOAP_UNION_propValData_ul;
				break;
			case PR_CONTAINER_FLAGS:
				lpPropVal->Value.ul = AB_RECIPIENTS | AB_UNMODIFIABLE | AB_UNICODE_OK;
				lpPropVal->__union = SOAP_UNION_propValData_ul;
				break;
			case PR_DISPLAY_TYPE:
				lpPropVal->Value.ul = DT_FOLDER;
				lpPropVal->__union = SOAP_UNION_propValData_ul;
				break;
			case PR_RECORD_KEY:
				lpPropVal->Value.bin = s_alloc<struct xsd__base64Binary>(soap);
				lpPropVal->Value.bin->__ptr = s_alloc<unsigned char>(soap, sizeof(ULONG));
				lpPropVal->Value.bin->__size = sizeof(ULONG);
				lpPropVal->__union = SOAP_UNION_propValData_bin;

				memcpy(lpPropVal->Value.bin->__ptr, &ulId, sizeof(ULONG));
				break;
			case PR_AB_PROVIDER_ID:
				lpPropVal->Value.bin = s_alloc<struct xsd__base64Binary>(soap);
				lpPropVal->Value.bin->__ptr = s_alloc<unsigned char>(soap, sizeof(GUID));
				lpPropVal->Value.bin->__size = sizeof(GUID);

				lpPropVal->__union = SOAP_UNION_propValData_bin;
				memcpy(lpPropVal->Value.bin->__ptr, &MUIDECSAB, sizeof(GUID));
				break;
			default:
				lpPropVal->ulPropTag = PROP_TAG(PT_ERROR, PROP_ID(lpPropTags->__ptr[i]));
				lpPropVal->Value.ul = KCERR_NOT_FOUND;
				lpPropVal->__union = SOAP_UNION_propValData_ul;
				break;
			}
			break;
		} // end case CONTAINER_ADDRESSLIST
		
		case CONTAINER_COMPANY: {
			switch (NormalizePropTag(lpPropTags->__ptr[i])) {
			case PR_CONTAINER_CLASS:
				lpPropVal->Value.lpszA = s_strcpy(soap, "IPM.Contact");
				lpPropVal->__union = SOAP_UNION_propValData_lpszA;
				break;
			case PR_ENTRYID: {
				er = CreateABEntryID(soap, ulId, ulMapiType, lpPropVal);
				if (er != erSuccess)
					return er;
				break;
			}
			case PR_EMS_AB_PARENT_ENTRYID:
			case PR_PARENT_ENTRYID: {
				lpPropVal->Value.bin = s_alloc<struct xsd__base64Binary>(soap);
				lpPropVal->Value.bin->__ptr = s_alloc<unsigned char>(soap, sizeof(abcont_1));
				lpPropVal->Value.bin->__size = sizeof(abcont_1);
				lpPropVal->__union = SOAP_UNION_propValData_bin;
				memcpy(lpPropVal->Value.bin->__ptr, &abcont_1, sizeof(abcont_1));
				break;
			}
			case PR_ACCOUNT:
			case PR_NORMALIZED_SUBJECT:
			case PR_DISPLAY_NAME:
			case 0x3A20001E:// PR_TRANSMITABLE_DISPLAY_NAME
				lpPropVal->Value.lpszA = s_strcpy(soap, lpDetails->GetPropString(OB_PROP_S_FULLNAME).c_str());
				lpPropVal->__union = SOAP_UNION_propValData_lpszA;
				break;
			case PR_EC_COMPANY_NAME:
				lpPropVal->Value.lpszA = s_strcpy(soap, lpDetails->GetPropString(OB_PROP_S_FULLNAME).c_str());
				lpPropVal->__union = SOAP_UNION_propValData_lpszA;
				break;
			case PR_INSTANCE_KEY:
				lpPropVal->Value.bin = s_alloc<xsd__base64Binary>(soap);
				lpPropVal->Value.bin->__ptr = s_alloc<unsigned char>(soap, 2 * sizeof(ULONG));
				lpPropVal->Value.bin->__size = 2 * sizeof(ULONG);
				lpPropVal->__union = SOAP_UNION_propValData_bin;

				memcpy(lpPropVal->Value.bin->__ptr, &ulId, sizeof(ULONG));
				memcpy(lpPropVal->Value.bin->__ptr + sizeof(ULONG), &ulOrder, sizeof(ULONG));
				break;
			case PR_OBJECT_TYPE:
				lpPropVal->Value.ul = MAPI_ABCONT;
				lpPropVal->__union = SOAP_UNION_propValData_ul;
				break;
			case PR_DISPLAY_TYPE:
				lpPropVal->Value.ul = DT_ORGANIZATION;
				lpPropVal->__union = SOAP_UNION_propValData_ul;
				break;
			case PR_RECORD_KEY:
				lpPropVal->Value.bin = s_alloc<struct xsd__base64Binary>(soap);
				lpPropVal->Value.bin->__ptr = s_alloc<unsigned char>(soap, sizeof(ULONG));
				lpPropVal->Value.bin->__size = sizeof(ULONG);
				lpPropVal->__union = SOAP_UNION_propValData_bin;
>>>>>>> 69dc17c6

		case CONTAINER_COMPANY:
			er = cvt_company_to_props(soap, ulId, ulMapiType, lpPropTags->__ptr[i], lpDetails, lpPropVal);
			if (er != erSuccess)
				return er;
			break;
		} // end switch(objclass)
	}
	return er;
}

ECRESULT ECUserManagement::ConvertABContainerToProps(struct soap *soap,
    unsigned int ulId, const struct propTagArray *lpPropTagArray,
    struct propValArray *lpPropValArray) const
{
	std::string strName;
	const ABEID_FIXED abeid(MAPI_ABCONT, MUIDECSAB, ulId);

	lpPropValArray->__ptr = s_alloc<struct propVal>(soap, lpPropTagArray->__size);
	lpPropValArray->__size = lpPropTagArray->__size;
<<<<<<< HEAD
	abeid.ulType = MAPI_ABCONT;
	memcpy(&abeid.guid, &MUIDECSAB, sizeof(GUID));
	abeid.ulId = ulId;

=======
>>>>>>> 69dc17c6
	// FIXME: Should this name be hardcoded like this?
	// Are there any other values that might be passed as name?
	if (ulId == KOPANO_UID_ADDRESS_BOOK)
		strName = KOPANO_FULLNAME_ADDRESS_BOOK;
	else if (ulId == KOPANO_UID_GLOBAL_ADDRESS_BOOK)
		strName = KOPANO_FULLNAME_GLOBAL_ADDRESS_BOOK;
	else if (ulId == KOPANO_UID_GLOBAL_ADDRESS_LISTS)
		strName = KOPANO_FULLNAME_GLOBAL_ADDRESS_LISTS;
	else
		return KCERR_INVALID_PARAMETER;

	for (gsoap_size_t i = 0; i < lpPropTagArray->__size; ++i) {
		auto lpPropVal = &lpPropValArray->__ptr[i];
		lpPropVal->ulPropTag = lpPropTagArray->__ptr[i];

		switch (NormalizePropTag(lpPropTagArray->__ptr[i])) {
		uint32_t tmp4;
		case PR_SEARCH_KEY:
			lpPropVal->Value.bin = s_alloc<struct xsd__base64Binary>(soap);
			lpPropVal->Value.bin->__ptr = s_alloc<unsigned char>(soap, sizeof(abeid));
			lpPropVal->Value.bin->__size = sizeof(abeid);
			lpPropVal->__union = SOAP_UNION_propValData_bin;
			memcpy(lpPropVal->Value.bin->__ptr, &abeid, sizeof(abeid));
			break;
		case PR_CONTAINER_CLASS:
			lpPropVal->Value.lpszA = s_strcpy(soap, "IPM.Contact");
			lpPropVal->__union = SOAP_UNION_propValData_lpszA;
			break;
		case PR_ENTRYID:
			lpPropVal->Value.bin = s_alloc<struct xsd__base64Binary>(soap);
			lpPropVal->Value.bin->__ptr = s_alloc<unsigned char>(soap, sizeof(abeid));
			lpPropVal->Value.bin->__size = sizeof(abeid);
			lpPropVal->__union = SOAP_UNION_propValData_bin;
			memcpy(lpPropVal->Value.bin->__ptr, &abeid, sizeof(abeid));
			break;
		case PR_ACCOUNT:
		case PR_NORMALIZED_SUBJECT:
		case PR_DISPLAY_NAME:
		case 0x3A20001E:// PR_TRANSMITABLE_DISPLAY_NAME
			lpPropVal->Value.lpszA = s_strcpy(soap, strName.c_str());
			lpPropVal->__union = SOAP_UNION_propValData_lpszA;
			break;
		case PR_INSTANCE_KEY:
			lpPropVal->Value.bin = s_alloc<xsd__base64Binary>(soap);
			lpPropVal->Value.bin->__ptr = s_alloc<unsigned char>(soap, 2 * sizeof(ULONG));
			lpPropVal->Value.bin->__size = 2 * sizeof(ULONG);
			lpPropVal->__union = SOAP_UNION_propValData_bin;
			tmp4 = cpu_to_le32(ulId);
			memcpy(lpPropVal->Value.bin->__ptr, &tmp4, sizeof(tmp4));
			memcpy(lpPropVal->Value.bin->__ptr + sizeof(tmp4), &tmp4, sizeof(tmp4));
			break;
		case PR_OBJECT_TYPE:
			lpPropVal->Value.ul = MAPI_ABCONT;
			lpPropVal->__union = SOAP_UNION_propValData_ul;
			break;
		case PR_DISPLAY_TYPE:
			/*
			 * Outlook 2000 requires DT_GLOBAL
			 * Outlook 2003 requires DT_GLOBAL
			 * Outlook 2007 requires something which is not DT_GLOBAL,
			 * allowed values is DT_CONTAINER (0x00000100), DT_LOCAL or
			 * DT_NOT_SPECIFIC
			 *
			 * Only Outlook 2007 really complains when it gets a value
			 * which is different then what it epxects.
			 */
			lpPropVal->Value.ul = (ulId == KOPANO_UID_ADDRESS_BOOK) ? DT_GLOBAL : DT_NOT_SPECIFIC;
			lpPropVal->__union = SOAP_UNION_propValData_ul;
			break;
		case PR_RECORD_KEY:
			lpPropVal->Value.bin = s_alloc<struct xsd__base64Binary>(soap);
			lpPropVal->Value.bin->__ptr = s_alloc<unsigned char>(soap, sizeof(abeid));
			lpPropVal->Value.bin->__size = sizeof(abeid);
			lpPropVal->__union = SOAP_UNION_propValData_bin;
			memcpy(lpPropVal->Value.bin->__ptr, &abeid, sizeof(abeid));
			break;
		case PR_CONTAINER_FLAGS:
			/*
			 * We support subcontainers, but don't even consider setting the
			 * flag AB_SUBCONTAINERS for the Global Address Book since that
			 * will cause Outlook 2007 to bug() which then doesn't place
			 * the Global Address Book in the SearchPath.
			 */
			lpPropVal->Value.ul = AB_RECIPIENTS | AB_UNMODIFIABLE | AB_UNICODE_OK;
			if (ulId == KOPANO_UID_ADDRESS_BOOK)
				lpPropVal->Value.ul |= AB_SUBCONTAINERS;
			lpPropVal->__union = SOAP_UNION_propValData_ul;
			break;
		case PR_AB_PROVIDER_ID: {
			std::string strApp;
			ECSession *lpSession = NULL;

			lpPropVal->Value.bin = s_alloc<struct xsd__base64Binary>(soap);
			lpPropVal->Value.bin->__ptr = s_alloc<unsigned char>(soap, sizeof(GUID));
			lpPropVal->Value.bin->__size = sizeof(GUID);
			lpPropVal->__union = SOAP_UNION_propValData_bin;
			lpSession = dynamic_cast<ECSession *>(m_lpSession);
			if (lpSession)
				lpSession->GetClientApp(&strApp);
			memcpy(lpPropVal->Value.bin->__ptr, &MUIDECSAB, sizeof(GUID));
			break;
		}
		case PR_EMS_AB_IS_MASTER:
			lpPropVal->Value.b = (ulId == KOPANO_UID_ADDRESS_BOOK);
			lpPropVal->__union = SOAP_UNION_propValData_b;
			break;
		case PR_EMS_AB_CONTAINERID:
			// 'Global Address Book' should be container ID 0, rest follows
			if (ulId != KOPANO_UID_ADDRESS_BOOK) {
			    // 'All Address Lists' has ID 7000 in MSEX
				lpPropVal->Value.ul = ulId == KOPANO_UID_GLOBAL_ADDRESS_LISTS ? 7000 : KOPANO_UID_ADDRESS_BOOK;
				lpPropVal->__union = SOAP_UNION_propValData_ul;
				break;
			}
			// id 0 (kopano address book) has no container id
			lpPropVal->ulPropTag = CHANGE_PROP_TYPE(lpPropTagArray->__ptr[i], PT_ERROR);
			lpPropVal->Value.ul = KCERR_NOT_FOUND;
			lpPropVal->__union = SOAP_UNION_propValData_ul;
			break;
		case PR_EMS_AB_PARENT_ENTRYID:
<<<<<<< HEAD
		case PR_PARENT_ENTRYID: {
			if (ulId == KOPANO_UID_ADDRESS_BOOK) {
				lpPropVal->ulPropTag = CHANGE_PROP_TYPE(lpPropTagArray->__ptr[i], PT_ERROR);
=======
		case PR_PARENT_ENTRYID:
			if (ulId != KOPANO_UID_ADDRESS_BOOK) {
				lpPropVal->Value.bin = s_alloc<struct xsd__base64Binary>(soap);
				lpPropVal->Value.bin->__ptr = s_alloc<unsigned char>(soap, sizeof(abcont_uab));
				lpPropVal->Value.bin->__size = sizeof(abcont_uab);
				lpPropVal->__union = SOAP_UNION_propValData_bin;
				memcpy(lpPropVal->Value.bin->__ptr, &abcont_uab, sizeof(abcont_uab));
			} else { /* Kopano Address Book */
				lpPropVal->ulPropTag = PROP_TAG(PT_ERROR, PROP_ID(lpPropTagArray->__ptr[i]));
>>>>>>> 69dc17c6
				lpPropVal->Value.ul = KCERR_NOT_FOUND;
				lpPropVal->__union = SOAP_UNION_propValData_ul;
				break;
			}
			ABEID abeid2;
			abeid2.ulType = MAPI_ABCONT;
			abeid2.ulId = KOPANO_UID_ADDRESS_BOOK;
			memcpy(&abeid2.guid, &MUIDECSAB, sizeof(GUID));
			lpPropVal->Value.bin = s_alloc<struct xsd__base64Binary>(soap);
			lpPropVal->Value.bin->__ptr = s_alloc<unsigned char>(soap, sizeof(ABEID));
			lpPropVal->Value.bin->__size = sizeof(ABEID);
			lpPropVal->__union = SOAP_UNION_propValData_bin;
			memcpy(lpPropVal->Value.bin->__ptr, &abeid2, sizeof(abeid2));
			break;
		}
		default:
			lpPropVal->ulPropTag = CHANGE_PROP_TYPE(lpPropTagArray->__ptr[i], PT_ERROR);
			lpPropVal->Value.ul = KCERR_NOT_FOUND;
			lpPropVal->__union = SOAP_UNION_propValData_ul;
			break;
		}
	}
	return erSuccess;
}

<<<<<<< HEAD
ECRESULT ECUserManagement::GetPublicStoreDetails(objectdetails_t *lpDetails) const
=======
ECRESULT ECUserManagement::GetUserCount(usercount_t *lpUserCount)
{
    ECDatabase *lpDatabase = NULL;
	DB_RESULT lpResult;
    DB_ROW lpRow = NULL;
    unsigned int ulActive = 0;
    unsigned int ulNonActiveUser = 0;
    unsigned int ulRoom = 0;
    unsigned int ulEquipment = 0;
    unsigned int ulContact = 0;

	auto er = m_lpSession->GetDatabase(&lpDatabase);
	if (er != erSuccess)
		return er;
	std::string strQuery =
		"SELECT COUNT(*), objectclass "
		"FROM users "
		"WHERE externid IS NOT NULL " // Keep local entries outside of COUNT()
			"AND " + OBJECTCLASS_COMPARE_SQL("objectclass", OBJECTCLASS_USER) + " "
		"GROUP BY objectclass";
	er = lpDatabase->DoSelect(strQuery, &lpResult);
	if (er != erSuccess)
		return er;

	while ((lpRow = lpResult.fetch_row()) != nullptr) {
		if(lpRow[0] == NULL || lpRow[1] == NULL)
			continue;

		switch (atoi(lpRow[1])) {
		case ACTIVE_USER:
			ulActive = atoi(lpRow[0]);
			break;
		case NONACTIVE_USER:
			ulNonActiveUser = atoi(lpRow[0]);
			break;
		case NONACTIVE_ROOM:
			ulRoom = atoi(lpRow[0]);
			break;
		case NONACTIVE_EQUIPMENT:
			ulEquipment = atoi(lpRow[0]);
			break;
		case NONACTIVE_CONTACT:
			ulContact= atoi(lpRow[0]);
			break;
		}
	}

	if (lpUserCount)
		lpUserCount->assign(ulActive, ulNonActiveUser, ulRoom, ulEquipment, ulContact);

	std::lock_guard<std::recursive_mutex> lock(m_hMutex);
	m_userCount.assign(ulActive, ulNonActiveUser, ulRoom, ulEquipment, ulContact);
	m_usercount_ts = time(NULL);
	return erSuccess;
}

ECRESULT ECUserManagement::GetCachedUserCount(usercount_t *lpUserCount)
{
	std::lock_guard<std::recursive_mutex> lock(m_hMutex);

	if (!m_userCount.isValid() || m_usercount_ts - time(NULL) > 5*60)
		return GetUserCount(lpUserCount);

	if (lpUserCount)
		*lpUserCount = m_userCount;
	return erSuccess;
}

ECRESULT ECUserManagement::GetPublicStoreDetails(objectdetails_t *lpDetails)
>>>>>>> 69dc17c6
{
	objectdetails_t details;
	UserPlugin *lpPlugin = NULL;

	/* We pretend that the Public store is a company. So request (and later store) it as such. */
	// type passed was , CONTAINER_COMPANY .. still working?
	auto cache = m_lpSession->GetSessionManager()->GetCacheManager();
	auto er = cache->GetUserDetails(KOPANO_UID_EVERYONE, lpDetails);
	if (er == erSuccess)
		return erSuccess; /* Cache contained requested information, we're done.*/
	er = GetThreadLocalPlugin(m_lpPluginFactory, &lpPlugin);
	if(er != erSuccess)
		return er;

	try {
		details = lpPlugin->getPublicStoreDetails();
	} catch (const objectnotfound &) {
		return KCERR_NOT_FOUND;
	} catch (const notsupported &) {
		return KCERR_NO_SUPPORT;
	} catch (const std::exception &e) {
		ec_log_warn("K-1538: Unable to get %s details for object id %d: %s", ObjectClassToName(CONTAINER_COMPANY), KOPANO_UID_EVERYONE, e.what());
		return KCERR_NOT_FOUND;
	}
	/* Update cache so we don't have to bug the plugin until the data has changed.
	 * Note that we don't care if the update succeeded, if it fails we will retry
	 * when the user details are requested for a second time. */
	cache->SetUserDetails(KOPANO_UID_EVERYONE, details);
	*lpDetails = std::move(details);
	return erSuccess;
}

ECRESULT ECUserManagement::GetServerDetails(const std::string &strServer, serverdetails_t *lpDetails)
{
	serverdetails_t details;
	UserPlugin *lpPlugin = NULL;

	// Try the cache first
	auto cache = m_lpSession->GetSessionManager()->GetCacheManager();
	auto er = cache->GetServerDetails(strServer, lpDetails);
	if (er == erSuccess)
		return erSuccess;
	er = GetThreadLocalPlugin(m_lpPluginFactory, &lpPlugin);
	if(er != erSuccess)
		return er;

	try {
		details = lpPlugin->getServerDetails(strServer);
		cache->SetServerDetails(strServer, details);
	} catch (const objectnotfound &e) {
		ec_log_warn("K-1543: Unable to get server details for \"%s\": %s", strServer.c_str(), e.what());
		return KCERR_NOT_FOUND;
	} catch (const notsupported &) {
		return KCERR_NO_SUPPORT;
	} catch (const std::exception &e) {
		ec_log_warn("K-1539: Unable to get server details for \"%s\": %s", strServer.c_str(), e.what());
		return KCERR_NOT_FOUND;
	}

	*lpDetails = std::move(details);
	return erSuccess;
}

/**
 * Get list of servers from LDAP
 *
 * Note that the list of servers may include servers that are completely idle since
 * they are not listed as a home server for a user or as a public store server.
 *
 * The server names returned are suitable for passing to GetServerDetails()
 *
 * @param[out] lpServerList List of servers
 * @return result
 */
ECRESULT ECUserManagement::GetServerList(serverlist_t *lpServerList)
{
	UserPlugin *lpPlugin = NULL;

	auto er = GetThreadLocalPlugin(m_lpPluginFactory, &lpPlugin);
	if(er != erSuccess)
		return er;
	try {
		*lpServerList = lpPlugin->getServers();
	} catch (const std::exception &e) {
		ec_log_warn("K-1540: Unable to get server list: %s", e.what());
		return KCERR_NOT_FOUND;
	}
	return erSuccess;
}

ECRESULT ECUserManagement::CheckObjectModified(unsigned int ulObjectId,
    const std::string &localsignature, const std::string &remotesignature)
{
	int localChange = 0, remoteChange = 0;
	char *end = NULL;

	remoteChange = strtoul(remotesignature.c_str(), &end, 10);
	if (end && *end == '\0') {
		// ADS uses uSNChanged incrementing attribute
		// whenChanged and modifyTimestamp attributes are not replicated, giving too many changes
		localChange = strtoul(localsignature.c_str(), &end, 10);
		if (!end || *end != '\0' || localChange < remoteChange)
			ProcessModification(ulObjectId, remotesignature);
	} else if (localsignature != remotesignature) {
		ProcessModification(ulObjectId, remotesignature);
	}
	return erSuccess;
}

ECRESULT ECUserManagement::ProcessModification(unsigned int ulId,
    const std::string &newsignature)
{
	ECDatabase *lpDatabase = NULL;
	SOURCEKEY sSourceKey;

	// Log the change to ICS
	auto er = GetABSourceKeyV1(ulId, &sSourceKey);
	if (er != erSuccess)
		return er;

<<<<<<< HEAD
	AddABChange(m_lpSession, ICS_AB_CHANGE, sSourceKey, SOURCEKEY(CbABEID(&eid), (char *)&eid));
=======
	AddABChange(m_lpSession, ICS_AB_CHANGE, sSourceKey, SOURCEKEY(sizeof(abcont_1), reinterpret_cast<const char *>(&abcont_1)));
>>>>>>> 69dc17c6
	// Ignore ICS error
	// Save the new signature
	er = m_lpSession->GetDatabase(&lpDatabase);
	if(er != erSuccess)
		return er;
	er = lpDatabase->DoUpdate("UPDATE users SET signature=" + lpDatabase->EscapeBinary(newsignature) + " WHERE id=" + stringify(ulId));
	if(er != erSuccess)
		return er;
	return m_lpSession->GetSessionManager()->GetCacheManager()->UpdateUser(ulId);
}

ECRESULT ECUserManagement::GetABSourceKeyV1(unsigned int ulUserId, SOURCEKEY *lpsSourceKey)
{
	objectid_t			sExternId;
	ULONG				ulType = 0;

	ECRESULT er = GetExternalId(ulUserId, &sExternId);
	if (er != erSuccess)
		return er;
	auto strEncExId = base64_encode(sExternId.id.c_str(), sExternId.id.size());
	er = TypeToMAPIType(sExternId.objclass, &ulType);
	if (er != erSuccess)
		return er;

	unsigned int ulLen = CbNewABEID(strEncExId.c_str());
	auto abchar = std::make_unique<char[]>(ulLen);
	memset(abchar.get(), 0, ulLen);
	auto lpAbeid = reinterpret_cast<ABEID *>(abchar.get());
	lpAbeid->ulId = ulUserId;
	lpAbeid->ulType = ulType;
	memcpy(&lpAbeid->guid, &MUIDECSAB, sizeof(GUID));
	if (!strEncExId.empty())
	{
		lpAbeid->ulVersion = 1;
		// avoid FORTIFY_SOURCE checks in strcpy to an address that the compiler thinks is 1 size large
		memcpy(lpAbeid->szExId, strEncExId.c_str(), strEncExId.length()+1);
	}

	*lpsSourceKey = SOURCEKEY(ulLen, abchar.get());
	return erSuccess;
}

ECRESULT ECUserManagement::CreateABEntryID(struct soap *soap,
    const objectid_t &sExternId, struct propVal *lpPropVal) const
{
	unsigned int ulObjId;
	ULONG ulObjType;

	auto er = GetLocalId(sExternId, &ulObjId);
	if (er != erSuccess)
		return er;
	er = TypeToMAPIType(sExternId.objclass, &ulObjType);
	if (er != erSuccess)
		return er;
	return CreateABEntryID(soap, ulObjId, ulObjType, lpPropVal);
}

ECRESULT ECUserManagement::CreateABEntryID(struct soap *soap,
    unsigned int ulVersion, unsigned int ulObjId, unsigned int ulType,
    objectid_t *lpExternId, gsoap_size_t *lpcbEID, ABEID **lppEid) const
{
	ABEID *lpEid = NULL;
	gsoap_size_t ulSize = 0;
	std::string	strEncExId;

	if (IsInternalObject(ulObjId)) {
		if (ulVersion != 0)
			throw std::runtime_error("Internal objects must always have v0 ABEIDs");
<<<<<<< HEAD
		lpEid = reinterpret_cast<ABEID *>(s_alloc<unsigned char>(soap, sizeof(ABEID)));
		memset(lpEid, 0, sizeof(ABEID));
		ulSize = sizeof(ABEID);
	} else if (ulVersion == 0) {
		lpEid = reinterpret_cast<ABEID *>(s_alloc<unsigned char>(soap, sizeof(ABEID)));
		memset(lpEid, 0, sizeof(ABEID));
		ulSize = sizeof(ABEID);
=======
		ulSize = CbNewABEID("");
		lpEid = reinterpret_cast<ABEID *>(s_alloc<unsigned char>(soap, ulSize));
		memset(lpEid, 0, ulSize);
	} else if (ulVersion == 0) {
		ulSize = CbNewABEID("");
		lpEid = reinterpret_cast<ABEID *>(s_alloc<unsigned char>(soap, ulSize));
		memset(lpEid, 0, ulSize);
>>>>>>> 69dc17c6
	} else if(ulVersion == 1) {
		if (lpExternId == NULL)
			return KCERR_INVALID_PARAMETER;
		strEncExId = base64_encode(lpExternId->id.c_str(), lpExternId->id.size());
		ulSize = CbNewABEID(strEncExId.c_str());
		lpEid = reinterpret_cast<ABEID *>(s_alloc<unsigned char>(soap, ulSize));
		memset(lpEid, 0, ulSize);
		// avoid FORTIFY_SOURCE checks in strcpy to an address that the compiler thinks is 1 size large
		memcpy(lpEid->szExId, strEncExId.c_str(), strEncExId.length()+1);
	} else {
		throw std::runtime_error("Unknown user entry version " + stringify(ulVersion));
	}

	lpEid->ulVersion = ulVersion;
	lpEid->ulType = ulType;
	lpEid->ulId = ulObjId;
	memcpy(&lpEid->guid, &MUIDECSAB, sizeof(lpEid->guid));
	*lppEid = lpEid;
	*lpcbEID = ulSize;
	return erSuccess;
}

/**
 * Create an AB entryid
 *
 * @param soap SOAP struct for memory allocations
 * @param ulObjId Object ID to make entryid for
 * @param ulType MAPI type for the object (MAPI_MAILUSER, MAPI_DISTLIST, etc)
 * @param lpPropVal Output of the entryid will be stored as binary data in lpPropVal
 * @return result
 */
ECRESULT ECUserManagement::CreateABEntryID(struct soap *soap,
    unsigned int ulObjId, unsigned int ulType, struct propVal *lpPropVal) const
{
	objectid_t 	sExternId;
	unsigned int ulVersion = 0;

	if (!IsInternalObject(ulObjId)) {
		auto er = GetExternalId(ulObjId, &sExternId);
		if (er != erSuccess)
			return er;
		ulVersion = 1;
	}

	lpPropVal->Value.bin = s_alloc<struct xsd__base64Binary>(soap);
	lpPropVal->__union = SOAP_UNION_propValData_bin;
	return CreateABEntryID(soap, ulVersion, ulObjId, ulType, &sExternId,
	       &lpPropVal->Value.bin->__size,
	       reinterpret_cast<ABEID **>(&lpPropVal->Value.bin->__ptr));
}

ECRESULT ECUserManagement::GetSecurity(ECSecurity **lppSecurity) const
{
	auto lpecSession = dynamic_cast<ECSession *>(m_lpSession);
	if (lpecSession == NULL)
		return KCERR_INVALID_PARAMETER;
	if (lppSecurity)
		*lppSecurity = lpecSession->GetSecurity();
	return erSuccess;
}

ECRESULT ECUserManagement::SyncAllObjects()
{
	ECCacheManager *lpCacheManager = m_lpSession->GetSessionManager()->GetCacheManager();	// Don't delete
	std::unique_ptr<std::list<localobjectdetails_t>> lplstCompanyObjects, lplstUserObjects;
	static const unsigned int ulFlags = USERMANAGEMENT_IDS_ONLY | USERMANAGEMENT_FORCE_SYNC;
	/*
	 * When syncing the users we first start emptying the cache, this makes sure the
	 * second step won't be accidently "optimized" by caching.
	 * The second step is requesting all user objects from the plugin, ECUserManagement
	 * will then sync all results into the user database. And because the cache was
	 * cleared all signatures in the database will be checked against the signatures
	 * from the plugin.
	 * When this function has completed we can be sure that the cache has been repopulated
	 * with the userobject types, external ids and signatures of all user objects. This
	 * means that we have only "lost" the user details which will be repopulated later.
	 */
	auto er = lpCacheManager->PurgeCache(PURGE_CACHE_USEROBJECT | PURGE_CACHE_EXTERNID | PURGE_CACHE_USERDETAILS | PURGE_CACHE_SERVER);
	if (er != erSuccess)
		return er;

	// request all companies
	er = GetCompanyObjectListAndSync(CONTAINER_COMPANY, 0, nullptr, &unique_tie(lplstCompanyObjects), ulFlags);
	if (er == KCERR_NO_SUPPORT)
		er = erSuccess;
	else if (er != erSuccess)
		return ec_perror("Error synchronizing company list", er);
	else
		ec_log_info("Synchronized company list");

	if (!lplstCompanyObjects || lplstCompanyObjects->empty()) {
		// get all users of server
		er = GetCompanyObjectListAndSync(OBJECTCLASS_UNKNOWN, 0, nullptr, &unique_tie(lplstUserObjects), ulFlags);
		if (er != erSuccess)
			return ec_perror("Error synchronizing user list", er);
		ec_log_info("Synchronized user list");
		return erSuccess;
	}
	// per company, get all users
	for (const auto &com : *lplstCompanyObjects) {
		er = GetCompanyObjectListAndSync(OBJECTCLASS_UNKNOWN, com.ulId, nullptr, &unique_tie(lplstUserObjects), ulFlags);
		if (er != erSuccess) {
			ec_log_err("Error synchronizing user list for company %d: %s (%x)", com.ulId, GetMAPIErrorMessage(kcerr_to_mapierr(er)), er);
			return er;
		}
		ec_log_info("Synchronized list for company %d", com.ulId);
	}
	return erSuccess;
}

} /* namespace */<|MERGE_RESOLUTION|>--- conflicted
+++ resolved
@@ -45,15 +45,10 @@
 
 namespace KC {
 
-<<<<<<< HEAD
-=======
-extern ECSessionManager*	g_lpSessionManager;
-
 /* DEFINED_GUIDs are in rodata, which means they are practically initialized before any static initializers run */
 static const ABEID_FIXED abcont_1(MAPI_ABCONT, MUIDECSAB, 1);
 static const ABEID_FIXED abcont_uab(MAPI_ABCONT, MUIDECSAB, KOPANO_UID_ADDRESS_BOOK);
 
->>>>>>> 69dc17c6
 static bool execute_script(const char *scriptname, ...)
 {
 	va_list v;
@@ -826,13 +821,7 @@
  * Add a member to a group, with on-the-fly deletion of the specified group id.
  */
 ECRESULT ECUserManagement::AddSubObjectToObjectAndSync(userobject_relation_t relation, unsigned int ulParentId, unsigned int ulChildId) {
-<<<<<<< HEAD
-	ABEID eid(MAPI_ABCONT, MUIDECSAB, 1);
 	objectid_t parentid, childid;
-=======
-	objectid_t parentid;
-	objectid_t childid;
->>>>>>> 69dc17c6
 	SOURCEKEY sSourceKey;
 	UserPlugin *lpPlugin = NULL;
 
@@ -887,13 +876,7 @@
 }
 
 ECRESULT ECUserManagement::DeleteSubObjectFromObjectAndSync(userobject_relation_t relation, unsigned int ulParentId, unsigned int ulChildId) {
-<<<<<<< HEAD
-	ABEID eid(MAPI_ABCONT, MUIDECSAB, 1);
 	objectid_t parentid, childid;
-=======
-	objectid_t parentid;
-	objectid_t childid;
->>>>>>> 69dc17c6
 	SOURCEKEY sSourceKey;
 	UserPlugin *lpPlugin = NULL;
 
@@ -2186,11 +2169,6 @@
 	ECDatabase *lpDatabase = NULL;
 	objectdetails_t details;
 	unsigned int ulId;
-<<<<<<< HEAD
-	ABEID eid(MAPI_ABCONT, MUIDECSAB, 1);
-=======
-	unsigned int ulCompanyId;
->>>>>>> 69dc17c6
 	SOURCEKEY sSourceKey;
 	UserPlugin *lpPlugin = NULL;
 	std::string strUserServer, strThisServer = m_lpConfig->GetSetting("server_name");
@@ -2309,11 +2287,7 @@
 	er = GetABSourceKeyV1(ulId, &sSourceKey);
 	if (er != erSuccess)
 		return er;
-<<<<<<< HEAD
-	AddABChange(m_lpSession, ICS_AB_NEW, sSourceKey, SOURCEKEY(CbABEID(&eid), (char *)&eid));
-=======
 	AddABChange(m_lpSession, ICS_AB_NEW, sSourceKey, SOURCEKEY(sizeof(abcont_1), reinterpret_cast<const char *>(&abcont_1)));
->>>>>>> 69dc17c6
 	*lpulObjectId = ulId;
 	return erSuccess;
 }
@@ -2600,11 +2574,6 @@
 	ECRESULT er = erSuccess;
 	ECDatabase *lpDatabase = NULL;
 	std::string strQuery;
-<<<<<<< HEAD
-	ABEID eid(MAPI_ABCONT, MUIDECSAB, 1);
-=======
-	bool bTransaction = false;
->>>>>>> 69dc17c6
 	SOURCEKEY sSourceKey;
 
 	if (IsInternalObject(ulObjectId))
@@ -2647,13 +2616,8 @@
 	/* Log the change to ICS */
 	er = GetABSourceKeyV1(ulObjectId, &sSourceKey);
 	if (er != erSuccess)
-<<<<<<< HEAD
-		return er;
-	er = AddABChange(m_lpSession, ICS_AB_CHANGE, sSourceKey, SOURCEKEY(CbABEID(&eid), (char *)&eid));
-=======
-		goto exit;
+		return er;
 	er = AddABChange(m_lpSession, ICS_AB_CHANGE, sSourceKey, SOURCEKEY(sizeof(abcont_1), reinterpret_cast<const char *>(&abcont_1)));
->>>>>>> 69dc17c6
 	if(er != erSuccess)
 		return er;
 	er = dtx.commit();
@@ -2670,11 +2634,6 @@
 	DB_ROW lpRow = NULL;
 	unsigned int ulDeletedRows = 0;
 	std::string strQuery;
-<<<<<<< HEAD
-	ABEID eid(MAPI_ABCONT, MUIDECSAB, 1);
-=======
-	bool bTransaction = false;
->>>>>>> 69dc17c6
 	SOURCEKEY sSourceKey;
 	auto cache = m_lpSession->GetSessionManager()->GetCacheManager();
 	auto cleanup = make_scope_success([&]() {
@@ -3515,15 +3474,11 @@
 		break;
 	}
 	case PR_PARENT_ENTRYID: {
-		ABEID abeid;
-		abeid.ulType = MAPI_ABCONT;
-		abeid.ulId = 1;
-		memcpy(&abeid.guid, &MUIDECSAB, sizeof(GUID));
 		lpPropVal->Value.bin = s_alloc<struct xsd__base64Binary>(soap);
-		lpPropVal->Value.bin->__ptr = s_alloc<unsigned char>(soap, sizeof(ABEID));
-		lpPropVal->Value.bin->__size = sizeof(ABEID);
+		lpPropVal->Value.bin->__ptr = s_alloc<unsigned char>(soap, sizeof(abcont_1));
+		lpPropVal->Value.bin->__size = sizeof(abcont_1);
 		lpPropVal->__union = SOAP_UNION_propValData_bin;
-		memcpy(lpPropVal->Value.bin->__ptr, &abeid, sizeof(abeid));
+		memcpy(lpPropVal->Value.bin->__ptr, &abcont_1, sizeof(abcont_1));
 		break;
 	}
 	case PR_NORMALIZED_SUBJECT:
@@ -3598,15 +3553,11 @@
 	}
 	case PR_EMS_AB_PARENT_ENTRYID:
 	case PR_PARENT_ENTRYID: {
-		ABEID abeid;
-		abeid.ulType = MAPI_ABCONT;
-		abeid.ulId = 1;
-		memcpy(&abeid.guid, &MUIDECSAB, sizeof(GUID));
 		lpPropVal->Value.bin = s_alloc<struct xsd__base64Binary>(soap);
-		lpPropVal->Value.bin->__ptr = s_alloc<unsigned char>(soap, sizeof(ABEID));
-		lpPropVal->Value.bin->__size = sizeof(ABEID);
+		lpPropVal->Value.bin->__ptr = s_alloc<unsigned char>(soap, sizeof(abcont_1));
+		lpPropVal->Value.bin->__size = sizeof(abcont_1);
 		lpPropVal->__union = SOAP_UNION_propValData_bin;
-		memcpy(lpPropVal->Value.bin->__ptr, &abeid, sizeof(abeid));
+		memcpy(lpPropVal->Value.bin->__ptr, &abcont_1, sizeof(abcont_1));
 		break;
 	}
 	case PR_ACCOUNT:
@@ -3718,136 +3669,11 @@
 			er = KCERR_NOT_FOUND;
 			break;
 
-<<<<<<< HEAD
 		case CONTAINER_ADDRESSLIST:
 			er = cvt_adrlist_to_props(soap, ulId, ulMapiType, lpPropTags->__ptr[i], lpDetails, lpPropVal);
 			if (er != erSuccess)
 				return er;
 			break;
-=======
-		case CONTAINER_ADDRESSLIST: {
-			switch(NormalizePropTag(lpPropTags->__ptr[i])) {
-			case PR_ENTRYID: {
-				er = CreateABEntryID(soap, ulId, ulMapiType, lpPropVal);
-				if (er != erSuccess)
-					return er;
-				break;
-			}
-			case PR_PARENT_ENTRYID: {
-				lpPropVal->Value.bin = s_alloc<struct xsd__base64Binary>(soap);
-				lpPropVal->Value.bin->__ptr = s_alloc<unsigned char>(soap, sizeof(abcont_1));
-				lpPropVal->Value.bin->__size = sizeof(abcont_1);
-				lpPropVal->__union = SOAP_UNION_propValData_bin;
-				memcpy(lpPropVal->Value.bin->__ptr, &abcont_1, sizeof(abcont_1));
-				break;
-			}
-			case PR_NORMALIZED_SUBJECT:
-			case PR_DISPLAY_NAME:
-			case 0x3A20001E:// PR_TRANSMITABLE_DISPLAY_NAME
-				lpPropVal->Value.lpszA = s_strcpy(soap, lpDetails->GetPropString(OB_PROP_S_FULLNAME).c_str());
-				lpPropVal->__union = SOAP_UNION_propValData_lpszA;
-				break;
-			case PR_INSTANCE_KEY:
-				lpPropVal->Value.bin = s_alloc<xsd__base64Binary>(soap);
-				lpPropVal->Value.bin->__ptr = s_alloc<unsigned char>(soap, 2 * sizeof(ULONG));
-				lpPropVal->Value.bin->__size = 2*sizeof(ULONG);
-				lpPropVal->__union = SOAP_UNION_propValData_bin;
-
-				memcpy(lpPropVal->Value.bin->__ptr, &ulId, sizeof(ULONG));
-				memcpy(lpPropVal->Value.bin->__ptr+sizeof(ULONG), &ulOrder, sizeof(ULONG));
-				break;
-			case PR_OBJECT_TYPE:
-				lpPropVal->Value.ul = MAPI_ABCONT;
-				lpPropVal->__union = SOAP_UNION_propValData_ul;
-				break;
-			case PR_CONTAINER_FLAGS:
-				lpPropVal->Value.ul = AB_RECIPIENTS | AB_UNMODIFIABLE | AB_UNICODE_OK;
-				lpPropVal->__union = SOAP_UNION_propValData_ul;
-				break;
-			case PR_DISPLAY_TYPE:
-				lpPropVal->Value.ul = DT_FOLDER;
-				lpPropVal->__union = SOAP_UNION_propValData_ul;
-				break;
-			case PR_RECORD_KEY:
-				lpPropVal->Value.bin = s_alloc<struct xsd__base64Binary>(soap);
-				lpPropVal->Value.bin->__ptr = s_alloc<unsigned char>(soap, sizeof(ULONG));
-				lpPropVal->Value.bin->__size = sizeof(ULONG);
-				lpPropVal->__union = SOAP_UNION_propValData_bin;
-
-				memcpy(lpPropVal->Value.bin->__ptr, &ulId, sizeof(ULONG));
-				break;
-			case PR_AB_PROVIDER_ID:
-				lpPropVal->Value.bin = s_alloc<struct xsd__base64Binary>(soap);
-				lpPropVal->Value.bin->__ptr = s_alloc<unsigned char>(soap, sizeof(GUID));
-				lpPropVal->Value.bin->__size = sizeof(GUID);
-
-				lpPropVal->__union = SOAP_UNION_propValData_bin;
-				memcpy(lpPropVal->Value.bin->__ptr, &MUIDECSAB, sizeof(GUID));
-				break;
-			default:
-				lpPropVal->ulPropTag = PROP_TAG(PT_ERROR, PROP_ID(lpPropTags->__ptr[i]));
-				lpPropVal->Value.ul = KCERR_NOT_FOUND;
-				lpPropVal->__union = SOAP_UNION_propValData_ul;
-				break;
-			}
-			break;
-		} // end case CONTAINER_ADDRESSLIST
-		
-		case CONTAINER_COMPANY: {
-			switch (NormalizePropTag(lpPropTags->__ptr[i])) {
-			case PR_CONTAINER_CLASS:
-				lpPropVal->Value.lpszA = s_strcpy(soap, "IPM.Contact");
-				lpPropVal->__union = SOAP_UNION_propValData_lpszA;
-				break;
-			case PR_ENTRYID: {
-				er = CreateABEntryID(soap, ulId, ulMapiType, lpPropVal);
-				if (er != erSuccess)
-					return er;
-				break;
-			}
-			case PR_EMS_AB_PARENT_ENTRYID:
-			case PR_PARENT_ENTRYID: {
-				lpPropVal->Value.bin = s_alloc<struct xsd__base64Binary>(soap);
-				lpPropVal->Value.bin->__ptr = s_alloc<unsigned char>(soap, sizeof(abcont_1));
-				lpPropVal->Value.bin->__size = sizeof(abcont_1);
-				lpPropVal->__union = SOAP_UNION_propValData_bin;
-				memcpy(lpPropVal->Value.bin->__ptr, &abcont_1, sizeof(abcont_1));
-				break;
-			}
-			case PR_ACCOUNT:
-			case PR_NORMALIZED_SUBJECT:
-			case PR_DISPLAY_NAME:
-			case 0x3A20001E:// PR_TRANSMITABLE_DISPLAY_NAME
-				lpPropVal->Value.lpszA = s_strcpy(soap, lpDetails->GetPropString(OB_PROP_S_FULLNAME).c_str());
-				lpPropVal->__union = SOAP_UNION_propValData_lpszA;
-				break;
-			case PR_EC_COMPANY_NAME:
-				lpPropVal->Value.lpszA = s_strcpy(soap, lpDetails->GetPropString(OB_PROP_S_FULLNAME).c_str());
-				lpPropVal->__union = SOAP_UNION_propValData_lpszA;
-				break;
-			case PR_INSTANCE_KEY:
-				lpPropVal->Value.bin = s_alloc<xsd__base64Binary>(soap);
-				lpPropVal->Value.bin->__ptr = s_alloc<unsigned char>(soap, 2 * sizeof(ULONG));
-				lpPropVal->Value.bin->__size = 2 * sizeof(ULONG);
-				lpPropVal->__union = SOAP_UNION_propValData_bin;
-
-				memcpy(lpPropVal->Value.bin->__ptr, &ulId, sizeof(ULONG));
-				memcpy(lpPropVal->Value.bin->__ptr + sizeof(ULONG), &ulOrder, sizeof(ULONG));
-				break;
-			case PR_OBJECT_TYPE:
-				lpPropVal->Value.ul = MAPI_ABCONT;
-				lpPropVal->__union = SOAP_UNION_propValData_ul;
-				break;
-			case PR_DISPLAY_TYPE:
-				lpPropVal->Value.ul = DT_ORGANIZATION;
-				lpPropVal->__union = SOAP_UNION_propValData_ul;
-				break;
-			case PR_RECORD_KEY:
-				lpPropVal->Value.bin = s_alloc<struct xsd__base64Binary>(soap);
-				lpPropVal->Value.bin->__ptr = s_alloc<unsigned char>(soap, sizeof(ULONG));
-				lpPropVal->Value.bin->__size = sizeof(ULONG);
-				lpPropVal->__union = SOAP_UNION_propValData_bin;
->>>>>>> 69dc17c6
 
 		case CONTAINER_COMPANY:
 			er = cvt_company_to_props(soap, ulId, ulMapiType, lpPropTags->__ptr[i], lpDetails, lpPropVal);
@@ -3868,13 +3694,6 @@
 
 	lpPropValArray->__ptr = s_alloc<struct propVal>(soap, lpPropTagArray->__size);
 	lpPropValArray->__size = lpPropTagArray->__size;
-<<<<<<< HEAD
-	abeid.ulType = MAPI_ABCONT;
-	memcpy(&abeid.guid, &MUIDECSAB, sizeof(GUID));
-	abeid.ulId = ulId;
-
-=======
->>>>>>> 69dc17c6
 	// FIXME: Should this name be hardcoded like this?
 	// Are there any other values that might be passed as name?
 	if (ulId == KOPANO_UID_ADDRESS_BOOK)
@@ -3995,34 +3814,18 @@
 			lpPropVal->__union = SOAP_UNION_propValData_ul;
 			break;
 		case PR_EMS_AB_PARENT_ENTRYID:
-<<<<<<< HEAD
 		case PR_PARENT_ENTRYID: {
 			if (ulId == KOPANO_UID_ADDRESS_BOOK) {
 				lpPropVal->ulPropTag = CHANGE_PROP_TYPE(lpPropTagArray->__ptr[i], PT_ERROR);
-=======
-		case PR_PARENT_ENTRYID:
-			if (ulId != KOPANO_UID_ADDRESS_BOOK) {
-				lpPropVal->Value.bin = s_alloc<struct xsd__base64Binary>(soap);
-				lpPropVal->Value.bin->__ptr = s_alloc<unsigned char>(soap, sizeof(abcont_uab));
-				lpPropVal->Value.bin->__size = sizeof(abcont_uab);
-				lpPropVal->__union = SOAP_UNION_propValData_bin;
-				memcpy(lpPropVal->Value.bin->__ptr, &abcont_uab, sizeof(abcont_uab));
-			} else { /* Kopano Address Book */
-				lpPropVal->ulPropTag = PROP_TAG(PT_ERROR, PROP_ID(lpPropTagArray->__ptr[i]));
->>>>>>> 69dc17c6
 				lpPropVal->Value.ul = KCERR_NOT_FOUND;
 				lpPropVal->__union = SOAP_UNION_propValData_ul;
 				break;
 			}
-			ABEID abeid2;
-			abeid2.ulType = MAPI_ABCONT;
-			abeid2.ulId = KOPANO_UID_ADDRESS_BOOK;
-			memcpy(&abeid2.guid, &MUIDECSAB, sizeof(GUID));
 			lpPropVal->Value.bin = s_alloc<struct xsd__base64Binary>(soap);
-			lpPropVal->Value.bin->__ptr = s_alloc<unsigned char>(soap, sizeof(ABEID));
-			lpPropVal->Value.bin->__size = sizeof(ABEID);
+			lpPropVal->Value.bin->__ptr = s_alloc<unsigned char>(soap, sizeof(abcont_uab));
+			lpPropVal->Value.bin->__size = sizeof(abcont_uab);
 			lpPropVal->__union = SOAP_UNION_propValData_bin;
-			memcpy(lpPropVal->Value.bin->__ptr, &abeid2, sizeof(abeid2));
+			memcpy(lpPropVal->Value.bin->__ptr, &abcont_uab, sizeof(abcont_uab));
 			break;
 		}
 		default:
@@ -4035,79 +3838,7 @@
 	return erSuccess;
 }
 
-<<<<<<< HEAD
 ECRESULT ECUserManagement::GetPublicStoreDetails(objectdetails_t *lpDetails) const
-=======
-ECRESULT ECUserManagement::GetUserCount(usercount_t *lpUserCount)
-{
-    ECDatabase *lpDatabase = NULL;
-	DB_RESULT lpResult;
-    DB_ROW lpRow = NULL;
-    unsigned int ulActive = 0;
-    unsigned int ulNonActiveUser = 0;
-    unsigned int ulRoom = 0;
-    unsigned int ulEquipment = 0;
-    unsigned int ulContact = 0;
-
-	auto er = m_lpSession->GetDatabase(&lpDatabase);
-	if (er != erSuccess)
-		return er;
-	std::string strQuery =
-		"SELECT COUNT(*), objectclass "
-		"FROM users "
-		"WHERE externid IS NOT NULL " // Keep local entries outside of COUNT()
-			"AND " + OBJECTCLASS_COMPARE_SQL("objectclass", OBJECTCLASS_USER) + " "
-		"GROUP BY objectclass";
-	er = lpDatabase->DoSelect(strQuery, &lpResult);
-	if (er != erSuccess)
-		return er;
-
-	while ((lpRow = lpResult.fetch_row()) != nullptr) {
-		if(lpRow[0] == NULL || lpRow[1] == NULL)
-			continue;
-
-		switch (atoi(lpRow[1])) {
-		case ACTIVE_USER:
-			ulActive = atoi(lpRow[0]);
-			break;
-		case NONACTIVE_USER:
-			ulNonActiveUser = atoi(lpRow[0]);
-			break;
-		case NONACTIVE_ROOM:
-			ulRoom = atoi(lpRow[0]);
-			break;
-		case NONACTIVE_EQUIPMENT:
-			ulEquipment = atoi(lpRow[0]);
-			break;
-		case NONACTIVE_CONTACT:
-			ulContact= atoi(lpRow[0]);
-			break;
-		}
-	}
-
-	if (lpUserCount)
-		lpUserCount->assign(ulActive, ulNonActiveUser, ulRoom, ulEquipment, ulContact);
-
-	std::lock_guard<std::recursive_mutex> lock(m_hMutex);
-	m_userCount.assign(ulActive, ulNonActiveUser, ulRoom, ulEquipment, ulContact);
-	m_usercount_ts = time(NULL);
-	return erSuccess;
-}
-
-ECRESULT ECUserManagement::GetCachedUserCount(usercount_t *lpUserCount)
-{
-	std::lock_guard<std::recursive_mutex> lock(m_hMutex);
-
-	if (!m_userCount.isValid() || m_usercount_ts - time(NULL) > 5*60)
-		return GetUserCount(lpUserCount);
-
-	if (lpUserCount)
-		*lpUserCount = m_userCount;
-	return erSuccess;
-}
-
-ECRESULT ECUserManagement::GetPublicStoreDetails(objectdetails_t *lpDetails)
->>>>>>> 69dc17c6
 {
 	objectdetails_t details;
 	UserPlugin *lpPlugin = NULL;
@@ -4228,11 +3959,7 @@
 	if (er != erSuccess)
 		return er;
 
-<<<<<<< HEAD
-	AddABChange(m_lpSession, ICS_AB_CHANGE, sSourceKey, SOURCEKEY(CbABEID(&eid), (char *)&eid));
-=======
 	AddABChange(m_lpSession, ICS_AB_CHANGE, sSourceKey, SOURCEKEY(sizeof(abcont_1), reinterpret_cast<const char *>(&abcont_1)));
->>>>>>> 69dc17c6
 	// Ignore ICS error
 	// Save the new signature
 	er = m_lpSession->GetDatabase(&lpDatabase);
@@ -4301,15 +4028,6 @@
 	if (IsInternalObject(ulObjId)) {
 		if (ulVersion != 0)
 			throw std::runtime_error("Internal objects must always have v0 ABEIDs");
-<<<<<<< HEAD
-		lpEid = reinterpret_cast<ABEID *>(s_alloc<unsigned char>(soap, sizeof(ABEID)));
-		memset(lpEid, 0, sizeof(ABEID));
-		ulSize = sizeof(ABEID);
-	} else if (ulVersion == 0) {
-		lpEid = reinterpret_cast<ABEID *>(s_alloc<unsigned char>(soap, sizeof(ABEID)));
-		memset(lpEid, 0, sizeof(ABEID));
-		ulSize = sizeof(ABEID);
-=======
 		ulSize = CbNewABEID("");
 		lpEid = reinterpret_cast<ABEID *>(s_alloc<unsigned char>(soap, ulSize));
 		memset(lpEid, 0, ulSize);
@@ -4317,7 +4035,6 @@
 		ulSize = CbNewABEID("");
 		lpEid = reinterpret_cast<ABEID *>(s_alloc<unsigned char>(soap, ulSize));
 		memset(lpEid, 0, ulSize);
->>>>>>> 69dc17c6
 	} else if(ulVersion == 1) {
 		if (lpExternId == NULL)
 			return KCERR_INVALID_PARAMETER;
