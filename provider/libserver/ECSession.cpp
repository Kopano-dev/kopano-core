/*
 * SPDX-License-Identifier: AGPL-3.0-only
 * Copyright 2005 - 2016 Zarafa and its licensors
 */
#include <kopano/platform.h>
#include <chrono>
#include <memory>
#include <mutex>
#include <new>
#include <string>
#include <utility>
#include <cerrno>
#include <cstring>
#include <dirent.h>
#include <poll.h>
#include <pwd.h>
#include <sys/stat.h>
#include <mapidefs.h>
#include <mapitags.h>
#include <kopano/UnixUtil.h>
#include <kopano/memory.hpp>
#include <kopano/scope.hpp>
#include "ECSession.h"
#include "ECSessionManager.h"
#include "ECUserManagement.h"
#include "ECSecurity.h"
#include "ECPluginFactory.h"
#include "SSLUtil.h"
#include <kopano/stringutil.h>
#include "ECDatabase.h"
#include "ECDatabaseUtils.h" // used for PR_INSTANCE_KEY
#include "SOAPUtils.h"
#include "ics.h"
#include "ECICS.h"
#include <kopano/charset/convert.h>
#include "versions.h"
#include <kopano/MAPIErrors.h>
#ifdef HAVE_KCOIDC_H
#include <kcoidc.h>
#endif

#define WHITESPACE " \t\n\r"

namespace KC {

// possible missing SSL function
#ifndef HAVE_EVP_PKEY_CMP
static int EVP_PKEY_cmp(EVP_PKEY *a, EVP_PKEY *b)
    {
    if (a->type != b->type)
        return -1;

    if (EVP_PKEY_cmp_parameters(a, b) == 0)
        return 0;

    switch (a->type)
        {
    case EVP_PKEY_RSA:
        if (BN_cmp(b->pkey.rsa->n,a->pkey.rsa->n) != 0
            || BN_cmp(b->pkey.rsa->e,a->pkey.rsa->e) != 0)
            return 0;
        break;
    case EVP_PKEY_DSA:
        if (BN_cmp(b->pkey.dsa->pub_key,a->pkey.dsa->pub_key) != 0)
            return 0;
        break;
    case EVP_PKEY_DH:
        return -2;
    default:
        return -2;
        }

    return 1;
    }
#endif

void CreateSessionID(unsigned int ulCapabilities, ECSESSIONID *lpSessionId)
{
	ssl_random(!!(ulCapabilities & KOPANO_CAP_LARGE_SESSIONID), lpSessionId);
}

/*
  BaseType session
*/
BTSession::BTSession(const char *src_addr, ECSESSIONID sessionID,
    ECDatabaseFactory *lpDatabaseFactory, ECSessionManager *lpSessionManager,
    unsigned int ulCapabilities) :
	m_strSourceAddr(src_addr), m_sessionID(sessionID),
	m_sessionTime(GetProcessTime()), m_ulClientCapabilities(ulCapabilities),
	m_lpDatabaseFactory(lpDatabaseFactory),
	m_lpSessionManager(lpSessionManager)
{}

void BTSession::SetClientMeta(const char *const lpstrClientVersion, const char *const lpstrClientMisc)
{
	m_strClientApplicationVersion = lpstrClientVersion ? lpstrClientVersion : "";
	m_strClientApplicationMisc = lpstrClientMisc ? lpstrClientMisc : "";
}

void BTSession::GetClientApplicationVersion(std::string *lpstrClientApplicationVersion)
{
        lpstrClientApplicationVersion->assign(m_strClientApplicationVersion);
}

void BTSession::GetClientApplicationMisc(std::string *lpstrClientApplicationMisc)
{
	scoped_lock lock(m_hRequestStats);
        lpstrClientApplicationMisc->assign(m_strClientApplicationMisc);
}

ECRESULT BTSession::Shutdown(unsigned int ulTimeout) {
	return erSuccess;
}

ECRESULT BTSession::ValidateOriginator(struct soap *soap)
{
	if (!m_bCheckIP)
		return erSuccess;
	auto s = KC::GetSourceAddr(soap);
	if (strcmp(m_strSourceAddr.c_str(), s) == 0)
		return erSuccess;
	ec_log_err("Denying access to session from source \"%s\" due to unmatched establishing source \"%s\"",
		s, m_strSourceAddr.c_str());
	return KCERR_END_OF_SESSION;
}

void BTSession::UpdateSessionTime()
{
	m_sessionTime = GetProcessTime();
}

ECRESULT BTSession::GetDatabase(ECDatabase **lppDatabase)
{
	return m_lpDatabaseFactory->get_tls_db(lppDatabase);
}

ECRESULT BTSession::GetAdditionalDatabase(ECDatabase **lppDatabase)
{
	std::string str;
	return m_lpDatabaseFactory->CreateDatabaseObject(lppDatabase, str);
}

ECRESULT BTSession::GetServerGUID(GUID* lpServerGuid){
	return 	m_lpSessionManager->GetServerGUID(lpServerGuid);
}

ECRESULT BTSession::GetNewSourceKey(SOURCEKEY* lpSourceKey){
	return m_lpSessionManager->GetNewSourceKey(lpSourceKey);
}

void BTSession::lock()
{
	// Increase our refcount by one
	scoped_lock lock(m_hThreadReleasedMutex);
	++m_ulRefCount;
}

void BTSession::unlock()
{
	// Decrease our refcount by one, signal ThreadReleased if RefCount == 0
	scoped_lock lock(m_hThreadReleasedMutex);
	--m_ulRefCount;
	if(!IsLocked())
		m_hThreadReleased.notify_one();
}

time_t BTSession::GetIdleTime() const
{
	return GetProcessTime() - m_sessionTime;
}

void BTSession::RecordRequest(struct soap* soap)
{
	scoped_lock lock(m_hRequestStats);
	m_strLastRequestURL = soap->endpoint;
	m_ulLastRequestPort = soap->port;
	if (soap->proxy_from != nullptr && soap_info(soap)->bProxy)
		m_strProxyHost = soap->host;
	++m_ulRequests;
}

unsigned int BTSession::GetRequests()
{
	scoped_lock lock(m_hRequestStats);
    return m_ulRequests;
}

std::string BTSession::GetRequestURL()
{
	scoped_lock lock(m_hRequestStats);
	return m_strLastRequestURL;
}

std::string BTSession::GetProxyHost()
{
	scoped_lock lock(m_hRequestStats);
	return m_strProxyHost;
}

unsigned int BTSession::GetClientPort()
{
	scoped_lock lock(m_hRequestStats);
	return m_ulLastRequestPort;
}

size_t BTSession::GetInternalObjectSize()
{
	scoped_lock lock(m_hRequestStats);
	return MEMORY_USAGE_STRING(m_strSourceAddr) +
			MEMORY_USAGE_STRING(m_strLastRequestURL) +
			MEMORY_USAGE_STRING(m_strProxyHost);
}

ECSession::ECSession(const char *src_addr, ECSESSIONID sessionID,
    ECSESSIONGROUPID ecSessionGroupId, ECDatabaseFactory *lpDatabaseFactory,
    ECSessionManager *lpSessionManager, unsigned int ulCapabilities,
    AUTHMETHOD ulAuthMethod, int pid,
    const std::string &cl_ver, const std::string &cl_app,
    const std::string &cl_app_ver, const std::string &cl_app_misc) :
	BTSession(src_addr, sessionID, lpDatabaseFactory, lpSessionManager,
	    ulCapabilities),
	m_ulAuthMethod(ulAuthMethod), m_ulConnectingPid(pid),
	m_ecSessionGroupId(ecSessionGroupId), m_strClientVersion(cl_ver),
	m_strClientApp(cl_app), m_ulClientVersion(KOPANO_VERSION_UNKNOWN),
	m_lpTableManager(new ECTableManager(this))
{
	m_strClientApplicationVersion   = cl_app_ver;
	m_strClientApplicationMisc      = cl_app_misc;
	ParseKopanoVersion(cl_ver, nullptr, &m_ulClientVersion);
	// Ignore result.
	m_ulSessionTimeout = atoi(lpSessionManager->GetConfig()->GetSetting("session_timeout"));
	if (m_ulSessionTimeout < 300)
		m_ulSessionTimeout = 300;

	m_bCheckIP = strcmp(lpSessionManager->GetConfig()->GetSetting("session_ip_check"), "no") != 0;
	// Offline implements its own versions of these objects
	m_lpUserManagement.reset(new ECUserManagement(this, m_lpSessionManager->GetPluginFactory(), m_lpSessionManager->GetConfig()));
	m_lpEcSecurity.reset(new ECSecurity(this, m_lpSessionManager->GetConfig(), m_lpSessionManager->GetAudit()));
	// Atomically get and AddSession() on the sessiongroup. Needs a ReleaseSession() on the session group to clean up.
	m_lpSessionManager->GetSessionGroup(ecSessionGroupId, this, &m_lpSessionGroup);
}

ECSession::~ECSession()
{
	Shutdown(0);
	/*
	 * Release our reference to the session group; none of the threads of this session are
	 * using the object since there are now 0 threads on this session (except this thread)
	 * Afterwards tell the session manager that the sessiongroup may be an orphan now.
	 */
	if (m_lpSessionGroup == nullptr)
		return;
	m_lpSessionGroup->ReleaseSession(this);
	m_lpSessionManager->DeleteIfOrphaned(m_lpSessionGroup);
}

/**
 * Shut down the session:
 *
 * - Signal sessiongroup that long-running requests should be cancelled
 * - Wait for all users of the session to exit
 *
 * If the wait takes longer than ulTimeout milliseconds, KCERR_TIMEOUT is
 * returned. If this is the case, it is *not* safe to delete the session
 *
 * @param ulTimeout Timeout in milliseconds
 * @result erSuccess or KCERR_TIMEOUT
 */
ECRESULT ECSession::Shutdown(unsigned int ulTimeout)
{
	/* Shutdown blocking calls for this session on our session group */
	if (m_lpSessionGroup != nullptr)
		m_lpSessionGroup->ShutdownSession(this);

	/* Wait until there are no more running threads using this session */
	std::unique_lock<std::mutex> lk(m_hThreadReleasedMutex);
	while(IsLocked())
		if (m_hThreadReleased.wait_for(lk, std::chrono::milliseconds(ulTimeout)) == std::cv_status::timeout)
			break;
	lk.unlock();
	if (IsLocked())
		return KCERR_TIMEOUT;
	return erSuccess;
}

ECRESULT ECSession::AddAdvise(unsigned int ulConnection, unsigned int ulKey, unsigned int ulEventMask)
{
	ECRESULT		hr = erSuccess;
	lock();
	if (m_lpSessionGroup)
		hr = m_lpSessionGroup->AddAdvise(m_sessionID, ulConnection, ulKey, ulEventMask);
	else
		hr = KCERR_NOT_INITIALIZED;
	unlock();
	return hr;
}

ECRESULT ECSession::AddChangeAdvise(unsigned int ulConnection, notifySyncState *lpSyncState)
{
	ECDatabase*		lpDatabase = NULL;
	DB_RESULT lpDBResult;

	lock();
	auto cleanup = make_scope_success([&]() { unlock(); });
	if (m_lpSessionGroup == nullptr)
		return KCERR_NOT_INITIALIZED;
	auto er = m_lpSessionGroup->AddChangeAdvise(m_sessionID, ulConnection, lpSyncState);
	if (er != hrSuccess)
		return er;
	er = GetDatabase(&lpDatabase);
	if (er != erSuccess)
		return er;
	auto strQuery = "SELECT c.id FROM changes AS c JOIN syncs AS s "
					"ON s.sourcekey=c.parentsourcekey "
				"WHERE s.id=" + stringify(lpSyncState->ulSyncId) + " "
					"AND c.id>" + stringify(lpSyncState->ulChangeId) + " "
					"AND c.sourcesync!=" + stringify(lpSyncState->ulSyncId) + " "
					"AND c.change_type >=  " + stringify(ICS_MESSAGE) + " "
					"AND c.change_type & " + stringify(ICS_MESSAGE) + " !=  0 "
				"ORDER BY c.id DESC "
				"LIMIT 1";
	er = lpDatabase->DoSelect(strQuery, &lpDBResult);
	if (er != hrSuccess)
		return er;
	if (lpDBResult.get_num_rows() == 0)
		return erSuccess;
	auto lpDBRow = lpDBResult.fetch_row();
	if (lpDBRow == NULL || lpDBRow[0] == NULL) {
		ec_log_err("ECSession::AddChangeAdvise(): row or column null");
		return KCERR_DATABASE_ERROR;
	}
	auto ulChangeId = strtoul(lpDBRow[0], NULL, 0);
	return m_lpSessionGroup->AddChangeNotification(m_sessionID, ulConnection, lpSyncState->ulSyncId, ulChangeId);
}

ECRESULT ECSession::DelAdvise(unsigned int ulConnection)
{
	ECRESULT hr = erSuccess;
	lock();
	if (m_lpSessionGroup)
		hr = m_lpSessionGroup->DelAdvise(m_sessionID, ulConnection);
	else
		hr = KCERR_NOT_INITIALIZED;
	unlock();
	return hr;
}

ECRESULT ECSession::AddNotificationTable(unsigned int ulType, unsigned int ulObjType, unsigned int ulTableId, sObjectTableKey* lpsChildRow, sObjectTableKey* lpsPrevRow, struct propValArray *lpRow)
{
	ECRESULT		hr = hrSuccess;
	lock();
	if (m_lpSessionGroup)
		hr = m_lpSessionGroup->AddNotificationTable(m_sessionID, ulType, ulObjType, ulTableId, lpsChildRow, lpsPrevRow, lpRow);
	else
		hr = KCERR_NOT_INITIALIZED;
	unlock();
	return hr;
}

ECRESULT ECSession::GetNotifyItems(struct soap *soap, struct notifyResponse *notifications)
{
	ECRESULT		hr = erSuccess;
	lock();
	if (m_lpSessionGroup)
		hr = m_lpSessionGroup->GetNotifyItems(soap, m_sessionID, notifications);
	else
		hr = KCERR_NOT_INITIALIZED;
	unlock();
	return hr;
}

void ECSession::AddBusyState(pthread_t threadId, const char *lpszState,
    const struct timespec &threadstart, const KC::time_point &start)
{
	if (!lpszState) {
		ec_log_err("Invalid argument \"lpszState\" in call to ECSession::AddBusyState()");
		return;
	}
	scoped_lock lock(m_hStateLock);
	m_mapBusyStates[threadId].fname = lpszState;
	m_mapBusyStates[threadId].threadstart = threadstart;
	m_mapBusyStates[threadId].start = start;
	m_mapBusyStates[threadId].threadid = threadId;
	m_mapBusyStates[threadId].state = SESSION_STATE_PROCESSING;
}

void ECSession::UpdateBusyState(pthread_t threadId, int state)
{
	scoped_lock lock(m_hStateLock);
	auto i = m_mapBusyStates.find(threadId);
	if (i != m_mapBusyStates.cend())
		i->second.state = state;
	else
		assert(false);
}

void ECSession::RemoveBusyState(pthread_t threadId)
{
	scoped_lock lock(m_hStateLock);

	auto i = m_mapBusyStates.find(threadId);
	if (i == m_mapBusyStates.cend()) {
		assert(false);
		return;
	}
	clockid_t clock;
	struct timespec end;

	// Since the specified thread is done now, record how much work it has done for us
	if(pthread_getcpuclockid(threadId, &clock) == 0) {
		clock_gettime(clock, &end);
		AddClocks(timespec2dbl(end) - timespec2dbl(i->second.threadstart), 0, dur2dbl(decltype(i->second.start)::clock::now() - i->second.start));
	} else {
		assert(false);
	}
	m_mapBusyStates.erase(threadId);
}

void ECSession::GetBusyStates(std::list<BUSYSTATE> *lpStates)
{
	// this map is very small, since a session only performs one or two functions at a time
	// so the lock time is short, which will block _all_ incoming functions
	lpStates->clear();
	scoped_lock lock(m_hStateLock);
	for (const auto &p : m_mapBusyStates)
		lpStates->emplace_back(p.second);
}

void ECSession::AddClocks(double dblUser, double dblSystem, double dblReal)
{
	scoped_lock lock(m_hRequestStats);
	m_dblUser += dblUser;
	m_dblSystem += dblSystem;
	m_dblReal += dblReal;
}

void ECSession::GetClocks(double *lpdblUser, double *lpdblSystem, double *lpdblReal)
{
	scoped_lock lock(m_hRequestStats);
	*lpdblUser = m_dblUser;
	*lpdblSystem = m_dblSystem;
	*lpdblReal = m_dblReal;
}

void ECSession::GetClientVersion(std::string *lpstrVersion)
{
	scoped_lock lock(m_hRequestStats);
    lpstrVersion->assign(m_strClientVersion);
}

void ECSession::GetClientApp(std::string *lpstrClientApp)
{
	scoped_lock lock(m_hRequestStats);
    lpstrClientApp->assign(m_strClientApp);
}

/**
 * Get the object id of the object specified by the provided entryid.
 * This entryid can either be a short term or 'normal' entryid. If the entryid is a
 * short term entryid, the STE manager for this session will be queried for the object id.
 * If the entryid is a 'normal' entryid, the cache manager / database will be queried.
 *
 * @param[in]	lpEntryID		The entryid to get an object id for.
 * @param[out]	lpulObjId		Pointer to an unsigned int that will be set to the returned object id.
 * @param[out]	lpbIsShortTerm	Optional pointer to a boolean that will be set to true when the entryid
 * 								is a short term entryid.
 *
 * @retval	KCERR_INVALID_PARAMETER	lpEntryId or lpulObjId is NULL.
 * @retval	KCERR_INVALID_ENTRYID	The provided entryid is invalid.
 * @retval	KCERR_NOT_FOUND			No object was found for the provided entryid.
 */
ECRESULT ECSession::GetObjectFromEntryId(const entryId *lpEntryId, unsigned int *lpulObjId, unsigned int *lpulEidFlags)
{
	unsigned int ulObjId = 0;

	if (lpEntryId == NULL || lpulObjId == NULL)
		return KCERR_INVALID_PARAMETER;
	auto er = m_lpSessionManager->GetCacheManager()->GetObjectFromEntryId(lpEntryId, &ulObjId);
	if (er != erSuccess)
		return er;
	*lpulObjId = ulObjId;
	if (lpulEidFlags == NULL)
		return erSuccess;
	static_assert(offsetof(EID, usFlags) == offsetof(EID_V0, usFlags),
		"usFlags member not at same position");
	auto d = reinterpret_cast<EID *>(lpEntryId->__ptr);
	if (lpEntryId->__size < 0 ||
	    static_cast<size_t>(lpEntryId->__size) < offsetof(EID, usFlags) + sizeof(d->usFlags)) {
		ec_log_err("%s: entryid has size %d; not enough for EID_V1.usFlags",
			__func__, lpEntryId->__size);
		return MAPI_E_CORRUPT_DATA;
	}
	*lpulEidFlags = d->usFlags;
	return erSuccess;
}

ECRESULT ECSession::LockObject(unsigned int ulObjId)
{
	scoped_lock lock(m_hLocksLock);
	auto res = m_mapLocks.emplace(ulObjId, ECObjectLock());
	if (res.second)
		return m_lpSessionManager->GetLockManager()->LockObject(ulObjId, m_sessionID, &res.first->second);
	return erSuccess;
}

ECRESULT ECSession::UnlockObject(unsigned int ulObjId)
{
	scoped_lock lock(m_hLocksLock);

	auto i = m_mapLocks.find(ulObjId);
	if (i == m_mapLocks.cend())
		return erSuccess;
	auto er = i->second.Unlock();
	if (er == erSuccess)
		m_mapLocks.erase(i);
	return er;
}

size_t ECSession::GetObjectSize()
{
	size_t ulSize = sizeof(*this);

	ulSize += GetInternalObjectSize();
	ulSize += MEMORY_USAGE_STRING(m_strClientApp) +
			MEMORY_USAGE_STRING(m_strUsername) +
			MEMORY_USAGE_STRING(m_strClientVersion);
	ulSize += MEMORY_USAGE_MAP(m_mapBusyStates.size(), BusyStateMap);
	ulSize += MEMORY_USAGE_MAP(m_mapLocks.size(), LockMap);
	if (m_lpEcSecurity)
		ulSize += m_lpEcSecurity->GetObjectSize();
	// The Table manager size is not callculated here
//	ulSize += GetTableManager()->GetObjectSize();
	return ulSize;
}

ECAuthSession::ECAuthSession(const char *src_addr, ECSESSIONID sessionID,
    ECDatabaseFactory *lpDatabaseFactory, ECSessionManager *lpSessionManager,
    unsigned int ulCapabilities) :
	BTSession(src_addr, sessionID, lpDatabaseFactory, lpSessionManager,
	    ulCapabilities)
{
	m_ulSessionTimeout = 30;	// authenticate within 30 seconds, or else!
	m_lpUserManagement.reset(new ECUserManagement(this, m_lpSessionManager->GetPluginFactory(), m_lpSessionManager->GetConfig()));
#ifdef HAVE_GSSAPI
	m_gssServerCreds = GSS_C_NO_CREDENTIAL;
	m_gssContext = GSS_C_NO_CONTEXT;
#endif
}

ECAuthSession::~ECAuthSession()
{
#ifdef HAVE_GSSAPI
	OM_uint32 omstatus;
	if (m_gssServerCreds)
		gss_release_cred(&omstatus, &m_gssServerCreds);
	if (m_gssContext)
		gss_delete_sec_context(&omstatus, &m_gssContext, GSS_C_NO_BUFFER);
#endif

	/* Wait until all locks have been closed */
	std::unique_lock<std::mutex> l_thread(m_hThreadReleasedMutex);
	m_hThreadReleased.wait(l_thread, [this](void) { return !IsLocked(); });
	l_thread.unlock();
	if (m_NTLM_pid == -1)
		return;
	int status;
	// close I/O to make ntlm_auth exit
	close(m_stdin);
	close(m_stdout);
	close(m_stderr);
	// wait for process status
	waitpid(m_NTLM_pid, &status, 0);
	ec_log_info("Removing ntlm_auth on pid %d. Exitstatus: %d", m_NTLM_pid, status);
	if (status == -1) {
		ec_log_err(std::string("System call waitpid failed: ") + strerror(errno));
		return;
	}
#ifdef WEXITSTATUS
	if (WIFEXITED(status)) { /* Child exited by itself */
		if (WEXITSTATUS(status))
			ec_log_notice("ntlm_auth exited with non-zero status %d", WEXITSTATUS(status));
	} else if (WIFSIGNALED(status)) { /* Child was killed by a signal */
		ec_log_err("ntlm_auth was killed by signal %d", WTERMSIG(status));
	} else { /* Something strange happened */
		ec_log_err("ntlm_auth terminated abnormally");
	}
#else
	if (status)
		ec_log_notice("ntlm_auth exited with status %d", status);
#endif
}

ECRESULT ECAuthSession::CreateECSession(ECSESSIONGROUPID ecSessionGroupId,
    const std::string &cl_ver, const std::string &cl_app,
    const std::string &cl_app_ver, const std::string &cl_app_misc,
    ECSESSIONID *sessionID, ECSession **lppNewSession)
{
	std::unique_ptr<ECSession> lpSession;
	ECSESSIONID newSID;

	if (!m_bValidated)
		return KCERR_LOGON_FAILED;
	CreateSessionID(m_ulClientCapabilities, &newSID);

	// ECAuthSessionOffline creates offline version .. no bOverrideClass construction
	lpSession.reset(new(std::nothrow) ECSession(m_strSourceAddr.c_str(),
	            newSID, ecSessionGroupId, m_lpDatabaseFactory,
	            m_lpSessionManager, m_ulClientCapabilities,
	            m_ulValidationMethod, m_ulConnectingPid,
	            cl_ver, cl_app, cl_app_ver, cl_app_misc));
	if (lpSession == nullptr)
		return KCERR_NOT_ENOUGH_MEMORY;
	auto er = lpSession->GetSecurity()->SetUserContext(m_ulUserID, m_ulImpersonatorID);
	if (er != erSuccess)
		/* User not found anymore, or error in getting groups. */
		return er;
	*sessionID = std::move(newSID);
	*lppNewSession = lpSession.release();
	return erSuccess;
}

// This is a standard user/pass login.
// You always log in as the user you are authenticating with.
ECRESULT ECAuthSession::ValidateUserLogon(const char* lpszName, const char* lpszPassword, const char* lpszImpersonateUser)
{
	if (!lpszName)
	{
		ec_log_err("Invalid argument \"lpszName\" in call to ECAuthSession::ValidateUserLogon()");
		return KCERR_INVALID_PARAMETER;
    }
	if (!lpszPassword) {
		ec_log_err("Invalid argument \"lpszPassword\" in call to ECAuthSession::ValidateUserLogon()");
		return KCERR_INVALID_PARAMETER;
	}

	// SYSTEM can't login with user/pass
	if (strcasecmp(lpszName, KOPANO_ACCOUNT_SYSTEM) == 0)
		return KCERR_NO_ACCESS;
	auto er = m_lpUserManagement->AuthUserAndSync(lpszName, lpszPassword, &m_ulUserID);
	if(er != erSuccess)
		return er;
	er = ProcessImpersonation(lpszImpersonateUser);
	if (er != erSuccess)
		return er;

	m_bValidated = true;
	m_ulValidationMethod = METHOD_USERPASSWORD;
	return erSuccess;
}

static ECRESULT kc_peer_cred(int fd, uid_t *uid, pid_t *pid)
{
#if defined(SO_PEERCRED)
#ifdef HAVE_SOCKPEERCRED_UID
	struct sockpeercred cr;
#else
	struct ucred cr;
#endif
	unsigned int cr_len = sizeof(cr);
	if (getsockopt(fd, SOL_SOCKET, SO_PEERCRED, &cr, &cr_len) != 0 || cr_len != sizeof(cr))
		return KCERR_LOGON_FAILED;
	*uid = cr.uid; /* uid is the uid of the user that is connecting */
	*pid = cr.pid;
#elif defined(HAVE_GETPEEREID)
	gid_t gid;
	if (getpeereid(fd, uid, &gid) != 0)
		return KCERR_LOGON_FAILED;
#else
#	error I have no way to find out the remote user and I want to cry
#endif
	return erSuccess;
}

// Validate a user through the socket they are connecting through. This has the special feature
// that you can connect as a different user than you are specifying in the username. For example,
// you could be connecting as 'root' and being granted access because the kopano-server process
// is also running as 'root', but you are actually loggin in as user 'user1'.
ECRESULT ECAuthSession::ValidateUserSocket(int socket, const char* lpszName, const char* lpszImpersonateUser)
{
	bool			allowLocalUsers = false;
	char			*ptr = NULL;
	std::unique_ptr<char[], cstdlib_deleter> localAdminUsers;

    if (!lpszName)
    {
		ec_log_err("Invalid argument \"lpszName\" in call to ECAuthSession::ValidateUserSocket()");
		return KCERR_INVALID_PARAMETER;
    }
	if (!lpszImpersonateUser) {
		ec_log_err("Invalid argument \"lpszImpersonateUser\" in call to ECAuthSession::ValidateUserSocket()");
		return KCERR_INVALID_PARAMETER;
	}
	auto p = m_lpSessionManager->GetConfig()->GetSetting("allow_local_users");
	if (p != nullptr && strcasecmp(p, "yes") == 0)
		allowLocalUsers = true;

	// Authentication stage
	localAdminUsers.reset(strdup(m_lpSessionManager->GetConfig()->GetSetting("local_admin_users")));

	struct passwd pwbuf;
	struct passwd *pw;
	auto uid = ~static_cast<uid_t>(0);
	pid_t pid = 0;
	char strbuf[1024];
	auto er = kc_peer_cred(socket, &uid, &pid);
	if (er != erSuccess)
		return er;
	if (geteuid() == uid)
		// User connecting is connecting under same UID as the server is running under, allow this
		goto userok;

	// Lookup user name
	pw = NULL;
#ifdef HAVE_GETPWNAM_R
	getpwnam_r(lpszName, &pwbuf, strbuf, sizeof(strbuf), &pw);
#else
	// OpenBSD does not have getpwnam_r() .. FIXME: threading issue!
	pw = getpwnam(lpszName);
#endif

	if (allowLocalUsers && pw && pw->pw_uid == uid)
		// User connected as himself
		goto userok;

	p = strtok_r(localAdminUsers.get(), WHITESPACE, &ptr);

	while (p) {
	    pw = NULL;
#ifdef HAVE_GETPWNAM_R
		getpwnam_r(p, &pwbuf, strbuf, sizeof(strbuf), &pw);
#else
		pw = getpwnam(p);
#endif
		if (pw != nullptr && pw->pw_uid == uid)
			// A local admin user connected - ok
			goto userok;
		p = strtok_r(NULL, WHITESPACE, &ptr);
	}
	return KCERR_LOGON_FAILED;

userok:
    // Check whether user exists in the user database
	er = m_lpUserManagement->ResolveObjectAndSync(OBJECTCLASS_USER, lpszName, &m_ulUserID);
	if (er != erSuccess)
		return er;
	er = ProcessImpersonation(lpszImpersonateUser);
	if (er != erSuccess)
		return er;
	m_bValidated = true;
	m_ulValidationMethod = METHOD_SOCKET;
	m_ulConnectingPid = pid;
	return erSuccess;
}

ECRESULT ECAuthSession::ValidateUserCertificate(struct soap* soap, const char* lpszName, const char* lpszImpersonateUser)
{
	ECRESULT		er = KCERR_LOGON_FAILED;
	X509			*cert = NULL;			// client certificate
	EVP_PKEY		*pubkey = NULL;			// client public key
	EVP_PKEY		*storedkey = NULL;
	int				res = -1;

	const char *sslkeys_path = m_lpSessionManager->GetConfig()->GetSetting("sslkeys_path", "", NULL);
	std::unique_ptr<DIR, fs_deleter> dh;
	if (!soap) {
		ec_log_err("Invalid argument \"soap\" in call to ECAuthSession::ValidateUserCertificate()");
		return KCERR_INVALID_PARAMETER;
	}
	if (!lpszName) {
		ec_log_err("Invalid argument \"lpszName\" in call to ECAuthSession::ValidateUserCertificate()");
		return KCERR_INVALID_PARAMETER;
	}
	if (!lpszImpersonateUser) {
		ec_log_err("Invalid argument \"lpszImpersonateUser\" in call to ECAuthSession::ValidateUserCertificate()");
		return KCERR_INVALID_PARAMETER;
	}

	if (!sslkeys_path || sslkeys_path[0] == '\0') {
		ec_log_warn("No public keys directory defined in sslkeys_path.");
		return KCERR_LOGON_FAILED;
	}

	cert = SSL_get_peer_certificate(soap->ssl);
	if (!cert) {
		// Windows client without SSL certificate
		ec_log_info("No certificate in SSL connection.");
		return KCERR_LOGON_FAILED;
	}
	pubkey = X509_get_pubkey(cert);	// need to free
	if (!pubkey) {
		// if you get here, please tell me how, 'cause I'd like to know :)
		ec_log_info("No public key in certificate.");
		goto exit;
	}
	dh.reset(opendir(sslkeys_path));
	if (dh == nullptr) {
		ec_log_info("Cannot read directory \"%s\": %s", sslkeys_path, strerror(errno));
		er = KCERR_LOGON_FAILED;
		goto exit;
	}

	for (const struct dirent *dentry = readdir(dh.get());
	     dentry != nullptr; dentry = readdir(dh.get())) {
		const char *bname = dentry->d_name;
		auto fullpath = std::string(sslkeys_path) + "/" + bname;
		struct stat sb;

		if (stat(fullpath.c_str(), &sb) < 0 || !S_ISREG(sb.st_mode))
			continue;
		auto biofile = BIO_new_file(fullpath.c_str(), "r");
		if (!biofile) {
			ec_log_info("Unable to create BIO for \"%s\": %s", bname, ERR_error_string(ERR_get_error(), NULL));
			continue;
		}

		storedkey = PEM_read_bio_PUBKEY(biofile, NULL, NULL, NULL);
		if (!storedkey) {
			ec_log_info("Unable to read PUBKEY from \"%s\": %s", bname, ERR_error_string(ERR_get_error(), NULL));
			BIO_free(biofile);
			continue;
		}

		res = EVP_PKEY_cmp(pubkey, storedkey);
		BIO_free(biofile);
		EVP_PKEY_free(storedkey);
		if (res <= 0) {
			ec_log_info("Certificate \"%s\" does not match.", bname);
		} else {
			er = erSuccess;
			ec_log_info("Accepted certificate \"%s\" from client.", bname);
			break;
		}
	}
	if (er != erSuccess)
		goto exit;

    // Check whether user exists in the user database
	er = m_lpUserManagement->ResolveObjectAndSync(OBJECTCLASS_USER, lpszName, &m_ulUserID);
	if (er != erSuccess)
		goto exit;
	er = ProcessImpersonation(lpszImpersonateUser);
	if (er != erSuccess)
		goto exit;
	m_bValidated = true;
	m_ulValidationMethod = METHOD_SSL_CERT;
exit:
	if (cert)
		X509_free(cert);
	if (pubkey)
		EVP_PKEY_free(pubkey);
	return er;
}

#define NTLMBUFFER 8192
ECRESULT ECAuthSession::ValidateSSOData(struct soap* soap, const char* lpszName, const char* lpszImpersonateUser, const char* szClientVersion, const char *szClientApp, const char *szClientAppVersion, const char *szClientAppMisc, const struct xsd__base64Binary* lpInput, struct xsd__base64Binary **lppOutput)
{
	ECRESULT er = KCERR_INVALID_PARAMETER;
	if (!soap) {
		ec_log_err("Invalid argument \"soap\" in call to ECAuthSession::ValidateSSOData()");
		return er;
	}
	if (!lpszName) {
		ec_log_err("Invalid argument \"lpszName\" in call to ECAuthSession::ValidateSSOData()");
		return er;
	}
	if (!lpszImpersonateUser) {
		ec_log_err("Invalid argument \"lpszImpersonateUser\" in call to ECAuthSession::ValidateSSOData()");
		return er;
	}
	if (!szClientVersion) {
		ec_log_err("Invalid argument \"szClientVersion\" in call to ECAuthSession::ValidateSSOData()");
		return er;
	}
	if (!szClientApp) {
		ec_log_err("Invalid argument \"szClientApp\" in call to ECAuthSession::ValidateSSOData()");
		return er;
	}
	if (!lpInput) {
		ec_log_err("Invalid argument \"lpInput\" in call to ECAuthSession::ValidateSSOData()");
		return er;
	}
	if (!lppOutput) {
		ec_log_err("Invalid argument \"lppOutput\" in call to ECAuthSession::ValidateSSOData()");
		return er;
	}

	er = KCERR_LOGON_FAILED;
	// first NTLM package starts with that signature, continues are detected by the filedescriptor
	if (m_NTLM_pid != -1 || strncmp((const char*)lpInput->__ptr, "NTLM", 4) == 0)
		er = ValidateSSOData_NTLM(soap, lpszName, szClientVersion, szClientApp, szClientAppVersion, szClientAppMisc, lpInput, lppOutput);
	else if(strncmp(reinterpret_cast<const char *>(lpInput->__ptr), "KCOIDC", 6) == 0)
		er = ValidateSSOData_KCOIDC(soap, lpszName, szClientVersion, szClientApp, szClientAppVersion, szClientAppMisc, lpInput, lppOutput);
	else
		er = ValidateSSOData_KRB5(soap, lpszName, szClientVersion, szClientApp, szClientAppVersion, szClientAppMisc, lpInput, lppOutput);
	if (er != erSuccess)
		return er;
	return ProcessImpersonation(lpszImpersonateUser);
}

#ifdef HAVE_GSSAPI
const char gss_display_status_fail_message[] = "Call to gss_display_status failed. Reason: ";

static ECRESULT LogKRB5Error_2(const char *msg, OM_uint32 code, OM_uint32 type)
{
	gss_buffer_desc gssMessage = GSS_C_EMPTY_BUFFER;
	OM_uint32 status = 0;
	OM_uint32 context = 0;

	if (msg == NULL) {
		ec_log_err("Invalid argument \"msg\" in call to ECAuthSession::LogKRB5Error()");
		return KCERR_INVALID_PARAMETER;
	}
	ECRESULT retval = KCERR_CALL_FAILED;
	do {
		OM_uint32 result = gss_display_status(&status, code, type, GSS_C_NULL_OID, &context, &gssMessage);
		switch (result) {
		case GSS_S_COMPLETE:
			ec_log_warn("%s: %s", msg, (char*)gssMessage.value);
			retval = erSuccess;
			break;
		case GSS_S_BAD_MECH:
			ec_log_warn("%s: %s", gss_display_status_fail_message, "unsupported mechanism type was requested.");
			retval = KCERR_CALL_FAILED;
			break;
		case GSS_S_BAD_STATUS:
			ec_log_warn("%s: %s", gss_display_status_fail_message, "status value was not recognized, or the status type was neither GSS_C_GSS_CODE nor GSS_C_MECH_CODE.");
			retval = KCERR_CALL_FAILED;
			break;
		}
		gss_release_buffer(&status, &gssMessage);
	} while (context != 0);
	return retval;
}

ECRESULT ECAuthSession::LogKRB5Error(const char* msg, OM_uint32 major, OM_uint32 minor)
{
	if (!msg) {
		ec_log_err("Invalid argument \"msg\" in call to ECAuthSession::LogKRB5Error()");
		return KCERR_INVALID_PARAMETER;
	}
	LogKRB5Error_2(msg, major, GSS_C_GSS_CODE);
	return LogKRB5Error_2(msg, minor, GSS_C_MECH_CODE);
}
#endif

ECRESULT ECAuthSession::ValidateSSOData_KCOIDC(struct soap* soap, const char* name, const char* cl_ver, const char* cl_app, const char *cl_app_ver, const char *cl_app_misc, const struct xsd__base64Binary* input, struct xsd__base64Binary** output)
{
#ifdef HAVE_KCOIDC_H
	auto input_str = std::string(reinterpret_cast<char *>(input->__ptr + 6), input->__size - 6);
#if defined(KCOIDC_VERSION) && KCOIDC_VERSION >= 10100
	auto res = kcoidc_validate_token_and_require_scope_s(const_cast<char *>(input_str.c_str()), "kopano/gc");
#else
	auto res = kcoidc_validate_token_s(const_cast<char *>(input_str.c_str()));
#endif
	auto laters = make_scope_success([&]() {
		if (res.r0)
			free(res.r0);
		if (res.r3)
			free(res.r3);
		if (res.r4)
			free(res.r4);
	});
	if (res.r1 != 0) {
		ec_log_err("KCOIDC validate error %d", static_cast<unsigned int>(res.r1));
		return KCERR_LOGON_FAILED;
	}
	if (res.r2 != KCOIDC_TOKEN_TYPE_KCACCESS) {
		ec_log_err("KCOIDC token is not access %d", res.r2);
		return KCERR_LOGON_FAILED;
	}

	auto username_abid = base64_decode(res.r0);
	if (strlen(name) > 0) {
		auto entryid_bin = base64_decode(name);
		if (entryid_bin.size() > 0 && !CompareABEID(entryid_bin.size(), reinterpret_cast<const ENTRYID *>(entryid_bin.c_str()), username_abid.size(), reinterpret_cast<const ENTRYID *>(username_abid.c_str()))) {
			ec_log_info("RPC user entryid does not match token entryid, call:\"%s\", token: \"%s\"", name, res.r0);
			return KCERR_LOGON_FAILED;
		}
	}

	unsigned int id = 0;
	objectid_t extern_id;
	unsigned int mapi_type;
<<<<<<< HEAD
	auto er = ABEntryIDToID(username_abid.size(), username_abid.c_str(), &m_ulUserID, &extern_id, &mapi_type);
=======
	auto er = ABEntryIDToID(static_cast<ULONG>(username_abid.size()), reinterpret_cast<const BYTE *>(username_abid.c_str()), &id, &extern_id, &mapi_type);
>>>>>>> 2a60055a
	if (er != erSuccess)
		return ec_perror("ABEntryIDToID", er);
	// Always lookup via exID to ensure correct user in multi server environments.
	er = m_lpSessionManager->GetCacheManager()->GetUserObject(extern_id, &m_ulUserID, nullptr, nullptr);
	if (er == KCERR_NOT_FOUND)
		return KCERR_LOGON_FAILED;
	else if (er != erSuccess)
		return ec_perror("GetUserObject", er);
	objectdetails_t details;
	er = m_lpUserManagement->GetObjectDetails(m_ulUserID, &details);
	if (er != erSuccess)
		return ec_perror("GetUserDetails", er);
	auto username = details.GetPropString(OB_PROP_S_LOGIN);
	if (username.size() == 0) {
		ec_log_err("UserDetails username size 0");
		return KCERR_LOGON_FAILED;
	}

	ec_log_debug("KCOIDC Single Sign-On: User \"%s\" authenticated", username.c_str());
	ZLOG_AUDIT(m_lpSessionManager->GetAudit(), "authenticate ok user='%s' from='%s' method='kcoidc sso' program='%s'", username.c_str(), soap->host, cl_app);
	m_bValidated = true;
	m_ulValidationMethod = METHOD_SSO;
	*output = nullptr;
	return erSuccess;
#else
	ec_log_err("Incoming OIDC token, but this server was built without KCOIDC support.");
	return KCERR_NO_SUPPORT;
#endif
}

ECRESULT ECAuthSession::ValidateSSOData_KRB5(struct soap* soap, const char* lpszName, const char* szClientVersion, const char* szClientApp, const char *szClientAppVersion, const char *szClientAppMisc, const struct xsd__base64Binary* lpInput, struct xsd__base64Binary** lppOutput)
{
	ECRESULT er = KCERR_INVALID_PARAMETER;
#ifndef HAVE_GSSAPI
	ec_log_err("Incoming Kerberos request, but this server was build without GSSAPI support.");
#else
	OM_uint32 retval, status;
	gss_name_t gssServername = GSS_C_NO_NAME;
	gss_buffer_desc gssInputBuffer = GSS_C_EMPTY_BUFFER;
	const char *szHostname = NULL;
	std::string principal;
	gss_name_t gssUsername = GSS_C_NO_NAME;
	gss_buffer_desc gssUserBuffer = GSS_C_EMPTY_BUFFER;
	gss_buffer_desc gssOutputToken = GSS_C_EMPTY_BUFFER;
	std::string strUsername;
	size_t pos;
	struct xsd__base64Binary *lpOutput = NULL;

	if (!soap) {
		ec_log_err("Invalid argument \"soap\" in call to ECAuthSession::ValidateSSOData_KRB5()");
		goto exit;
	}
	if (!lpszName) {
		ec_log_err("Invalid argument \"lpszName\" in call to ECAuthSession::ValidateSSOData_KRB5()");
		goto exit;
	}
	if (!szClientVersion) {
		ec_log_err("Invalid argument \"zClientVersionin\" in call to ECAuthSession::ValidateSSOData_KRB5()");
		goto exit;
	}
	if (!szClientApp) {
		ec_log_err("Invalid argument \"szClientApp\" in call to ECAuthSession::ValidateSSOData_KRB5()");
		goto exit;
	}
	if (!lpInput) {
		ec_log_err("Invalid argument \"lpInput\" in call to ECAuthSession::ValidateSSOData_KRB5()");
		goto exit;
	}
	if (!lppOutput) {
		ec_log_err("Invalid argument \"lppOutput\" in call to ECAuthSession::ValidateSSOData_KRB5()");
		goto exit;
	}
	er = KCERR_LOGON_FAILED;
	if (m_gssServerCreds == GSS_C_NO_CREDENTIAL) {
		m_gssContext = GSS_C_NO_CONTEXT;
		// ECServer made sure this setting option always contains the best hostname
		// If it's not there, that's unacceptable.
		szHostname = m_lpSessionManager->GetConfig()->GetSetting("server_hostname");
		if (!szHostname || szHostname[0] == '\0') {
			ec_log_crit("Hostname not found, required for Kerberos");
			goto exit;
		}
		principal = "kopano@";
		principal += szHostname;
		ec_log_debug("Kerberos principal: %s", principal.c_str());

		gssInputBuffer.value = (void*)principal.data();
		gssInputBuffer.length = principal.length() + 1;
		retval = gss_import_name(&status, &gssInputBuffer, GSS_C_NT_HOSTBASED_SERVICE, &gssServername);
		if (retval != GSS_S_COMPLETE) {
			LogKRB5Error("Unable to import server name", retval, status);
			goto exit;
		}
		retval = gss_acquire_cred(&status, gssServername, GSS_C_INDEFINITE, GSS_C_NO_OID_SET, GSS_C_ACCEPT, &m_gssServerCreds, NULL, NULL);
		if (retval != GSS_S_COMPLETE) {
			LogKRB5Error("Unable to acquire credentials handle", retval, status);
			goto exit;
		}
	}

	gssInputBuffer.length = lpInput->__size;
	gssInputBuffer.value = lpInput->__ptr;
	retval = gss_accept_sec_context(&status, &m_gssContext, m_gssServerCreds, &gssInputBuffer, GSS_C_NO_CHANNEL_BINDINGS, &gssUsername, NULL, &gssOutputToken, NULL, NULL, NULL);
	if (gssOutputToken.length) {
		// we need to send data back to the client, no need to consider retval
		lpOutput = s_alloc<struct xsd__base64Binary>(soap);
		lpOutput->__size = gssOutputToken.length;
		lpOutput->__ptr = s_alloc<unsigned char>(soap, gssOutputToken.length);
		memcpy(lpOutput->__ptr, gssOutputToken.value, gssOutputToken.length);
		gss_release_buffer(&status, &gssOutputToken);
	}

	if (retval == GSS_S_CONTINUE_NEEDED) {
		er = KCERR_SSO_CONTINUE;
		goto exit;
	} else if (retval != GSS_S_COMPLETE) {
		LogKRB5Error("Unable to accept security context", retval, status);
		ZLOG_AUDIT(m_lpSessionManager->GetAudit(), "authenticate failed user='%s' from='%s' method='kerberos sso' program='%s'",
			lpszName, soap->host, szClientApp);
		goto exit;
	}

	retval = gss_display_name(&status, gssUsername, &gssUserBuffer, NULL);
	if (retval) {
		LogKRB5Error("Unable to convert username", retval, status);
		goto exit;
	}

	ec_log_debug("Kerberos username: %s", static_cast<const char *>(gssUserBuffer.value));
	// kerberos returns: username@REALM, username is case-insensitive
	strUsername.assign((char*)gssUserBuffer.value, gssUserBuffer.length);
	pos = strUsername.find_first_of('@');
	if (pos != std::string::npos)
		strUsername.erase(pos);

	if (strcasecmp(strUsername.c_str(), lpszName) == 0) {
		er = m_lpUserManagement->ResolveObjectAndSync(ACTIVE_USER, lpszName, &m_ulUserID);
		// don't check NONACTIVE, since those shouldn't be able to login
		if(er != erSuccess)
			goto exit;

		m_bValidated = true;
		m_ulValidationMethod = METHOD_SSO;
		ec_log_debug("Kerberos Single Sign-On: User \"%s\" authenticated", lpszName);
		ZLOG_AUDIT(m_lpSessionManager->GetAudit(), "authenticate ok user='%s' from='%s' method='kerberos sso' program='%s'",
			lpszName, soap->host, szClientApp);
	} else {
		ec_log_err("Kerberos username \"%s\" authenticated, but user \"%s\" requested.", (char*)gssUserBuffer.value, lpszName);
		ZLOG_AUDIT(m_lpSessionManager->GetAudit(), "authenticate spoofed user='%s' requested='%s' from='%s' method='kerberos sso' program='%s'",
			static_cast<char *>(gssUserBuffer.value), lpszName, soap->host, szClientApp);
	}
exit:
	if (gssUserBuffer.length)
		gss_release_buffer(&status, &gssUserBuffer);
	if (gssOutputToken.length)
		gss_release_buffer(&status, &gssOutputToken);
	if (gssUsername != GSS_C_NO_NAME)
		gss_release_name(&status, &gssUsername);
	if (gssServername != GSS_C_NO_NAME)
		gss_release_name(&status, &gssServername);
	if (lppOutput != nullptr)
		*lppOutput = lpOutput;
#endif
	return er;
}

ECRESULT ECAuthSession::ValidateSSOData_NTLM(struct soap* soap, const char* lpszName, const char* szClientVersion, const char* szClientApp, const char *szClientAppVersion, const char *szClientAppMisc, const struct xsd__base64Binary* lpInput, struct xsd__base64Binary **lppOutput)
{
	ECRESULT er = KCERR_INVALID_PARAMETER;
	struct xsd__base64Binary *lpOutput = NULL;
	char buffer[NTLMBUFFER];
	std::string strEncoded, strDecoded, strAnswer;
	ssize_t bytes = 0;
	char separator = '\\';      // get config version
	struct pollfd pollfd[2];

	if (!soap) {
		ec_log_err("Invalid argument \"soap\" in call to ECAuthSession::ValidateSSOData_NTLM()");
		return er;
	}
	if (!lpszName) {
		ec_log_err("Invalid argument \"lpszName\" in call to ECAuthSession::ValidateSSOData_NTLM()");
		return er;
	}
	if (!szClientVersion) {
		ec_log_err("Invalid argument \"zClientVersionin\" in call to ECAuthSession::ValidateSSOData_NTLM()");
		return er;
	}
	if (!szClientApp) {
		ec_log_err("Invalid argument \"szClientApp\" in call to ECAuthSession::ValidateSSOData_NTLM()");
		return er;
	}
	if (!lpInput) {
		ec_log_err("Invalid argument \"lpInput\" in call to ECAuthSession::ValidateSSOData_NTLM()");
		return er;
	}
	if (!lppOutput) {
		ec_log_err("Invalid argument \"lppOutput\" in call to ECAuthSession::ValidateSSOData_NTLM()");
		return er;
	}
	er = KCERR_LOGON_FAILED;
	strEncoded = base64_encode(lpInput->__ptr, lpInput->__size);
	errno = 0;

	if (m_NTLM_pid == -1) {
		// start new ntlmauth pipe
		// TODO: configurable path?
		if (pipe(m_NTLM_stdin) == -1 || pipe(m_NTLM_stdout) == -1 || pipe(m_NTLM_stderr) == -1) {
			ec_log_crit(std::string("Unable to create communication pipes for ntlm_auth: ") + strerror(errno));
			return er;
		}
		/*
		 * Why are we using vfork() ?
		 *
		 * You might as well use fork() here but vfork() is much faster in our case; this is because vfork() doesn't actually duplicate
		 * any pages, expecting you to call execl(). Watch out though, since data changes done in the client process before execl() WILL
		 * affect the mother process. (however, the file descriptor table is correctly cloned)
		 *
		 * The reason fork() is slow is that even though it is doing a Copy-On-Write copy, it still needs to do some page-copying to set up your
		 * process. This copying time increases with memory usage of the mother process; in fact, running 200 forks() on a process occupying
		 * 512MB of memory takes 15 seconds, while the same vfork()/exec() loop takes under .5 of a second.
		 *
		 * If vfork() is not available, or is broken on another platform, it is safe to simply replace it with fork(), but it will be quite slow!
		 */
		m_NTLM_pid = vfork();
		if (m_NTLM_pid == -1) {
			// broken
			ec_log_crit(std::string("Unable to start new process for ntlm_auth: ") + strerror(errno));
			return er;
		} else if (m_NTLM_pid == 0) {
			// client
			close(m_NTLM_stdin[1]);
			close(m_NTLM_stdout[0]);
			close(m_NTLM_stderr[0]);
			dup2(m_NTLM_stdin[0], 0);
			dup2(m_NTLM_stdout[1], 1);
			dup2(m_NTLM_stderr[1], 2);
			// close all other open file descriptors, so ntlm doesn't keep the kopano-server sockets open
			auto j = getdtablesize();
			for (int k = 3; k < j; ++k)
				close(k);
			execlp("ntlm_auth", "-d0", "--helper-protocol=squid-2.5-ntlmssp", nullptr);
			ec_log_crit(std::string("Cannot start ntlm_auth: ") + strerror(errno));
			_exit(2);
		} else {
			// parent
			ec_log_info("New ntlm_auth started on pid %d", m_NTLM_pid);
			close(m_NTLM_stdin[0]);
			close(m_NTLM_stdout[1]);
			close(m_NTLM_stderr[1]);
			m_stdin = ec_relocate_fd(m_NTLM_stdin[1]);
			m_stdout = ec_relocate_fd(m_NTLM_stdout[0]);
			m_stderr = ec_relocate_fd(m_NTLM_stderr[0]);

			// Yo! Refresh!
			write(m_stdin, "YR ", 3);
			write(m_stdin, strEncoded.c_str(), strEncoded.length());
			write(m_stdin, "\n", 1);
		}
	} else {
		// Knock knock! who's there?
		write(m_stdin, "KK ", 3);
		write(m_stdin, strEncoded.c_str(), strEncoded.length());
		write(m_stdin, "\n", 1);
	}

	memset(buffer, 0, NTLMBUFFER);
	pollfd[0].fd = m_stdout;
	pollfd[1].fd = m_stderr;
	pollfd[0].events = pollfd[1].events = POLLIN;
retry:
	pollfd[0].revents = pollfd[1].revents = 0;
	int ret = poll(pollfd, 2, 10 * 1000); // timeout of 10 seconds before ntlm_auth can respond too large?
	if (ret < 0) {
		if (errno == EINTR)
			goto retry;
		ec_log_err(std::string("Error while waiting for data from ntlm_auth: ") + strerror(errno));
		return er;
	}
	if (ret == 0) {
		// timeout
		ec_log_err("Timeout while reading from ntlm_auth");
		return er;
	}

	// stderr is optional, and always written first
	if (pollfd[1].revents & POLLIN) {
		// log stderr of ntlm_auth to logfile (loop?)
		bytes = read(m_stderr, buffer, NTLMBUFFER-1);
		if (bytes < 0)
			return er;
		buffer[bytes] = '\0';
		// print in lower level. if ntlm_auth was not installed (kerberos only environment), you won't care that ntlm_auth doesn't work.
		// login error is returned to the client, which was expected anyway.
		ec_log_notice(std::string("Received error from ntlm_auth:\n") + buffer);
		return er;
	}

	// stdout is mandatory, so always read from this pipe
	memset(buffer, 0, NTLMBUFFER);
	bytes = read(m_stdout, buffer, NTLMBUFFER-1);
	if (bytes < 0) {
		ec_log_err(std::string("Unable to read data from ntlm_auth: ") + strerror(errno));
		return er;
	} else if (bytes == 0) {
		ec_log_err("Nothing read from ntlm_auth");
		return er;
	}
	if (buffer[bytes-1] == '\n')
		/*
		 * Strip newline right away, it is not useful for logging,
		 * nor for base64_decode.
		 */
		buffer[--bytes] = '\0';
	if (bytes < 2) {
		/* Ensure buffer[0]==.. && buffer[1]==.. is valid to do */
		ec_log_err("Short reply from ntlm_auth");
		return er;
	}

	if (bytes >= 3)
		/*
		 * Extract response text (if any) following the reply code
		 * (and space). Else left empty.
		 */
		strAnswer.assign(buffer + 3, bytes - 3);

	if (buffer[0] == 'B' && buffer[1] == 'H') {
		/*
		 * "Broken Helper". Either we fed nonsensical data to ntlm_auth
		 * (unlikely), or ntlm_auth found some reason not to complete,
		 * like /var/lib/samba/winbindd_privileged being inaccessible.
		 */
		ec_log_err("ntlm_auth returned generic error \"%.*s\"", static_cast<int>(bytes), buffer);
		return er;
	} else if (buffer[0] == 'T' && buffer[1] == 'T') {
		// Try This
		strDecoded = base64_decode(strAnswer);

		lpOutput = s_alloc<struct xsd__base64Binary>(soap);
		lpOutput->__size = strDecoded.length();
		lpOutput->__ptr = s_alloc<unsigned char>(soap, strDecoded.length());
		memcpy(lpOutput->__ptr, strDecoded.data(), strDecoded.length());

		er = KCERR_SSO_CONTINUE;
	} else if (buffer[0] == 'A' && buffer[1] == 'F') {
		// Authentication Fine
		// Samba default runs in UTF-8 and setting 'unix charset' to windows-1252 in the samba config will break ntlm_auth
		// convert the username before we use it in Kopano
		try {
			strAnswer = iconv_context<std::string, std::string>("windows-1252", "utf-8").convert(strAnswer);
		} catch (const convert_exception &e) {
			ec_log_crit("Problem setting up windows-1252 to utf-8 converter: %s", e.what());
			return er;
		}
		ec_log_info("Found username (%s)", strAnswer.c_str());

		// if the domain separator is not found, assume we only have the username (samba)
		auto pos = strAnswer.find_first_of(separator);
		if (pos != std::string::npos) {
			++pos;
			strAnswer.assign(strAnswer, pos, strAnswer.length()-pos);
		}
		// Check whether user exists in the user database
		er = m_lpUserManagement->ResolveObjectAndSync(ACTIVE_USER, (char *)strAnswer.c_str(), &m_ulUserID);
		// don't check NONACTIVE, since those shouldn't be able to login
		if(er != erSuccess)
			return er;

		if (strcasecmp(lpszName, strAnswer.c_str()) != 0) {
			// cannot open another user without password
			// or should we check permissions ?
			ec_log_warn("Single Sign-On: User \"%s\" authenticated, but user \"%s\" requested.", strAnswer.c_str(), lpszName);
			ZLOG_AUDIT(m_lpSessionManager->GetAudit(), "authenticate spoofed user='%s' requested='%s' from='%s' method='ntlm sso' program='%s'",
				strAnswer.c_str(), lpszName, soap->host, szClientApp);
			er = KCERR_LOGON_FAILED;
		} else {
			m_bValidated = true;
			m_ulValidationMethod = METHOD_SSO;
			er = erSuccess;
			ec_log_debug("Single Sign-On: User \"%s\" authenticated", strAnswer.c_str());
			ZLOG_AUDIT(m_lpSessionManager->GetAudit(), "authenticate ok user='%s' from='%s' method='ntlm sso' program='%s'",
				lpszName, soap->host, szClientApp);
		}
	} else if (buffer[0] == 'N' && buffer[1] == 'A') {
		// Not Authenticated
		ec_log_info("Requested user \"%s\" denied. Not authenticated: \"%s\"", lpszName, strAnswer.c_str());
		ZLOG_AUDIT(m_lpSessionManager->GetAudit(), "authenticate failed user='%s' from='%s' method='ntlm sso' program='%s'",
			lpszName, soap->host, szClientApp);
		er = KCERR_LOGON_FAILED;
	} else {
		// unknown response?
		ec_log_err("Unknown response from ntlm_auth: %.*s", static_cast<int>(bytes), buffer);
		return KCERR_CALL_FAILED;
	}

	*lppOutput = lpOutput;
	return er;
}
#undef NTLMBUFFER

ECRESULT ECAuthSession::ProcessImpersonation(const char* lpszImpersonateUser)
{
	if (lpszImpersonateUser == NULL || *lpszImpersonateUser == '\0') {
		m_ulImpersonatorID = EC_NO_IMPERSONATOR;
		return erSuccess;
	}
	m_ulImpersonatorID = m_ulUserID;
	return m_lpUserManagement->ResolveObjectAndSync(OBJECTCLASS_USER,
	       lpszImpersonateUser, &m_ulUserID);
}

size_t ECAuthSession::GetObjectSize()
{
	return sizeof(*this);
}

ECObjectLock::ECObjectLock(std::shared_ptr<ECLockManager> lm,
    unsigned int objid, ECSESSIONID sid) :
	m_ptrLockManager(lm), m_ulObjId(objid), m_sessionId(sid)
{}

ECObjectLock::ECObjectLock(ECObjectLock &&o) :
	m_ptrLockManager(std::move(o.m_ptrLockManager)),
	m_ulObjId(o.m_ulObjId), m_sessionId(o.m_sessionId)
{
	/*
	 * Our Unlock routine depends on m_ptrLockManager being reset, but due
	 * to LWG DR 2315, weak_ptr(weak_ptr&&) is not implemented in some
	 * compiler versions and thus did not do that reset.
	 */
	o.m_ptrLockManager.reset();
}

ECObjectLock &ECObjectLock::operator=(ECObjectLock &&o)
{
	m_ptrLockManager = std::move(o.m_ptrLockManager);
	o.m_ptrLockManager.reset();
	m_ulObjId = o.m_ulObjId;
	m_sessionId = o.m_sessionId;
	return *this;
}

ECRESULT ECObjectLock::Unlock()
{
	auto lm = m_ptrLockManager.lock();
	if (lm == nullptr)
		return erSuccess;
	auto er = lm->UnlockObject(m_ulObjId, m_sessionId);
	if (er == erSuccess)
		m_ptrLockManager.reset();
	return er;
}

} /* namespace */<|MERGE_RESOLUTION|>--- conflicted
+++ resolved
@@ -981,11 +981,7 @@
 	unsigned int id = 0;
 	objectid_t extern_id;
 	unsigned int mapi_type;
-<<<<<<< HEAD
-	auto er = ABEntryIDToID(username_abid.size(), username_abid.c_str(), &m_ulUserID, &extern_id, &mapi_type);
-=======
-	auto er = ABEntryIDToID(static_cast<ULONG>(username_abid.size()), reinterpret_cast<const BYTE *>(username_abid.c_str()), &id, &extern_id, &mapi_type);
->>>>>>> 2a60055a
+	auto er = ABEntryIDToID(username_abid.size(), username_abid.c_str(), &id, &extern_id, &mapi_type);
 	if (er != erSuccess)
 		return ec_perror("ABEntryIDToID", er);
 	// Always lookup via exID to ensure correct user in multi server environments.
