--- conflicted
+++ resolved
@@ -40,12 +40,7 @@
 	auto pThis = dynamic_cast<ECUserStoreTable *>(lpThis);
 	if (pThis == nullptr)
 		return KCERR_INVALID_PARAMETER;
-<<<<<<< HEAD
-	static constexpr const GUID sZeroGuid = {0};
 	auto lpsRowSet = soap_new_rowSet(soap);
-=======
-	auto lpsRowSet = s_alloc<rowSet>(soap);
->>>>>>> ea61c938
 	lpsRowSet->__size = 0;
 	lpsRowSet->__ptr = NULL;
 	if(lpRowList->empty()) {
@@ -102,17 +97,10 @@
 					break;
 				m.ulPropTag = lpsPropTagArray->__ptr[k];
 				m.__union = SOAP_UNION_propValData_bin;
-<<<<<<< HEAD
 				m.Value.bin = soap_new_xsd__base64Binary(soap);
-				m.Value.bin->__size = sizeof(GUID);
-				m.Value.bin->__ptr  = soap_new_unsignedByte(soap, sizeof(GUID));
-				memcpy(m.Value.bin->__ptr, &pThis->m_mapUserStoreData[row.ulObjId].sGuid, sizeof(GUID));
-=======
-				m.Value.bin = s_alloc<xsd__base64Binary>(soap);
 				m.Value.bin->__size = g.size();
-				m.Value.bin->__ptr = s_alloc<unsigned char>(soap, g.size());
-				memcpy(m.Value.bin->__ptr, g.c_str(), g.size());
->>>>>>> ea61c938
+				m.Value.bin->__ptr  = soap_new_unsignedByte(soap, g.size());
+				memcpy(m.Value.bin->__ptr, &pThis->m_mapUserStoreData[row.ulObjId].sGuid, g.size());
 				break;
 			}
 			case PROP_ID(PR_EC_STORETYPE):
