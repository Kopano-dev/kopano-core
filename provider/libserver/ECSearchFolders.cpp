/*
 * Copyright 2005 - 2016 Zarafa and its licensors
 *
 * This program is free software: you can redistribute it and/or modify
 * it under the terms of the GNU Affero General Public License, version 3,
 * as published by the Free Software Foundation.
 *
 * This program is distributed in the hope that it will be useful,
 * but WITHOUT ANY WARRANTY; without even the implied warranty of
 * MERCHANTABILITY or FITNESS FOR A PARTICULAR PURPOSE. See the
 * GNU Affero General Public License for more details.
 *
 * You should have received a copy of the GNU Affero General Public License
 * along with this program.  If not, see <http://www.gnu.org/licenses/>.
 *
 */

#include <kopano/platform.h>
#include <utility>
#include <kopano/lockhelper.hpp>
#include <pthread.h>
#include <mapidefs.h>
#include <mapitags.h>

#include "ECMAPI.h"
#include "ECSession.h"
#include <kopano/ECKeyTable.h>
#include <kopano/ECLogger.h>
#include "ECStoreObjectTable.h"
#include "ECSubRestriction.h"
#include "ECSearchFolders.h"
#include "ECSessionManager.h"
#include "ECStatsCollector.h"
#include "ECIndexer.h"
#include <kopano/ECTags.h>
#include "cmdutil.hpp"
#include <kopano/stringutil.h>

#include "ECSearchClient.h"

namespace KC {

struct THREADINFO {
    SEARCHFOLDER 	*lpFolder;
    ECSearchFolders *lpSearchFolders;
};

ECSearchFolders::ECSearchFolders(ECSessionManager *lpSessionManager,
    ECDatabaseFactory *lpFactory) :
	m_lpDatabaseFactory(lpFactory), m_lpSessionManager(lpSessionManager)
{
    pthread_create(&m_threadProcess, NULL, ECSearchFolders::ProcessThread, (void *)this);
    set_thread_name(m_threadProcess, "SearchFolders");
}

ECSearchFolders::~ECSearchFolders() {
	ulock_rec l_sf(m_mutexMapSearchFolders);

	for (auto &p : m_mapSearchFolders) {
		for (auto &f : p.second)
			delete f.second;
		p.second.clear();
	}
    
	m_mapSearchFolders.clear();
	l_sf.unlock();
    
	ulock_rec l_events(m_mutexEvents);
    m_bExitThread = true;
	m_condEvents.notify_all();
	l_events.unlock();

    pthread_join(m_threadProcess, NULL);
}

// Only loads the search criteria for all search folders. Used once at boot time
ECRESULT ECSearchFolders::LoadSearchFolders() 
{
    ECDatabase *lpDatabase = NULL;
	DB_RESULT lpResult;
    DB_ROW lpRow = NULL;
    unsigned int ulStoreId = 0;
    unsigned int ulStatus = 0;

    // Search for all folders with PR_EC_SEARCHCRIT that are not deleted. Note that this query can take quite some time on large databases
    std::string strQuery = "SELECT hierarchy.id, properties.val_ulong FROM hierarchy LEFT JOIN properties ON properties.hierarchyid=hierarchy.id AND properties.tag=" + stringify(PROP_ID(PR_EC_SEARCHFOLDER_STATUS)) +" AND properties.type=" + stringify(PROP_TYPE(PR_EC_SEARCHFOLDER_STATUS)) + " WHERE hierarchy.type=3 AND hierarchy.flags=2";
    struct searchCriteria *lpSearchCriteria = NULL;
    
    // Get database
	auto er = GetThreadLocalDatabase(m_lpDatabaseFactory, &lpDatabase);
    if(er != erSuccess)
		return er;
	ec_log_notice("Querying database for searchfolders. This may take a while.");
    er = lpDatabase->DoSelect(strQuery, &lpResult);
    if(er != erSuccess)
		return er;
        
	ec_log_notice("Loading search folders.");
	while ((lpRow = lpResult.fetch_row()) != nullptr) {
        if(lpRow[0] == NULL)
            continue;
            
        if(lpRow[1] != NULL)
            ulStatus = atoi(lpRow[1]);
        else
            ulStatus = EC_SEARCHFOLDER_STATUS_RUNNING; // this is the default if no property is found
            
		auto ulFolderId = atoi(lpRow[0]);
        er = m_lpSessionManager->GetCacheManager()->GetStore(ulFolderId, &ulStoreId, NULL);
        if(er != erSuccess) {
            er = erSuccess;
            continue;
        }
        
        // Only load the table if it is not stopped
		if (ulStatus == EC_SEARCHFOLDER_STATUS_STOPPED)
			continue;
		er = LoadSearchCriteria(ulStoreId, ulFolderId, &lpSearchCriteria);
		if (er != erSuccess) {
			er = erSuccess;
			continue;
		}

		if (ulStatus == EC_SEARCHFOLDER_STATUS_REBUILD)
			ec_log_info("Rebuilding search folder %d", ulFolderId);

		// If the folder was in the process of rebuilding, then completely rebuild the search results (we don't know how far the search got)
		er = AddSearchFolder(ulStoreId, ulFolderId, ulStatus == EC_SEARCHFOLDER_STATUS_REBUILD, lpSearchCriteria);
		if (er != erSuccess) {
			er = erSuccess; // just try to skip the error
			continue;
		}
		if (lpSearchCriteria) {
			FreeSearchCriteria(lpSearchCriteria);
			lpSearchCriteria = NULL;
		}
    }

    if(lpSearchCriteria)
        FreeSearchCriteria(lpSearchCriteria);
        
	ec_log_notice("Done loading search folders.");
    return er;
}

// Called from IMAPIContainer::SetSearchCriteria
ECRESULT ECSearchFolders::SetSearchCriteria(unsigned int ulStoreId, unsigned int ulFolderId, struct searchCriteria *lpSearchCriteria)
{
    if(lpSearchCriteria == NULL) {
        /* Always return successful, so that Outlook 2007 works */
        CancelSearchFolder(ulStoreId, ulFolderId);
        return erSuccess;
	}
	auto er = AddSearchFolder(ulStoreId, ulFolderId, true, lpSearchCriteria);
	if (er != erSuccess)
		return er;
	return SaveSearchCriteria(ulStoreId, ulFolderId, lpSearchCriteria);
}

// Gets the search criteria from in-memory
ECRESULT ECSearchFolders::GetSearchCriteria(unsigned int ulStoreId, unsigned int ulFolderId, struct searchCriteria **lppSearchCriteria, unsigned int *lpulFlags)
{
	scoped_rlock l_sf(m_mutexMapSearchFolders);

    // See if there are any searches for this store first
	auto iterStore = m_mapSearchFolders.find(ulStoreId);
	if (iterStore == m_mapSearchFolders.cend())
		return KCERR_NOT_INITIALIZED;
	FOLDERIDSEARCH::const_iterator iterFolder = iterStore->second.find(ulFolderId);
	if (iterFolder == iterStore->second.cend())
		return KCERR_NOT_INITIALIZED;
	auto er = CopySearchCriteria(nullptr, iterFolder->second->lpSearchCriteria, lppSearchCriteria);
    if(er != erSuccess)
		return er;
    er = GetState(ulStoreId, ulFolderId, lpulFlags);
    if(er != erSuccess)
		return er;
        
    // Add recursive flag if necessary
    *lpulFlags |= iterFolder->second->lpSearchCriteria->ulFlags & SEARCH_RECURSIVE;
    return er;
}

// Add or modify a search folder
ECRESULT ECSearchFolders::AddSearchFolder(unsigned int ulStoreId, unsigned int ulFolderId, bool bReStartSearch, struct searchCriteria *lpSearchCriteria)
{
    ECRESULT er = erSuccess;
    struct searchCriteria *lpCriteria = NULL;
    STOREFOLDERIDSEARCH::iterator iterStore;
    SEARCHFOLDER *lpSearchFolder = NULL;    
    unsigned int ulParent = 0;
	ulock_rec l_sf(m_mutexMapSearchFolders, std::defer_lock_t());

    if(lpSearchCriteria == NULL) {
        er = LoadSearchCriteria(ulStoreId, ulFolderId, &lpCriteria);
        
        if(er != erSuccess)
		return er;
        lpSearchCriteria = lpCriteria;
    }

    // Cancel any running searches
    CancelSearchFolder(ulStoreId, ulFolderId);
	auto cache = m_lpSessionManager->GetCacheManager();
    if(bReStartSearch) {
        // Set the status of the table as rebuilding
        SetStatus(ulFolderId, EC_SEARCHFOLDER_STATUS_REBUILD);
        
        // Remove any results for this folder if we're restarting the search
        er = ResetResults(ulStoreId, ulFolderId);
        if(er != erSuccess)
            goto exit;
    }
        
    // Tell tables that we've reset:

    // 1. Reset cache for this folder
	cache->Update(fnevObjectModified, ulFolderId);
    
    // 2. Send reset table contents notification
    er = m_lpSessionManager->UpdateTables(ECKeyTable::TABLE_CHANGE, 0, ulFolderId, 0, MAPI_MESSAGE);
    if(er != erSuccess)
        goto exit;
        
    // 3. Send change tables viewing us (hierarchy tables)
	if (cache->GetParent(ulFolderId, &ulParent) == erSuccess) {
        er = m_lpSessionManager->UpdateTables(ECKeyTable::TABLE_ROW_MODIFY, 0, ulParent, ulFolderId, MAPI_FOLDER);
        if(er != erSuccess)
            goto exit;
    }

    lpSearchFolder = new SEARCHFOLDER(ulStoreId, ulFolderId);

    er = CopySearchCriteria(NULL, lpSearchCriteria, &lpSearchFolder->lpSearchCriteria);
    if(er != erSuccess) {
        delete lpSearchFolder;
        goto exit;
    }

    // Get searches for this store, or add it to the list.
	l_sf.lock();
	iterStore = m_mapSearchFolders.insert({ulStoreId, {}}).first;
	iterStore->second.insert({ulFolderId, lpSearchFolder});
	g_lpStatsCollector->Increment(SCN_SEARCHFOLDER_COUNT);
        
    if(bReStartSearch) {
        lpSearchFolder->bThreadFree = false;
        
		auto ti = new THREADINFO;
        ti->lpSearchFolders = this;
        ti->lpFolder = lpSearchFolder;
        
        // Insert the actual folder with the criteria
        // Start the thread (will store the thread id in the original list)
        pthread_attr_t attr;
        pthread_attr_init(&attr);
        pthread_attr_setdetachstate(&attr, PTHREAD_CREATE_DETACHED);
        pthread_attr_setstacksize(&attr, 512*1024); // 512KB stack space for search threads
        int err = 0;
        
        if((err = pthread_create(&lpSearchFolder->sThreadId, &attr, ECSearchFolders::SearchThread, (void *)ti)) != 0) {
            ec_log_crit("Unable to spawn thread for search: %s", strerror(err));
            er = KCERR_NOT_ENOUGH_MEMORY;
        }
	set_thread_name(lpSearchFolder->sThreadId, "SearchFolders:Folder");
    }
	l_sf.unlock();
exit:
    if (lpCriteria)
        FreeSearchCriteria(lpCriteria);

    return er;
}

// See if a folder is a search folder
ECRESULT ECSearchFolders::IsSearchFolder(unsigned int ulStoreID, unsigned int ulFolderId)
{
	ECDatabase		*lpDatabase = NULL;
	DB_RESULT lpDBResult;

	/* Get database */
	auto er = GetThreadLocalDatabase(m_lpDatabaseFactory, &lpDatabase);
	if (er != erSuccess)
		return er;

	// Find out what kind of table this is
	std::string strQuery = "SELECT flags FROM hierarchy WHERE id=" + stringify(ulFolderId) + " LIMIT 1";

	er = lpDatabase->DoSelect(strQuery, &lpDBResult);
	if(er != erSuccess)
		return er;
	auto lpDBRow = lpDBResult.fetch_row();
	if (lpDBRow == nullptr || lpDBRow[0] == nullptr)
		return KCERR_NOT_FOUND;
	if (atoui(lpDBRow[0]) != FOLDER_SEARCH)
		return KCERR_NOT_FOUND;
	return erSuccess;
}

// Cancel a search: stop any rebuild thread and stop processing updates for this search folder
ECRESULT ECSearchFolders::CancelSearchFolder(unsigned int ulStoreID, unsigned int ulFolderId)
{
    // Lock the list, preventing other Cancel requests messing with the thread    
	ulock_rec l_sf(m_mutexMapSearchFolders);

	auto iterStore = m_mapSearchFolders.find(ulStoreID);
	if (iterStore == m_mapSearchFolders.cend())
		return KCERR_NOT_FOUND;
	auto iterFolder = iterStore->second.find(ulFolderId);
	if (iterFolder == iterStore->second.cend())
		return KCERR_NOT_FOUND;
    
	auto lpFolder = iterFolder->second;
    
    // Remove the item from the list
    iterStore->second.erase(iterFolder);
	g_lpStatsCollector->Increment(SCN_SEARCHFOLDER_COUNT, -1);
	l_sf.unlock();
	DestroySearchFolder(lpFolder);
	return erSuccess;
}

void ECSearchFolders::DestroySearchFolder(SEARCHFOLDER *lpFolder)
{
	unsigned int ulFolderId = lpFolder->ulFolderId;
    // Nobody can access lpFolder now, except for us and the search thread
    // FIXME check this assumption !!!
    
    // Signal the thread to exit
    lpFolder->bThreadExit = true;
    
	/*
	 * Wait for the thread to signal that lpFolder is no longer in use by
	 * the thread The condition is used for all threads, so it may have
	 * been fired for a different thread. This is efficient enough.
	 */
	ulock_normal lk(lpFolder->mMutexThreadFree);
	m_condThreadExited.wait(lk, [=](void) { return lpFolder->bThreadFree; });
	lk.unlock();

    // Nobody is using lpFolder now
    delete lpFolder;
    
    // Set the search as stopped in the database
    SetStatus(ulFolderId, EC_SEARCHFOLDER_STATUS_STOPPED);

}

/**
 * Cancel all the search folders on a store and removing the results
 */
ECRESULT ECSearchFolders::RemoveSearchFolder(unsigned int ulStoreID)
{
	std::list<SEARCHFOLDER*>	listSearchFolders;
	// Lock the list, preventing other Cancel requests messing with the thread
	ulock_rec l_sf(m_mutexMapSearchFolders);

	auto iterStore = m_mapSearchFolders.find(ulStoreID);
	if (iterStore == m_mapSearchFolders.cend())
		return KCERR_NOT_FOUND;
	for (const auto &p : iterStore->second)
		listSearchFolders.push_back(p.second);

	iterStore->second.clear();
	
	// Remove store from list, items of the store will be delete in 'DestroySearchFolder'
	m_mapSearchFolders.erase(iterStore);
	l_sf.unlock();

//@fixme: server shutdown can result in a crash?
	for (auto srfolder : listSearchFolders) {
		g_lpStatsCollector->Increment(SCN_SEARCHFOLDER_COUNT, -1);
		auto ulFolderID = srfolder->ulFolderId;
		// Wait and free searchfolder data
		DestroySearchFolder(srfolder);
		// Remove results from database
		ResetResults(ulStoreID, ulFolderID);
	}
	return erSuccess;
}

// Removing a search folder is subtly different from cancelling it; removing a search folder
// also removes all search results
ECRESULT ECSearchFolders::RemoveSearchFolder(unsigned int ulStoreId, unsigned int ulFolderId)
{
    // Cancel any running (rebuilding) searches
    CancelSearchFolder(ulStoreId, ulFolderId);
    // Ignore errors
    
    // Remove results from database
    ResetResults(ulStoreId, ulFolderId);
	return erSuccess;
}
    
// WARNING: THIS FUNCTION IS *NOT* THREADSAFE. IT SHOULD ONLY BE CALLED AT STARTUP WHILE SINGLE-THREADED
ECRESULT ECSearchFolders::RestartSearches()
{
    ec_log_crit("Starting rebuild of search folders... This may take a while.");
    
    for (const auto &store_p : m_mapSearchFolders) {
        ec_log_crit("  Rebuilding searchfolders of store %d", store_p.first);
        for (const auto &folder_p : store_p.second) {
            ResetResults(store_p.first, folder_p.first);
            Search(store_p.first, folder_p.first, folder_p.second->lpSearchCriteria, NULL, false);
        }
    }    

    ec_log_info("Finished rebuild.");
	return erSuccess;
}
   
// Should be called for *any* change of *any* message object in the database. 
ECRESULT ECSearchFolders::UpdateSearchFolders(unsigned int ulStoreId, unsigned int ulFolderId, unsigned int ulObjId, ECKeyTable::UpdateType ulType)
{
    EVENT ev;
    
    ev.ulStoreId = ulStoreId;
    ev.ulFolderId = ulFolderId;
    ev.ulObjectId = ulObjId;
    ev.ulType = ulType;
    
	scoped_rlock l_ev(m_mutexEvents);
    // Add the event to the queue
	m_lstEvents.push_back(std::move(ev));
	/*
	 * Signal a change in the queue (actually only needed for the first
	 * event, but this wastes almost no time and is safer.
	 */
	m_condEvents.notify_all();
	return erSuccess;
}

// Process a list of message changes in a single folder of a certain type
ECRESULT ECSearchFolders::ProcessMessageChange(unsigned int ulStoreId, unsigned int ulFolderId, ECObjectTableList *lstObjectIDs, ECKeyTable::UpdateType ulType)
{
    bool bIsInTargetFolder = false;
    std::set<unsigned int> setParents;
    unsigned int ulOwner = 0;
    ECSession *lpSession = NULL;
	ECODStore ecOBStore;
	SUBRESTRICTIONRESULTS *lpSubResults = NULL;
    struct rowSet *lpRowSet = NULL;
    struct propTagArray *lpPropTags = NULL;
    unsigned int ulParent = 0;
    unsigned int ulFlags = 0;
	unsigned int ulSCFolderId = 0;
	int lCount = 0; // Number of messages added, positive means more added, negative means more discarded
	int lUnreadCount = 0; // Same, but for unread count
	ECDatabase *lpDatabase = NULL;
	std::list<ULONG> lstPrefix;
	bool fInserted = false;
	
	lstPrefix.push_back(PR_MESSAGE_FLAGS);

	ECLocale locale = m_lpSessionManager->GetSortLocale(ulStoreId);
	ulock_rec l_sf(m_mutexMapSearchFolders);

	auto er = GetThreadLocalDatabase(m_lpDatabaseFactory, &lpDatabase);
    if(er != erSuccess)
		return er;
	STOREFOLDERIDSEARCH::const_iterator iterStore = m_mapSearchFolders.find(ulStoreId);
    if (iterStore == m_mapSearchFolders.cend())
        // There are no search folders in the target store. We will therefore never match any search
        // result and might as well exit now.
		return erSuccess;

    // OPTIMIZATION: if a target folder == root folder of ulStoreId, and a recursive searchfolder, then
    // the following check is always TRUE

    // Get the owner of the search folder. This *could* be different from the owner of the objects!
    er = m_lpSessionManager->GetCacheManager()->GetObject(ulStoreId, NULL, &ulOwner, NULL, NULL);
    if(er != erSuccess)
		return er;

    // FIXME FIXME FIXME we still need to check MAPI_ASSOCIATED and MSGFLAG_DELETED and exclude them.. better if the caller does this.    

    // We now have to see if the folder in which the object resides is actually a target of a search folder.
    // We do this by checking whether the specified folder is a searchfolder target folder, or a child of
    // a target folder if it is a recursive search.
    
    // Loop through search folders for this store
	auto cache = m_lpSessionManager->GetCacheManager();
	for (const auto &folder : iterStore->second) {
		ULONG ulAttempts = 4;	// Random number
		
		do {
			bIsInTargetFolder = false;
			lCount = 0;
			lUnreadCount = 0;
			
			if (folder.second->lpSearchCriteria->lpFolders == NULL ||
			    folder.second->lpSearchCriteria->lpRestrict == NULL)
				continue;
				
			er = lpDatabase->Begin();
			if (er != erSuccess)
				goto exit;
			
			// Lock searchfolder
			WITH_SUPPRESSED_LOGGING(lpDatabase)
				er = lpDatabase->DoSelect("SELECT properties.val_ulong FROM properties WHERE hierarchyid = " +
				     stringify(folder.first) + " FOR UPDATE", NULL);
			if (er == KCERR_DATABASE_ERROR) {
				DB_ERROR dberr = lpDatabase->GetLastError();
				if (dberr != DB_E_LOCK_WAIT_TIMEOUT && dberr != DB_E_LOCK_DEADLOCK) {
					ec_log_err("ECSearchFolders::ProcessMessageChange(): select failed");
					goto exit;
				}
				er = lpDatabase->Rollback();
				if (er != erSuccess) {
					ec_log_crit("ECSearchFolders::ProcessMessageChange(): database rollback failed %d", er);
					goto exit;
				}
				g_lpStatsCollector->Increment(SCN_SEARCHFOLDER_UPDATE_RETRY);
				continue;
			} else if (er != erSuccess) {
				ec_log_crit("ECSearchFolders::ProcessMessageChange(): unexpected error %d", er);
				goto exit;
			}
			
			if(ulType != ECKeyTable::TABLE_ROW_DELETE) {
				// Loop through all targets for each searchfolder, if one matches, then match the restriction with the objects
				for (unsigned int i = 0; i < folder.second->lpSearchCriteria->lpFolders->__size; ++i)
					if (cache->GetObjectFromEntryId(&folder.second->lpSearchCriteria->lpFolders->__ptr[i], &ulSCFolderId) == erSuccess &&
						ulSCFolderId == ulFolderId)
					{
						bIsInTargetFolder = true;
						break;
					}

				if (!bIsInTargetFolder && folder.second->lpSearchCriteria->ulFlags & RECURSIVE_SEARCH) {
					// The item is not in one of the base folders, but it may be in one of children of the folders.
					// We do it in this order because the GetParent() calls below may cause database accesses, so
					// we only actually do those database accesses if we have to.
					
					unsigned int ulAncestor = ulFolderId;
					
					// Get all the parents of this object (usually around 5 or 6)
					setParents.insert(ulFolderId);
					
					while(1) {
						er = cache->GetParent(ulAncestor, &ulAncestor);
						if(er != erSuccess)
							break;
							
						setParents.insert(ulAncestor);
					}
					
					// setParents now contains all the parent of this object, now we can check if any of the ancestors
					// are in the search target
					for (unsigned int i = 0; i < folder.second->lpSearchCriteria->lpFolders->__size; ++i) {
						if (cache->GetObjectFromEntryId(&folder.second->lpSearchCriteria->lpFolders->__ptr[i], &ulSCFolderId) != erSuccess)
							continue;
						auto iterParents = setParents.find(ulSCFolderId);
						if (iterParents != setParents.cend()) {
							bIsInTargetFolder = true;
							break;
						}
					}
				}
			} else {
				// Table type DELETE, so the item is definitely not in the search path. Just delete it
				bIsInTargetFolder = false;
			}
			
			// The folder in which the modify message is, is in our search path for this searchfolder
			if(bIsInTargetFolder) {
				// Create a session for the target user
				if(lpSession == NULL) {
					er = m_lpSessionManager->CreateSessionInternal(&lpSession, ulOwner);
					if(er != erSuccess) {
						ec_log_crit("ECSearchFolders::ProcessMessageChange(): CreateSessionInternal failed %d", er);
						goto exit;
					}
						
					lpSession->Lock();
				}
				
				ecOBStore.ulStoreId = ulStoreId;
				ecOBStore.ulFolderId = 0;
				ecOBStore.ulFlags = 0;
				ecOBStore.ulObjType = MAPI_MESSAGE;
				ecOBStore.lpGuid = NULL;

				if(ulType == ECKeyTable::TABLE_ROW_ADD || ulType == ECKeyTable::TABLE_ROW_MODIFY) {
					std::list<ULONG> lstPropTags;
					
					// Get the restriction ready for this search folder
					er = ECGenericObjectTable::GetRestrictPropTags(folder.second->lpSearchCriteria->lpRestrict, &lstPrefix, &lpPropTags);
					if(er != erSuccess) {
						ec_log_crit("ECSearchFolders::ProcessMessageChange(): ECGenericObjectTable::GetRestrictPropTags failed %d", er);
						goto exit;
					}
						
					// Get necessary row data for the object    
					er = ECStoreObjectTable::QueryRowData(NULL, NULL, lpSession, lstObjectIDs, lpPropTags, &ecOBStore, &lpRowSet, false, false);
					if(er != erSuccess) {
						ec_log_crit("ECSearchFolders::ProcessMessageChange(): ECStoreObjectTable::QueryRowData failed %d", er);
						goto exit;
					}
						
					er = RunSubRestrictions(lpSession, &ecOBStore, folder.second->lpSearchCriteria->lpRestrict, lstObjectIDs, locale, &lpSubResults);
					if(er != erSuccess) {
						ec_log_crit("ECSearchFolders::ProcessMessageChange(): RunSubRestrictions failed %d", er);
						goto exit;
					}

					auto iterObjectIDs = lstObjectIDs->cbegin();
					// Check if the item matches for each item
					for (gsoap_size_t i = 0; i < lpRowSet->__size; ++i, ++iterObjectIDs) {
						bool fMatch;

						// Match the restriction
						er = ECGenericObjectTable::MatchRowRestrict(cache, &lpRowSet->__ptr[i], folder.second->lpSearchCriteria->lpRestrict, lpSubResults, locale, &fMatch);

						if (er != erSuccess)
							continue;
						if (fMatch) {
							if(lpRowSet->__ptr[i].__ptr[0].ulPropTag != PR_MESSAGE_FLAGS)
								continue;
								
							// Get the read flag for this message
							ulFlags = lpRowSet->__ptr[i].__ptr[0].Value.ul & MSGFLAG_READ;
							
							// Update on-disk search folder
							if (AddResults(ulStoreId, folder.first, iterObjectIDs->ulObjId, ulFlags, &fInserted) == erSuccess) {
								if(fInserted) {
									// One more match
									++lCount;
									if(!ulFlags)
										++lUnreadCount;

									// Send table notification
									m_lpSessionManager->UpdateTables(ECKeyTable::TABLE_ROW_ADD, 0, folder.first, iterObjectIDs->ulObjId, MAPI_MESSAGE);
								} else {
									// Row was modified, so flags has changed. Since the only possible values are MSGFLAG_READ or 0, we know the new flags.
									
									if(ulFlags)
										--lUnreadCount; // New state is read, so old state was unread, so --unread
									else
										++lUnreadCount; // New state is unread, so old state was read, so ++unread
									
									// Send table notification
									m_lpSessionManager->UpdateTables(ECKeyTable::TABLE_ROW_MODIFY, 0, folder.first, iterObjectIDs->ulObjId, MAPI_MESSAGE);
								}
								
							} else {
								// AddResults will return an error if the call didn't do anything (record was already in the table).
								
								// Even though, we should still send notifications since the row changed
								m_lpSessionManager->UpdateTables(ECKeyTable::TABLE_ROW_MODIFY, 0, folder.first, iterObjectIDs->ulObjId, MAPI_MESSAGE);
							}
						} else if (ulType == ECKeyTable::TABLE_ROW_MODIFY) {
							// Only delete modified items, not new items
							if (DeleteResults(ulStoreId, folder.first, iterObjectIDs->ulObjId, &ulFlags) == erSuccess) {
								--lCount;
								if(!ulFlags)
									--lUnreadCount; // Removed message was unread
								m_lpSessionManager->UpdateTables(ECKeyTable::TABLE_ROW_DELETE, 0, folder.first, iterObjectIDs->ulObjId, MAPI_MESSAGE);
							}
						}

						// Ignore errors from the updates
						er = erSuccess;
					}
				} else {
					// Message was deleted anyway, update on-disk search folder and send table notification
					for (const auto &obj_id : *lstObjectIDs)
						if (DeleteResults(ulStoreId, folder.first, obj_id.ulObjId, &ulFlags) == erSuccess) {
							m_lpSessionManager->UpdateTables(ECKeyTable::TABLE_ROW_DELETE, 0, folder.first, obj_id.ulObjId, MAPI_MESSAGE);
							--lCount;
							if(!ulFlags)
								--lUnreadCount; // Removed message was unread
						}
				}

				if(lpPropTags) {
					FreePropTagArray(lpPropTags);
					lpPropTags = NULL;
				}
				if(lpRowSet) {
					FreeRowSet(lpRowSet, true);
					lpRowSet = NULL;
				}
				if(lpSubResults){
					FreeSubRestrictionResults(lpSubResults);
					lpSubResults = NULL;
				}

			} else {
				// Not in a target folder, remove from search results
				for (const auto &obj_id : *lstObjectIDs)
					if (DeleteResults(ulStoreId, folder.first, obj_id.ulObjId, &ulFlags) == erSuccess) {
						m_lpSessionManager->UpdateTables(ECKeyTable::TABLE_ROW_DELETE, 0, folder.first, obj_id.ulObjId, MAPI_MESSAGE);
						--lCount;
						if(!ulFlags)
							--lUnreadCount; // Removed message was unread
					}
			}

			if(lCount || lUnreadCount) {
				// If the searchfolder has changed, update counts and send notifications
				WITH_SUPPRESSED_LOGGING(lpDatabase) {
					er = UpdateFolderCount(lpDatabase, folder.first, PR_CONTENT_COUNT, lCount);
					if (er == erSuccess)
						er = UpdateFolderCount(lpDatabase, folder.first, PR_CONTENT_UNREAD, lUnreadCount);
				}
				
				if (er == KCERR_DATABASE_ERROR) {
					DB_ERROR dberr = lpDatabase->GetLastError();
					if (dberr == DB_E_LOCK_WAIT_TIMEOUT || dberr == DB_E_LOCK_DEADLOCK) {
						ec_log_crit("ECSearchFolders::ProcessMessageChange(): database error(1) %d", dberr);
						er = lpDatabase->Rollback();
						if (er != erSuccess) {
							ec_log_crit("ECSearchFolders::ProcessMessageChange(): database rollback failed(1) %d", er);
							goto exit;
						}
						g_lpStatsCollector->Increment(SCN_SEARCHFOLDER_UPDATE_RETRY);
						continue;
					} else
						goto exit;
				} else if (er != erSuccess) {
					ec_log_crit("ECSearchFolders::ProcessMessageChange(): unexpected error(1) %d", er);
					goto exit;
				}
				
				cache->Update(fnevObjectModified, folder.first);
				er = m_lpSessionManager->NotificationModified(MAPI_FOLDER, folder.first);
				if (cache->GetParent(folder.first, &ulParent) == erSuccess)
					er = m_lpSessionManager->UpdateTables(ECKeyTable::TABLE_ROW_MODIFY, 0, ulParent, folder.first, MAPI_FOLDER);
				er = erSuccess; // Ignore errors
			}        
			
			er = lpDatabase->Commit();
			if (er == KCERR_DATABASE_ERROR) {
				DB_ERROR dberr = lpDatabase->GetLastError();
				if (dberr == DB_E_LOCK_WAIT_TIMEOUT || dberr == DB_E_LOCK_DEADLOCK) {
					ec_log_crit("ECSearchFolders::ProcessMessageChange(): database error(2) %d", dberr);
					er = lpDatabase->Rollback();
					if (er != erSuccess) {
						ec_log_crit("ECSearchFolders::ProcessMessageChange(): database rollback failed(2) %d", er);
						goto exit;
					}
					g_lpStatsCollector->Increment(SCN_SEARCHFOLDER_UPDATE_RETRY);
					continue;
				} else
					goto exit;
			} else if (er != erSuccess) {
				ec_log_crit("ECSearchFolders::ProcessMessageChange(): unexpected error(2) %d", er);
				goto exit;
			}
				
			break;	// Break the do-while loop since we succeeded
		} while (--ulAttempts);
		
		if (ulAttempts == 0) {
			// The only way to get here is if all attempts failed with an SQL error.
			assert(er != KCERR_DATABASE_ERROR);
			g_lpStatsCollector->Increment(SCN_SEARCHFOLDER_UPDATE_FAIL);
		}
    }
 exit:
	l_sf.unlock();
    if(lpPropTags)
        FreePropTagArray(lpPropTags);
        
    if(lpSession) {
        lpSession->Unlock();
        m_lpSessionManager->RemoveSessionInternal(lpSession);
    }
        
	delete lpSubResults;
        
    if(lpRowSet)
        FreeRowSet(lpRowSet, true);
        
    return er;
}

/**
 * Process a set of rows and add them to the searchresults table if they match the restriction
 *
 * Special note on transactioning:
 *
 * If you pass bNotify == false, you must begin()/commit() yourself.
 * If you pass bNotify == true, this function will begin()/commit() for you.
 *
 * @param[in] lpDatabase Database
 * @param[in] lpSession Session for the user owning the searchfolder
 * @param[in] lpRestrict Restriction to test items against
 * @param[in] lpbCancel Stops processing if it is set to TRUE while running (from another thread)
 * @param[in] ulStoreId Store that the searchfolder is in
 * @param[in] ulFolderId ID of the searchfolder
 * @param[in] lpODStore Information for the objects in the table
 * @param[in] ecRows Rows to process
 * @param[in] lpPropTags Precalculated proptags needed to check lpRestrict
 * @param[in] locale Locale to process rows in (for comparisons)
 * @param[in] bNotify TRUE if we should notify tables in this function, see note about transactions above
 * @return result
 */
ECRESULT ECSearchFolders::ProcessCandidateRows(ECDatabase *lpDatabase,
    ECSession *lpSession, struct restrictTable *lpRestrict, bool *lpbCancel,
    unsigned int ulStoreId, unsigned int ulFolderId, ECODStore *lpODStore,
    ECObjectTableList ecRows, struct propTagArray *lpPropTags,
    const ECLocale &locale, bool bNotify)
{
	ECRESULT er = erSuccess;
	struct rowSet *lpRowSet = NULL;
	SUBRESTRICTIONRESULTS *lpSubResults = NULL;
	int lCount = 0;
	int lUnreadCount = 0;
	bool fMatch = false;
	unsigned int ulObjFlags = 0;
	unsigned int ulParent = 0;
	std::list<unsigned int> lstMatches;
	std::list<unsigned int> lstFlags;
	
	assert(lpPropTags->__ptr[0] == PR_MESSAGE_FLAGS);
	auto iterRows = ecRows.cbegin();
	auto cache = lpSession->GetSessionManager()->GetCacheManager();
    if(bNotify) {
        er = lpDatabase->Begin();
		if (er != erSuccess) {
			ec_log_err("ECSearchFolders::ProcessCandidateRows() BEGIN failed %d", er);
			return er;
		}
            
        er = lpDatabase->DoSelect("SELECT properties.val_ulong FROM properties WHERE hierarchyid = " + stringify(ulFolderId) + " FOR UPDATE", NULL);
		if (er != erSuccess) {
			ec_log_err("ECSearchFolders::ProcessCandidateRows() SELECT failed %d", er);
			goto exit;
    }
	}
    
    // Get the row data for the search
    er = ECStoreObjectTable::QueryRowData(NULL, NULL, lpSession, &ecRows, lpPropTags, lpODStore, &lpRowSet, false, false);
	if(er != erSuccess) {
		ec_log_err("ECSearchFolders::ProcessCandidateRows() ECStoreObjectTable::QueryRowData failed %d", er);
		goto exit;
	}
        
    // Get the subrestriction results for the search
    er = RunSubRestrictions(lpSession, lpODStore, lpRestrict, &ecRows, locale, &lpSubResults);
	if(er != erSuccess) {
		ec_log_err("ECSearchFolders::ProcessCandidateRows() RunSubRestrictions failed %d", er);
		goto exit;
	}
    
    // Loop through the results data                
    lCount=0;
    lUnreadCount=0;
    for (gsoap_size_t j = 0; j< lpRowSet->__size && (!lpbCancel || !*lpbCancel); ++j, ++iterRows) {
		if (ECGenericObjectTable::MatchRowRestrict(cache, &lpRowSet->__ptr[j], lpRestrict, lpSubResults, locale, &fMatch) != erSuccess)
            continue;

        if(!fMatch)
            continue;
            
        if(lpRowSet->__ptr[j].__ptr[0].ulPropTag != PR_MESSAGE_FLAGS)
            continue;
            
        ulObjFlags = lpRowSet->__ptr[j].__ptr[0].Value.ul & MSGFLAG_READ;
        
        lstMatches.push_back(iterRows->ulObjId);
        lstFlags.push_back(ulObjFlags);
    }
        
    // Add matched row to database
    er = AddResults(ulStoreId, ulFolderId, lstMatches, lstFlags, &lCount, &lUnreadCount);
	if (er != erSuccess) {
		ec_log_err("ECSearchFolders::ProcessCandidateRows() AddResults failed %d", er);
		goto exit;
	}

    if(lCount || lUnreadCount) {
        er = UpdateFolderCount(lpDatabase, ulFolderId, PR_CONTENT_COUNT, lCount);
		if (er != erSuccess) {
			ec_log_crit("ECSearchFolders::ProcessCandidateRows() UpdateFolderCount failed(1) %d", er);
			goto exit;
		}
		er = UpdateFolderCount(lpDatabase, ulFolderId, PR_CONTENT_UNREAD, lUnreadCount);
		if (er != erSuccess)
			ec_log_crit("ECSearchFolders::ProcessCandidateRows() UpdateFolderCount failed(2) %d", er);
	}

    if(bNotify) {
        er = lpDatabase->Commit();
		if (er != erSuccess) {
			ec_log_err("ECSearchFolders::ProcessCandidateRows() DB commit failed %d", er);
			goto exit;
		}
    
        // Add matched row and send a notification to update views of this search (if any are open)
        m_lpSessionManager->UpdateTables(ECKeyTable::TABLE_ROW_ADD, 0, ulFolderId, lstMatches, MAPI_MESSAGE);
    }
    
    // If the searchfolder counte have changed, update counts and send notifications
    if(bNotify) {
		cache->Update(fnevObjectModified, ulFolderId);
		m_lpSessionManager->NotificationModified(MAPI_FOLDER, ulFolderId); // folder has modified due to PR_CONTENT_*
		if (cache->GetParent(ulFolderId, &ulParent) == erSuccess)
			m_lpSessionManager->UpdateTables(ECKeyTable::TABLE_ROW_MODIFY, 0, ulParent, ulFolderId, MAPI_FOLDER); // PR_CONTENT_* has changed in tables too
    }

exit:    
    if(bNotify && lpDatabase && er != erSuccess)
        lpDatabase->Rollback();
        
    if(lpRowSet) {
        FreeRowSet(lpRowSet, true);
        lpRowSet = NULL;
    }
    
    if(lpSubResults) {
        FreeSubRestrictionResults(lpSubResults);
        lpSubResults = NULL;
    }
    
    return er;
}    

// Does an actual search of a specific search Criteria in store ulStoreId, search folder ulFolderId. Will cancel if *lpbCancel
// is TRUE. We check after each message row set to see if the cancel has been requested.
ECRESULT ECSearchFolders::Search(unsigned int ulStoreId, unsigned int ulFolderId, struct searchCriteria *lpSearchCrit, bool *lpbCancel, bool bNotify)
{
	ECListInt			lstFolders;
	ECObjectTableList ecRows;

	sObjectTableKey sRow;
	ECODStore ecODStore;
	ECSession *lpSession = NULL;
	unsigned int ulUserId = 0;
	ECDatabase *lpDatabase = NULL;
	DB_RESULT lpDBResult;
	DB_ROW lpDBRow = NULL;
	struct propTagArray *lpPropTags = NULL;
	unsigned int i=0;
	struct restrictTable *lpAdditionalRestrict = NULL;
	unsigned int ulParent = 0;
	std::string suggestion;

	std::list<ULONG> lstPrefix;
	lstPrefix.push_back(PR_MESSAGE_FLAGS);

	//Indexer
	std::list<unsigned int> lstIndexerResults;
	GUID guidServer;
	GUID guidStore;

	ECLocale locale = m_lpSessionManager->GetSortLocale(ulStoreId);    
    
    ecODStore.ulStoreId = ulStoreId;
    ecODStore.ulFolderId = 0;
    ecODStore.ulFlags = 0;
    ecODStore.ulObjType = 0;
    ecODStore.lpGuid = NULL; // FIXME: optimisation possible
    
    if(lpSearchCrit->lpFolders == NULL || lpSearchCrit->lpRestrict == NULL) {
	ec_log_err("ECSearchFolders::Search() no folder or search criteria");
		return KCERR_NOT_FOUND;
    }
    auto cache = m_lpSessionManager->GetCacheManager();
	auto er = cache->GetStore(ulStoreId, nullptr, &guidStore);
	if(er != erSuccess) {
		ec_log_crit("ECSearchFolders::Search() GetStore failed: 0x%x", er);
		return er;
	}
	ecODStore.lpGuid = &guidStore;
    
    // Get the owner of the store
    er = cache->GetObject(ulStoreId, NULL, &ulUserId, NULL, NULL);
    if(er != erSuccess) {
	ec_log_crit("ECSearchFolders::Search() GetObject failed: 0x%x", er);
		return er;
    }
    
    // Create a session with the security credentials of the owner of the store
    er = m_lpSessionManager->CreateSessionInternal(&lpSession, ulUserId);
    if(er != erSuccess) {
	ec_log_crit("ECSearchFolders::Search() CreateSessionInternal failed: 0x%x", er);
		return er;
    }
        
    lpSession->Lock();

	er = lpSession->GetDatabase(&lpDatabase);
	if(er != erSuccess) {
		ec_log_crit("ECSearchFolders::Search() GetDatabase failed: 0x%x", er);
		goto exit;
	}

    // Get target folders
	er = cache->GetEntryListToObjectList(lpSearchCrit->lpFolders, &lstFolders);
	if (er != erSuccess) {
		ec_log_crit("ECSearchFolders::Search() GetEntryListToObjectList failed: 0x%x", er);
		goto exit;
	}
    
    // Reset search results in database
    er = ResetResults(ulStoreId, ulFolderId);
	if(er != erSuccess) {
		ec_log_crit("ECSearchFolders::Search() ResetResults failed: 0x%x", er);
		goto exit;
	}

	// Expand target folders if recursive
    if(lpSearchCrit->ulFlags & RECURSIVE_SEARCH) {
		auto iterFolders = lstFolders.cbegin();
		while (iterFolders != lstFolders.cend()) {
			std::string strQuery = "SELECT hierarchy.id from hierarchy WHERE hierarchy.parent = " + stringify(*iterFolders) + " AND hierarchy.type=3 AND hierarchy.flags & " + stringify(MSGFLAG_DELETED|MSGFLAG_ASSOCIATED) + " = 0 ORDER by hierarchy.id DESC";
			er = lpDatabase->DoSelect(strQuery, &lpDBResult);
			if(er == erSuccess) {
				while ((lpDBRow = lpDBResult.fetch_row()) != nullptr)
					if(lpDBRow && lpDBRow[0])
						lstFolders.push_back(atoi(lpDBRow[0]));
			} else
				ec_log_crit("ECSearchFolders::Search() could not expand target folders: 0x%x", er);
			++iterFolders;
		}
	}

	// Check if we can use indexed search
	er = m_lpSessionManager->GetServerGUID(&guidServer);
	if(er != erSuccess)
		goto exit;
	
	if (GetIndexerResults(lpDatabase, m_lpSessionManager->GetConfig(), cache,
	    &guidServer, &guidStore, lstFolders, lpSearchCrit->lpRestrict,
	    &lpAdditionalRestrict, lstIndexerResults, suggestion) == erSuccess) {
		std::string strQuery = "INSERT INTO properties (hierarchyid, tag, type, val_string) VALUES(" + stringify(ulFolderId) + "," + stringify(PROP_ID(PR_EC_SUGGESTION)) + "," + stringify(PROP_TYPE(PR_EC_SUGGESTION)) + ",'" + lpDatabase->Escape(suggestion) + "') ON DUPLICATE KEY UPDATE val_string='" + lpDatabase->Escape(suggestion) + "'";

		er = lpDatabase->DoInsert(strQuery);
		if(er != erSuccess) {
			ec_log_err("ECSearchFolders::Search(): could not add suggestion");
			goto exit;
		}

		// Get the additional restriction properties ready
		er = ECGenericObjectTable::GetRestrictPropTags(lpAdditionalRestrict, &lstPrefix, &lpPropTags);
		if(er != erSuccess) {
			ec_log_err("ECSearchFolders::Search() ECGenericObjectTable::GetRestrictPropTags failed: 0x%x", er);
			goto exit;
		}

        // Since an indexed search should be fast, do the entire query as a single transaction, and notify after Commit()
		er = lpDatabase->Begin();
		if (er != erSuccess) {
			ec_log_err("ECSearchFolders::Search() database begin failed: 0x%x", er);
			goto exit;
		}

        auto iterResults = lstIndexerResults.cbegin();
        while(1) {
            // Loop through the results data
            int n = 0;
            
            ecRows.clear();
            for (; iterResults != lstIndexerResults.cend() &&
                 (lpbCancel == NULL || !*lpbCancel) && n < 200; ++iterResults) {
                sRow.ulObjId = *iterResults;
                sRow.ulOrderId = 0;
                
                ecRows.push_back(sRow);
            }
            
            if(ecRows.empty())
                break; // no more rows
                
            // Note that we do not want ProcessCandidateRows to send notifications since we will send a bulk TABLE_CHANGE later, so bNotify == false here
            er = ProcessCandidateRows(lpDatabase, lpSession, lpAdditionalRestrict, lpbCancel, ulStoreId, ulFolderId, &ecODStore, ecRows, lpPropTags, locale, false);
            if (er != erSuccess) {
			ec_log_err("ECSearchFolders::Search() ProcessCandidateRows failed: 0x%x", er);
			goto exit;
        }            
        }            
		
		er = lpDatabase->Commit();
		if (er != erSuccess) {
			ec_log_err("ECSearchFolders::Search() database commit failed: 0x%x", er);
			goto exit;
		}

		// Notify the search folder and his parent
		if(bNotify) {
			// Add matched rows and send a notification to update views of this search (if any are open)
			m_lpSessionManager->UpdateTables(ECKeyTable::TABLE_CHANGE, 0, ulFolderId, 0, MAPI_MESSAGE);

			cache->Update(fnevObjectModified, ulFolderId);
			m_lpSessionManager->NotificationModified(MAPI_FOLDER, ulFolderId); // folder has modified due to PR_CONTENT_*
			if (cache->GetParent(ulFolderId, &ulParent) == erSuccess)
				m_lpSessionManager->UpdateTables(ECKeyTable::TABLE_ROW_MODIFY, 0, ulParent, ulFolderId, MAPI_FOLDER); // PR_CONTENT_* has changed in tables too
		}

	} else {
		// Get the restriction ready for this search folder
		er = ECGenericObjectTable::GetRestrictPropTags(lpSearchCrit->lpRestrict, &lstPrefix, &lpPropTags);
		if(er != erSuccess) {
			ec_log_err("ECSearchFolders::Search() ECGenericObjectTable::GetRestrictPropTags failed: 0x%x", er);
			goto exit;
		}

		// If we needn't notify, we don't need to commit each message before notifying, so Begin() here
		if(!bNotify)
			lpDatabase->Begin();

		// lstFolders now contains all folders to search through
		for (auto iterFolders = lstFolders.cbegin();
		     iterFolders != lstFolders.cend() &&
		     (lpbCancel == NULL || !*lpbCancel); ++iterFolders) {
			// Optimisation: we know the folder id of the objects we're querying
			ecODStore.ulFolderId = *iterFolders;
			
			// Get a list of messages in folders, sorted descending by creation date so the newest are found first
			std::string strQuery = "SELECT hierarchy.id from hierarchy WHERE hierarchy.parent = " + stringify(*iterFolders) + " AND hierarchy.type=5 AND hierarchy.flags & " + stringify(MSGFLAG_DELETED|MSGFLAG_ASSOCIATED) + " = 0 ORDER by hierarchy.id DESC";

			er = lpDatabase->DoSelect(strQuery, &lpDBResult);
			if(er != erSuccess) {
				ec_log_err("ECSearchFolders::Search() SELECT failed: 0x%x", er);
				continue;
			}
			
			while(1) {	

				if(lpbCancel && *lpbCancel)
					break;
			        
				// Read max. 20 rows from the database
				i = 0;
			    
				ecRows.clear();
				while (i < 20 && (lpDBRow = lpDBResult.fetch_row()) != nullptr) {
					if(lpDBRow[0] == NULL)
						continue;
					sRow.ulObjId = atoui(lpDBRow[0]);
					sRow.ulOrderId = 0;
			        
					ecRows.push_back(sRow);
					++i;
				}
				
				if(ecRows.empty())
					break; // no more rows
					
				er = ProcessCandidateRows(lpDatabase, lpSession, lpSearchCrit->lpRestrict, lpbCancel, ulStoreId, ulFolderId, &ecODStore, ecRows, lpPropTags, locale, bNotify);
				if (er != erSuccess) {
					ec_log_err("ECSearchFolders::Search() ProcessCandidateRows failed: 0x%x", er);
					goto exit;
				}
			}
		}

		// Search done
		// If we needn't notify, we don't need to commit each message before notifying, so Commit() here
		if(!bNotify)
			lpDatabase->Commit();

	} //if(!bUseIndexer)
    
    // Save this information in the database.
    SetStatus(ulFolderId, EC_SEARCHFOLDER_STATUS_RUNNING);
    
exit:
    if(lpDatabase && er != erSuccess)
        lpDatabase->Rollback();
        
    if(lpSession) {
        lpSession->Unlock();
        m_lpSessionManager->RemoveSessionInternal(lpSession);
    }
        
    if(lpPropTags)
        FreePropTagArray(lpPropTags);
    if (lpAdditionalRestrict)
        FreeRestrictTable(lpAdditionalRestrict);

    return er;
}

// Return whether we are stopped (no entry found), active (no thread found), or rebuilding (thread active)
ECRESULT ECSearchFolders::GetState(unsigned int ulStoreId, unsigned int ulFolderId, unsigned int *lpulState)
{
	ECRESULT er = erSuccess;
	unsigned int ulState = 0;
    
	auto iterStore = m_mapSearchFolders.find(ulStoreId);
	if (iterStore == m_mapSearchFolders.cend()) {
        ulState = 0;
    } else {
        
		auto iterFolder = iterStore->second.find(ulFolderId);
		if (iterFolder == iterStore->second.cend()) {
            ulState = 0;
        } else {
            
            ulState = SEARCH_RUNNING;
            
            if(iterFolder->second->bThreadFree == false)
                ulState |= SEARCH_REBUILD;
        }
    }    

    *lpulState = ulState;

    return er;
}

// Entrypoint for the SearchThread
void* ECSearchFolders::SearchThread(void *lpParam)
{
<<<<<<< HEAD
	auto ti = static_cast<THREADINFO *>(lpParam);
	auto lpFolder = ti->lpFolder; 					// The entry in the m_mapSearchFolders map
	auto lpSearchFolders = ti->lpSearchFolders; // The main ECSearchFolders object
=======
	kcsrv_blocksigs();
    THREADINFO *ti = (THREADINFO*)lpParam;
    SEARCHFOLDER *lpFolder = ti->lpFolder; 					// The entry in the m_mapSearchFolders map
    ECSearchFolders *lpSearchFolders = ti->lpSearchFolders; // The main ECSearchFolders object
>>>>>>> 1388b205

    // We no longer need this
    delete ti;

	g_lpStatsCollector->Increment(SCN_SEARCHFOLDER_THREADS);

    // Start the search    
    lpSearchFolders->Search(lpFolder->ulStoreId, lpFolder->ulFolderId, lpFolder->lpSearchCriteria, &lpFolder->bThreadExit);

    // Signal search complete to clients
    lpSearchFolders->m_lpSessionManager->NotificationSearchComplete(lpFolder->ulFolderId, lpFolder->ulStoreId);
    
	/* Signal exit from thread */
	ulock_normal l_thr(lpFolder->mMutexThreadFree);
	lpFolder->bThreadFree = true;
	lpSearchFolders->m_condThreadExited.notify_one();
	l_thr.unlock();
    
    // We may not access lpFolder from this point on (it will be freed when the searchfolder is removed)
    lpFolder = NULL;

	g_lpStatsCollector->Increment(SCN_SEARCHFOLDER_THREADS, -1);
    
    return NULL;
}

// Functions to do things in the database
ECRESULT ECSearchFolders::ResetResults(unsigned int ulStoreId, unsigned int ulFolderId) 
{
    ECDatabase *lpDatabase = NULL;
    unsigned int ulParentId = 0;
    std::string strQuery;
    
	auto er = m_lpSessionManager->GetCacheManager()->GetParent(ulFolderId, &ulParentId);
    if(er != erSuccess) {
		ec_log_crit("ECSearchFolders::ResetResults(): GetParent failed 0x%x", er);
		return er;
	}
    
    er = GetThreadLocalDatabase(this->m_lpDatabaseFactory, &lpDatabase);
    if(er != erSuccess) {
		ec_log_crit("ECSearchFolders::ResetResults(): GetThreadLocalDatabase failed 0x%x", er);
		return er;
	}
        
    er = lpDatabase->Begin();
    if (er != erSuccess) {
		ec_log_err("ECSearchFolders::ResetResults(): BEGIN failed 0x%x", er);
		return er;
	}
	
	er = lpDatabase->DoSelect("SELECT properties.val_ulong FROM properties WHERE hierarchyid = " + stringify(ulFolderId) + " FOR UPDATE", NULL);
	if (er != erSuccess) {
		ec_log_err("ECSearchFolders::ResetResults(): SELECT failed 0x%x", er);
		goto exit;
	}
        
    strQuery = "DELETE FROM searchresults WHERE folderid = " + stringify(ulFolderId);
    er = lpDatabase->DoDelete(strQuery);
    if(er != erSuccess) {
		ec_log_err("ECSearchFolders::ResetResults(): DELETE failed 0x%x", er);
		goto exit;
	}
        
	strQuery = "UPDATE properties SET val_ulong = 0 WHERE hierarchyid = " + stringify(ulFolderId) + " AND tag IN(" + stringify(PROP_ID(PR_CONTENT_COUNT)) + "," + stringify(PROP_ID(PR_CONTENT_UNREAD)) + ") AND type = " + stringify(PROP_TYPE(PR_CONTENT_COUNT));
	er = lpDatabase->DoUpdate(strQuery);
	if(er != erSuccess) {
		ec_log_err("ECSearchFolders::ResetResults(): DoUpdate failed 0x%x", er);
		goto exit;
	}

	er = UpdateTProp(lpDatabase, PR_CONTENT_COUNT, ulParentId, ulFolderId);
	if(er != erSuccess) {
		ec_log_err("ECSearchFolders::ResetResults(): UpdateTProp failed(1) 0x%x", er);
		goto exit;		
	}
		
	er = UpdateTProp(lpDatabase, PR_CONTENT_UNREAD, ulParentId, ulFolderId);
	if(er != erSuccess) {
		ec_log_err("ECSearchFolders::ResetResults(): UpdateTProp failed(2) 0x%x", er);
		goto exit;
	}
	
	er = lpDatabase->Commit();
	if (er != erSuccess)
		ec_log_err("ECSearchFolders::ResetResults(): database commit failed 0x%x", er);
		
exit:
	if (er != erSuccess && lpDatabase)
		lpDatabase->Rollback();
        
    return er;
}

// Add a single search result message (eg one match in a search folder)
ECRESULT ECSearchFolders::AddResults(unsigned int ulStoreId, unsigned int ulFolderId, unsigned int ulObjId, unsigned int ulFlags, bool *lpfInserted)
{
    ECDatabase *lpDatabase = NULL;
	DB_RESULT lpDBResult;
    
    assert((ulFlags &~ MSGFLAG_READ) == 0);
	auto er = GetThreadLocalDatabase(this->m_lpDatabaseFactory, &lpDatabase);
    if(er != erSuccess) {
		ec_log_crit("ECSearchFolders::AddResults(): GetThreadLocalDatabase failed 0x%x", er);
		return er;
	}

	std::string strQuery = "SELECT flags FROM searchresults WHERE folderid = " + stringify(ulFolderId) + " AND hierarchyid = " + stringify(ulObjId) + " LIMIT 1";
	er = lpDatabase->DoSelect(strQuery, &lpDBResult);
	if(er != erSuccess) {
		ec_log_err("ECSearchFolders::AddResults(): select searchresults failed 0x%x", er);
		return er;
	}
		
	auto lpDBRow = lpDBResult.fetch_row();
	if (lpDBRow != nullptr && lpDBRow[0] != nullptr && atoui(lpDBRow[0]) == ulFlags)
		// The record in the database is the same as what we're trying to insert; this is an error because we can't update or insert the record
		return KCERR_NOT_FOUND;
        
	// This will either update or insert the record
    strQuery = "INSERT INTO searchresults (folderid, hierarchyid, flags) VALUES(" + stringify(ulFolderId) + "," + stringify(ulObjId) + "," + stringify(ulFlags) + ") ON DUPLICATE KEY UPDATE flags=" + stringify(ulFlags);
    er = lpDatabase->DoInsert(strQuery);
    if(er != erSuccess) {
		ec_log_err("ECSearchFolders::AddResults(): INSERT failed 0x%x", er);
		return er;
	}
        
	// We have inserted if the previous SELECT returned no row
	if (lpfInserted)
		*lpfInserted = (lpDBRow == NULL);
	return erSuccess;
}

ECRESULT ECSearchFolders::AddResults(unsigned int ulStoreId, unsigned int ulFolderId, std::list<unsigned int> &lstObjId, std::list<unsigned int>& lstFlags, int *lpulCount, int *lpulUnread)
{
    ECDatabase *lpDatabase = NULL;
    unsigned int ulInserted = 0;
    unsigned int ulModified = 0;
    
	assert(lstObjId.size() == lstFlags.size());
    if(lstObjId.empty())
		return erSuccess;
	auto er = GetThreadLocalDatabase(this->m_lpDatabaseFactory, &lpDatabase);
    if(er != erSuccess) {
		ec_log_crit("ECSearchFolders::AddResults(): GetThreadLocalDatabase failed 0x%x", er);
		return er;
	}

	std::string strQuery = "INSERT IGNORE INTO searchresults (folderid, hierarchyid, flags) VALUES";
	for (const auto n : lstObjId) {
        strQuery += "(";
        strQuery += stringify(ulFolderId);
        strQuery += ",";
		strQuery += stringify(n);
        strQuery += ",1),";
    }
    strQuery.resize(strQuery.size()-1);
    
    er = lpDatabase->DoInsert(strQuery, NULL, &ulInserted);
    if (er != erSuccess) {
		ec_log_err("ECSearchFolders::AddResults(): DoInsert failed 0x%x", er);
		return er;
	}

    /*
     * Combining the following queries in one query seems to cause MySQL to do a range- or gaplock, causing deadlocks
     * when folders with adjacent ids are updated at the same time.
     */
	for (auto i = lstFlags.cbegin(), j = lstObjId.cbegin();
	     i != lstFlags.cend(); ++i, ++j) {
        if(*i == 0) {
            unsigned int modified = 0;
            
            strQuery = "UPDATE searchresults SET flags = 0 WHERE hierarchyid = " + stringify(*j) + " AND folderid = " + stringify(ulFolderId);
            er = lpDatabase->DoUpdate(strQuery, &modified);
            if (er != erSuccess) {
			ec_log_err("ECSearchFolders::AddResults(): UPDATE failed 0x%x", er);
			return er;
	}

            ulModified += modified;
        }
    }

	if (lpulCount != NULL)
		*lpulCount += ulInserted;
	if (lpulUnread != NULL)
		*lpulUnread += ulModified;
        
	return erSuccess;
}

// Remove a single search result (so one message in a search folder). Returns NOT_FOUND if the item wasn't in the database in the first place
ECRESULT ECSearchFolders::DeleteResults(unsigned int ulStoreId, unsigned int ulFolderId, unsigned int ulObjId, unsigned int *lpulOldFlags)
{
    ECDatabase *lpDatabase = NULL;
	DB_RESULT lpResult;
    
    unsigned int ulAffected = 0;
	auto er = GetThreadLocalDatabase(this->m_lpDatabaseFactory, &lpDatabase);
	if (er != erSuccess)
		return er;

	if(lpulOldFlags) {
		std::string strQuery = "SELECT flags FROM searchresults WHERE folderid=" + stringify(ulFolderId) + " AND hierarchyid=" + stringify(ulObjId) + " LIMIT 1";
		er = lpDatabase->DoSelect(strQuery, &lpResult);
		if(er != erSuccess) {
			ec_log_err("ECSearchFolders::DeleteResults(): SELECT failed 0x%x", er);
			return er;
		}
		auto lpRow = lpResult.fetch_row();
		if (lpRow == nullptr || lpRow[0] == nullptr)
			return KCERR_NOT_FOUND;
		*lpulOldFlags = atoui(lpRow[0]);
	}
        
	std::string strQuery = "DELETE FROM searchresults WHERE folderid=" + stringify(ulFolderId) + " AND hierarchyid=" + stringify(ulObjId);
    er = lpDatabase->DoDelete(strQuery, &ulAffected);
    if(er != erSuccess) {
		ec_log_err("ECSearchFolders::DeleteResults(): DELETE failed 0x%x", er);
		return er;
	}
	return ulAffected != 0 ? erSuccess : KCERR_NOT_FOUND;
}

// Write the status of a search folder to the PR_EC_SEARCHFOLDER_STATUS property
ECRESULT ECSearchFolders::SetStatus(unsigned int ulFolderId, unsigned int ulStatus)
{
    ECDatabase *lpDatabase = NULL;
   
	// Do not use transactions because this function is called inside a transaction.
	auto er = GetThreadLocalDatabase(this->m_lpDatabaseFactory, &lpDatabase);
    if(er != erSuccess) {
		ec_log_crit("ECSearchFolders::SetStatus(): GetThreadLocalDatabase failed 0x%x", er);
		return er;
	}
        
    // No record == running
    if(ulStatus != EC_SEARCHFOLDER_STATUS_RUNNING) {
		std::string strQuery = "REPLACE INTO properties (tag, type, hierarchyid, val_ulong) "
                   "VALUES(" + stringify(PROP_ID(PR_EC_SEARCHFOLDER_STATUS)) + "," + 
                               stringify(PROP_TYPE(PR_EC_SEARCHFOLDER_STATUS)) + "," + 
                               stringify(ulFolderId) + "," + 
                               stringify(ulStatus) + ")";

        er = lpDatabase->DoInsert(strQuery);
        if(er != erSuccess) {
		ec_log_err("ECSearchFolders::SetStatus(): DoInsert failed 0x%x", er);
		return er;
	}
    } else {
		std::string strQuery = "DELETE FROM properties "
					"WHERE hierarchyid=" + stringify(ulFolderId) +
					" AND tag=" + stringify(PROP_ID(PR_EC_SEARCHFOLDER_STATUS)) +
					" AND type=" + stringify(PROP_TYPE(PR_EC_SEARCHFOLDER_STATUS));

		er = lpDatabase->DoDelete(strQuery);
		if (er != erSuccess) {
			ec_log_err("ECSearchFolders::SetStatus(): DELETE failed 0x%x", er);
			return er;
		}
	}
	return erSuccess;
}

// Get all results of a certain search folder in a list of hierarchy IDs
ECRESULT ECSearchFolders::GetSearchResults(unsigned int ulStoreId, unsigned int ulFolderId,  std::list<unsigned int> *lstObjIds)
{
    ECDatabase *lpDatabase = NULL;
	DB_RESULT lpResult;
    
	auto er = GetThreadLocalDatabase(this->m_lpDatabaseFactory, &lpDatabase);
    if(er != erSuccess) {
		ec_log_crit("ECSearchFolders::GetSearchResults(): GetThreadLocalDatabase failed 0x%x", er);
		return er;
	}
        
	std::string strQuery = "SELECT hierarchyid FROM searchresults WHERE folderid=" + stringify(ulFolderId);
    er = lpDatabase->DoSelect(strQuery, &lpResult);
    if(er != erSuccess) {
		ec_log_err("ECSearchFolders::GetSearchResults(): SELECT failed 0x%x", er);
		return er;
	}
        
    lstObjIds->clear();

    while(1) {
		auto lpRow = lpResult.fetch_row();
        if(lpRow == NULL || lpRow[0] == NULL)
            break;

        lstObjIds->push_back(atoui(lpRow[0]));
    }
	return erSuccess;
}

// Loads the search criteria from the database
ECRESULT ECSearchFolders::LoadSearchCriteria(unsigned int ulStoreId, unsigned int ulFolderId, struct searchCriteria **lppSearchCriteria)
{
	ECDatabase		*lpDatabase = NULL;
	DB_RESULT lpDBResult;
	struct soap				xmlsoap;

    // Get database
	auto er = GetThreadLocalDatabase(m_lpDatabaseFactory, &lpDatabase);
    if(er != erSuccess) {
		ec_log_crit("ECSearchFolders::LoadSearchCriteria(): GetThreadLocalDatabase failed 0x%x", er);
		return er;
	}

	// We use the soap serializer / deserializer to store the data
	soap_set_mode(&xmlsoap, SOAP_XML_TREE | SOAP_C_UTFSTRING);
	
	// Find out what kind of table this is
	std::string strQuery = "SELECT hierarchy.flags, properties.val_string FROM hierarchy JOIN properties on hierarchy.id=properties.hierarchyid AND properties.tag =" + stringify(PROP_ID(PR_EC_SEARCHCRIT)) + " AND properties.type =" + stringify(PROP_TYPE(PR_EC_SEARCHCRIT)) + " WHERE hierarchy.id =" + stringify(ulFolderId) + " LIMIT 1";

	er = lpDatabase->DoSelect(strQuery, &lpDBResult);
	if(er != erSuccess) {
		ec_log_err("ECSearchFolders::LoadSearchCriteria(): SELECT failed 0x%x", er);
		return er;
	}

	auto lpDBRow = lpDBResult.fetch_row();
	if (lpDBRow == nullptr || lpDBRow[0] == nullptr || atoi(lpDBRow[0]) != 2 || lpDBRow[1] == nullptr)
		return KCERR_NOT_FOUND;

	std::string xmldata(lpDBRow[1]);
	std::istringstream xml(xmldata);
	struct searchCriteria crit;

	xmlsoap.is = &xml;
	soap_default_searchCriteria(&xmlsoap, &crit);
	if (soap_begin_recv(&xmlsoap) != 0)
		return KCERR_NETWORK_ERROR;
	soap_get_searchCriteria(&xmlsoap, &crit, "SearchCriteria", NULL);

	// We now have the object, allocated by xmlsoap object,
	if (soap_end_recv(&xmlsoap) != 0)
		er = KCERR_NETWORK_ERROR;
	else
		er = CopySearchCriteria(nullptr, &crit, lppSearchCriteria);
	/*
	 * We do not need the error here: lppSearchCriteria will not be
	 * touched, and we need to free the soap structs.
	 */
	soap_destroy(&xmlsoap);
	soap_end(&xmlsoap);
	soap_done(&xmlsoap);
	return er;
}

// Saves the search criteria in the database
ECRESULT ECSearchFolders::SaveSearchCriteria(unsigned int ulStoreId, unsigned int ulFolderId, struct searchCriteria *lpSearchCriteria)
{
	ECDatabase		*lpDatabase = NULL;

    // Get database
	auto er = GetThreadLocalDatabase(m_lpDatabaseFactory, &lpDatabase);
    if(er != erSuccess) {
		ec_log_crit("ECSearchFolders::SaveSearchCriteria(): GetThreadLocalDatabase failed 0x%x", er);
		return er;
	}
  
	er = lpDatabase->Begin();
	if(er != hrSuccess) {
		ec_log_err("ECSearchFolders::SaveSearchCriteria(): BEGIN failed 0x%x", er);
		return er;
	}

	er = SaveSearchCriteria(lpDatabase, ulStoreId, ulFolderId, lpSearchCriteria);
	if(er != hrSuccess) {
		ec_log_err("ECSearchFolders::SaveSearchCriteria(): SaveSearchCriteria failed 0x%x", er);
		goto exit;
	}

	er = lpDatabase->Commit();
	if (er != hrSuccess)
		ec_log_err("ECSearchFolders::SaveSearchCriteria(): commit failed 0x%x", er);

exit:
    if(lpDatabase && er != erSuccess)
        lpDatabase->Rollback();
    
    return er;
}

// Serialize and save the search criteria for a certain folder. The property is saved as a PR_EC_SEARCHCRIT property
ECRESULT ECSearchFolders::SaveSearchCriteria(ECDatabase *lpDatabase, unsigned int ulStoreId, unsigned int ulFolderId, struct searchCriteria *lpSearchCriteria)
{
	struct soap				xmlsoap;
	struct searchCriteria	sSearchCriteria;
	std::ostringstream		xml;

	// We use the soap serializer / deserializer to store the data
	soap_set_mode(&xmlsoap, SOAP_XML_TREE | SOAP_C_UTFSTRING);

	sSearchCriteria.lpFolders = lpSearchCriteria->lpFolders;
	sSearchCriteria.lpRestrict = lpSearchCriteria->lpRestrict;
	sSearchCriteria.ulFlags = lpSearchCriteria->ulFlags;

	xmlsoap.os = &xml;
	soap_serialize_searchCriteria(&xmlsoap, &sSearchCriteria);
	soap_begin_send(&xmlsoap);
	soap_put_searchCriteria(&xmlsoap, &sSearchCriteria, "SearchCriteria",NULL);
	soap_end_send(&xmlsoap);

	// Make sure we're linking with the correct SOAP (c++ version)
	assert(!xml.str().empty());

	// xml now contains XML version of search criteria

	// Replace PR_EC_SEARCHCRIT in database
	std::string strQuery = "DELETE from properties WHERE properties.hierarchyid = " + stringify(ulFolderId) + " AND tag=" + stringify(PROP_ID(PR_EC_SEARCHCRIT)) + " AND type=" + stringify(PROP_TYPE(PR_EC_SEARCHCRIT));
	auto er = lpDatabase->DoDelete(strQuery);
	if(er != erSuccess)
		return er;

	strQuery = "INSERT INTO properties (hierarchyid, tag, type, val_string) VALUES(" + stringify(ulFolderId) + "," + stringify(PROP_ID(PR_EC_SEARCHCRIT)) + "," + stringify(PROP_TYPE(PR_EC_SEARCHCRIT)) + ",'" + lpDatabase->Escape( xml.str() ) + "')";
	return lpDatabase->DoInsert(strQuery);
}

void ECSearchFolders::FlushAndWait()
{
	ulock_rec l_ev(m_mutexEvents);
	m_condEvents.notify_all();
	l_ev.unlock();
	// let ProcessThread get this lock, and mark the thread running
	l_ev.lock();
	l_ev.unlock();
	// wait for an inactive search thread
	while (m_bRunning) Sleep(10);
}

/*
 * This is the main processing thread, which processes changes from the queue. After processing it removes them from the queue and waits for
 * new events
 */
 
void * ECSearchFolders::ProcessThread(void *lpSearchFolders)
{
<<<<<<< HEAD
	auto lpThis = static_cast<ECSearchFolders *>(lpSearchFolders);
=======
	kcsrv_blocksigs();
    ECSearchFolders *lpThis = (ECSearchFolders *)lpSearchFolders;
>>>>>>> 1388b205
    
    while(1) {    
        // Get events to process
		ulock_rec l_ev(lpThis->m_mutexEvents);
		if (lpThis->m_bExitThread)
			break;
		if (lpThis->m_lstEvents.empty())
			/*
			 * No events, wait until one arrives (the mutex is
			 * unlocked by pthread_cond_wait so people are able to
			 * add new events). The condition also occurs when the
			 * server is exiting.
			 */
			lpThis->m_condEvents.wait(l_ev);

		lpThis->m_bRunning = true;
		/*
		 * The condition ended. Two things can have happened: there is
		 * now at least one event waiting, or and exit has been
		 * requested. In both cases, we simply unlock the mutex and
		 * process any (may be 0) events currently in the queue. This
		 * means that the caller must make sure that no new events can
		 * be added after the m_bThreadExit flag is set to TRUE.
		 */
		l_ev.unlock();
        
        lpThis->FlushEvents();
        Sleep(1000);
		lpThis->m_bRunning = false;

        // Check if we need to exit
    }
        
    return NULL;
}

struct FOLDERSORT {
    bool operator () (const EVENT &a, const EVENT &b) { return a.ulFolderId < b.ulFolderId; } 
};

// Process all waiting events in an efficient order
ECRESULT ECSearchFolders::FlushEvents()
{
    std::list<EVENT> lstEvents;
    ECObjectTableList lstObjectIDs;
    sObjectTableKey sRow;
    FOLDERSORT sort;
    
    // We do a copy-remove-process cycle here to keep the event queue locked for the least time as possible with
    // 500 events at a time
	ulock_rec l_ev(m_mutexEvents);
    for (int i = 0; i < 500; ++i) {
        // Move the first element of m_lstEvents to the head of our list.
        if(m_lstEvents.empty())
            break;
        lstEvents.splice(lstEvents.end(), m_lstEvents, m_lstEvents.begin());
    }
	l_ev.unlock();
    
    // Sort the items by folder. The order of DELETE and ADDs will remain unchanged. This is important
    // because the order of the incoming ADD or DELETE is obviously important for the final result.
    lstEvents.sort(sort);
    
    // Send the changes grouped by folder (and therefore also by store)
	unsigned int ulStoreId = 0, ulFolderId = 0;
	ECKeyTable::UpdateType ulType = ECKeyTable::TABLE_ROW_MODIFY;
    
    // Process changes by finding sequences of events of the same type (eg ADD ADD ADD DELETE will result in two sequences: 3xADD + 1xDELETE)
    for (const auto &event : lstEvents) {
        if (event.ulFolderId != ulFolderId || event.ulType != ulType) {
            if(!lstObjectIDs.empty()) {
                // This is important: make the events unique. We need to do this because the ECStoreObjectTable
                // row engine does not support requesting the exact same row twice within the same call. If we have
                // duplicates here, this will filter through to the row engine and cause all kinds of nastiness, mainly
                // causing the item to be deleted from search folders irrespective of whether it should have been deleted
                // or added.
                lstObjectIDs.sort();
                lstObjectIDs.unique();
                
                ProcessMessageChange(ulStoreId, ulFolderId, &lstObjectIDs, ulType);
                lstObjectIDs.clear();
            }
        }
        ulStoreId = event.ulStoreId;
        ulFolderId = event.ulFolderId;
        ulType = event.ulType;
            
        sRow.ulObjId = event.ulObjectId;
        sRow.ulOrderId = 0;
        
        lstObjectIDs.push_back(sRow);
    }

    // Flush last set
    if(!lstObjectIDs.empty()) {
        // This is important: make the events unique. We need to do this because the ECStoreObjectTable
        // row engine does not support requesting the exact same row twice within the same call. If we have
        // duplicates here, this will filter through to the row engine and cause all kinds of nastiness, mainly
        // causing the item to be deleted from search folders irrespective of whether it should have been deleted
        // or added.
        lstObjectIDs.sort();
        lstObjectIDs.unique();
        ProcessMessageChange(ulStoreId, ulFolderId, &lstObjectIDs, ulType);
    }    
    
    return erSuccess;
}

/**
 * Get object statistics
 *
 * @param[out] sStats	Reference to searchfolder statistics
 *
 * @return This functions return always success
 */
ECRESULT ECSearchFolders::GetStats(sSearchFolderStats &sStats)
{
	memset(&sStats, 0, sizeof(sSearchFolderStats));
	ulock_rec l_sf(m_mutexMapSearchFolders);

	sStats.ulStores = m_mapSearchFolders.size();
	sStats.ullSize = sStats.ulStores * sizeof(STOREFOLDERIDSEARCH::value_type);

	for (const auto &storefolder : m_mapSearchFolders) {
		sStats.ulFolders += storefolder.second.size();
		sStats.ullSize += storefolder.second.size() * (sizeof(FOLDERIDSEARCH::value_type) + sizeof(SEARCHFOLDER));
		for (const auto &fs : storefolder.second)
			sStats.ullSize += SearchCriteriaSize(fs.second->lpSearchCriteria);
	}
	l_sf.unlock();

	ulock_rec l_ev(m_mutexEvents);
	sStats.ulEvents = m_lstEvents.size();
	l_ev.unlock();
	sStats.ullSize += sStats.ulEvents * sizeof(EVENT);

	return erSuccess;
}

} /* namespace */<|MERGE_RESOLUTION|>--- conflicted
+++ resolved
@@ -1207,16 +1207,10 @@
 // Entrypoint for the SearchThread
 void* ECSearchFolders::SearchThread(void *lpParam)
 {
-<<<<<<< HEAD
+	kcsrv_blocksigs();
 	auto ti = static_cast<THREADINFO *>(lpParam);
 	auto lpFolder = ti->lpFolder; 					// The entry in the m_mapSearchFolders map
 	auto lpSearchFolders = ti->lpSearchFolders; // The main ECSearchFolders object
-=======
-	kcsrv_blocksigs();
-    THREADINFO *ti = (THREADINFO*)lpParam;
-    SEARCHFOLDER *lpFolder = ti->lpFolder; 					// The entry in the m_mapSearchFolders map
-    ECSearchFolders *lpSearchFolders = ti->lpSearchFolders; // The main ECSearchFolders object
->>>>>>> 1388b205
 
     // We no longer need this
     delete ti;
@@ -1657,12 +1651,8 @@
  
 void * ECSearchFolders::ProcessThread(void *lpSearchFolders)
 {
-<<<<<<< HEAD
+	kcsrv_blocksigs();
 	auto lpThis = static_cast<ECSearchFolders *>(lpSearchFolders);
-=======
-	kcsrv_blocksigs();
-    ECSearchFolders *lpThis = (ECSearchFolders *)lpSearchFolders;
->>>>>>> 1388b205
     
     while(1) {    
         // Get events to process
