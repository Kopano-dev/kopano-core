--- conflicted
+++ resolved
@@ -1794,23 +1794,6 @@
 	return er;
 }
 
-<<<<<<< HEAD
-=======
-ECRESULT CopyUserObjectDetailsToSoap(unsigned int ulId, entryId *lpUserEid, const objectdetails_t &details, struct soap *soap, struct userobject *lpObject)
-{
-	ECRESULT er = erSuccess;
-
-	lpObject->ulId = ulId;
-	lpObject->lpszName = s_strcpy(soap, details.GetPropString(OB_PROP_S_FULLNAME).c_str());
-	lpObject->ulType = details.GetClass();
-	lpObject->sId.__size = lpUserEid->__size;
-	lpObject->sId.__ptr = s_alloc<unsigned char>(soap, lpUserEid->__size);
-	memcpy(lpObject->sId.__ptr, lpUserEid->__ptr, lpUserEid->__size);
-
-	return er;
-}
-
->>>>>>> 762be42d
 /**
  * Copy extra user details into propmap, (only the string values)
  *
