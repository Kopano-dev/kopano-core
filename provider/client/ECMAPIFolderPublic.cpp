/*
 * Copyright 2005 - 2016 Zarafa and its licensors
 *
 * This program is free software: you can redistribute it and/or modify
 * it under the terms of the GNU Affero General Public License, version 3,
 * as published by the Free Software Foundation.
 *
 * This program is distributed in the hope that it will be useful,
 * but WITHOUT ANY WARRANTY; without even the implied warranty of
 * MERCHANTABILITY or FITNESS FOR A PARTICULAR PURPOSE. See the
 * GNU Affero General Public License for more details.
 *
 * You should have received a copy of the GNU Affero General Public License
 * along with this program.  If not, see <http://www.gnu.org/licenses/>.
 *
 */
#include <new>
#include <kopano/platform.h>
#include <kopano/memory.hpp>
#include "ECMAPIFolderPublic.h"

#include "Mem.h"
#include <kopano/ECGuid.h>
#include <edkguid.h>
#include <kopano/CommonUtil.h>
#include <kopano/Util.h>
#include "ClientUtil.h"
#include "pcutil.hpp"

#include <kopano/ECDebug.h>

#include <edkmdb.h>
#include <kopano/mapiext.h>

#include <kopano/stringutil.h>
#include "ECMsgStorePublic.h"

#include <kopano/charset/convstring.h>

#include <kopano/ECGetText.h>
#include <mapiutil.h>

using namespace KCHL;

ECMAPIFolderPublic::ECMAPIFolderPublic(ECMsgStore *lpMsgStore, BOOL fModify, WSMAPIFolderOps *lpFolderOps, enumPublicEntryID ePublicEntryID) : 
	ECMAPIFolder(lpMsgStore, fModify, lpFolderOps, "IMAPIFolderPublic"),
	m_ePublicEntryID(ePublicEntryID)
{
	HrAddPropHandlers(PR_ACCESS,		GetPropHandler,		DefaultSetPropComputed, (void *)this);
	HrAddPropHandlers(PR_ACCESS_LEVEL,	GetPropHandler,		DefaultSetPropComputed, (void *)this);
	HrAddPropHandlers(PR_RIGHTS,		GetPropHandler,		DefaultSetPropComputed, (void *)this);

	HrAddPropHandlers(PR_ENTRYID,		GetPropHandler,		DefaultSetPropComputed, (void *)this);
	
	// FIXME: special for publicfolders, save in global profile
	HrAddPropHandlers(PR_DISPLAY_NAME,	GetPropHandler,		SetPropHandler, (void *)this);
	HrAddPropHandlers(PR_COMMENT,		GetPropHandler,		SetPropHandler, (void *)this);

	HrAddPropHandlers(PR_RECORD_KEY,	GetPropHandler, 	DefaultSetPropComputed, (void*) this);
	HrAddPropHandlers(PR_PARENT_ENTRYID,GetPropHandler, 	DefaultSetPropComputed, (void*) this);
	HrAddPropHandlers(PR_FOLDER_TYPE,	GetPropHandler, 	DefaultSetPropSetReal, (void*) this);
	
	HrAddPropHandlers(PR_FOLDER_CHILD_COUNT,	GetPropHandler,		DefaultSetPropComputed, (void *)this);
	HrAddPropHandlers(PR_SUBFOLDERS,			GetPropHandler,		DefaultSetPropComputed, (void *)this);

	HrAddPropHandlers(PR_ORIGINAL_ENTRYID,		GetPropHandler,		DefaultSetPropComputed, (void *)this, FALSE, TRUE);
}

HRESULT	ECMAPIFolderPublic::QueryInterface(REFIID refiid, void **lppInterface)
{
	REGISTER_INTERFACE2(ECMAPIFolderPublic, this);
	return ECMAPIFolder::QueryInterface(refiid, lppInterface);
}

HRESULT ECMAPIFolderPublic::Create(ECMsgStore *lpMsgStore, BOOL fModify, WSMAPIFolderOps *lpFolderOps, enumPublicEntryID ePublicEntryID, ECMAPIFolder **lppECMAPIFolder)
{
	return alloc_wrap<ECMAPIFolderPublic>(lpMsgStore, fModify,
	       lpFolderOps, ePublicEntryID)
	       .as(IID_ECMAPIFolder, reinterpret_cast<void **>(lppECMAPIFolder));
}

HRESULT ECMAPIFolderPublic::GetPropHandler(ULONG ulPropTag, void* lpProvider, ULONG ulFlags, LPSPropValue lpsPropValue, void *lpParam, void *lpBase)
{
	HRESULT hr = hrSuccess;
	LPCTSTR lpszName = NULL;
	auto lpFolder = static_cast<ECMAPIFolderPublic *>(lpParam);

	switch(PROP_ID(ulPropTag)) {

	case PROP_ID(PR_FOLDER_TYPE):
		if (lpFolder->m_ePublicEntryID == ePE_PublicFolders || lpFolder->m_ePublicEntryID == ePE_IPMSubtree || lpFolder->m_ePublicEntryID == ePE_Favorites) {
			lpsPropValue->ulPropTag = PR_FOLDER_TYPE;
			lpsPropValue->Value.l = FOLDER_GENERIC;
		} else {
			hr = lpFolder->HrGetRealProp(PR_FOLDER_TYPE, ulFlags, lpBase, lpsPropValue);
		}
		break;
	case PROP_ID(PR_ACCESS):
		// FIXME: use MAPI_ACCESS_MODIFY for favorites, public, favo sub  folders to change the displayname and comment
		if (lpFolder->m_ePublicEntryID == ePE_IPMSubtree) {
			lpsPropValue->ulPropTag = PR_ACCESS;
			lpsPropValue->Value.l = MAPI_ACCESS_READ;
		}else if (lpFolder->m_ePublicEntryID == ePE_Favorites) {
			lpsPropValue->ulPropTag = PR_ACCESS;
			lpsPropValue->Value.l = MAPI_ACCESS_READ;
		} else {
			hr = lpFolder->HrGetRealProp(PR_ACCESS, ulFlags, lpBase, lpsPropValue);
			
			if (hr == hrSuccess && lpFolder->m_ePublicEntryID == ePE_FavoriteSubFolder)
				lpsPropValue->Value.l |= MAPI_ACCESS_READ | MAPI_ACCESS_DELETE; 
			else if(hr == hrSuccess && lpFolder->m_ePublicEntryID == ePE_PublicFolders)
				lpsPropValue->Value.l &= ~(MAPI_ACCESS_CREATE_CONTENTS | MAPI_ACCESS_CREATE_ASSOCIATED);
			
		}
		break;
	case PROP_ID(PR_ACCESS_LEVEL):
		if (lpFolder->m_ePublicEntryID == ePE_IPMSubtree || lpFolder->m_ePublicEntryID == ePE_FavoriteSubFolder) {
			lpsPropValue->ulPropTag = PR_ACCESS_LEVEL;
			lpsPropValue->Value.l = MAPI_MODIFY;
		} else if(lpFolder->m_ePublicEntryID == ePE_Favorites) {
			lpsPropValue->ulPropTag = PR_ACCESS_LEVEL;
			lpsPropValue->Value.l = 0;
		} else {
			hr = lpFolder->HrGetRealProp(PR_ACCESS_LEVEL, ulFlags, lpBase, lpsPropValue);
		}
		break;
	case PROP_ID(PR_RIGHTS):
		if (lpFolder->m_ePublicEntryID == ePE_IPMSubtree) {
			lpsPropValue->ulPropTag = PR_RIGHTS;
			lpsPropValue->Value.l = ecRightsFolderVisible | ecRightsReadAny;
		} else if (lpFolder->m_ePublicEntryID == ePE_Favorites) {
			lpsPropValue->ulPropTag = PR_RIGHTS;
			lpsPropValue->Value.l = ecRightsAll;
		} else if (lpFolder->m_ePublicEntryID == ePE_PublicFolders) {
			lpsPropValue->ulPropTag = PR_RIGHTS;
			lpsPropValue->Value.l = ecRightsAll &~ecRightsCreate;
		} else {
			hr = lpFolder->HrGetRealProp(PR_RIGHTS, ulFlags, lpBase, lpsPropValue);
		}
		break;
	case PROP_ID(PR_ENTRYID):
		if (lpFolder->m_ePublicEntryID == ePE_PublicFolders) {
			lpsPropValue->ulPropTag = PR_ENTRYID;
			hr = ::GetPublicEntryId(ePE_PublicFolders, ((ECMsgStorePublic*)lpFolder->GetMsgStore())->GetStoreGuid(), lpBase, &lpsPropValue->Value.bin.cb, (LPENTRYID*)&lpsPropValue->Value.bin.lpb);
		} else {
			hr = ECGenericProp::DefaultGetProp(PR_ENTRYID, lpProvider, ulFlags, lpsPropValue, lpParam, lpBase);
			if(hr == hrSuccess && lpFolder->m_ePublicEntryID == ePE_FavoriteSubFolder)
				((LPENTRYID)lpsPropValue->Value.bin.lpb)->abFlags[3] = KOPANO_FAVORITE;
		}
		break;
	case PROP_ID(PR_DISPLAY_NAME):

		// FIXME: Should be from the global profile and/or gettext (PR_FAVORITES_DEFAULT_NAME)
		if (lpFolder->m_ePublicEntryID == ePE_PublicFolders)
			lpszName = _("Public Folders");
		else if (lpFolder->m_ePublicEntryID == ePE_Favorites)
			lpszName = _("Favorites");
		else if (lpFolder->m_ePublicEntryID == ePE_IPMSubtree)
			lpszName = KC_T("IPM_SUBTREE");

		if (lpszName)
		{
			if (PROP_TYPE(ulPropTag) == PT_UNICODE) {
				const std::wstring strTmp = convert_to<std::wstring>(lpszName);

				hr = MAPIAllocateMore((strTmp.size() + 1) * sizeof(WCHAR), lpBase, (void**)&lpsPropValue->Value.lpszW);
				if (hr != hrSuccess) 
					return hr;

				wcscpy(lpsPropValue->Value.lpszW, strTmp.c_str());
				lpsPropValue->ulPropTag = PR_DISPLAY_NAME_W;
			} else {
				const std::string strTmp = convert_to<std::string>(lpszName);

				hr = MAPIAllocateMore(strTmp.size() + 1, lpBase, (void**)&lpsPropValue->Value.lpszA);
				if (hr != hrSuccess) 
					return hr;

				strcpy(lpsPropValue->Value.lpszA, strTmp.c_str());
				lpsPropValue->ulPropTag = PR_DISPLAY_NAME_A;
			}
			
		} else {
			hr = lpFolder->HrGetRealProp(ulPropTag, ulFlags, lpBase, lpsPropValue);
		}
		break;
	case PROP_ID(PR_COMMENT):
		// FIXME: load the message class from shortcut (favorite) folder, see setprops
		hr = lpFolder->HrGetRealProp(ulPropTag, ulFlags, lpBase, lpsPropValue);
		break;
	case PROP_ID(PR_RECORD_KEY):
		// Use entryid as record key because it should be global unique in outlook.
		hr = ECMAPIFolderPublic::GetPropHandler(PR_ENTRYID, lpProvider, ulFlags, lpsPropValue, lpParam, lpBase);
		if (hr == hrSuccess) {
			if(lpFolder->m_ePublicEntryID == ePE_FavoriteSubFolder)
				((LPENTRYID)lpsPropValue->Value.bin.lpb)->abFlags[3] = KOPANO_FAVORITE;

			lpsPropValue->ulPropTag = PR_RECORD_KEY;
		}
		break;
	case PROP_ID(PR_PARENT_ENTRYID):
		if (lpFolder->m_ePublicEntryID == ePE_IPMSubtree || lpFolder->m_ePublicEntryID == ePE_PublicFolders || lpFolder->m_ePublicEntryID == ePE_Favorites) {
			lpsPropValue->ulPropTag = PR_PARENT_ENTRYID;
			hr = ::GetPublicEntryId(ePE_IPMSubtree, ((ECMsgStorePublic*)lpFolder->GetMsgStore())->GetStoreGuid(), lpBase, &lpsPropValue->Value.bin.cb, (LPENTRYID*)&lpsPropValue->Value.bin.lpb);
		} else {
			hr = ECMAPIFolder::DefaultMAPIGetProp(PR_PARENT_ENTRYID, lpProvider, ulFlags, lpsPropValue, lpParam, lpBase);
		}
		break;
	case PROP_ID(PR_FOLDER_CHILD_COUNT):
		if (lpFolder->m_ePublicEntryID == ePE_IPMSubtree) {
			lpsPropValue->ulPropTag = PR_FOLDER_CHILD_COUNT;
			lpsPropValue->Value.ul = 2;
		} else {
			hr = ECMAPIFolder::GetPropHandler(PR_FOLDER_CHILD_COUNT, lpProvider, ulFlags, lpsPropValue, lpParam, lpBase);
		}
		break;
	case PROP_ID(PR_SUBFOLDERS):
		if (lpFolder->m_ePublicEntryID == ePE_IPMSubtree) {
			lpsPropValue->ulPropTag = PR_SUBFOLDERS;
			lpsPropValue->Value.b = TRUE;
		} else {
			hr = ECMAPIFolder::GetPropHandler(PR_SUBFOLDERS, lpProvider, ulFlags, lpsPropValue, lpParam, lpBase);
		}
		break;
	case PROP_ID(PR_DISPLAY_TYPE):
		if (lpFolder->m_ePublicEntryID == ePE_FavoriteSubFolder) {
			lpsPropValue->ulPropTag = PR_DISPLAY_TYPE;
			lpsPropValue->Value.ul = DT_FOLDER_LINK;
		}else {
			hr = lpFolder->HrGetRealProp(PR_DISPLAY_TYPE, ulFlags, lpBase, lpsPropValue);
		}
		break;
	case PROP_ID(PR_ORIGINAL_ENTRYID):
		// entryid on the server (only used for "Public Folders" folder)
		if (lpFolder->m_lpEntryId) {
			lpsPropValue->Value.bin.cb = lpFolder->m_cbEntryId;
			hr = KAllocCopy(lpFolder->m_lpEntryId, lpFolder->m_cbEntryId, reinterpret_cast<void **>(&lpsPropValue->Value.bin.lpb), lpBase);
			if (hr != hrSuccess)
				return hr;
			hr = hrSuccess;
		} else {
			hr = MAPI_E_NOT_FOUND;
		}
		break;
	default:
		hr = MAPI_E_NOT_FOUND;
		break;
	}
	return hr;
}

HRESULT ECMAPIFolderPublic::SetPropHandler(ULONG ulPropTag, void *lpProvider,
    const SPropValue *lpsPropValue, void *lpParam)
{
	HRESULT hr = hrSuccess;
	auto lpFolder = static_cast<ECMAPIFolderPublic *>(lpParam);

	switch(PROP_ID(ulPropTag)) {
	case PROP_ID(PR_DISPLAY_NAME):
		if (lpFolder->m_ePublicEntryID == ePE_PublicFolders)
			hr = MAPI_E_COMPUTED;
			// FIXME: save in profile, #define PR_PROFILE_ALLPUB_DISPLAY_NAME    PROP_TAG(PT_STRING8, pidProfileMin+0x16)
		else if (lpFolder->m_ePublicEntryID == ePE_Favorites)
			hr = MAPI_E_COMPUTED;
			// FIXME: save in profile, #define PR_PROFILE_FAVFLD_DISPLAY_NAME    PROP_TAG(PT_STRING8, pidProfileMin+0x0F)
		else if (lpFolder->m_ePublicEntryID == ePE_FavoriteSubFolder)
			hr = MAPI_E_COMPUTED;
			// FIXME: Save the property to private shortcut folder message
		else
			hr = lpFolder->HrSetRealProp(lpsPropValue);
		break;
	case PROP_ID(PR_COMMENT):
		if (lpFolder->m_ePublicEntryID == ePE_PublicFolders)
			hr = MAPI_E_COMPUTED;
			// FIXME: save in profile, #define PR_PROFILE_FAVFLD_COMMENT        PROP_TAG(PT_STRING8, pidProfileMin+0x15)
		else if (lpFolder->m_ePublicEntryID == ePE_Favorites)
			hr = MAPI_E_COMPUTED;
			// FIXME: save in profile, #define PR_PROFILE_FAVFLD_COMMENT        PROP_TAG(PT_STRING8, pidProfileMin+0x15)
		else
			hr = lpFolder->HrSetRealProp(lpsPropValue);
		break;
	
	default:
		hr = MAPI_E_NOT_FOUND;
		break;
	}

	return hr;
}

HRESULT ECMAPIFolderPublic::GetContentsTable(ULONG ulFlags, LPMAPITABLE *lppTable)
{
	HRESULT hr = hrSuccess;
	object_ptr<ECMemTable> lpMemTable;
	object_ptr<ECMemTableView> lpView;
	memory_ptr<SPropTagArray> lpPropTagArray;
	SizedSPropTagArray(11, sPropsContentColumns) =
		{11, {PR_ENTRYID, PR_DISPLAY_NAME, PR_MESSAGE_FLAGS, PR_SUBJECT,
		PR_STORE_ENTRYID, PR_STORE_RECORD_KEY, PR_STORE_SUPPORT_MASK,
		PR_INSTANCE_KEY, PR_RECORD_KEY, PR_ACCESS, PR_ACCESS_LEVEL}};

	if (m_ePublicEntryID != ePE_IPMSubtree && m_ePublicEntryID != ePE_Favorites)
		return ECMAPIFolder::GetContentsTable(ulFlags, lppTable);
	if (ulFlags & SHOW_SOFT_DELETES)
		return MAPI_E_NO_SUPPORT;
	Util::proptag_change_unicode(ulFlags, sPropsContentColumns);
	hr = ECMemTable::Create(sPropsContentColumns, PR_ROWID, &~lpMemTable);
	if (hr != hrSuccess)
		return hr;
	hr = lpMemTable->HrGetView(createLocaleFromName(""), ulFlags & MAPI_UNICODE, &~lpView);
	if (hr != hrSuccess)
		return hr;
	return lpView->QueryInterface(IID_IMAPITable, reinterpret_cast<void **>(lppTable));
}

HRESULT ECMAPIFolderPublic::GetHierarchyTable(ULONG ulFlags, LPMAPITABLE *lppTable)
{
	HRESULT hr = hrSuccess;
	object_ptr<ECMemTableView> lpView;

	if( m_ePublicEntryID == ePE_IPMSubtree)
	{
		// FIXME: if exchange support CONVENIENT_DEPTH than we must implement this
		if (ulFlags & (SHOW_SOFT_DELETES | CONVENIENT_DEPTH))
			return MAPI_E_NO_SUPPORT;
		hr = ((ECMsgStorePublic *)GetMsgStore())->GetIPMSubTree()->HrGetView(createLocaleFromName(""), ulFlags, &~lpView);
		if(hr != hrSuccess)
			return hr;
		return lpView->QueryInterface(IID_IMAPITable, (void **)lppTable);
	} else if( m_ePublicEntryID == ePE_Favorites || m_ePublicEntryID == ePE_FavoriteSubFolder) {
		return MAPI_E_NO_SUPPORT;
	} else {
		return ECMAPIFolder::GetHierarchyTable(ulFlags, lppTable);
	}
}

HRESULT ECMAPIFolderPublic::SaveChanges(ULONG ulFlags)
{
	HRESULT hr = hrSuccess;

	// Nothing to do

	return hr;
}

HRESULT ECMAPIFolderPublic::SetProps(ULONG cValues,
    const SPropValue *lpPropArray, SPropProblemArray **lppProblems)
{
	HRESULT hr;

	hr = ECMAPIContainer::SetProps(cValues, lpPropArray, lppProblems);
	if (hr != hrSuccess)
		return hr;

	if (lpStorage)
	{
		hr = ECMAPIContainer::SaveChanges(KEEP_OPEN_READWRITE);
		if (hr != hrSuccess)
			return hr;
	}
	return hrSuccess;
}

HRESULT ECMAPIFolderPublic::DeleteProps(const SPropTagArray *lpPropTagArray,
    SPropProblemArray **lppProblems)
{
	HRESULT hr;

	hr = ECMAPIContainer::DeleteProps(lpPropTagArray, lppProblems);
	if (hr != hrSuccess)
		return hr;
	if (lpStorage == nullptr)
		return hrSuccess;
	return ECMAPIContainer::SaveChanges(KEEP_OPEN_READWRITE);
}

HRESULT ECMAPIFolderPublic::OpenEntry(ULONG cbEntryID, const ENTRYID *eid,
    const IID *lpInterface, ULONG ulFlags, ULONG *lpulObjType,
    IUnknown **lppUnk)
{
	unsigned int ulObjType = 0;
	memory_ptr<ENTRYID> lpEntryID;
	auto hr = KAllocCopy(eid, cbEntryID, &~lpEntryID);
	if (hr != hrSuccess)
		return hr;
<<<<<<< HEAD
	if (cbEntryID > 0)
	{
=======
	if (eid != nullptr)
		memcpy(lpEntryID, eid, cbEntryID);
	if (cbEntryID > 0) {
>>>>>>> 530e96b2
		hr = HrGetObjTypeFromEntryId(cbEntryID, reinterpret_cast<BYTE *>(lpEntryID.get()), &ulObjType);
		if(hr != hrSuccess)
			return hr;

		if (ulObjType == MAPI_FOLDER && m_ePublicEntryID == ePE_FavoriteSubFolder)
			lpEntryID->abFlags[3] = KOPANO_FAVORITE;
	}
	return ECMAPIFolder::OpenEntry(cbEntryID, lpEntryID, lpInterface, ulFlags, lpulObjType, lppUnk);
}

HRESULT ECMAPIFolderPublic::SetEntryId(ULONG cbEntryId, const ENTRYID *lpEntryId)
{
	if (m_ePublicEntryID == ePE_Favorites || m_ePublicEntryID == ePE_IPMSubtree)
		return ECGenericProp::SetEntryId(cbEntryId, lpEntryId);
	// With notification handler
	return ECMAPIFolder::SetEntryId(cbEntryId, lpEntryId);
}

// @note if you change this function please look also at ECMAPIFolder::CopyFolder
HRESULT ECMAPIFolderPublic::CopyFolder(ULONG cbEntryID,
    const ENTRYID *lpEntryID, const IID *lpInterface, void *lpDestFolder,
    const TCHAR *lpszNewFolderName, ULONG_PTR ulUIParam,
    IMAPIProgress *lpProgress, ULONG ulFlags)
{
	HRESULT hr = hrSuccess;
	ULONG ulResult = 0;
	object_ptr<IMAPIFolder> lpMapiFolder;
	ecmem_ptr<SPropValue> lpPropArray;
	GUID guidDest;
	GUID guidFrom;

	//Get the interface of destinationfolder
	if(lpInterface == NULL || *lpInterface == IID_IMAPIFolder)
		lpMapiFolder.reset(static_cast<IMAPIFolder *>(lpDestFolder));
	else if(*lpInterface == IID_IMAPIContainer)
		hr = ((IMAPIContainer*)lpDestFolder)->QueryInterface(IID_IMAPIFolder, &~lpMapiFolder);
	else if(*lpInterface == IID_IUnknown)
		hr = ((IUnknown*)lpDestFolder)->QueryInterface(IID_IMAPIFolder, &~lpMapiFolder);
	else if(*lpInterface == IID_IMAPIProp)
		hr = ((IMAPIProp*)lpDestFolder)->QueryInterface(IID_IMAPIFolder, &~lpMapiFolder);
	else
		hr = MAPI_E_INTERFACE_NOT_SUPPORTED;
	
	if(hr != hrSuccess)
		return hr;

	// Get the destination entry ID
	hr = HrGetOneProp(lpMapiFolder, PR_ENTRYID, &~lpPropArray);
	if(hr != hrSuccess)
		return hr;

	// Check if it's  the same store of kopano so we can copy/move fast
	if (!IsKopanoEntryId(cbEntryID, (LPBYTE)lpEntryID) ||
	    !IsKopanoEntryId(lpPropArray[0].Value.bin.cb, lpPropArray[0].Value.bin.lpb) ||
	    HrGetStoreGuidFromEntryId(cbEntryID, reinterpret_cast<const BYTE *>(lpEntryID), &guidFrom) != hrSuccess ||
	    HrGetStoreGuidFromEntryId(lpPropArray[0].Value.bin.cb, lpPropArray[0].Value.bin.lpb, &guidDest) != hrSuccess ||
	    memcmp(&guidFrom, &guidDest, sizeof(GUID)) != 0 ||
	    lpFolderOps == nullptr)
		// Support object handled de copy/move
		return this->GetMsgStore()->lpSupport->CopyFolder(&IID_IMAPIFolder, static_cast<IMAPIFolder *>(this), cbEntryID, lpEntryID, lpInterface, lpDestFolder, lpszNewFolderName, ulUIParam, lpProgress, ulFlags);

	// if the entryid a a publicfolders entryid just change the entryid to a server entryid
	if (((ECMsgStorePublic *)GetMsgStore())->ComparePublicEntryId(ePE_PublicFolders, lpPropArray[0].Value.bin.cb, (LPENTRYID)lpPropArray[0].Value.bin.lpb, &ulResult) == hrSuccess && ulResult == TRUE)
	{
		hr = HrGetOneProp(lpMapiFolder, PR_ORIGINAL_ENTRYID, &~lpPropArray);
		if(hr != hrSuccess)
			return hr;
	}
	//FIXME: Progressbar
	return this->lpFolderOps->HrCopyFolder(cbEntryID, lpEntryID, lpPropArray[0].Value.bin.cb, reinterpret_cast<ENTRYID *>(lpPropArray[0].Value.bin.lpb), convstring(lpszNewFolderName, ulFlags), ulFlags, 0);
}

HRESULT ECMAPIFolderPublic::DeleteFolder(ULONG cbEntryID,
    const ENTRYID *lpEntryID, ULONG ulUIParam, IMAPIProgress *lpProgress,
    ULONG ulFlags)
{
	memory_ptr<SPropValue> lpProp;
	if (!ValidateZEntryId(cbEntryID, reinterpret_cast<const BYTE *>(lpEntryID), MAPI_FOLDER))
		return MAPI_E_INVALID_ENTRYID;
	if (cbEntryID <= 4 || !(lpEntryID->abFlags[3] & KOPANO_FAVORITE))
		return ECMAPIFolder::DeleteFolder(cbEntryID, lpEntryID,
		       ulUIParam, lpProgress, ulFlags);

	// favorite folder not supported
	return MAPI_E_NO_SUPPORT;
}

HRESULT ECMAPIFolderPublic::CopyMessages(LPENTRYLIST lpMsgList, LPCIID lpInterface, LPVOID lpDestFolder, ULONG ulUIParam, LPMAPIPROGRESS lpProgress, ULONG ulFlags)
{
	HRESULT hr = hrSuccess;
	ULONG ulResult = 0;
	object_ptr<IMAPIFolder> lpMapiFolder;
	memory_ptr<SPropValue> lpPropArray;

	if(lpMsgList == NULL || lpMsgList->cValues == 0)
		return hr;
	if (lpMsgList->lpbin == nullptr)
		return MAPI_E_INVALID_PARAMETER;
	
	//Get the interface of destinationfolder
	if(lpInterface == NULL || *lpInterface == IID_IMAPIFolder)
		lpMapiFolder.reset(static_cast<IMAPIFolder *>(lpDestFolder));
	else if(*lpInterface == IID_IMAPIContainer)
		hr = ((IMAPIContainer*)lpDestFolder)->QueryInterface(IID_IMAPIFolder, &~lpMapiFolder);
	else if(*lpInterface == IID_IUnknown)
		hr = ((IUnknown*)lpDestFolder)->QueryInterface(IID_IMAPIFolder, &~lpMapiFolder);
	else if(*lpInterface == IID_IMAPIProp)
		hr = ((IMAPIProp*)lpDestFolder)->QueryInterface(IID_IMAPIFolder, &~lpMapiFolder);
	else
		hr = MAPI_E_INTERFACE_NOT_SUPPORTED;
	
	if(hr != hrSuccess)
		return hr;

	// Get the destination entry ID
	hr = HrGetOneProp(lpMapiFolder, PR_ENTRYID, &~lpPropArray);
	if(hr != hrSuccess)
		return hr;

	// if the destination is the publicfolders entryid, just block
	if(((ECMsgStorePublic*)GetMsgStore())->ComparePublicEntryId(ePE_PublicFolders, lpPropArray[0].Value.bin.cb, (LPENTRYID)lpPropArray[0].Value.bin.lpb, &ulResult) == hrSuccess && ulResult == TRUE)
		return MAPI_E_NO_ACCESS;

	return ECMAPIFolder::CopyMessages(lpMsgList, lpInterface, lpDestFolder, ulUIParam, lpProgress, ulFlags);
}

HRESULT ECMAPIFolderPublic::CreateMessage(LPCIID lpInterface, ULONG ulFlags, LPMESSAGE *lppMessage)
{
	if (m_ePublicEntryID == ePE_PublicFolders)
		return MAPI_E_NO_ACCESS;

	return ECMAPIFolder::CreateMessage(lpInterface, ulFlags, lppMessage);
}<|MERGE_RESOLUTION|>--- conflicted
+++ resolved
@@ -383,14 +383,7 @@
 	auto hr = KAllocCopy(eid, cbEntryID, &~lpEntryID);
 	if (hr != hrSuccess)
 		return hr;
-<<<<<<< HEAD
-	if (cbEntryID > 0)
-	{
-=======
-	if (eid != nullptr)
-		memcpy(lpEntryID, eid, cbEntryID);
 	if (cbEntryID > 0) {
->>>>>>> 530e96b2
 		hr = HrGetObjTypeFromEntryId(cbEntryID, reinterpret_cast<BYTE *>(lpEntryID.get()), &ulObjType);
 		if(hr != hrSuccess)
 			return hr;
