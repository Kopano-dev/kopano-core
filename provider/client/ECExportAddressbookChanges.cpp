/*
 * SPDX-License-Identifier: AGPL-3.0-only
 * Copyright 2005 - 2016 Zarafa and its licensors
 */
#include <kopano/platform.h>
#include <kopano/ECGuid.h>
#include <kopano/MAPIErrors.h>
#include "ics.h"
#include "pcutil.hpp"
#include "ECABContainer.h"
#include <kopano/IECInterfaces.hpp>
#include <kopano/MAPIErrors.h>
#include "ECMsgStore.h"
#include "ECExportAddressbookChanges.h"
#include <kopano/ECLogger.h>
#include <kopano/stringutil.h>
#include <kopano/Util.h>
#include <edkmdb.h>

<<<<<<< HEAD
using namespace KC;
=======
static const ABEID_FIXED abcont_1(MAPI_ABCONT, MUIDECSAB, 1 /* first container */);
>>>>>>> 69dc17c6

ECExportAddressbookChanges::ECExportAddressbookChanges(ECMsgStore *lpStore) :
	m_lpMsgStore(lpStore), m_lpLogger(new ECLogger_Null)
{}

HRESULT ECExportAddressbookChanges::QueryInterface(REFIID refiid, void **lppInterface) {
	REGISTER_INTERFACE2(ECUnknown, this);
	REGISTER_INTERFACE2(IECExportAddressbookChanges, this);
	REGISTER_INTERFACE2(IUnknown, this);
    return MAPI_E_INTERFACE_NOT_SUPPORTED;
}

HRESULT	ECExportAddressbookChanges::Config(LPSTREAM lpStream, ULONG ulFlags, IECImportAddressbookChanges *lpCollector)
{
	LARGE_INTEGER lint = {{ 0, 0 }};
	STATSTG sStatStg;
	unsigned int ulCount = 0, ulProcessed = 0, ulRead = 0;
	ICSCHANGE *lpLastChange = NULL;
	int n = 0;

	// Read state from stream
	auto hr = lpStream->Stat(&sStatStg, 0);
	if(hr != hrSuccess)
		return hr;
	hr = lpStream->Seek(lint, STREAM_SEEK_SET, NULL);
	if (hr != hrSuccess)
		return hr;

	if(sStatStg.cbSize.QuadPart < 8) {
	    m_ulChangeId = 0;
		m_setProcessed.clear();
	} else {
		m_setProcessed.clear();

		hr = lpStream->Read(&m_ulChangeId, sizeof(ULONG), &ulRead);
		if(hr != hrSuccess)
			return hr;
		hr = lpStream->Read(&ulCount, sizeof(ULONG), &ulRead);
		if(hr != hrSuccess)
			return hr;

		while(ulCount) {
			hr = lpStream->Read(&ulProcessed, sizeof(ULONG), &ulRead);
			if(hr != hrSuccess)
				return hr;
			m_setProcessed.emplace(ulProcessed);
			--ulCount;
		}
	}

	// ulFlags ignored
	m_lpImporter.reset(lpCollector);
<<<<<<< HEAD
	abeid.ulType = MAPI_ABCONT;
	memcpy(&abeid.guid, &MUIDECSAB, sizeof(GUID));
	abeid.ulId = 1; // 1 is the first container

=======
>>>>>>> 69dc17c6
    // The parent source key is the entryid of the AB container that we're sync'ing
	m_lpChanges.reset();
	hr = m_lpMsgStore->lpTransport->HrGetChanges(std::string(reinterpret_cast<const char *>(&abcont_1), sizeof(abcont_1)),
	     0, m_ulChangeId, ICS_SYNC_AB, 0, nullptr, &m_ulMaxChangeId,
	     &m_ulChanges, &~m_lpRawChanges);
    if(hr != hrSuccess)
		return hr;

	ZLOG_DEBUG(m_lpLogger, "Got %u address book changes from server.", m_ulChanges);

	if (m_ulChanges > 0) {
		/*
		 * Sort the changes:
		 * Users must exist before the company, but before the group they are member of
		 * Groups must exist after the company and the users which are the members
		 * Companies must exist after the users and groups, so create that last
		 *
		 * MSw: The above comment seems to make this impossible, but the way things are ordered are:
		 *      1. Users
		 *      2. Groups
		 *      3. Companies
		 *
		 * We also want to group changes for each unique object together so we can easily
		 * perform some filtering on them:
		 * - Add + Change = Add
		 * - Change + Delete = Delete
		 * - Add + (Change +) Delete = -
		 * - Delete + Add = Delete + Add (e.g. user changes from object class from/to contact)
		 */
		std::stable_sort(m_lpRawChanges.get(), m_lpRawChanges.get() + m_ulChanges, LeftPrecedesRight);

		// Now go through the changes to remove multiple changes for the same object.
		hr = MAPIAllocateBuffer(sizeof(ICSCHANGE) * m_ulChanges, &~m_lpChanges);
		if (hr != hrSuccess)
			return hr;

		for (ULONG i = 0; i < m_ulChanges; ++i) {
			// First check if this change hasn't been processed yet
			if (m_setProcessed.find(m_lpRawChanges[i].ulChangeId) != m_setProcessed.end())
				continue;

			// Now check if we changed objects. if so we write the last change to the changes list
			if (lpLastChange != nullptr && !CompareABEID(lpLastChange->sSourceKey.cb,
			    reinterpret_cast<const ENTRYID *>(lpLastChange->sSourceKey.lpb),
			    m_lpRawChanges[i].sSourceKey.cb, (LPENTRYID)m_lpRawChanges[i].sSourceKey.lpb)) {
				m_lpChanges[n++] = *lpLastChange;
				lpLastChange = NULL;
			}
			if (lpLastChange == nullptr) {
				lpLastChange = &m_lpRawChanges[i];
				continue;
			}

			switch (m_lpRawChanges[i].ulChangeType) {
			case ICS_AB_NEW:
				// This shouldn't happen since apparently we have another change for the same object.
				if (lpLastChange->ulChangeType == ICS_AB_DELETE) {
					// user was deleted and re-created (probably as different object class), so keep both events
					ZLOG_DEBUG(m_lpLogger, "Got an ICS_AB_NEW change for an object that was deleted, modifying into CHANGE. sourcekey=%s",
						bin2hex(m_lpRawChanges[i].sSourceKey).c_str());
					lpLastChange->ulChangeType = ICS_AB_CHANGE;
				} else
					ZLOG_DEBUG(m_lpLogger, "Got an ICS_AB_NEW change for an object we've seen before. sourcekey=%s",
						bin2hex(m_lpRawChanges[i].sSourceKey).c_str());
				break;

			case ICS_AB_CHANGE:
				// The only valid previous change could have been an add, since the server doesn't track
				// multiple changes and we can't change an object that was just deleted.
				// We'll ignore this in any case.
				if (lpLastChange->ulChangeType != ICS_AB_NEW)
					ZLOG_DEBUG(m_lpLogger, "Got an ICS_AB_CHANGE with something else than a ICS_AB_NEW as the previous changes. prev_change=%04x, sourcekey=%s",
						lpLastChange->ulChangeType, bin2hex(m_lpRawChanges[i].sSourceKey).c_str());
				ZLOG_DEBUG(m_lpLogger, "Ignoring ICS_AB_CHANGE due to previous ICS_AB_NEW. sourcekey=%s",
					bin2hex(m_lpRawChanges[i].sSourceKey).c_str());
				break;

			case ICS_AB_DELETE:
				if (lpLastChange->ulChangeType == ICS_AB_NEW) {
					ZLOG_DEBUG(m_lpLogger, "Ignoring previous ICS_AB_NEW due to current ICS_AB_DELETE. sourcekey=%s",
						bin2hex(m_lpRawChanges[i].sSourceKey).c_str());
					lpLastChange = NULL;	// An add and a delete results in nothing.
				}
				else if (lpLastChange->ulChangeType == ICS_AB_CHANGE) {
					// We'll ignore the previous change and write the delete now. This way we allow another object
					// with the same ID to be added after this object.
					ZLOG_DEBUG(m_lpLogger, "Replacing previous ICS_AB_CHANGE with current ICS_AB_DELETE. sourcekey=%s",
						bin2hex(m_lpRawChanges[i].sSourceKey).c_str());
					m_lpChanges[n++] = m_lpRawChanges[i];
					lpLastChange = NULL;
				}
				break;
			default:
				ZLOG_DEBUG(m_lpLogger, "Got an unknown change. change=%04x, sourcekey=%s",
					m_lpRawChanges[i].ulChangeType, bin2hex(m_lpRawChanges[i].sSourceKey).c_str());
				break;
			}
		}

		if (lpLastChange) {
			m_lpChanges[n++] = *lpLastChange;
			lpLastChange = NULL;
		}
	}

	m_ulChanges = n;
	ZLOG_DEBUG(m_lpLogger, "Got %u address book changes after sorting/filtering.", m_ulChanges);
    // Next change is first one
    m_ulThisChange = 0;
    return hr;
}

HRESULT ECExportAddressbookChanges::Synchronize(ULONG *lpulSteps, ULONG *lpulProgress)
{
    HRESULT hr = hrSuccess;

    // Check if we're already done
	if (m_ulThisChange >= m_ulChanges) {
		*lpulSteps = m_ulChanges;
		return hrSuccess;
	}

	if (m_lpChanges[m_ulThisChange].sSourceKey.cb < sizeof(ABEID))
		return MAPI_E_INVALID_PARAMETER;

	auto eid = reinterpret_cast<const ABEID *>(m_lpChanges[m_ulThisChange].sSourceKey.lpb);
	ZLOG_DEBUG(m_lpLogger, "abchange type=%04x, sourcekey=%s", m_lpChanges[m_ulThisChange].ulChangeType,
		bin2hex(m_lpChanges[m_ulThisChange].sSourceKey).c_str());

	switch(m_lpChanges[m_ulThisChange].ulChangeType) {
    case ICS_AB_CHANGE:
    case ICS_AB_NEW: {
		hr = m_lpImporter->ImportABChange(eid->ulType, m_lpChanges[m_ulThisChange].sSourceKey.cb, (LPENTRYID)m_lpChanges[m_ulThisChange].sSourceKey.lpb);
        break;
    }
    case ICS_AB_DELETE: {
        hr = m_lpImporter->ImportABDeletion(eid->ulType, m_lpChanges[m_ulThisChange].sSourceKey.cb, (LPENTRYID)m_lpChanges[m_ulThisChange].sSourceKey.lpb);
        break;
    }
    default:
        return MAPI_E_INVALID_PARAMETER;
    }

	if (hr == SYNC_E_IGNORE)
		hr = hrSuccess;
	else if (hr == MAPI_E_INVALID_TYPE) {
		m_lpLogger->logf(EC_LOGLEVEL_WARNING, "Ignoring invalid entry, type=%04x, sourcekey=%s",
			m_lpChanges[m_ulThisChange].ulChangeType,
			bin2hex(m_lpChanges[m_ulThisChange].sSourceKey).c_str());
		hr = hrSuccess;
	}
	else if (hr != hrSuccess) {
		ZLOG_DEBUG(m_lpLogger, "failed type=%04x, %s, hr=%x, sourcekey=%s",
			m_lpChanges[m_ulThisChange].ulChangeType, GetMAPIErrorMessage(hr), hr,
			bin2hex(m_lpChanges[m_ulThisChange].sSourceKey).c_str());
		return hr;
	}

	// Mark the change as processed
	m_setProcessed.emplace(m_lpChanges[m_ulThisChange].ulChangeId);
	++m_ulThisChange;
	if (lpulSteps)
		*lpulSteps = m_ulChanges;
	if (lpulProgress)
		*lpulProgress = m_ulThisChange;
	return m_ulThisChange >= m_ulChanges ? hrSuccess : SYNC_W_PROGRESS;
}

HRESULT ECExportAddressbookChanges::UpdateState(LPSTREAM lpStream)
{
	LARGE_INTEGER zero = {{0,0}};
	ULARGE_INTEGER uzero = {{0,0}};
	ULONG ulWritten = 0;

	if(m_ulThisChange == m_ulChanges) {
		// All changes have been processed, we can discard processed changes and go to the next server change ID
		m_setProcessed.clear();
		// The last change ID we received is always the highest change ID
		if(m_ulMaxChangeId > 0)
			m_ulChangeId = m_ulMaxChangeId;
	}

	auto hr = lpStream->Seek(zero, STREAM_SEEK_SET, nullptr);
	if(hr != hrSuccess)
		return hr;
	hr = lpStream->SetSize(uzero);
	if(hr != hrSuccess)
		return hr;
	// Write the change ID
	hr = lpStream->Write(&m_ulChangeId, sizeof(ULONG), &ulWritten);
	if(hr != hrSuccess)
		return hr;

	unsigned int ulCount = m_setProcessed.size();
	// Write the number of processed IDs to follow
	hr = lpStream->Write(&ulCount, sizeof(ULONG), &ulWritten);
	if(hr != hrSuccess)
		return hr;

	// Write the processed IDs
	for (const auto &pc : m_setProcessed) {
		unsigned int ulProcessed = pc;
		hr = lpStream->Write(&ulProcessed, sizeof(ULONG), &ulWritten);
		if(hr != hrSuccess)
			return hr;
	}

	lpStream->Seek(zero, STREAM_SEEK_SET, NULL);
	// All done
	return hrSuccess;
}

/**
 * Compares two ICSCHANGE objects and determines which of the two should precede the other.
 * This function is supposed to be used as the predicate in std::stable_sort.
 *
 * The rules for determining if a certain change should precede another are as follows:
 * - Users take precendence over Groups and Companies.
 * - Groups take precedence over Companies only.
 * - Companies never take precedence.
 * - If the changes are of the same type, precedence is determined by comparing the binary
 *   values using SortCompareABEntryID. If the compare returns less than 0, the left change
 *   should take precedence, otherwise it shouldn't. Note that that doesn't imply that the right
 *   change takes precedence.
 *
 * For the ICS system it is only important to group the users, groups and companies. But for the
 * dupliacte change filter it is necessary to group changes for a single object as well. Hence the
 * 4th rule.
 *
 * @param[in]	left
 *					An ICSCHANGE structure whose sSourceKey is interpreted as an ABEID stucture. It is compared to
 *					the right parameter.
 * @param[in]	right
 *					An ICSCHANGE structure whose sSourceKey is interpreted as an ABEID stucture. It is compared to
 *					the left parameter.
 *
 * @return		boolean
 * @retval		true
 *					The ICSCHANGE specified by left must be processed before the ICSCHANGE
 *					specified bu right.
 * @retval		false
 *					The ICSCHANGE specified by left must NOT be processed before the ICSCHANGE
 *					specified by right. Note that this does not mean that the ICSCHANGE specified
 *					by right must be processed before the ICSCHANGE specified by left.
 */
bool ECExportAddressbookChanges::LeftPrecedesRight(const ICSCHANGE &left, const ICSCHANGE &right)
{
	ULONG ulTypeLeft = ((ABEID*)left.sSourceKey.lpb)->ulType;
	assert(ulTypeLeft == MAPI_MAILUSER || ulTypeLeft == MAPI_DISTLIST || ulTypeLeft == MAPI_ABCONT);
	ULONG ulTypeRight = ((ABEID*)right.sSourceKey.lpb)->ulType;
	assert(ulTypeRight == MAPI_MAILUSER || ulTypeRight == MAPI_DISTLIST || ulTypeRight == MAPI_ABCONT);

	if (ulTypeLeft == ulTypeRight)
		return SortCompareABEID(left.sSourceKey.cb, (LPENTRYID)left.sSourceKey.lpb, right.sSourceKey.cb, (LPENTRYID)right.sSourceKey.lpb) < 0;
	if (ulTypeRight == MAPI_ABCONT)		// Company is always bigger.
		return true;
	if (ulTypeRight == MAPI_DISTLIST && ulTypeLeft == MAPI_MAILUSER)	// Group is only bigger than user.
		return true;
	return false;
}<|MERGE_RESOLUTION|>--- conflicted
+++ resolved
@@ -17,11 +17,9 @@
 #include <kopano/Util.h>
 #include <edkmdb.h>
 
-<<<<<<< HEAD
 using namespace KC;
-=======
+
 static const ABEID_FIXED abcont_1(MAPI_ABCONT, MUIDECSAB, 1 /* first container */);
->>>>>>> 69dc17c6
 
 ECExportAddressbookChanges::ECExportAddressbookChanges(ECMsgStore *lpStore) :
 	m_lpMsgStore(lpStore), m_lpLogger(new ECLogger_Null)
@@ -74,13 +72,6 @@
 
 	// ulFlags ignored
 	m_lpImporter.reset(lpCollector);
-<<<<<<< HEAD
-	abeid.ulType = MAPI_ABCONT;
-	memcpy(&abeid.guid, &MUIDECSAB, sizeof(GUID));
-	abeid.ulId = 1; // 1 is the first container
-
-=======
->>>>>>> 69dc17c6
     // The parent source key is the entryid of the AB container that we're sync'ing
 	m_lpChanges.reset();
 	hr = m_lpMsgStore->lpTransport->HrGetChanges(std::string(reinterpret_cast<const char *>(&abcont_1), sizeof(abcont_1)),
