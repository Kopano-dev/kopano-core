--- conflicted
+++ resolved
@@ -214,14 +214,8 @@
 
 void* ECNotifyMaster::NotifyWatch(void *pTmpNotifyMaster)
 {
-<<<<<<< HEAD
+	kcsrv_blocksigs();
 	auto pNotifyMaster = static_cast<ECNotifyMaster *>(pTmpNotifyMaster);
-=======
-	kcsrv_blocksigs();
-	TRACE_NOTIFY(TRACE_ENTRY, "NotifyWatch", "");
-
-	ECNotifyMaster*		pNotifyMaster = (ECNotifyMaster *)pTmpNotifyMaster;
->>>>>>> 1388b205
 	assert(pNotifyMaster != NULL);
 
 	HRESULT							hr = hrSuccess;
