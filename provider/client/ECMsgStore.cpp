/*
 * SPDX-License-Identifier: AGPL-3.0-only
 * Copyright 2005 - 2016 Zarafa and its licensors
 */
#include <kopano/platform.h>
#include <kopano/mapi_ptr.h>
#include <kopano/memory.hpp>
#include <kopano/scope.hpp>
#include <mapiutil.h>
#include <edkguid.h>
#include <list>
#include <new>
#include <string>
#include <vector>
#include <cstdint>
#include <kopano/ECGetText.h>
#include <kopano/Util.h>
#include "Mem.h"
#include "ECMessage.h"
#include "ECMsgStore.h"
#include "ECMAPITable.h"
#include "ECMAPIFolder.h"
#include "ECMAPIProp.h"
#include "WSTransport.h"
#include <kopano/ECTags.h>
#include <kopano/ECGuid.h>
#include <kopano/ECABEntryID.h>
#include <kopano/mapiext.h>
#include "freebusytags.h"
#include <kopano/CommonUtil.h>
#include "ClientUtil.h"
#include "pcutil.hpp"
#include "WSUtil.h" // used for UnWrapServerClientStoreEntry
#include "ECExportAddressbookChanges.h"
#include "ics.h"
#include "ECExchangeExportChanges.h"
#include "ECChangeAdvisor.h"
#include "ProviderUtil.h"
#include "EntryPoint.h"
#include <kopano/stringutil.h>
#include "ECExchangeModifyTable.h"
#include <kopano/mapi_ptr.h>
#include <kopano/charset/convstring.h>

#define N_ARGS(...) N_ARGS_HELPER1((__VA_ARGS__, 20, 19, 18, 17, 16, 15, 14, 13, 12, 11, 10, 9, 8, 7, 6, 5, 4, 3, 2, 1, 0))
#define N_ARGS_HELPER1(tuple) N_ARGS_HELPER2 tuple
#define N_ARGS_HELPER2(x1, x2, x3, x4, x5, x6, x7, x8, x9, x10, x11, x12, x13, x14, x15, x16, x17, x18, x19, x20, n, ...) n
#define ARGLISTSET(...) ARGLISTSET_HELPER1(N_ARGS(__VA_ARGS__), __VA_ARGS__)
#define ARGLISTSET_HELPER1(n, ...) ARGLISTSET_HELPER2(n, (__VA_ARGS__))
#define ARGLISTSET_HELPER2(n, tuple) ARGLISTSET_HELPER3(n, tuple)
#define ARGLISTSET_HELPER3(n, tuple) ARGLISTSET_##n tuple
#define ARGLISTSET_1(v)
#define ARGLISTSET_2(t1, a1) t1 a1
#define ARGLISTSET_4(t1, a1, t2, a2) t1 a1, t2 a2
#define ARGLIST(...) ARGLIST_HELPER1(N_ARGS(__VA_ARGS__), __VA_ARGS__)
#define ARGLIST_HELPER1(n, ...) ARGLIST_HELPER2(n, (__VA_ARGS__))
#define ARGLIST_HELPER2(n, tuple) ARGLIST_HELPER3(n, tuple)
#define ARGLIST_HELPER3(n, tuple) ARGLIST_ ##n tuple
#define ARGLIST_1(s1) ARGLISTSET s1
#define ARGLIST_2(s1, s2) ARGLISTSET s1, ARGLISTSET s2
#define ARGLIST_3(s1, s2, s3) ARGLISTSET s1, ARGLISTSET s2, ARGLISTSET s3
#define ARGLIST_4(s1, s2, s3, s4) ARGLISTSET s1, ARGLISTSET s2, ARGLISTSET s3, ARGLISTSET s4
#define ARGLIST_5(s1, s2, s3, s4, s5) ARGLISTSET s1, ARGLISTSET s2, ARGLISTSET s3, ARGLISTSET s4, ARGLISTSET s5
#define ARGLIST_6(s1, s2, s3, s4, s5, s6) ARGLISTSET s1, ARGLISTSET s2, ARGLISTSET s3, ARGLISTSET s4, ARGLISTSET s5, ARGLISTSET s6
#define ARGLIST_7(s1, s2, s3, s4, s5, s6, s7) ARGLISTSET s1, ARGLISTSET s2, ARGLISTSET s3, ARGLISTSET s4, ARGLISTSET s5, ARGLISTSET s6, ARGLISTSET s7
#define ARGLIST_8(s1, s2, s3, s4, s5, s6, s7, s8) ARGLISTSET s1, ARGLISTSET s2, ARGLISTSET s3, ARGLISTSET s4, ARGLISTSET s5, ARGLISTSET s6, ARGLISTSET s7, ARGLISTSET s8
#define ARGLIST_9(s1, s2, s3, s4, s5, s6, s7, s8, s9) ARGLISTSET s1, ARGLISTSET s2, ARGLISTSET s3, ARGLISTSET s4, ARGLISTSET s5, ARGLISTSET s6, ARGLISTSET s7, ARGLISTSET s8, ARGLISTSET s9
#define ARGLIST_10(s1, s2, s3, s4, s5, s6, s7, s8, s9, s10) ARGLISTSET s1, ARGLISTSET s2, ARGLISTSET s3, ARGLISTSET s4, ARGLISTSET s5, ARGLISTSET s6, ARGLISTSET s7, ARGLISTSET s8, ARGLISTSET s9, ARGLISTSET s10
#define ARGLIST_11(s1, s2, s3, s4, s5, s6, s7, s8, s9, s10, s11) ARGLISTSET s1, ARGLISTSET s2, ARGLISTSET s3, ARGLISTSET s4, ARGLISTSET s5, ARGLISTSET s6, ARGLISTSET s7, ARGLISTSET s8, ARGLISTSET s9, ARGLISTSET s10, ARGLISTSET s11
#define ARGSSET(...) ARGSSET_HELPER1(N_ARGS(__VA_ARGS__), __VA_ARGS__)
#define ARGSSET_HELPER1(n, ...) ARGSSET_HELPER2(n, (__VA_ARGS__))
#define ARGSSET_HELPER2(n, tuple) ARGSSET_HELPER3(n, tuple)
#define ARGSSET_HELPER3(n, tuple) ARGSSET_##n tuple
#define ARGSSET_1(v)
#define ARGSSET_2(t1, a1) a1
#define ARGSSET_4(t1, a1, t2, a2) a1, a2
#define ARGS(...) ARGS_HELPER1(N_ARGS(__VA_ARGS__), __VA_ARGS__)
#define ARGS_HELPER1(n, ...) ARGS_HELPER2(n, (__VA_ARGS__))
#define ARGS_HELPER2(n, tuple) ARGS_HELPER3(n, tuple)
#define ARGS_HELPER3(n, tuple) ARGS_##n tuple
#define ARGS_1(s1) ARGSSET s1
#define ARGS_2(s1, s2) ARGSSET s1, ARGSSET s2
#define ARGS_3(s1, s2, s3) ARGSSET s1, ARGSSET s2, ARGSSET s3
#define ARGS_4(s1, s2, s3, s4) ARGSSET s1, ARGSSET s2, ARGSSET s3, ARGSSET s4
#define ARGS_5(s1, s2, s3, s4, s5) ARGSSET s1, ARGSSET s2, ARGSSET s3, ARGSSET s4, ARGSSET s5
#define ARGS_6(s1, s2, s3, s4, s5, s6) ARGSSET s1, ARGSSET s2, ARGSSET s3, ARGSSET s4, ARGSSET s5, ARGSSET s6
#define ARGS_7(s1, s2, s3, s4, s5, s6, s7) ARGSSET s1, ARGSSET s2, ARGSSET s3, ARGSSET s4, ARGSSET s5, ARGSSET s6, ARGSSET s7
#define ARGS_8(s1, s2, s3, s4, s5, s6, s7, s8) ARGSSET s1, ARGSSET s2, ARGSSET s3, ARGSSET s4, ARGSSET s5, ARGSSET s6, ARGSSET s7, ARGSSET s8
#define ARGS_9(s1, s2, s3, s4, s5, s6, s7, s8, s9) ARGSSET s1, ARGSSET s2, ARGSSET s3, ARGSSET s4, ARGSSET s5, ARGSSET s6, ARGSSET s7, ARGSSET s8, ARGSSET s9
#define ARGS_10(s1, s2, s3, s4, s5, s6, s7, s8, s9, s10) ARGSSET s1, ARGSSET s2, ARGSSET s3, ARGSSET s4, ARGSSET s5, ARGSSET s6, ARGSSET s7, ARGSSET s8, ARGSSET s9, ARGSSET s10
#define ARGS_11(s1, s2, s3, s4, s5, s6, s7, s8, s9, s10, s11) ARGSSET s1, ARGSSET s2, ARGSSET s3, ARGSSET s4, ARGSSET s5, ARGSSET s6, ARGSSET s7, ARGSSET s8, ARGSSET s9, ARGSSET s10, ARGSSET s11
#define XCLASS(iface) x ## iface
#define CLASSMETHOD(cls, method) cls::method
#define METHODSTR_HELPER1(method) METHODSTR_HELPER2(method)
#define METHODSTR_HELPER2(method) #method
#define DEF_ULONGMETHOD1(trace, cls, iface, method, ...) \
unsigned int CLASSMETHOD(cls, CLASSMETHOD(XCLASS(iface), method))(ARGLIST(__VA_ARGS__)) \
{ \
	METHOD_PROLOGUE_(cls, iface); \
	return pThis->method(ARGS(__VA_ARGS__)); \
}

/* without exception passthrough */
#define DEF_HRMETHOD1(trace, cls, iface, method, ...) \
HRESULT CLASSMETHOD(cls, CLASSMETHOD(XCLASS(iface), method))(ARGLIST(__VA_ARGS__)) \
{ \
	METHOD_PROLOGUE_(cls, iface); \
	return pThis->method(ARGS(__VA_ARGS__)); \
}

using namespace KC;
typedef object_ptr<WSTransport> WSTransportPtr;

// FIXME: from libserver/ECMAPI.h
#define MSGFLAG_DELETED                           ((ULONG) 0x00000400)

static HRESULT CreateSpecialFolder(IMAPIFolder *container, ECMAPIProp *sp_folder, const TCHAR *name, const TCHAR *comment, unsigned int proptag, unsigned int mvpos, const TCHAR *cls, IMAPIFolder **outfld);
static HRESULT make_additional_folder(IMAPIFolder *root, IMAPIFolder *inbox, unsigned int type, object_ptr<IMAPIFolder> &out, const TCHAR *container, bool hidden);
static HRESULT make_special_folder(ECMAPIProp *container, object_ptr<IMAPIFolder> &sp_folder, unsigned int proptag, unsigned int mvpos, const TCHAR *cls);
static HRESULT SetSpecialEntryIdOnFolder(IMAPIFolder *sp_folder, ECMAPIProp *container, unsigned int proptag, unsigned int mvpos);
static HRESULT MsgStoreDnToPseudoUrl(const utf8string &store_dn, utf8string *pseudo_url);

/**
 * Appends a generic MAPI folder with the specified name and comment to the
 * specified set. Returns the batch index of the newly appended folder.
 */
static size_t batch_append_folder(std::vector<ECMAPIFolder::ECFolder> &list,
    const TCHAR *name, const TCHAR *comment)
{
	list.emplace_back(ECMAPIFolder::ECFolder{FOLDER_GENERIC,
		OPEN_IF_EXISTS | fMapiUnicode, name, comment,
		&IID_IMAPIFolder, nullptr});
	return list.size() - 1;
}

/**
 * ECMsgStore
 **/
ECMsgStore::ECMsgStore(const char *lpszProfname, IMAPISupport *sup,
    WSTransport *tp, BOOL modify, ULONG ulProfileFlags,
    BOOL fIsSpooler, BOOL fIsDefaultStore, BOOL bOfflineStore) :
	ECMAPIProp(nullptr, MAPI_STORE, modify, nullptr, "IMsgStore"),
	lpSupport(sup), lpTransport(tp), lpNamedProp(tp),
	m_ulProfileFlags(ulProfileFlags), m_fIsSpooler(fIsSpooler),
	m_fIsDefaultStore(fIsDefaultStore),
	m_strProfname((lpszProfname != nullptr) ? lpszProfname : "")
{
	// Add our property handlers
	HrAddPropHandlers(PR_ENTRYID, GetPropHandler, DefaultSetPropComputed, this);
	HrAddPropHandlers(PR_RECORD_KEY, GetPropHandler, DefaultSetPropComputed, this);
	HrAddPropHandlers(PR_SEARCH_KEY, GetPropHandler, DefaultSetPropComputed, this);
	HrAddPropHandlers(PR_USER_NAME, GetPropHandler, DefaultSetPropComputed, this);
	HrAddPropHandlers(PR_USER_ENTRYID, GetPropHandler, DefaultSetPropComputed, this);
	HrAddPropHandlers(PR_MAILBOX_OWNER_NAME, GetPropHandler, DefaultSetPropComputed, this);
	HrAddPropHandlers(PR_MAILBOX_OWNER_ENTRYID, GetPropHandler, DefaultSetPropComputed, this);
	HrAddPropHandlers(PR_USER_NAME, GetPropHandler, DefaultSetPropComputed, this);
	HrAddPropHandlers(PR_USER_ENTRYID, GetPropHandler, DefaultSetPropComputed, this);
	HrAddPropHandlers(PR_RECEIVE_FOLDER_SETTINGS, GetPropHandler, DefaultSetPropIgnore, this, false, false);
	HrAddPropHandlers(PR_MESSAGE_SIZE, GetPropHandler, DefaultSetPropComputed, this, false, false);
	HrAddPropHandlers(PR_MESSAGE_SIZE_EXTENDED, GetPropHandler, DefaultSetPropComputed, this, false, false);
	HrAddPropHandlers(PR_QUOTA_WARNING_THRESHOLD, GetPropHandler, DefaultSetPropComputed, this, false, false);
	HrAddPropHandlers(PR_QUOTA_SEND_THRESHOLD, GetPropHandler, DefaultSetPropComputed, this, false, false);
	HrAddPropHandlers(PR_QUOTA_RECEIVE_THRESHOLD, GetPropHandler, DefaultSetPropComputed, this, false, false);
	HrAddPropHandlers(PR_STORE_OFFLINE, GetPropHandler, DefaultSetPropComputed, this);
	HrAddPropHandlers(PR_EC_SERVER_VERSION, GetPropHandler, DefaultSetPropComputed, this);

	// only on admin store? how? .. now checked on server in ECTableManager
	HrAddPropHandlers(PR_EC_STATSTABLE_SYSTEM, GetPropHandler, DefaultSetPropComputed, this, false, true);
	HrAddPropHandlers(PR_EC_STATSTABLE_SESSIONS, GetPropHandler, DefaultSetPropComputed, this, false, true);
	HrAddPropHandlers(PR_EC_STATSTABLE_USERS, GetPropHandler, DefaultSetPropComputed, this, false, true);
	HrAddPropHandlers(PR_EC_STATSTABLE_COMPANY, GetPropHandler, DefaultSetPropComputed, this, false, true);
	HrAddPropHandlers(PR_EC_STATSTABLE_SERVERS, GetPropHandler, DefaultSetPropComputed, this, false, true);
	HrAddPropHandlers(PR_TEST_LINE_SPEED, GetPropHandler, DefaultSetPropComputed, this, false, true);
	HrAddPropHandlers(PR_EMSMDB_SECTION_UID, GetPropHandler, DefaultSetPropComputed, this, false, true);
	HrAddPropHandlers(PR_ACL_DATA, GetPropHandler, SetPropHandler, this, false, true);

	// Basically a workaround because we can't pass 'this' in the superclass constructor.
	SetProvider(this);
	isTransactedObject = false;
	GetClientVersion(&m_ulClientVersion); //Ignore errors
	assert(lpszProfname != NULL);
}

ECMsgStore::~ECMsgStore() {
	// remove all advices
	if(m_lpNotifyClient)
		m_lpNotifyClient->ReleaseAll();
}

//FIXME: remove duplicate profilename
static HRESULT GetIMsgStoreObject(BOOL bOffline,
    BOOL bModify, ECMapProvider *lpmapProviders, IMAPISupport *lpMAPISup,
    ULONG cbEntryId, LPENTRYID lpEntryId, LPMDB *lppIMsgStore)
{
	PROVIDER_INFO sProviderInfo;
	object_ptr<IProfSect> lpProfSect;
	memory_ptr<SPropValue> lpsPropValue;

	HRESULT hr = lpMAPISup->OpenProfileSection((LPMAPIUID)&MUID_PROFILE_INSTANCE, 0, &~lpProfSect);
	if(hr != hrSuccess)
		return hr;
	hr = HrGetOneProp(lpProfSect, PR_PROFILE_NAME_A, &~lpsPropValue);
	if(hr != hrSuccess)
		return hr;

	// Set ProfileName
	auto lpszProfileName = lpsPropValue->Value.lpszA;
	hr = GetProviders(lpmapProviders, lpMAPISup, lpszProfileName, 0, &sProviderInfo);
	if (hr != hrSuccess)
		return hr;
	return sProviderInfo.lpMSProviderOnline->Logon(lpMAPISup, 0,
	       reinterpret_cast<const TCHAR *>(lpszProfileName), cbEntryId, lpEntryId,
	       bModify ? MAPI_BEST_ACCESS : 0,
	       nullptr, nullptr, nullptr, nullptr, nullptr, lppIMsgStore);
}

HRESULT ECMsgStore::QueryInterface(REFIID refiid, void **lppInterface)
{
	REGISTER_INTERFACE2(ECMsgStore, this);
	REGISTER_INTERFACE2(ECMAPIProp, this);
	REGISTER_INTERFACE2(ECUnknown, this);
	REGISTER_INTERFACE2(IMsgStore, this);
	REGISTER_INTERFACE2(IMAPIProp, this);
	REGISTER_INTERFACE2(IUnknown, this);

	if (refiid == IID_IExchangeManageStore)
		REGISTER_INTERFACE2(IExchangeManageStore, this);

	REGISTER_INTERFACE2(IECServiceAdmin, this);
	REGISTER_INTERFACE2(IECSpooler, this);
	REGISTER_INTERFACE2(IECSecurity, this);
	REGISTER_INTERFACE2(IProxyStoreObject, this);

	if (refiid == IID_ECMsgStoreOnline)
	{
		*lppInterface = static_cast<IMsgStore *>(this);
		AddRef();
		return hrSuccess;
	}
	// is admin store?
	REGISTER_INTERFACE2(IECTestProtocol, &m_xMsgStoreProxy);
	return MAPI_E_INTERFACE_NOT_SUPPORTED;
}

HRESULT ECMsgStore::QueryInterfaceProxy(REFIID refiid, void **lppInterface)
{
	if (refiid == IID_IProxyStoreObject) // block recusive proxy calls
		return MAPI_E_INTERFACE_NOT_SUPPORTED;

	REGISTER_INTERFACE2(IMsgStore, &m_xMsgStoreProxy);
	REGISTER_INTERFACE2(IMAPIProp, &m_xMsgStoreProxy);
	REGISTER_INTERFACE2(IUnknown, &m_xMsgStoreProxy);
	return QueryInterface(refiid, lppInterface);
}

ULONG ECMsgStore::Release()
{
	return ECUnknown::Release();
}

HRESULT	ECMsgStore::Create(const char *lpszProfname, LPMAPISUP lpSupport,
    WSTransport *lpTransport, BOOL fModify, ULONG ulProfileFlags,
    BOOL fIsSpooler, BOOL fIsDefaultStore, BOOL bOfflineStore,
    ECMsgStore **lppECMsgStore)
{
	return alloc_wrap<ECMsgStore>(lpszProfname, lpSupport, lpTransport,
	       fModify, ulProfileFlags, fIsSpooler, fIsDefaultStore,
	       bOfflineStore).put(lppECMsgStore);
}

HRESULT ECMsgStore::SetProps(ULONG cValues, const SPropValue *lpPropArray,
    SPropProblemArray **lppProblems)
{
	HRESULT hr = ECMAPIProp::SetProps(cValues, lpPropArray, lppProblems);
	if (hr != hrSuccess)
		return hr;
	if (m_transact)
		return hrSuccess;
	/* MSDN: "stores do not support transactions" */
	return ECMAPIProp::SaveChanges(KEEP_OPEN_READWRITE);
}

HRESULT ECMsgStore::DeleteProps(const SPropTagArray *lpPropTagArray,
    SPropProblemArray **lppProblems)
{
	HRESULT hr = ECMAPIProp::DeleteProps(lpPropTagArray, lppProblems);
	if (hr != hrSuccess)
		return hr;
	if (m_transact)
		return hrSuccess;
	return ECMAPIProp::SaveChanges(KEEP_OPEN_READWRITE);
}

HRESULT ECMsgStore::SaveChanges(ULONG ulFlags)
{
	if (!m_transact)
		return hrSuccess;
	return ECMAPIProp::SaveChanges(ulFlags);
}

HRESULT ECMsgStore::OpenProperty(ULONG ulPropTag, LPCIID lpiid, ULONG ulInterfaceOptions, ULONG ulFlags, LPUNKNOWN *lppUnk)
{
	if (lpiid == nullptr)
		return MAPI_E_INVALID_PARAMETER;

	HRESULT hr = MAPI_E_INTERFACE_NOT_SUPPORTED;
	if(ulPropTag == PR_RECEIVE_FOLDER_SETTINGS) {
		if (*lpiid == IID_IMAPITable && !IsPublicStore())
			// Non supported function for publicfolder
			hr = GetReceiveFolderTable(0, (LPMAPITABLE*)lppUnk);
	} else if(ulPropTag == PR_HIERARCHY_SYNCHRONIZER) {
		hr = ECExchangeExportChanges::Create(this, *lpiid, std::string(), L"store hierarchy", ICS_SYNC_HIERARCHY, (LPEXCHANGEEXPORTCHANGES*) lppUnk);
	} else if(ulPropTag == PR_CONTENTS_SYNCHRONIZER) {
	    if (*lpiid == IID_IECExportAddressbookChanges) {
			hr = alloc_wrap<ECExportAddressbookChanges>(this).as(*lpiid, lppUnk);
			if (hr != hrSuccess)
				return hr;
	    }
		else
			hr = ECExchangeExportChanges::Create(this, *lpiid, std::string(), L"store contents", ICS_SYNC_CONTENTS, (LPEXCHANGEEXPORTCHANGES*) lppUnk);
	} else if (ulPropTag == PR_EC_CHANGE_ADVISOR) {
		object_ptr<ECChangeAdvisor> lpChangeAdvisor;
		hr = ECChangeAdvisor::Create(this, &~lpChangeAdvisor);
		if (hr == hrSuccess)
			hr = lpChangeAdvisor->QueryInterface(*lpiid, reinterpret_cast<void **>(lppUnk));
	} else if(ulPropTag == PR_EC_STATSTABLE_SYSTEM) {
		if (*lpiid == IID_IMAPITable)
			hr = OpenStatsTable(TABLETYPE_STATS_SYSTEM, reinterpret_cast<IMAPITable **>(lppUnk));
	} else if(ulPropTag == PR_EC_STATSTABLE_SESSIONS) {
		if (*lpiid == IID_IMAPITable)
			hr = OpenStatsTable(TABLETYPE_STATS_SESSIONS, reinterpret_cast<IMAPITable **>(lppUnk));
	} else if(ulPropTag == PR_EC_STATSTABLE_USERS) {
		if (*lpiid == IID_IMAPITable)
			hr = OpenStatsTable(TABLETYPE_STATS_USERS, reinterpret_cast<IMAPITable **>(lppUnk));
	} else if(ulPropTag == PR_EC_STATSTABLE_COMPANY) {
		if (*lpiid == IID_IMAPITable)
			hr = OpenStatsTable(TABLETYPE_STATS_COMPANY, reinterpret_cast<IMAPITable **>(lppUnk));
	} else if(ulPropTag == PR_EC_STATSTABLE_SERVERS) {
		if (*lpiid == IID_IMAPITable)
			hr = OpenStatsTable(TABLETYPE_STATS_SERVERS, reinterpret_cast<IMAPITable **>(lppUnk));
	} else if(ulPropTag == PR_ACL_TABLE) {
		if(*lpiid == IID_IExchangeModifyTable)
			hr = ECExchangeModifyTable::CreateACLTable(this, ulInterfaceOptions, (LPEXCHANGEMODIFYTABLE*)lppUnk);
	} else
		hr = ECMAPIProp::OpenProperty(ulPropTag, lpiid, ulInterfaceOptions, ulFlags, lppUnk);

	return hr;
}

HRESULT ECMsgStore::OpenStatsTable(unsigned int ulTableType, LPMAPITABLE *lppTable)
{
	if (lppTable == nullptr)
		return MAPI_E_INVALID_PARAMETER;

	object_ptr<WSTableView> lpTableView;
	object_ptr<ECMAPITable> lpTable;
	// notifications? set 1st param: m_lpNotifyClient
	auto hr = ECMAPITable::Create("Stats table", nullptr, 0, &~lpTable);
	if (hr != hrSuccess)
		return hr;

	// open store table view, no entryid req.
	hr = lpTransport->HrOpenMiscTable(ulTableType, 0, 0, NULL, this, &~lpTableView);
	if (hr != hrSuccess)
		return hr;
	hr = lpTable->HrSetTableOps(lpTableView, true);
	if (hr != hrSuccess)
		return hr;
	hr = lpTable->QueryInterface(IID_IMAPITable, reinterpret_cast<void **>(lppTable));
	if (hr != hrSuccess)
		return hr;
    AddChild(lpTable);
	return hrSuccess;
}

/**
 * Register an internal advise.
 *
 * This means that the subscribe request should be sent to the server by some other means, but the
 * rest of the client-side handling is done just the same as a normal 'Advise()' call. Also, notifications
 * registered this way are marked 'synchronous' which means that they will not be offloaded to other threads
 * or passed to MAPI's notification system in win32; the notification callback will be called as soon as it
 * is received from the server, and other notifications will not be sent until the handler is done.
 *
 * @param[in] cbEntryID Size of data in lpEntryID
 * @param[in] lpEntryID EntryID of item to subscribe to events to
 * @param[in] ulEventMask Bitmask of events to subscribe to
 * @param[in] lpAdviseSink Sink to send notification events to
 * @param[out] lpulConnection Connection ID of the registered subscription
 * @return result
 */
HRESULT ECMsgStore::InternalAdvise(ULONG cbEntryID, const ENTRYID *lpEntryID,
    ULONG ulEventMask, IMAPIAdviseSink *lpAdviseSink, ULONG *lpulConnection)
{
	if (m_ulProfileFlags & EC_PROFILE_FLAGS_NO_NOTIFICATIONS)
		return MAPI_E_NO_SUPPORT;
	if (lpAdviseSink == nullptr || lpulConnection == nullptr)
		return MAPI_E_INVALID_PARAMETER;

	HRESULT hr = hrSuccess;
	ecmem_ptr<ENTRYID> lpUnWrapStoreID;
	ULONG		cbUnWrapStoreID = 0;

	assert(m_lpNotifyClient != nullptr && (lpEntryID != nullptr || m_lpEntryId != nullptr));
	if(lpEntryID == NULL) {
		// never sent the client store entry
		hr = UnWrapServerClientStoreEntry(m_cbEntryId, m_lpEntryId, &cbUnWrapStoreID, &~lpUnWrapStoreID);
		if(hr != hrSuccess)
			return hr;
		cbEntryID = cbUnWrapStoreID;
		lpEntryID = lpUnWrapStoreID;
	}

	if(m_lpNotifyClient->RegisterAdvise(cbEntryID, (LPBYTE)lpEntryID, ulEventMask, true, lpAdviseSink, lpulConnection) != S_OK)
		hr = MAPI_E_NO_SUPPORT;
	if(hr != hrSuccess)
		return hr;
	m_setAdviseConnections.emplace(*lpulConnection);
	return hrSuccess;
}

HRESULT ECMsgStore::Advise(ULONG cbEntryID, const ENTRYID *lpEntryID,
    ULONG ulEventMask, IMAPIAdviseSink *lpAdviseSink, ULONG *lpulConnection)
{
	if (m_ulProfileFlags & EC_PROFILE_FLAGS_NO_NOTIFICATIONS)
		return MAPI_E_NO_SUPPORT;
	if (lpAdviseSink == nullptr || lpulConnection == nullptr)
		return MAPI_E_INVALID_PARAMETER;

	HRESULT hr = hrSuccess;
	ecmem_ptr<ENTRYID> lpUnWrapStoreID;
	ULONG		cbUnWrapStoreID = 0;

	assert(m_lpNotifyClient != nullptr && (lpEntryID != nullptr || m_lpEntryId != nullptr));
	if(lpEntryID == NULL) {
		// never sent the client store entry
		hr = UnWrapServerClientStoreEntry(m_cbEntryId, m_lpEntryId, &cbUnWrapStoreID, &~lpUnWrapStoreID);
		if(hr != hrSuccess)
			return hr;
		cbEntryID = cbUnWrapStoreID;
		lpEntryID = lpUnWrapStoreID;
	} else if (cbEntryID < sizeof(EID_V0)) {
		return MAPI_E_NO_SUPPORT;
	} else {
		// check that the given lpEntryID belongs to the store in m_lpEntryId
<<<<<<< HEAD
		if (GetStoreGuid() != reinterpret_cast<const EID *>(lpEntryID)->guid)
=======
		GUID g;
		hr = get_store_guid(g);
		if (hr != hrSuccess)
			return MAPI_E_NO_SUPPORT;
		if (g != reinterpret_cast<const EID *>(lpEntryID)->guid)
>>>>>>> 4beaa209
			return MAPI_E_NO_SUPPORT;
	}

	if(m_lpNotifyClient->Advise(cbEntryID, (LPBYTE)lpEntryID, ulEventMask, lpAdviseSink, lpulConnection) != S_OK)
		hr = MAPI_E_NO_SUPPORT;
	m_setAdviseConnections.emplace(*lpulConnection);
	return hr;
}

HRESULT ECMsgStore::Unadvise(ULONG ulConnection) {
	if (m_ulProfileFlags & EC_PROFILE_FLAGS_NO_NOTIFICATIONS)
		return MAPI_E_NO_SUPPORT;
	assert(m_lpNotifyClient != NULL);
	m_lpNotifyClient->Unadvise(ulConnection);
	return hrSuccess;
}

HRESULT ECMsgStore::Reload(void *lpParam, ECSESSIONID sessionid)
{
	auto lpThis = static_cast<ECMsgStore *>(lpParam);

	for (auto conn_id : lpThis->m_setAdviseConnections)
		lpThis->m_lpNotifyClient->Reregister(conn_id);
	return hrSuccess;
}

HRESULT ECMsgStore::TableRowGetProp(void *lpProvider,
    const struct propVal *lpsPropValSrc, SPropValue *lpsPropValDst,
    void **lpBase, ULONG ulType)
{
	auto lpMsgStore = static_cast<ECMsgStore *>(lpProvider);

	if (lpsPropValSrc->ulPropTag != PR_ENTRYID)
		return MAPI_E_NOT_FOUND;

	ULONG cbWrapped = 0;
	memory_ptr<ENTRYID> lpWrapped;
	auto hr = lpMsgStore->GetWrappedServerStoreEntryID(lpsPropValSrc->Value.bin->__size, lpsPropValSrc->Value.bin->__ptr, &cbWrapped, &~lpWrapped);
	if (hr != hrSuccess)
		return hr;
	hr = ECAllocateMore(cbWrapped, lpBase, reinterpret_cast<void **>(&lpsPropValDst->Value.bin.lpb));
	if (hr != hrSuccess)
		return hr;
	memcpy(lpsPropValDst->Value.bin.lpb, lpWrapped, cbWrapped);
	lpsPropValDst->Value.bin.cb = cbWrapped;
	lpsPropValDst->ulPropTag = CHANGE_PROP_TYPE(lpsPropValSrc->ulPropTag, PT_BINARY);
	return hrSuccess;
}

/**
 * Compares two entry identifiers.
 *
 * Compares two entry identifiers which must match with the store MAPIUID.
 *
 * @param[in] cbEntryID1	The size in bytes of the lpEntryID1 parameter.
 * @param[in] lpEntryID1	A pointer to the first entry identifier.
 * @param[in] cbEntryID2	The size in bytes of the lpEntryID2 parameter.
 * @param[in] lpEntryID2	A pointer to the second entry identifier.
 * @param[in] ulFlags		Unknown flags; MSDN says it must be zero.
 * @param[out] lpulResult	A pointer to the result. TRUE if the two entry identifiers matching to the same object; otherwise, FALSE.
 *
 * @retval S_OK
				The comparison was successful.
 * @retval MAPI_E_INVALID_PARAMETER
 *				One or more values are NULL.
 *
 */
HRESULT ECMsgStore::CompareEntryIDs(ULONG cbEntryID1, const ENTRYID *lpEntryID1,
    ULONG cbEntryID2, const ENTRYID *lpEntryID2, ULONG ulFlags,
    ULONG *lpulResult)
{
	if (lpulResult != nullptr)
		*lpulResult = false;
	// Apparently BlackBerry CALHelper.exe needs this
	if ((cbEntryID1 == 0 && cbEntryID2 != 0) || (cbEntryID1 != 0 && cbEntryID2 == 0))
		return hrSuccess;
	if (lpEntryID1 == nullptr || lpEntryID2 == nullptr ||
	    lpulResult == nullptr)
		return MAPI_E_INVALID_PARAMETER;

	PEID peid1 = (PEID)lpEntryID1;
	PEID peid2 = (PEID)lpEntryID2;
	auto lpStoreId = reinterpret_cast<const EID *>(m_lpEntryId.get());

	// Check if one or both of the entry identifiers contains the store guid.
	if (cbEntryID1 != cbEntryID2)
		return hrSuccess;
	if (cbEntryID1 < offsetof(EID, usFlags) + sizeof(peid1->usFlags) ||
	    cbEntryID2 < offsetof(EID, usFlags) + sizeof(peid2->usFlags))
		return hrSuccess;
	if (lpStoreId->guid != peid1->guid || lpStoreId->guid != peid2->guid)
		return hrSuccess;
	if(memcmp(peid1->abFlags, peid2->abFlags, 4) != 0)
		return hrSuccess;
	if(peid1->ulVersion != peid2->ulVersion)
		return hrSuccess;
	if(peid1->usType != peid2->usType)
		return hrSuccess;

	if(peid1->ulVersion == 0) {
		if (cbEntryID1 != SIZEOF_EID_V0_FIXED)
			return hrSuccess;
		if( ((EID_V0*)lpEntryID1)->ulId != ((EID_V0*)lpEntryID2)->ulId )
			return hrSuccess;
	}else {
		if(cbEntryID1 != CbNewEID(""))
			return hrSuccess;
		if(peid1->uniqueId != peid2->uniqueId) //comp. with the old ulId
			return hrSuccess;
	}
	*lpulResult = true;
	return hrSuccess;
}

HRESULT ECMsgStore::OpenEntry(ULONG cbEntryID, const ENTRYID *lpEntryID,
    const IID *lpInterface, ULONG ulFlags, ULONG *lpulObjType,
    IUnknown **lppUnk)
{
	return OpenEntry(cbEntryID, lpEntryID, lpInterface, ulFlags, ECMessageFactory(), lpulObjType, lppUnk);
}

HRESULT ECMsgStore::OpenEntry(ULONG cbEntryID, const ENTRYID *lpEntryID,
    const IID *lpInterface, ULONG ulFlags, const IMessageFactory &msgfac,
    ULONG *lpulObjType,
    IUnknown **lppUnk)
{
	if (lpulObjType == nullptr || lppUnk == nullptr)
		return MAPI_E_INVALID_PARAMETER;

	memory_ptr<ENTRYID> lpRootEntryID;
	ULONG				cbRootEntryID = 0;
	BOOL				fModifyObject = FALSE;
	object_ptr<ECMAPIFolder> lpMAPIFolder;
	object_ptr<ECMessage> lpMessage;
	object_ptr<IECPropStorage> lpPropStorage;
	object_ptr<WSMAPIFolderOps> lpFolderOps;
	unsigned int objtype = 0;

	if(ulFlags & MAPI_MODIFY) {
		if (!fModify)
			return MAPI_E_NO_ACCESS;
		fModifyObject = TRUE;
	}

	if(ulFlags & MAPI_BEST_ACCESS)
		fModifyObject = fModify;

	if (cbEntryID == 0 || lpEntryID == nullptr) {
		auto hr = lpTransport->HrGetStore(m_cbEntryId, m_lpEntryId, 0, nullptr, &cbRootEntryID, &~lpRootEntryID);
		if(hr != hrSuccess)
			return hr;
		lpEntryID = lpRootEntryID;
		cbEntryID = cbRootEntryID;
	}else {
		GUID g;
		auto hr = get_store_guid(g);
		if (hr != hrSuccess)
			return kc_perror("get_store_guid", hr);
		hr = HrCompareEntryIdWithStoreGuid(cbEntryID, lpEntryID, &g);
		if(hr != hrSuccess)
			return hr;
		if(!(ulFlags & MAPI_DEFERRED_ERRORS)) {
			hr = lpTransport->HrCheckExistObject(cbEntryID, lpEntryID, (ulFlags & (SHOW_SOFT_DELETES)));
			if (hr != hrSuccess)
				return hr;
		}
	}

	auto hr = HrGetObjTypeFromEntryId(cbEntryID, lpEntryID, &objtype);
	if(hr != hrSuccess)
		return hr;

	switch (objtype) {
	case MAPI_FOLDER:
		hr = lpTransport->HrOpenFolderOps(cbEntryID, lpEntryID, &~lpFolderOps);
		if(hr != hrSuccess)
			return hr;
		hr = ECMAPIFolder::Create(this, fModifyObject, lpFolderOps, &~lpMAPIFolder);
		if(hr != hrSuccess)
			return hr;
		if (m_transact)
			lpMAPIFolder->enable_transaction(true);
		hr = lpTransport->HrOpenPropStorage(m_cbEntryId, m_lpEntryId, cbEntryID, lpEntryID, (ulFlags & SHOW_SOFT_DELETES) ? MSGFLAG_DELETED : 0, &~lpPropStorage);
		if(hr != hrSuccess)
			return hr;
		hr = lpMAPIFolder->HrSetPropStorage(lpPropStorage, !(ulFlags & MAPI_DEFERRED_ERRORS));
		if(hr != hrSuccess)
			return hr;
		hr = lpMAPIFolder->SetEntryId(cbEntryID, lpEntryID);
		if(hr != hrSuccess)
			return hr;
		AddChild(lpMAPIFolder);
		hr = lpMAPIFolder->QueryInterface(lpInterface != nullptr ? *lpInterface : IID_IMAPIFolder, reinterpret_cast<void **>(lppUnk));
		if(lpulObjType)
			*lpulObjType = MAPI_FOLDER;
		break;
	case MAPI_MESSAGE:
		hr = msgfac.Create(this, FALSE, fModifyObject, 0, FALSE, nullptr, &~lpMessage);
		if(hr != hrSuccess)
			return hr;

		// SC: TODO: null or my entryid ?? (this is OpenEntry(), so we don't need it?)
		// parent only needed on create new item .. ohwell
		hr = lpTransport->HrOpenPropStorage(m_cbEntryId, m_lpEntryId, cbEntryID, lpEntryID, (ulFlags & SHOW_SOFT_DELETES) ? MSGFLAG_DELETED : 0, &~lpPropStorage);
		if(hr != hrSuccess)
			return hr;
		hr = lpMessage->SetEntryId(cbEntryID, lpEntryID);
		if(hr != hrSuccess)
			return hr;
		hr = lpMessage->HrSetPropStorage(lpPropStorage, false);
		if(hr != hrSuccess)
			return hr;
		AddChild(lpMessage);
		hr = lpMessage->QueryInterface(lpInterface != nullptr ? *lpInterface : IID_IMessage, reinterpret_cast<void **>(lppUnk));
		if(lpulObjType)
			*lpulObjType = MAPI_MESSAGE;
		break;
	default:
		return MAPI_E_NOT_FOUND;
	}
	return hr;
}

HRESULT ECMsgStore::SetReceiveFolder(const TCHAR *lpszMessageClass,
    ULONG ulFlags, ULONG cbEntryID, const ENTRYID *lpEntryID)
{
	// Non supported function for publicfolder
	if (IsPublicStore() == TRUE)
		return MAPI_E_NO_SUPPORT;
	return lpTransport->HrSetReceiveFolder(m_cbEntryId, m_lpEntryId,
	       convstring(lpszMessageClass, ulFlags), cbEntryID, lpEntryID);
}

// If the open store a publicstore
BOOL ECMsgStore::IsPublicStore() const
{
	return m_guidMDB_Provider == KOPANO_STORE_PUBLIC_GUID;
}

// As the store is a delegate store
BOOL ECMsgStore::IsDelegateStore() const
{
	return m_guidMDB_Provider == KOPANO_STORE_DELEGATE_GUID;
}

HRESULT ECMsgStore::GetReceiveFolder(const TCHAR *lpszMessageClass,
    ULONG ulFlags, ULONG *lpcbEntryID, ENTRYID **lppEntryID,
    TCHAR **lppszExplicitClass)
{
	if (IsPublicStore())
		return MAPI_E_NO_SUPPORT;
	if (lpcbEntryID == nullptr || lppEntryID == nullptr)
		return MAPI_E_INVALID_PARAMETER;

	ULONG		cbEntryID = 0;
	LPENTRYID	lpEntryID = NULL;
	utf8string	strExplicitClass;
	auto hr = lpTransport->HrGetReceiveFolder(m_cbEntryId, m_lpEntryId,
	          convstring(lpszMessageClass, ulFlags), &cbEntryID,
	          &lpEntryID, lppszExplicitClass ? &strExplicitClass : nullptr);
	if(hr != hrSuccess)
		return hr;

	if(lpEntryID) {
		*lpcbEntryID = cbEntryID;
		*lppEntryID = lpEntryID;
	} else {
		*lpcbEntryID = 0;
		*lppEntryID = NULL;
	}

	if (lppszExplicitClass == nullptr)
		return hrSuccess;
	if (ulFlags & MAPI_UNICODE) {
		std::wstring dst = convert_to<std::wstring>(strExplicitClass);

		hr = MAPIAllocateBuffer(sizeof(std::wstring::value_type) * (dst.length() + 1), reinterpret_cast<void **>(lppszExplicitClass));
		if (hr != hrSuccess)
			return hr;
		wcscpy((wchar_t *)*lppszExplicitClass, dst.c_str());
		return hrSuccess;
	}

	std::string dst = convert_to<std::string>(strExplicitClass);
	hr = MAPIAllocateBuffer(dst.length() + 1, reinterpret_cast<void **>(lppszExplicitClass));
	if (hr != hrSuccess)
		return hr;
	strcpy(reinterpret_cast<char *>(*lppszExplicitClass), dst.c_str());
	return hrSuccess;
}

HRESULT ECMsgStore::GetReceiveFolderTable(ULONG ulFlags, LPMAPITABLE *lppTable)
{
	if (IsPublicStore())
		return MAPI_E_NO_SUPPORT;
	if (lppTable == nullptr)
		return MAPI_E_INVALID_PARAMETER;

	SizedSPropTagArray(NUM_RFT_PROPS, sPropRFTColumns) =
		{NUM_RFT_PROPS, {PR_ROWID, PR_INSTANCE_KEY, PR_ENTRYID,
		PR_RECORD_KEY,PR_MESSAGE_CLASS_A}};
	object_ptr<ECMemTableView> lpView = NULL;
	object_ptr<ECMemTable> lpMemTable;
	rowset_ptr lpsRowSet;
	memory_ptr<SPropTagArray> lpPropTagArray;

	Util::proptag_change_unicode(ulFlags, sPropRFTColumns);
	auto hr = ECMemTable::Create(sPropRFTColumns, PR_ROWID, &~lpMemTable); // PR_INSTANCE_KEY
	if(hr != hrSuccess)
		return hr;

	//Get the receivefolder list from the server
	hr = lpTransport->HrGetReceiveFolderTable(ulFlags, m_cbEntryId, m_lpEntryId, &~lpsRowSet);
	if(hr != hrSuccess)
		return hr;
	for (unsigned int i = 0; i < lpsRowSet->cRows; ++i) {
		hr = lpMemTable->HrModifyRow(ECKeyTable::TABLE_ROW_ADD, nullptr, lpsRowSet[i].lpProps, NUM_RFT_PROPS);
		if(hr != hrSuccess)
			return hr;
	}
	hr = lpMemTable->HrGetView(createLocaleFromName(""), ulFlags & MAPI_UNICODE, &~lpView);
	if(hr != hrSuccess)
		return hr;
	return lpView->QueryInterface(IID_IMAPITable, reinterpret_cast<void **>(lppTable));
}

HRESULT ECMsgStore::StoreLogoff(ULONG *lpulFlags) {
	return hrSuccess;
}

HRESULT ECMsgStore::AbortSubmit(ULONG cbEntryID, const ENTRYID *lpEntryID, ULONG ulFlags)
{
	// Non supported function for publicfolder
	if (IsPublicStore() == TRUE)
		return MAPI_E_NO_SUPPORT;
	// Check input/output variables
	if (lpEntryID == NULL)
		return MAPI_E_INVALID_PARAMETER;
	return lpTransport->HrAbortSubmit(cbEntryID, lpEntryID);
}

HRESULT ECMsgStore::GetOutgoingQueue(ULONG ulFlags, LPMAPITABLE *lppTable)
{
	/* Only supported by the MAPI spooler */
	/* if (!IsSpooler())
		return MAPI_E_NO_SUPPORT;
	*/
	if (lppTable == nullptr)
		return MAPI_E_INVALID_PARAMETER;

	object_ptr<ECMAPITable> lpTable;
	object_ptr<WSTableOutGoingQueue> lpTableOps;
	auto hr = ECMAPITable::Create("Outgoing queue", m_lpNotifyClient, 0, &~lpTable);
	if(hr != hrSuccess)
		return hr;
	hr = lpTransport->HrOpenTableOutGoingQueueOps(m_cbEntryId, m_lpEntryId, this, &~lpTableOps);
	if(hr != hrSuccess)
		return hr;
	hr = lpTable->HrSetTableOps(lpTableOps, !(ulFlags & MAPI_DEFERRED_ERRORS));
	if(hr != hrSuccess)
		return hr;
	hr = lpTable->QueryInterface(IID_IMAPITable, reinterpret_cast<void **>(lppTable));
	AddChild(lpTable);
	return hr;
}

HRESULT ECMsgStore::SetLockState(LPMESSAGE lpMessage, ULONG ulLockState)
{
	/* Only supported by the MAPI spooler */
	/* if (!IsSpooler())
		return MAPI_E_NO_SUPPORT; */
	if (lpMessage == nullptr)
		return MAPI_E_INVALID_PARAMETER;

	ecmem_ptr<SPropValue> lpsPropArray;
	unsigned int cValue = 0, ulSubmitFlag = 0;
	object_ptr<ECMessage> ptrECMessage;
	static constexpr const SizedSPropTagArray(2, sptaMessageProps) =
		{2, {PR_SUBMIT_FLAGS, PR_ENTRYID}};
	enum {IDX_SUBMIT_FLAGS, IDX_ENTRYID};
	auto hr = lpMessage->GetProps(sptaMessageProps, 0, &cValue, &~lpsPropArray);
	if(HR_FAILED(hr))
		return hr;
	if (PROP_TYPE(lpsPropArray[IDX_ENTRYID].ulPropTag) == PT_ERROR)
		return lpsPropArray[IDX_ENTRYID].Value.err;
	if (PROP_TYPE(lpsPropArray[IDX_SUBMIT_FLAGS].ulPropTag) != PT_ERROR)
		ulSubmitFlag = lpsPropArray->Value.l;

	// set the lock state, if the message is already in the correct state
	// just get outta here
	if (ulLockState & MSG_LOCKED)
	{
		if (ulSubmitFlag & SUBMITFLAG_LOCKED)
			return hr;
		ulSubmitFlag |= SUBMITFLAG_LOCKED;
	} else { // unlock
		if (!(ulSubmitFlag & SUBMITFLAG_LOCKED))
			return hr;
		ulSubmitFlag &= ~SUBMITFLAG_LOCKED;
	}

	hr = lpMessage->QueryInterface(iid_of(ptrECMessage), &~ptrECMessage);
	if (hr != hrSuccess)
		return hr;
	if (ptrECMessage->IsReadOnly())
		return MAPI_E_NO_ACCESS;
	hr = lpTransport->HrSetLockState(lpsPropArray[IDX_ENTRYID].Value.bin.cb, (LPENTRYID)lpsPropArray[IDX_ENTRYID].Value.bin.lpb, (ulSubmitFlag & SUBMITFLAG_LOCKED) == SUBMITFLAG_LOCKED);
	if (hr != hrSuccess)
		return hr;
	hr = ECAllocateBuffer(sizeof(SPropValue), &~lpsPropArray);
	if (hr != hrSuccess)
		return hr;

	lpsPropArray[0].ulPropTag = PR_SUBMIT_FLAGS;
	lpsPropArray[0].Value.l = ulSubmitFlag;
	hr = lpMessage->SetProps(1, lpsPropArray, NULL);
	if (hr != hrSuccess)
		return hr;
	return lpMessage->SaveChanges(KEEP_OPEN_READWRITE);
}

HRESULT ECMsgStore::FinishedMsg(ULONG ulFlags, ULONG cbEntryID, const ENTRYID *lpEntryID)
{
	/* Only supported by the MAPI spooler */
	/* if (!IsSpooler())
		return MAPI_E_NO_SUPPORT;
	*/
	if (lpEntryID == nullptr)
		return MAPI_E_INVALID_PARAMETER;

	unsigned int objtype = 0;
	object_ptr<IMessage> lpMessage;
	// Delete the message from the local outgoing queue
	auto hr = lpTransport->HrFinishedMessage(cbEntryID, lpEntryID, EC_SUBMIT_LOCAL);
	if(hr != hrSuccess)
		return hr;

	/**
	 * @todo: Do we need this or can we let OpenEntry succeed if this is the same session on which the
	 *        message was locked.
	 */
	hr = lpTransport->HrSetLockState(cbEntryID, lpEntryID, false);
	if (hr != hrSuccess)
		return hr;
	hr = OpenEntry(cbEntryID, lpEntryID, &IID_IMessage, MAPI_MODIFY, &objtype, &~lpMessage);
	if(hr != hrSuccess)
		return hr;
	// Unlock the message
	hr = SetLockState(lpMessage, MSG_UNLOCKED);
	if(hr != hrSuccess)
		return hr;
	return lpSupport->DoSentMail(0, lpMessage);
}

HRESULT ECMsgStore::NotifyNewMail(const NOTIFICATION *lpNotification)
{
	// Only supported by the MAPI spooler
	/* if (!IsSpooler())
		return MAPI_E_NO_SUPPORT;
	*/
	// Check input/output variables
	if (lpNotification == NULL || lpNotification->info.newmail.lpParentID == NULL || lpNotification->info.newmail.lpEntryID == NULL)
		return MAPI_E_INVALID_PARAMETER;
	GUID guid;
	auto hr = get_store_guid(guid);
	if (hr != hrSuccess)
		return kc_perror("get_store_guid", hr);
	hr = HrCompareEntryIdWithStoreGuid(lpNotification->info.newmail.cbEntryID, lpNotification->info.newmail.lpEntryID, &guid);
	if(hr != hrSuccess)
		return hr;
	hr = HrCompareEntryIdWithStoreGuid(lpNotification->info.newmail.cbParentID, lpNotification->info.newmail.lpParentID, &guid);
	if(hr != hrSuccess)
		return hr;
	return lpTransport->HrNotify(lpNotification);
}

HRESULT ECMsgStore::GetPropHandler(unsigned int ulPropTag, void *lpProvider,
    unsigned int ulFlags, SPropValue *lpsPropValue, ECGenericProp *lpParam,
    void *lpBase)
{
	HRESULT hr = hrSuccess;
	object_ptr<IProfSect> lpProfSect;
	memory_ptr<SPropValue> lpProp;
	auto lpStore = static_cast<ECMsgStore *>(lpParam);

	switch(PROP_ID(ulPropTag)) {
	case PROP_ID(PR_EMSMDB_SECTION_UID): {
		hr = lpStore->lpSupport->OpenProfileSection(NULL, 0, &~lpProfSect);
		if (hr != hrSuccess)
			return hr;
		hr = HrGetOneProp(lpProfSect, PR_SERVICE_UID, &~lpProp);
		if (hr != hrSuccess)
			return hr;
		hr = lpStore->lpSupport->OpenProfileSection((LPMAPIUID)lpProp->Value.bin.lpb, 0, &~lpProfSect);
		if (hr != hrSuccess)
			return hr;
		hr = HrGetOneProp(lpProfSect, PR_EMSMDB_SECTION_UID, &~lpProp);
		if (hr != hrSuccess)
			return hr;
		lpsPropValue->ulPropTag = PR_EMSMDB_SECTION_UID;
		lpsPropValue->Value.bin.cb = sizeof(GUID);
		return KAllocCopy(lpProp->Value.bin.lpb, sizeof(GUID), reinterpret_cast<void **>(&lpsPropValue->Value.bin.lpb), lpBase);
	}
	case PROP_ID(PR_SEARCH_KEY):
	case PROP_ID(PR_ENTRYID): {
		ULONG cbWrapped = 0;
		memory_ptr<ENTRYID> lpWrapped;

		lpsPropValue->ulPropTag = ulPropTag;
		hr = lpStore->GetWrappedStoreEntryID(&cbWrapped, &~lpWrapped);
		if (hr == hrSuccess) {
			hr = ECAllocateMore(cbWrapped, lpBase, reinterpret_cast<void **>(&lpsPropValue->Value.bin.lpb));
			if (hr != hrSuccess)
				break;
			memcpy(lpsPropValue->Value.bin.lpb, lpWrapped, cbWrapped);
			lpsPropValue->Value.bin.cb = cbWrapped;
		} else {
			hr = MAPI_E_NOT_FOUND;
		}
		break;
	}
	case PROP_ID(PR_RECORD_KEY): {
		GUID g;
		hr = lpStore->get_store_guid(g);
		if (hr != hrSuccess)
			return kc_perror("get_store_guid", hr);
		lpsPropValue->ulPropTag = PR_RECORD_KEY;
		lpsPropValue->Value.bin.cb = sizeof(g);
		hr = ECAllocateMore(sizeof(g), lpBase, reinterpret_cast<void **>(&lpsPropValue->Value.bin.lpb));
		if (hr != hrSuccess)
			break;
		memcpy(lpsPropValue->Value.bin.lpb, &g, sizeof(g));
		break;
	}
	case PROP_ID(PR_RECEIVE_FOLDER_SETTINGS):
		lpsPropValue->ulPropTag = PR_RECEIVE_FOLDER_SETTINGS;
		lpsPropValue->Value.x = 1;
		break;
	case PROP_ID(PR_MESSAGE_SIZE_EXTENDED):
		hr = lpStore->HrGetRealProp(PR_MESSAGE_SIZE_EXTENDED, ulFlags, lpBase, lpsPropValue);
		break;
	case PROP_ID(PR_QUOTA_WARNING_THRESHOLD):
		lpsPropValue->ulPropTag = PR_QUOTA_WARNING_THRESHOLD;
		hr = lpStore->HrGetRealProp(PR_QUOTA_WARNING_THRESHOLD, ulFlags, lpBase, lpsPropValue);
		break;
	case PROP_ID(PR_QUOTA_SEND_THRESHOLD):
		lpsPropValue->ulPropTag = PR_QUOTA_SEND_THRESHOLD;
		hr = lpStore->HrGetRealProp(PR_QUOTA_SEND_THRESHOLD, ulFlags, lpBase, lpsPropValue);
		break;
	case PROP_ID(PR_QUOTA_RECEIVE_THRESHOLD):
		lpsPropValue->ulPropTag = PR_QUOTA_RECEIVE_THRESHOLD;
		hr = lpStore->HrGetRealProp(PR_QUOTA_RECEIVE_THRESHOLD, ulFlags, lpBase, lpsPropValue);
		break;
	case PROP_ID(PR_MAILBOX_OWNER_NAME):
		if (lpStore->IsPublicStore() == TRUE) {
			hr = MAPI_E_NOT_FOUND;
			break;
		}
		lpsPropValue->ulPropTag = ulPropTag;
		hr = lpStore->HrGetRealProp(ulPropTag, ulFlags, lpBase, lpsPropValue);
		break;
	case PROP_ID(PR_MAILBOX_OWNER_ENTRYID):
		if (lpStore->IsPublicStore() == TRUE) {
			hr = MAPI_E_NOT_FOUND;
			break;
		}
		lpsPropValue->ulPropTag = PR_MAILBOX_OWNER_ENTRYID;
		hr = lpStore->HrGetRealProp(PR_MAILBOX_OWNER_ENTRYID, ulFlags, lpBase, lpsPropValue);
		break;
	case PROP_ID(PR_STORE_OFFLINE):
		// Delegate stores are always online, so ignore this property
		if (lpStore->IsDelegateStore() == TRUE) {
			hr = MAPI_E_NOT_FOUND;
			break;
		}
		lpsPropValue->ulPropTag = PR_STORE_OFFLINE;
		lpsPropValue->Value.b = false;
		break;
	case PROP_ID(PR_USER_NAME):
		lpsPropValue->ulPropTag = PR_USER_NAME;
		hr = lpStore->HrGetRealProp(PR_USER_NAME, ulFlags, lpBase, lpsPropValue);
		break;
	case PROP_ID(PR_USER_ENTRYID):
		lpsPropValue->ulPropTag = PR_USER_ENTRYID;
		hr = lpStore->HrGetRealProp(PR_USER_ENTRYID, ulFlags, lpBase, lpsPropValue);
		break;
	case PROP_ID(PR_EC_STATSTABLE_SYSTEM):
	case PROP_ID(PR_EC_STATSTABLE_SESSIONS):
	case PROP_ID(PR_EC_STATSTABLE_USERS):
	case PROP_ID(PR_EC_STATSTABLE_COMPANY):
		lpsPropValue->ulPropTag = ulPropTag;
		lpsPropValue->Value.x = 1;
		break;
	case PROP_ID(PR_TEST_LINE_SPEED):
		lpsPropValue->ulPropTag = ulPropTag;
		lpsPropValue->Value.bin.lpb = NULL;
		lpsPropValue->Value.bin.cb = 0;
		break;
	case PROP_ID(PR_ACL_DATA):
		hr = lpStore->GetSerializedACLData(lpBase, lpsPropValue);
		if (hr == hrSuccess)
			lpsPropValue->ulPropTag = PR_ACL_DATA;
		else {
			lpsPropValue->ulPropTag = CHANGE_PROP_TYPE(PR_ACL_DATA, PT_ERROR);
			lpsPropValue->Value.err = hr;
		}
		break;
	case PROP_ID(PR_EC_SERVER_VERSION): {
		lpsPropValue->ulPropTag = ulPropTag;
		auto &ver = lpStore->lpTransport->m_server_version;
		if (PROP_TYPE(ulPropTag) == PT_STRING8) {
			hr = ECAllocateMore(ver.size() + 1, lpBase, reinterpret_cast<void **>(&lpsPropValue->Value.lpszA));
			if (hr != hrSuccess)
				return hr;
			strcpy(lpsPropValue->Value.lpszA, ver.c_str());
			break;
		}
		const auto tmp = convert_to<std::wstring>(ver);
		hr = ECAllocateMore((tmp.size() + 1) * sizeof(wchar_t), lpBase, reinterpret_cast<void **>(&lpsPropValue->Value.lpszW));
		if (hr != hrSuccess)
			return hr;
		wcscpy(lpsPropValue->Value.lpszW, tmp.c_str());
		break;
	}
	default:
		hr = MAPI_E_NOT_FOUND;
		break;
	}
	return hr;
}

HRESULT ECMsgStore::SetPropHandler(unsigned int ulPropTag, void *lpProvider,
    const SPropValue *lpsPropValue, ECGenericProp *lpParam)
{
	if (ulPropTag == PR_ACL_DATA)
		return static_cast<ECMsgStore *>(lpParam)->SetSerializedACLData(lpsPropValue);
	return MAPI_E_NOT_FOUND;
}

HRESULT ECMsgStore::SetEntryId(ULONG cbEntryId, const ENTRYID *lpEntryId)
{
	assert(m_lpNotifyClient == NULL);
	HRESULT hr = ECGenericProp::SetEntryId(cbEntryId, lpEntryId);
	if(hr != hrSuccess)
		return hr;
	if (m_ulProfileFlags & EC_PROFILE_FLAGS_NO_NOTIFICATIONS)
		return hrSuccess;
	// Create Notifyclient
	hr = ECNotifyClient::Create(MAPI_STORE, this, m_ulProfileFlags, lpSupport, &~m_lpNotifyClient);
	assert(m_lpNotifyClient != NULL);
	return hr;
}

HRESULT ECMsgStore::get_store_guid(GUID &g) const
{
	if (m_cbEntryId < sizeof(EID_V0))
		return MAPI_E_CORRUPT_DATA;
	g = reinterpret_cast<const EID *>(m_lpEntryId.get())->guid;
	return hrSuccess;
}

HRESULT ECMsgStore::GetWrappedStoreEntryID(ULONG* lpcbWrapped, LPENTRYID* lppWrapped)
{
	//hr = WrapStoreEntryID(0, WCLIENT_DLL_NAME, CbEID(peid), (LPENTRYID)peid, &cbWrapped, &lpWrapped);
	return lpSupport->WrapStoreEntryID(m_cbEntryId, m_lpEntryId, lpcbWrapped, lppWrapped);
}

// This is a function special for the spooler to get the right store entryid
// This is a problem of the master outgoing queue
HRESULT ECMsgStore::GetWrappedServerStoreEntryID(ULONG cbEntryId, LPBYTE lpEntryId, ULONG* lpcbWrapped, LPENTRYID* lppWrapped)
{
	ULONG		cbStoreID = 0;
	ecmem_ptr<ENTRYID> lpStoreID;
	entryId		sEntryId;
	sEntryId.__ptr = lpEntryId;
	sEntryId.__size = cbEntryId;

	auto hr = WrapServerClientStoreEntry(lpTransport->GetServerName(), &sEntryId, &cbStoreID, &~lpStoreID);
	if(hr != hrSuccess)
		return hr;
	return lpSupport->WrapStoreEntryID(cbStoreID, lpStoreID, lpcbWrapped, lppWrapped);
}

/**
 * Implementation of the IExchangeManageStore interface
 *
 * This method creates a store entryid for a specific user optionally on a specific server.
 *
 * @param[in]	lpszMsgStoreDN
 *					The DN of the server on which the store should be searched for. The default redirect system will be
 *					used if this parameter is set to NULL or an empty string.
 * @param[in]	lpszMailboxDN
 *					The username for whom to find the store.
 * @param[in]	ulFlags
 *					OPENSTORE_OVERRIDE_HOME_MDB - Don't fall back to resolving the server if the user can't be found on the specified server.
 *					MAPI_UNICODE - All passed strings are in Unicode.
 * @param[out]	lpcbEntryID
 *					Pointer to a ULONG variable, which will be set to the size of the returned entry id.
 * @param[out]	lppEntryID
 *					Pointer to a LPENTRYID variable, which will be set to point to the newly created entry id.
 *
 * @return	HRESULT
 * @retval	MAPI_E_NOT_FOUND			The mailbox was not found. User not present on server, or doesn't have a store.
 * @retval	MAPI_E_UNABLE_TO_COMPLETE	A second redirect was returned. This usually indicates a system configuration error.
 * @retval	MAPI_E_INVALID_PARAMETER	One of the parameters is invalid. This includes absent for obligatory parameters.
 */
HRESULT ECMsgStore::CreateStoreEntryID(const TCHAR *lpszMsgStoreDN,
    const TCHAR *lpszMailboxDN, ULONG ulFlags, ULONG *lpcbEntryID,
    ENTRYID **lppEntryID)
{
	ULONG		cbStoreEntryID = 0;
	memory_ptr<ENTRYID> lpStoreEntryID;
	object_ptr<WSTransport> lpTmpTransport;
	convstring		tstrMsgStoreDN(lpszMsgStoreDN, ulFlags);
	convstring		tstrMailboxDN(lpszMailboxDN, ulFlags);

	if (tstrMsgStoreDN.null_or_empty()) {
		// No messagestore DN provided. Just try the current server and let it redirect us if needed.
		std::string strRedirServer;
		auto hr = lpTransport->HrResolveUserStore(tstrMailboxDN, ulFlags, nullptr, &cbStoreEntryID, &~lpStoreEntryID, &strRedirServer);
		if (hr == MAPI_E_UNABLE_TO_COMPLETE) {
			hr = lpTransport->CreateAndLogonAlternate(strRedirServer.c_str(), &~lpTmpTransport);
			if (hr != hrSuccess)
				return hr;
			hr = lpTmpTransport->HrResolveUserStore(tstrMailboxDN, ulFlags, NULL, &cbStoreEntryID, &~lpStoreEntryID);
			if (hr != hrSuccess)
				return hr;
			hr = lpTmpTransport->HrLogOff();
		}
		if(hr != hrSuccess)
			return hr;
	} else {
		utf8string strPseudoUrl;
		memory_ptr<char> ptrServerPath;
		bool bIsPeer;

		auto hr = MsgStoreDnToPseudoUrl(tstrMsgStoreDN, &strPseudoUrl);
		if (hr == MAPI_E_NO_SUPPORT && (ulFlags & OPENSTORE_OVERRIDE_HOME_MDB) == 0)
			// Try again old style since the MsgStoreDn contained Unknown as the server name.
			return CreateStoreEntryID(nullptr, lpszMailboxDN, ulFlags, lpcbEntryID, lppEntryID);
		else if (hr != hrSuccess)
			return hr;

		// MsgStoreDN successfully converted
		hr = lpTransport->HrResolvePseudoUrl(strPseudoUrl.c_str(), &~ptrServerPath, &bIsPeer);
		if (hr == MAPI_E_NOT_FOUND && (ulFlags & OPENSTORE_OVERRIDE_HOME_MDB) == 0)
			// Try again old style since the MsgStoreDN contained an unknown server name or the server doesn't support multi server.
			return CreateStoreEntryID(nullptr, lpszMailboxDN, ulFlags, lpcbEntryID, lppEntryID);
		else if (hr != hrSuccess)
			return hr;

		// Pseudo URL successfully resolved
		if (bIsPeer) {
			hr = lpTransport->HrResolveUserStore(tstrMailboxDN, OPENSTORE_OVERRIDE_HOME_MDB, NULL, &cbStoreEntryID, &~lpStoreEntryID);
			if (hr != hrSuccess)
				return hr;
		} else {
			hr = lpTransport->CreateAndLogonAlternate(ptrServerPath, &~lpTmpTransport);
			if (hr != hrSuccess)
				return hr;
			hr = lpTmpTransport->HrResolveUserStore(tstrMailboxDN, OPENSTORE_OVERRIDE_HOME_MDB, NULL, &cbStoreEntryID, &~lpStoreEntryID);
			if (hr != hrSuccess)
				return hr;
			lpTmpTransport->HrLogOff();
		}
	}
	return WrapStoreEntryID(0, reinterpret_cast<const TCHAR *>(WCLIENT_DLL_NAME),
	       cbStoreEntryID, lpStoreEntryID, lpcbEntryID, lppEntryID);
}

HRESULT ECMsgStore::EntryIDFromSourceKey(ULONG cFolderKeySize, BYTE *lpFolderSourceKey,	ULONG cMessageKeySize, BYTE *lpMessageSourceKey, ULONG *lpcbEntryID, LPENTRYID *lppEntryID)
{
	return lpTransport->HrEntryIDFromSourceKey(m_cbEntryId, m_lpEntryId,
	       cFolderKeySize, lpFolderSourceKey, cMessageKeySize,
	       lpMessageSourceKey, lpcbEntryID, lppEntryID);
}

HRESULT ECMsgStore::GetRights(ULONG cbUserEntryID, const ENTRYID *lpUserEntryID,
    ULONG cbEntryID, const ENTRYID *lpEntryID, ULONG *lpulRights)
{
	return MAPI_E_NOT_FOUND;
}

/**
 * Get information about all of the mailboxes on a server.
 *
 * @param[in] lpszServerName	Points to a string that contains the name of the server
 * @param[out] lppTable			Points to a IMAPITable interface containing the information about all of
 *								the mailboxes on the server specified in lpszServerName
 * param[in] ulFlags			Specifies whether the server name is Unicode or not. The server name is
 *								default in ASCII format. With flags MAPI_UNICODE the server name is in Unicode format.
 * @return	Mapi error codes
 *
 * @remark	If named properties are used in the column set of the lppTable ensure you have the right named property id.
 *			The id can be different on each server.
 */
HRESULT ECMsgStore::GetMailboxTable(const TCHAR *lpszServerName,
    IMAPITable **lppTable, ULONG ulFlags)
{
	object_ptr<ECMAPITable> lpTable;
	object_ptr<WSTableView> lpTableOps;
	object_ptr<WSTransport> lpTmpTransport;
	object_ptr<ECMsgStore> lpMsgStore;
	object_ptr<IMsgStore> lpMsgStoreOtherServer;
	ULONG			cbEntryId = 0;
	memory_ptr<ENTRYID> lpEntryId;
	bool			bIsPeer = true;
	memory_ptr<char> ptrServerPath;
	std::string		strPseudoUrl;
	convstring		tstrServerName(lpszServerName, ulFlags);
	const utf8string strUserName = convert_to<utf8string>("SYSTEM");

	if (!tstrServerName.null_or_empty()) {
		strPseudoUrl = "pseudo://";
		strPseudoUrl += tstrServerName;
		auto hr = lpTransport->HrResolvePseudoUrl(strPseudoUrl.c_str(), &~ptrServerPath, &bIsPeer);
		if (hr != hrSuccess)
			return hr;
		if (!bIsPeer) {
			hr = lpTransport->CreateAndLogonAlternate(ptrServerPath, &~lpTmpTransport);
			if (hr != hrSuccess)
				return hr;
			hr = lpTmpTransport->HrResolveUserStore(strUserName, 0, NULL, &cbEntryId, &~lpEntryId);
			if (hr != hrSuccess)
				return hr;
			hr = GetIMsgStoreObject(FALSE, fModify, &g_mapProviders, lpSupport, cbEntryId, lpEntryId, &~lpMsgStoreOtherServer);
			if (hr != hrSuccess)
				return hr;
			hr = lpMsgStoreOtherServer->QueryInterface(IID_ECMsgStore, &~lpMsgStore);
			if (hr != hrSuccess)
				return hr;
		}
	}

	if (bIsPeer) {
		auto hr = QueryInterface(IID_ECMsgStore, &~lpMsgStore);
		if (hr != hrSuccess)
			return hr;
	}

	assert(lpMsgStore != NULL);
	auto hr = ECMAPITable::Create("Mailbox table", lpMsgStore->GetMsgStore()->m_lpNotifyClient, 0, &~lpTable);
	if(hr != hrSuccess)
		return hr;
	hr = lpMsgStore->lpTransport->HrOpenMailBoxTableOps(ulFlags & MAPI_UNICODE, lpMsgStore->GetMsgStore(), &~lpTableOps);
	if(hr != hrSuccess)
		return hr;
	hr = lpTable->HrSetTableOps(lpTableOps, !(ulFlags & MAPI_DEFERRED_ERRORS));
	if(hr != hrSuccess)
		return hr;
	hr = lpTable->QueryInterface(IID_IMAPITable, reinterpret_cast<void **>(lppTable));
	if(hr != hrSuccess)
		return hr;
	lpMsgStore->AddChild(lpTable);
	return hrSuccess;
}

/**
 * Get information about all of the public mailboxes on a server. (not implement)
 *
 * @param[in] lpszServerName	Points to a string that contains the name of the server
 * @param[out] lppTable			Points to a IMAPITable interface containing the information about all of
 *								the mailboxes on the server specified in lpszServerName
 * param[in] ulFlags			Specifies whether the server name is Unicode or not. The server name is
 *								default in ASCII format. With flags MAPI_UNICODE the server name is in Unicode format.
 *								Flag MDB_IPM		The public folders are interpersonal message (IPM) folders.
								Flag MDB_NON_IPM	The public folders are non-IPM folders.
 *
 * @return	Mapi error codes
 *
 *
 * @todo Implement this function like GetMailboxTable
 */
HRESULT ECMsgStore::GetPublicFolderTable(const TCHAR *server,
    IMAPITable **, ULONG flags)
{
	return MAPI_E_NOT_FOUND;
}

// IECServiceAdmin

// Create the freebusy folder on a private store
static HRESULT CreatePrivateFreeBusyData(LPMAPIFOLDER lpRootFolder,
    LPMAPIFOLDER lpInboxFolder, LPMAPIFOLDER lpCalendarFolder)
{
	// Global
	ecmem_ptr<SPropValue> lpPropValue, lpFBPropValue;
	object_ptr<IMAPIFolder> lpFBFolder;
	object_ptr<IMessage> lpFBMessage;

	// Freebusy mv property
	// This property will be fill in on another place
	auto hr = ECAllocateBuffer(sizeof(SPropValue), &~lpFBPropValue);
	if(hr != hrSuccess)
		return hr;

	memset(lpFBPropValue, 0, sizeof(SPropValue));
	lpFBPropValue->ulPropTag = PR_FREEBUSY_ENTRYIDS;
	lpFBPropValue->Value.MVbin.cValues = 4;
	hr = ECAllocateMore(sizeof(SBinary)*lpFBPropValue->Value.MVbin.cValues,
	     lpFBPropValue, reinterpret_cast<void **>(&lpFBPropValue->Value.MVbin.lpbin));
	if(hr != hrSuccess)
		return hr;

	memset(lpFBPropValue->Value.MVbin.lpbin, 0, sizeof(SBinary)*lpFBPropValue->Value.MVbin.cValues);

	// Create Freebusy Data into the rootfolder
	// Folder for "freebusy data" settings
	// Create the folder
	hr = lpRootFolder->CreateFolder(FOLDER_GENERIC , (LPTSTR)"Freebusy Data", nullptr, &IID_IMAPIFolder, OPEN_IF_EXISTS, &~lpFBFolder);
	if(hr != hrSuccess)
		return hr;

	// Get entryid of localfreebusy
	hr = HrGetOneProp(lpFBFolder, PR_ENTRYID, &~lpPropValue);
	if(hr != hrSuccess)
		return hr;

	//Fill in position 3 of the FBProperty, with free/busy data folder entryid
	hr = ECAllocateMore(lpPropValue->Value.bin.cb, lpFBPropValue,
	     reinterpret_cast<void **>(&lpFBPropValue->Value.MVbin.lpbin[3].lpb));
	if(hr != hrSuccess)
		return hr;
	lpFBPropValue->Value.MVbin.lpbin[3].cb = lpPropValue->Value.bin.cb;
	memcpy(lpFBPropValue->Value.MVbin.lpbin[3].lpb, lpPropValue->Value.bin.lpb, lpPropValue->Value.bin.cb);

	// Create localfreebusy message
	// Default setting of free/busy
	hr = lpFBFolder->CreateMessage(&IID_IMessage, 0, &~lpFBMessage);
	if(hr != hrSuccess)
		return hr;
	unsigned int cValues = 6, cCurValues = 0;
	hr = ECAllocateBuffer(sizeof(SPropValue) * cValues, &~lpPropValue);
	if(hr != hrSuccess)
		return hr;

	lpPropValue[cCurValues].ulPropTag = PR_MESSAGE_CLASS_A;
	lpPropValue[cCurValues++].Value.lpszA = const_cast<char *>("IPM.Microsoft.ScheduleData.FreeBusy");
	lpPropValue[cCurValues].ulPropTag = PR_SUBJECT_A;
	lpPropValue[cCurValues++].Value.lpszA = const_cast<char *>("LocalFreebusy");
	lpPropValue[cCurValues].ulPropTag = PR_FREEBUSY_NUM_MONTHS;
	lpPropValue[cCurValues++].Value.ul = ECFREEBUSY_DEFAULT_PUBLISH_MONTHS;
	lpPropValue[cCurValues].ulPropTag = PR_DECLINE_RECURRING_MEETING_REQUESTS;
	lpPropValue[cCurValues++].Value.b = false;
	lpPropValue[cCurValues].ulPropTag = PR_DECLINE_CONFLICTING_MEETING_REQUESTS;
	lpPropValue[cCurValues++].Value.b = false;
	lpPropValue[cCurValues].ulPropTag = PR_PROCESS_MEETING_REQUESTS;
	lpPropValue[cCurValues++].Value.b = false;

	hr = lpFBMessage->SetProps(cCurValues, lpPropValue, NULL);
	if(hr != hrSuccess)
		return hr;
	hr = lpFBMessage->SaveChanges(KEEP_OPEN_READONLY);
	if(hr != hrSuccess)
		return hr;
	// Get entryid of localfreebusy
	hr = HrGetOneProp(lpFBMessage, PR_ENTRYID, &~lpPropValue);
	if(hr != hrSuccess)
		return hr;

	//Fill in position 1 of the FBProperty, with free/busy message entryid
	hr = ECAllocateMore(lpPropValue->Value.bin.cb, lpFBPropValue,
	     reinterpret_cast<void **>(&lpFBPropValue->Value.MVbin.lpbin[1].lpb));
	if(hr != hrSuccess)
		return hr;
	lpFBPropValue->Value.MVbin.lpbin[1].cb = lpPropValue->Value.bin.cb;
	memcpy(lpFBPropValue->Value.MVbin.lpbin[1].lpb, lpPropValue->Value.bin.lpb, lpPropValue->Value.bin.cb);

	// Create Associated localfreebusy message
	hr = lpCalendarFolder->CreateMessage(&IID_IMessage, MAPI_ASSOCIATED, &~lpFBMessage);
	if(hr != hrSuccess)
		return hr;
	cValues = 3;
	cCurValues = 0;
	hr = ECAllocateBuffer(sizeof(SPropValue) * cValues, &~lpPropValue);
	if(hr != hrSuccess)
		return hr;

	lpPropValue[cCurValues].ulPropTag = PR_MESSAGE_CLASS_A;
	lpPropValue[cCurValues++].Value.lpszA = const_cast<char *>("IPM.Microsoft.ScheduleData.FreeBusy");
	lpPropValue[cCurValues].ulPropTag = PR_SUBJECT_A;
	lpPropValue[cCurValues++].Value.lpszA = const_cast<char *>("LocalFreebusy");
	lpPropValue[cCurValues].ulPropTag = PR_FREEBUSY_NUM_MONTHS;
	lpPropValue[cCurValues++].Value.ul = ECFREEBUSY_DEFAULT_PUBLISH_MONTHS;

	hr = lpFBMessage->SetProps(cCurValues, lpPropValue, NULL);
	if(hr != hrSuccess)
		return hr;
	hr = lpFBMessage->SaveChanges(KEEP_OPEN_READONLY);
	if(hr != hrSuccess)
		return hr;

	// Get entryid of associated localfreebusy
	hr = HrGetOneProp(lpFBMessage, PR_ENTRYID, &~lpPropValue);
	if(hr != hrSuccess)
		return hr;
	//Fill in position 0 of the FBProperty, with associated localfreebusy message entryid
	hr = ECAllocateMore(lpPropValue->Value.bin.cb, lpFBPropValue,
	     reinterpret_cast<void **>(&lpFBPropValue->Value.MVbin.lpbin[0].lpb));
	if(hr != hrSuccess)
		return hr;

	lpFBPropValue->Value.MVbin.lpbin[0].cb = lpPropValue->Value.bin.cb;
	memcpy(lpFBPropValue->Value.MVbin.lpbin[0].lpb, lpPropValue->Value.bin.lpb, lpPropValue->Value.bin.cb);

	// Add freebusy entryid on Inbox folder
	hr = lpInboxFolder->SetProps(1, lpFBPropValue, NULL);
	if(hr != hrSuccess)
		return hr;
	hr = lpInboxFolder->SaveChanges(KEEP_OPEN_READWRITE);
	if(hr != hrSuccess)
		return hr;

	// Add freebusy entryid on the root folder
	hr = lpRootFolder->SetProps(1, lpFBPropValue, NULL);
	if(hr != hrSuccess)
		return hr;
	return lpRootFolder->SaveChanges(KEEP_OPEN_READWRITE);
}

/**
 * Add a folder to the PR_IPM_OL2007_ENTRYIDS struct
 *
 * This appends the folder with the given type ID to the struct. No checking is performed on the
 * data already in the property, it is just appended before the "\0\0\0\0" placeholder.
 *
 * @param lpFolder Folder to update the property in
 * @param ulType Type ID to add
 * @param lpEntryID EntryID of the folder to add
 * @return result
 */
static HRESULT AddRenAdditionalFolder(IMAPIFolder *lpFolder,
    unsigned int ulType, SBinary *lpEntryID)
{
	memory_ptr<SPropValue> lpRenEntryIDs;
	SPropValue sPropValue;
	std::string strBuffer;
	ULONG ulBlockType = RSF_ELID_ENTRYID;

	if (HrGetOneProp(lpFolder, PR_IPM_OL2007_ENTRYIDS, &~lpRenEntryIDs) == hrSuccess)
		strBuffer.assign(reinterpret_cast<const char *>(lpRenEntryIDs->Value.bin.lpb), lpRenEntryIDs->Value.bin.cb);
	// Remove trailing \0\0\0\0 if it's there
	if (strBuffer.size() >= 4 && strBuffer.compare(strBuffer.size() - 4, 4, "\0\0\0\0", 4) == 0)
		strBuffer.resize(strBuffer.size()-4);

	uint16_t tmp2 = cpu_to_le16(ulType);
	strBuffer.append(reinterpret_cast<const char *>(&tmp2), sizeof(tmp2)); /* RSS Feeds type */
	strBuffer.append(1, (lpEntryID->cb + 4) & 0xFF);
	strBuffer.append(1, ((lpEntryID->cb+4)>>8)&0xFF);
	tmp2 = cpu_to_le16(ulBlockType);
	strBuffer.append(reinterpret_cast<const char *>(&tmp2), sizeof(tmp2));
	strBuffer.append(1, lpEntryID->cb & 0xFF);
	strBuffer.append(1, (lpEntryID->cb>>8)&0xFF);
	strBuffer.append(reinterpret_cast<const char *>(lpEntryID->lpb), lpEntryID->cb);
	strBuffer.append("\x00\x00\x00\x00", 4);

	sPropValue.ulPropTag = PR_IPM_OL2007_ENTRYIDS;
	sPropValue.Value.bin.cb = strBuffer.size();
	sPropValue.Value.bin.lpb = (LPBYTE)strBuffer.data();

	// Set on root folder
	return lpFolder->SetProps(1, &sPropValue, NULL);
}

/**
 * Create an outlook 2007/2010 additional folder
 *
 * This function makes an additional folder from a precreated empty folder
 * object and adds the folder entryid in the root folder and the inbox in the
 * additional folders property.
 *
 * @lpRootFolder:	Root folder of the store to set the property on
 * @lpInboxFolder:	Inbox folder of the store to set the property on
 * @ulType:		Type ID For the additional folders struct
 * @lpMAPIFolder:	Precreated folder object
 * @lpszContainerType:	Container type for the folder
 * @fHidden:		%true if the folder must be marked hidden with PR_ATTR_HIDDEN
 */
static HRESULT make_additional_folder(IMAPIFolder *lpRootFolder,
    IMAPIFolder *lpInboxFolder, unsigned int ulType,
    object_ptr<IMAPIFolder> &lpMAPIFolder, const TCHAR *lpszContainerType,
    bool fHidden)
{
	memory_ptr<SPropValue> lpPropValueEID;
	SPropValue sPropValue;

	// Get entryid of the folder
	auto hr = HrGetOneProp(lpMAPIFolder, PR_ENTRYID, &~lpPropValueEID);
	if(hr != hrSuccess)
		return hr;
	sPropValue.ulPropTag = PR_CONTAINER_CLASS;
	sPropValue.Value.LPSZ = const_cast<LPTSTR>(lpszContainerType);

	// Set container class
	hr = HrSetOneProp(lpMAPIFolder, &sPropValue);
	if(hr != hrSuccess)
		return hr;

	if(fHidden) {
		sPropValue.ulPropTag = PR_ATTR_HIDDEN;
		sPropValue.Value.b = true;
		hr = HrSetOneProp(lpMAPIFolder, &sPropValue);
		if(hr != hrSuccess)
			return hr;
	}

	hr = AddRenAdditionalFolder(lpRootFolder, ulType, &lpPropValueEID->Value.bin);
	if (hr != hrSuccess)
		return hr;
	return AddRenAdditionalFolder(lpInboxFolder, ulType, &lpPropValueEID->Value.bin);
}

static HRESULT create_store_public(ECMsgStore *store,
    IMAPIFolder *root, IMAPIFolder *st, const ENTRYID *user, size_t usize)
{
	object_ptr<IMAPIFolder> nst, fld, fld2, fld3;
	auto ret = CreateSpecialFolder(root, store, KC_T("NON_IPM_SUBTREE"),
	           KC_T(""), PR_NON_IPM_SUBTREE_ENTRYID, 0, nullptr, &~nst);
	if (ret != hrSuccess)
		return ret;
	ret = CreateSpecialFolder(root, store, KC_T("FINDER_ROOT"), KC_T(""),
	      PR_FINDER_ENTRYID, 0, nullptr, &~fld3);
	if (ret != hrSuccess)
		return ret;

	ECPERMISSION perm;
	object_ptr<IECSecurity> sec;
	perm.ulRights    = ecRightsFolderVisible | ecRightsReadAny | ecRightsCreateSubfolder | ecRightsEditOwned | ecRightsDeleteOwned;
	perm.ulState     = RIGHT_NEW | RIGHT_AUTOUPDATE_DENIED;
	perm.ulType      = ACCESS_TYPE_GRANT;
	perm.sUserId.cb  = g_cbEveryoneEid;
	perm.sUserId.lpb = g_lpEveryoneEid;
	ret = fld3->QueryInterface(IID_IECSecurity, &~sec);
	if (ret != hrSuccess)
		return ret;
	ret = sec->SetPermissionRules(1, &perm);
	if (ret != hrSuccess)
		return ret;
	ret = CreateSpecialFolder(nst, store, KC_T("SCHEDULE+ FREE BUSY"),
	      KC_T(""), PR_SPLUS_FREE_BUSY_ENTRYID, 0, nullptr, &~fld);
	if (ret != hrSuccess)
		return ret;

	/* Set ACLs on the folder */
	perm.ulRights    = ecRightsReadAny | ecRightsFolderVisible;
	perm.ulState     = RIGHT_NEW | RIGHT_AUTOUPDATE_DENIED;
	perm.ulType      = ACCESS_TYPE_GRANT;
	perm.sUserId.cb  = usize;
	perm.sUserId.lpb = reinterpret_cast<unsigned char *>(const_cast<ENTRYID *>(user));
	ret = fld->QueryInterface(IID_IECSecurity, &~sec);
	if (ret != hrSuccess)
		return ret;
	ret = sec->SetPermissionRules(1, &perm);
	if (ret != hrSuccess)
		return ret;
	ret = CreateSpecialFolder(fld, store, KC_TX("Zarafa 1"), KC_T(""),
	      PR_FREE_BUSY_FOR_LOCAL_SITE_ENTRYID, 0, nullptr, &~fld2);
	if (ret != hrSuccess)
		return ret;

	/* Set ACLs on the folder */
	perm.ulRights    = ecRightsAll; /* ecRightsReadAny | ecRightsCreate | ecRightsEditOwned | ecRightsDeleteOwned | ecRightsCreateSubfolder | ecRightsFolderVisible; */
	perm.ulState     = RIGHT_NEW | RIGHT_AUTOUPDATE_DENIED;
	perm.ulType      = ACCESS_TYPE_GRANT;
	perm.sUserId.cb  = usize;
	perm.sUserId.lpb = reinterpret_cast<unsigned char *>(const_cast<ENTRYID *>(user));
	ret = fld2->QueryInterface(IID_IECSecurity, &~sec);
	if (ret != hrSuccess)
		return ret;
	ret = sec->SetPermissionRules(1, &perm);
	if (ret != hrSuccess)
		return ret;

	/* Set ACLs on the IPM subtree folder */
	perm.ulRights    = ecRightsReadAny | ecRightsCreate | ecRightsEditOwned | ecRightsDeleteOwned | ecRightsCreateSubfolder | ecRightsFolderVisible;
	perm.ulState     = RIGHT_NEW | RIGHT_AUTOUPDATE_DENIED;
	perm.ulType      = ACCESS_TYPE_GRANT;
	perm.sUserId.cb  = usize;
	perm.sUserId.lpb = reinterpret_cast<unsigned char *>(const_cast<ENTRYID *>(user));
	ret = st->QueryInterface(IID_IECSecurity, &~sec);
	if (ret != hrSuccess)
		return ret;
	ret = sec->SetPermissionRules(1, &perm);
	if (ret != hrSuccess)
		return ret;

	/* indicate validity of the entry identifiers of the folders in a message store */
	/* Public folder have default the mask */
	memory_ptr<SPropValue> pv;
	ret = ECAllocateBuffer(sizeof(SPropValue) * 2, &~pv);
	if (ret != hrSuccess)
		return ret;
	pv[0].ulPropTag   = PR_VALID_FOLDER_MASK;
	pv[0].Value.ul    = FOLDER_FINDER_VALID | FOLDER_IPM_SUBTREE_VALID | FOLDER_IPM_INBOX_VALID | FOLDER_IPM_OUTBOX_VALID | FOLDER_IPM_WASTEBASKET_VALID | FOLDER_IPM_SENTMAIL_VALID | FOLDER_VIEWS_VALID | FOLDER_COMMON_VIEWS_VALID;
	pv[1].ulPropTag   = PR_DISPLAY_NAME_W;
	pv[1].Value.lpszW = const_cast<wchar_t *>(L"Public folder"); /* FIXME: set the right public folder name here? */
	return store->SetProps(2, pv, nullptr);
}

static HRESULT create_store_private(ECMsgStore *store,
    ECMAPIFolder *ecroot, IMAPIFolder *root, IMAPIFolder *st)
{
	object_ptr<ECMAPIFolder> ecst;

	HRESULT ret = st->QueryInterface(IID_ECMAPIFolder, &~ecst);
	if (ret != hrSuccess)
		return ret;

	/* Create folders with root as parent. */
	std::vector<ECMAPIFolder::ECFolder> root_batch;
	root_batch.reserve(5);
	auto idx_ipmcviews  = batch_append_folder(root_batch, KC_T("IPM_COMMON_VIEWS"), KC_T(""));
	auto idx_ipmviews   = batch_append_folder(root_batch, KC_T("IPM_VIEWS"), KC_T(""));
	auto idx_finder     = batch_append_folder(root_batch, KC_T("FINDER_ROOT"), KC_T(""));
	auto idx_shortcut   = batch_append_folder(root_batch, KC_TX("Shortcut"), KC_T(""));
	auto idx_schedule   = batch_append_folder(root_batch, KC_TX("Schedule"), KC_T(""));
	ret                 = ecroot->create_folders(root_batch);
	if (ret != hrSuccess)
		return ret;

	/* Create folders with IPM_SUBTREE as parent. */
	std::vector<ECMAPIFolder::ECFolder> st_batch;
	st_batch.reserve(15);
	auto idx_inbox    = batch_append_folder(st_batch, KC_TX("Inbox"), KC_T(""));
	auto idx_outbox   = batch_append_folder(st_batch, KC_TX("Outbox"), KC_T(""));
	auto idx_deleted  = batch_append_folder(st_batch, KC_TX("Deleted Items"), KC_T(""));
	auto idx_sent     = batch_append_folder(st_batch, KC_TX("Sent Items"), KC_T(""));
	auto idx_contacts = batch_append_folder(st_batch, KC_TX("Contacts"), KC_T(""));
	auto idx_calendar = batch_append_folder(st_batch, KC_TX("Calendar"), KC_T(""));
	auto idx_drafts   = batch_append_folder(st_batch, KC_TX("Drafts"), KC_T(""));
	auto idx_journal  = batch_append_folder(st_batch, KC_TX("Journal"), KC_T(""));
	auto idx_notes    = batch_append_folder(st_batch, KC_TX("Notes"), KC_T(""));
	auto idx_tasks    = batch_append_folder(st_batch, KC_TX("Tasks"), KC_T(""));
	auto idx_junk     = batch_append_folder(st_batch, KC_TX("Junk E-mail"), KC_T(""));
	auto idx_rss      = batch_append_folder(st_batch, KC_TX("RSS Feeds"), KC_TX("RSS Feed comment"));
	auto idx_cas      = batch_append_folder(st_batch, KC_TX("Conversation Action Settings"), KC_T(""));
	auto idx_qss      = batch_append_folder(st_batch, KC_TX("Quick Step Settings"), KC_T(""));
	auto idx_sc       = batch_append_folder(st_batch, KC_TX("Suggested Contacts"), KC_T(""));
	ret               = ecst->create_folders(st_batch);
	if (ret != hrSuccess)
		return ret;

	/* folder holds views that are standard for the message store */
	ret = make_special_folder(store, root_batch[idx_ipmcviews].folder,
	      PR_COMMON_VIEWS_ENTRYID, 0, nullptr);
	if (ret != hrSuccess)
		return ret;
	/* Personal: folder holds views that are defined by a particular user */
	ret = make_special_folder(store, root_batch[idx_ipmviews].folder,
	      PR_VIEWS_ENTRYID, 0, nullptr);
	if (ret != hrSuccess)
		return ret;
	ret = make_special_folder(store, root_batch[idx_finder].folder,
	      PR_FINDER_ENTRYID, 0, nullptr);
	if (ret != hrSuccess)
		return ret;

	object_ptr<IECSecurity> sec;
	ECPERMISSION perm;
	perm.ulRights    = ecRightsFolderVisible | ecRightsReadAny | ecRightsCreateSubfolder | ecRightsEditOwned | ecRightsDeleteOwned;
	perm.ulState     = RIGHT_NEW|RIGHT_AUTOUPDATE_DENIED;
	perm.ulType      = ACCESS_TYPE_GRANT;
	perm.sUserId.cb  = g_cbEveryoneEid;
	perm.sUserId.lpb = g_lpEveryoneEid;
	ret = root_batch[idx_finder].folder->QueryInterface(IID_IECSecurity, &~sec);
	if (ret != hrSuccess)
		return ret;
	ret = sec->SetPermissionRules(1, &perm);
	if (ret != hrSuccess)
		return ret;

	/* Shortcuts for the favorites */
	ret = make_special_folder(store, root_batch[idx_shortcut].folder,
	      PR_IPM_FAVORITES_ENTRYID, 0, nullptr);
	if (ret != hrSuccess)
		return ret;
	ret = make_special_folder(store, root_batch[idx_schedule].folder,
	      PR_SCHEDULE_FOLDER_ENTRYID, 0, nullptr);
	if (ret != hrSuccess)
		return ret;
	ret = make_special_folder(nullptr, st_batch[idx_inbox].folder,
	      0, 0, nullptr);
	if (ret != hrSuccess)
		return ret;

	auto &inbox = st_batch[idx_inbox].folder;
	memory_ptr<SPropValue> pv;
	ret = HrGetOneProp(inbox, PR_ENTRYID, &~pv);
	if (ret != hrSuccess)
		return ret;

	ret = store->SetReceiveFolder(nullptr, 0, pv->Value.bin.cb, reinterpret_cast<ENTRYID *>(pv->Value.bin.lpb));
	if (ret != hrSuccess)
		return ret;
	ret = store->SetReceiveFolder(reinterpret_cast<const TCHAR *>("IPM"), 0,
	      pv->Value.bin.cb, reinterpret_cast<ENTRYID *>(pv->Value.bin.lpb));
	if (ret != hrSuccess)
		return ret;
	ret = store->SetReceiveFolder(reinterpret_cast<const TCHAR *>("REPORT.IPM"),
	      0, pv->Value.bin.cb, reinterpret_cast<ENTRYID *>(pv->Value.bin.lpb));
	if (ret != hrSuccess)
		return ret;
	object_ptr<ECMAPIFolder> ecinbox;
	ret = inbox->QueryInterface(IID_ECMAPIFolder, &~ecinbox);
	if (ret != hrSuccess)
		return ret;

	ret = make_special_folder(store, st_batch[idx_outbox].folder,
	      PR_IPM_OUTBOX_ENTRYID, 0, nullptr);
	if (ret != hrSuccess)
		return ret;
	ret = make_special_folder(store, st_batch[idx_deleted].folder,
	      PR_IPM_WASTEBASKET_ENTRYID, 0, nullptr);
	if (ret != hrSuccess)
		return ret;
	ret = make_special_folder(store, st_batch[idx_sent].folder,
	      PR_IPM_SENTMAIL_ENTRYID, 0, nullptr);
	if (ret != hrSuccess)
		return ret;
	ret = make_special_folder(ecinbox, st_batch[idx_contacts].folder,
	      PR_IPM_CONTACT_ENTRYID, 0, KC_T("IPF.Contact"));
	if (ret != hrSuccess)
		return ret;
	ret = SetSpecialEntryIdOnFolder(st_batch[idx_contacts].folder, ecroot, PR_IPM_CONTACT_ENTRYID, 0);
	if (ret != hrSuccess)
		return ret;

	ret = make_special_folder(ecinbox, st_batch[idx_calendar].folder,
	      PR_IPM_APPOINTMENT_ENTRYID, 0, KC_T("IPF.Appointment"));
	if (ret != hrSuccess)
		return ret;
	ret = SetSpecialEntryIdOnFolder(st_batch[idx_calendar].folder, ecroot, PR_IPM_APPOINTMENT_ENTRYID, 0);
	if (ret != hrSuccess)
		return ret;

	ret = make_special_folder(ecinbox, st_batch[idx_drafts].folder,
	      PR_IPM_DRAFTS_ENTRYID, 0, KC_T("IPF.Note"));
	if (ret != hrSuccess)
		return ret;
	ret = SetSpecialEntryIdOnFolder(st_batch[idx_drafts].folder, ecroot, PR_IPM_DRAFTS_ENTRYID, 0);
	if (ret != hrSuccess)
		return ret;

	ret = make_special_folder(ecinbox, st_batch[idx_journal].folder,
	      PR_IPM_JOURNAL_ENTRYID, 0, KC_T("IPF.Journal"));
	if (ret != hrSuccess)
		return ret;
	ret = SetSpecialEntryIdOnFolder(st_batch[idx_journal].folder, ecroot, PR_IPM_JOURNAL_ENTRYID, 0);
	if (ret != hrSuccess)
		return ret;

	ret = make_special_folder(ecinbox, st_batch[idx_notes].folder,
	      PR_IPM_NOTE_ENTRYID, 0, KC_T("IPF.StickyNote"));
	if (ret != hrSuccess)
		return ret;
	ret = SetSpecialEntryIdOnFolder(st_batch[idx_notes].folder, ecroot, PR_IPM_NOTE_ENTRYID, 0);
	if (ret != hrSuccess)
		return ret;

	ret = make_special_folder(ecinbox, st_batch[idx_tasks].folder,
	      PR_IPM_TASK_ENTRYID, 0, KC_T("IPF.Task"));
	if (ret != hrSuccess)
		return ret;
	ret = SetSpecialEntryIdOnFolder(st_batch[idx_tasks].folder, ecroot, PR_IPM_TASK_ENTRYID, 0);
	if (ret != hrSuccess)
		return ret;

	/* Create Junk mail (position 5(4 in array) in the mvprop PR_ADDITIONAL_REN_ENTRYIDS) */
	ret = make_special_folder(ecinbox, st_batch[idx_junk].folder,
	      PR_ADDITIONAL_REN_ENTRYIDS, 4, KC_T("IPF.Note"));
	if (ret != hrSuccess)
		return ret;
	ret = SetSpecialEntryIdOnFolder(st_batch[idx_junk].folder, ecroot, PR_ADDITIONAL_REN_ENTRYIDS, 4);
	if (ret != hrSuccess)
		return ret;
	ret = CreatePrivateFreeBusyData(root, inbox, st_batch[idx_calendar].folder);
	if (ret != hrSuccess)
		return ret;

	/* Create Outlook 2007/2010 additional folders */
	ret = make_additional_folder(root, inbox, RSF_PID_RSS_SUBSCRIPTION,
	      st_batch[idx_rss].folder, KC_T("IPF.Note.OutlookHomepage"), false);
	if (ret != hrSuccess)
		return ret;
	ret = make_additional_folder(root, inbox, RSF_PID_CONV_ACTIONS,
	      st_batch[idx_cas].folder, KC_T("IPF.Configuration"), true);
	if (ret != hrSuccess)
		return ret;
	ret = make_additional_folder(root, inbox, RSF_PID_COMBINED_ACTIONS,
	      st_batch[idx_qss].folder, KC_T("IPF.Configuration"), true);
	if (ret != hrSuccess)
		return ret;
	ret = make_additional_folder(root, inbox, RSF_PID_SUGGESTED_CONTACTS,
	      st_batch[idx_sc].folder, KC_T("IPF.Contact"), false);
	if (ret != hrSuccess)
		return ret;

	/* indicate validity of the entry identifiers of the folders in a message store */
	ret = ECAllocateBuffer(sizeof(SPropValue), &~pv);
	if (ret != hrSuccess)
		return ret;
	pv[0].ulPropTag = PR_VALID_FOLDER_MASK;
	pv[0].Value.ul = FOLDER_VIEWS_VALID | FOLDER_COMMON_VIEWS_VALID |
	                 FOLDER_FINDER_VALID | FOLDER_IPM_INBOX_VALID |
	                 FOLDER_IPM_OUTBOX_VALID | FOLDER_IPM_SENTMAIL_VALID |
	                 FOLDER_IPM_SUBTREE_VALID | FOLDER_IPM_WASTEBASKET_VALID;
	return store->SetProps(1, pv, nullptr);
}

HRESULT ECMsgStore::CreateStore(ULONG ulStoreType, ULONG cbUserId,
    const ENTRYID *lpUserId, ULONG *lpcbStoreId, ENTRYID **lppStoreId,
    ULONG *lpcbRootId, ENTRYID **lppRootId)
{
	object_ptr<ECMsgStore> lpecMsgStore;
	object_ptr<ECMAPIFolder> lpMapiFolderRoot;
	/* Root container, IPM_SUBTREE and NON_IPM_SUBTREE */
	object_ptr<IMAPIFolder> lpFolderRoot, lpFolderRootST;
	object_ptr<IECPropStorage> storage;
	unsigned int objtype = 0, cbStoreId = 0, cbRootId = 0;
	ecmem_ptr<ECUSER> lpECUser;
	ecmem_ptr<ECCOMPANY> lpECCompany;
	ecmem_ptr<ECGROUP> lpECGroup;
	ENTRYID *lpStoreId = nullptr, *lpRootId = nullptr;

	auto hr = CreateEmptyStore(ulStoreType, cbUserId, lpUserId, 0, &cbStoreId, &lpStoreId, &cbRootId, &lpRootId);
	if (hr != hrSuccess)
		return hr;
	// Open the created messagestore
	hr = ECMsgStore::Create("", lpSupport, lpTransport, true, MAPI_BEST_ACCESS, false, false, false, &~lpecMsgStore);
	if (hr != hrSuccess)
		//FIXME: what todo with created store?
		return hr;
	if (ulStoreType == ECSTORE_TYPE_PRIVATE)
		memcpy(&lpecMsgStore->m_guidMDB_Provider, &KOPANO_SERVICE_GUID, sizeof(MAPIUID));
	else
		memcpy(&lpecMsgStore->m_guidMDB_Provider, &KOPANO_STORE_PUBLIC_GUID, sizeof(MAPIUID));

	lpecMsgStore->enable_transaction(true);
	auto cleanup = make_scope_success([&]() { lpecMsgStore->enable_transaction(false); });

	// Get user or company information depending on the store type.
	if (ulStoreType == ECSTORE_TYPE_PRIVATE)
		hr = lpTransport->HrGetUser(cbUserId, lpUserId, 0, &~lpECUser);
	else if (ABEID_ID(lpUserId) == 1)
		/* Public store, ownership set to group EVERYONE*/
		hr = lpTransport->HrGetGroup(cbUserId, lpUserId, 0, &~lpECGroup);
	else
		/* Public store, ownership set to company */
		hr = lpTransport->HrGetCompany(cbUserId, lpUserId, 0, &~lpECCompany);
	if (hr != hrSuccess)
		return hr;

	// Get a propstorage for the message store
	hr = lpTransport->HrOpenPropStorage(0, nullptr, cbStoreId, lpStoreId, 0, &~storage);
	if(hr != hrSuccess)
		return hr;
	// Set up the message store to use this storage
	hr = lpecMsgStore->HrSetPropStorage(storage, true);
	if(hr != hrSuccess)
		return hr;
	hr = lpecMsgStore->SetEntryId(cbStoreId, lpStoreId);
	if(hr != hrSuccess)
		return hr;
	// Open rootfolder
	hr = lpecMsgStore->OpenEntry(cbRootId, lpRootId, &IID_ECMAPIFolder, MAPI_MODIFY, &objtype, &~lpMapiFolderRoot);
	if(hr != hrSuccess)
		return hr;

	// Set IPC folder
	if(ulStoreType == ECSTORE_TYPE_PRIVATE) {
		hr = lpecMsgStore->SetReceiveFolder(LPCTSTR("IPC"), 0, cbRootId, lpRootId);
		if(hr != hrSuccess)
			return hr;
	}

	// Create Folder IPM_SUBTREE into the rootfolder
	hr = lpMapiFolderRoot->QueryInterface(IID_IMAPIFolder, &~lpFolderRoot);
	if(hr != hrSuccess)
		return hr;
	hr = CreateSpecialFolder(lpFolderRoot, lpecMsgStore, KC_T("IPM_SUBTREE"), KC_T(""), PR_IPM_SUBTREE_ENTRYID, 0, NULL, &~lpFolderRootST);
	if(hr != hrSuccess)
		return hr;

	if (ulStoreType == ECSTORE_TYPE_PUBLIC)
		hr = create_store_public(lpecMsgStore, lpFolderRoot, lpFolderRootST, lpUserId, cbUserId);
	else if (ulStoreType == ECSTORE_TYPE_PRIVATE)
		hr = create_store_private(lpecMsgStore, lpMapiFolderRoot, lpFolderRoot, lpFolderRootST);
	if (hr != hrSuccess)
		return hr;

	*lpcbStoreId = cbStoreId;
	*lppStoreId = lpStoreId;

	*lpcbRootId = cbRootId;
	*lppRootId = lpRootId;
	return hrSuccess;
}

/**
 * Create a new store that contains nothing but the root folder.
 *
 * @param[in]		ulStoreType
 * 						The required store type to create. Valid values are ECSTORE_TYPE_PUBLIC and ECSTORE_TYPE_PRIVATE.
 * @param[in]		cbUserId
 * 						The size of the user entryid of the user for whom the store will be created.
 * @param[in]		lpUserId
 * 						Pointer to the entryid of the user for whom the store will be created.
 * @param[in]		ulFlags
 * 						Flags passed to HrCreateStore
 * @param[in,out]	lpcbStoreId
 * 						Pointer to a ULONG value that contains the size of the store entryid.
 * @param[in,out]	lppStoreId
 * 						Pointer to a an entryid pointer that points to the store entryid.
 * @param[in,out]	lpcbRootId
 * 						Pointer to a ULONG value that contains the size of the root entryid.
 * @param[in,out]	lppRootId
 * 						Pointer to an entryid pointer that points to the root entryid.
 *
 * @remarks
 * lpcbStoreId, lppStoreId, lpcbRootId and lppRootId are optional. But if a root id is specified, the store id must
 * also be specified. A store id however may be passed without passing a root id.
 */
HRESULT ECMsgStore::CreateEmptyStore(ULONG ulStoreType, ULONG cbUserId,
    const ENTRYID *lpUserId, ULONG ulFlags, ULONG *lpcbStoreId,
    ENTRYID **lppStoreId, ULONG *lpcbRootId, ENTRYID **lppRootId)
{
	if (!ECSTORE_TYPE_ISVALID(ulStoreType) ||
	    (ulFlags != 0 && ulFlags != EC_OVERRIDE_HOMESERVER))
		return MAPI_E_INVALID_PARAMETER;
	if (lpcbStoreId == nullptr || lppStoreId == nullptr ||
	    lpcbRootId == nullptr || lppRootId == nullptr)
		return MAPI_E_INVALID_PARAMETER;
	if ((*lpcbStoreId == 0) != (*lppStoreId == nullptr))
		/* One set, one unset */
		return MAPI_E_INVALID_PARAMETER;
	if ((*lpcbRootId == 0) != (*lppRootId == nullptr))
		/* One set, one unset */
		return MAPI_E_INVALID_PARAMETER;
	if (*lppRootId != nullptr && *lppStoreId == nullptr) /* Root id set, but storeid unset */
		return MAPI_E_INVALID_PARAMETER;

	unsigned int cbStoreId = 0, cbRootId = 0;
	ENTRYID *lpStoreId = nullptr, *lpRootId = nullptr;
	GUID guidStore;

	if ((*lpcbStoreId == 0 || *lpcbRootId == 0) && CoCreateGuid(&guidStore) != S_OK)
		return MAPI_E_CALL_FAILED;

	auto laters = make_scope_success([&]() {
		if (lpcbStoreId != nullptr && *lpcbStoreId == 0)
			MAPIFreeBuffer(lpStoreId);
		if (lpcbRootId != nullptr && *lpcbRootId == 0)
			MAPIFreeBuffer(lpRootId);
	});

	if (*lpcbStoreId == 0) {
		// Create store entryid
		auto hr = HrCreateEntryId(guidStore, MAPI_STORE, &cbStoreId, &lpStoreId);
		if (hr != hrSuccess)
			return hr;
	} else {
		ULONG cbTmp = 0;
		LPENTRYID lpTmp = NULL;

		auto hr = UnWrapStoreEntryID(*lpcbStoreId, *lppStoreId, &cbTmp, &lpTmp);
		if (hr == MAPI_E_INVALID_ENTRYID) {	// Could just be a non-wrapped entryid
			cbTmp = *lpcbStoreId;
			lpTmp = *lppStoreId;
		}
		hr = UnWrapServerClientStoreEntry(cbTmp, lpTmp, &cbStoreId, &lpStoreId);
		if (hr != hrSuccess) {
			if (lpTmp != *lppStoreId)
				MAPIFreeBuffer(lpTmp);
			return hr;
		}
	}

	if (*lpcbRootId == 0) {
		// create root entryid
		auto hr = HrCreateEntryId(guidStore, MAPI_FOLDER, &cbRootId, &lpRootId);
		if (hr != hrSuccess)
			return hr;
	} else {
		cbRootId = *lpcbRootId;
		lpRootId = *lppRootId;
	}

	// Create the messagestore
	auto hr = lpTransport->HrCreateStore(ulStoreType, cbUserId, lpUserId, cbStoreId, lpStoreId, cbRootId, lpRootId, ulFlags);
	if (hr != hrSuccess)
		return hr;

	if (*lppStoreId == 0) {
		*lpcbStoreId = cbStoreId;
		*lppStoreId = lpStoreId;
		lpStoreId = NULL;
	}

	if (*lpcbRootId == 0) {
		*lpcbRootId = cbRootId;
		*lppRootId = lpRootId;
		lpRootId = NULL;
	}
	return hrSuccess;
}

HRESULT ECMsgStore::HookStore(ULONG ulStoreType, ULONG cbUserId,
    const ENTRYID *lpUserId, const GUID *lpGuid)
{
	return lpTransport->HrHookStore(ulStoreType, cbUserId, lpUserId, lpGuid, 0);
}

HRESULT ECMsgStore::UnhookStore(ULONG ulStoreType, ULONG cbUserId,
    const ENTRYID *lpUserId)
{
	return lpTransport->HrUnhookStore(ulStoreType, cbUserId, lpUserId, 0);
}

HRESULT ECMsgStore::RemoveStore(const GUID *lpGuid)
{
	return lpTransport->HrRemoveStore(lpGuid, 0);
}

static HRESULT SetSpecialEntryIdOnFolder(IMAPIFolder *lpFolder,
    ECMAPIProp *lpFolderPropSet, unsigned int ulPropTag, unsigned int ulMVPos)
{
	ecmem_ptr<SPropValue> lpPropValue, lpPropMVValueNew;
	LPSPropValue	lpPropMVValue = NULL;

	if (ulPropTag == 0)
		return hrSuccess;
	// Get entryid of the folder
	HRESULT hr = HrGetOneProp(lpFolder, PR_ENTRYID, &~lpPropValue);
	if(hr != hrSuccess)
		return hr;

	if (!(PROP_TYPE(ulPropTag) & MV_FLAG)) {
		lpPropValue->ulPropTag = ulPropTag;
		return lpFolderPropSet->SetProps(1, lpPropValue, nullptr);
	}

	hr = ECAllocateBuffer(sizeof(SPropValue), &~lpPropMVValueNew);
	if (hr != hrSuccess)
		return hr;
	memset(lpPropMVValueNew, 0, sizeof(SPropValue));

	hr = HrGetOneProp(lpFolder, ulPropTag, &lpPropMVValue);
	if(hr != hrSuccess) {
		lpPropMVValueNew->Value.MVbin.cValues = (ulMVPos+1);
		hr = ECAllocateMore(sizeof(SBinary) * lpPropMVValueNew->Value.MVbin.cValues, lpPropMVValueNew,
		     reinterpret_cast<void **>(&lpPropMVValueNew->Value.MVbin.lpbin));
		if (hr != hrSuccess)
			return hr;
		memset(lpPropMVValueNew->Value.MVbin.lpbin, 0, sizeof(SBinary)*lpPropMVValueNew->Value.MVbin.cValues);

		for (unsigned int i = 0; i <lpPropMVValueNew->Value.MVbin.cValues; ++i)
			if(ulMVPos == i)
				lpPropMVValueNew->Value.MVbin.lpbin[i] = lpPropValue->Value.bin;
	}else{
		lpPropMVValueNew->Value.MVbin.cValues = (lpPropMVValue->Value.MVbin.cValues < ulMVPos)? lpPropValue->Value.bin.cb : ulMVPos+1;
		hr = ECAllocateMore(sizeof(SBinary) * lpPropMVValueNew->Value.MVbin.cValues, lpPropMVValueNew,
		     reinterpret_cast<void **>(&lpPropMVValueNew->Value.MVbin.lpbin));
		if (hr != hrSuccess)
			return hr;
		memset(lpPropMVValueNew->Value.MVbin.lpbin, 0, sizeof(SBinary)*lpPropMVValueNew->Value.MVbin.cValues);

		for (unsigned int i = 0; i < lpPropMVValueNew->Value.MVbin.cValues; ++i)
			if(ulMVPos == i)
				lpPropMVValueNew->Value.MVbin.lpbin[i] = lpPropValue->Value.bin;
			else
				lpPropMVValueNew->Value.MVbin.lpbin[i] = lpPropMVValue->Value.MVbin.lpbin[i];
	}

	lpPropMVValueNew->ulPropTag = ulPropTag;
	return lpFolderPropSet->SetProps(1, lpPropMVValueNew, nullptr);
}

static HRESULT CreateSpecialFolder(IMAPIFolder *folder_parent_in,
    ECMAPIProp *folder_propset_in, const TCHAR *lpszFolderName,
    const TCHAR *lpszFolderComment, unsigned int ulPropTag,
    unsigned int ulMVPos, const TCHAR *lpszContainerClass,
    LPMAPIFOLDER *lppMAPIFolder)
{
	if (folder_parent_in == nullptr)
		return MAPI_E_INVALID_PARAMETER;

	object_ptr<IMAPIFolder> lpMAPIFolder;
	ecmem_ptr<SPropValue> lpPropValue;
	/* Add a reference to the folders */
	object_ptr<IMAPIFolder> lpFolderParent(folder_parent_in);

	// Create the folder
	auto hr = lpFolderParent->CreateFolder(FOLDER_GENERIC,
	          const_cast<TCHAR *>(lpszFolderName),
	          const_cast<TCHAR *>(lpszFolderComment), &IID_IMAPIFolder,
	          OPEN_IF_EXISTS | fMapiUnicode, &~lpMAPIFolder);
	if(hr != hrSuccess)
		return hr;
	hr = make_special_folder(folder_propset_in, lpMAPIFolder, ulPropTag,
	     ulMVPos, lpszContainerClass);
	if (hr != hrSuccess)
		return hr;
	if (lppMAPIFolder != nullptr)
		hr = lpMAPIFolder->QueryInterface(IID_IMAPIFolder, reinterpret_cast<void **>(lppMAPIFolder));
	return hrSuccess;
}

static HRESULT make_special_folder(ECMAPIProp *folder_propset_in,
    object_ptr<IMAPIFolder> &lpMAPIFolder, unsigned int ulPropTag,
    unsigned int ulMVPos, const TCHAR *lpszContainerClass)
{
	ecmem_ptr<SPropValue> lpPropValue;
	object_ptr<ECMAPIProp> lpFolderPropSet(folder_propset_in);
	HRESULT hr = hrSuccess;

	// Set the special property
	if(lpFolderPropSet) {
		hr = SetSpecialEntryIdOnFolder(lpMAPIFolder, lpFolderPropSet, ulPropTag, ulMVPos);
		if(hr != hrSuccess)
			return hr;
	}

	if (lpszContainerClass && _tcslen(lpszContainerClass) > 0) {
		hr = ECAllocateBuffer(sizeof(SPropValue), &~lpPropValue);
		if (hr != hrSuccess)
			return hr;
		lpPropValue[0].ulPropTag = PR_CONTAINER_CLASS;
		hr = ECAllocateMore((_tcslen(lpszContainerClass) + 1) * sizeof(TCHAR), lpPropValue,
		     reinterpret_cast<void **>(&lpPropValue[0].Value.LPSZ));
		if (hr != hrSuccess)
			return hr;
		_tcscpy(lpPropValue[0].Value.LPSZ, lpszContainerClass);

		// Set the property
		hr = lpMAPIFolder->SetProps(1, lpPropValue, NULL);
		if(hr != hrSuccess)
			return hr;
	}
	return hrSuccess;
}

HRESULT ECMsgStore::CreateUser(ECUSER *lpECUser, ULONG ulFlags,
    ULONG *lpcbUserId, LPENTRYID *lppUserId)
{
	return lpTransport->HrCreateUser(lpECUser, ulFlags, lpcbUserId, lppUserId);
}

HRESULT ECMsgStore::SetUser(ECUSER *lpECUser, ULONG ulFlags)
{
	return lpTransport->HrSetUser(lpECUser, ulFlags);
}

HRESULT ECMsgStore::GetUser(ULONG cbUserId, const ENTRYID *lpUserId,
    ULONG ulFlags, ECUSER **lppECUser)
{
	return lpTransport->HrGetUser(cbUserId, lpUserId, ulFlags, lppECUser);
}

HRESULT ECMsgStore::DeleteUser(ULONG cbUserId, const ENTRYID *lpUserId)
{
	return lpTransport->HrDeleteUser(cbUserId, lpUserId);
}

HRESULT ECMsgStore::ResolveUserName(LPCTSTR lpszUserName, ULONG ulFlags, ULONG *lpcbUserId, LPENTRYID *lppUserId)
{
	return lpTransport->HrResolveUserName(lpszUserName, ulFlags, lpcbUserId, lppUserId);
}

HRESULT ECMsgStore::GetSendAsList(ULONG cbUserId, const ENTRYID *lpUserId,
    ULONG ulFlags, ULONG *lpcSenders, ECUSER **lppSenders)
{
	return lpTransport->HrGetSendAsList(cbUserId, lpUserId, ulFlags, lpcSenders, lppSenders);
}

HRESULT ECMsgStore::AddSendAsUser(ULONG cbUserId, const ENTRYID *lpUserId,
    ULONG cbSenderId, const ENTRYID *lpSenderId)
{
	return lpTransport->HrAddSendAsUser(cbUserId, lpUserId, cbSenderId, lpSenderId);
}

HRESULT ECMsgStore::DelSendAsUser(ULONG cbUserId, const ENTRYID *lpUserId,
    ULONG cbSenderId, const ENTRYID *lpSenderId)
{
	return lpTransport->HrDelSendAsUser(cbUserId, lpUserId, cbSenderId, lpSenderId);
}

HRESULT ECMsgStore::ResolveGroupName(LPCTSTR lpszGroupName, ULONG ulFlags, ULONG *lpcbGroupId, LPENTRYID *lppGroupId)
{
	return lpTransport->HrResolveGroupName(lpszGroupName, ulFlags, lpcbGroupId, lppGroupId);
}

HRESULT ECMsgStore::CreateGroup(ECGROUP *lpECGroup, ULONG ulFlags,
    ULONG *lpcbGroupId, LPENTRYID *lppGroupId)
{
	return lpTransport->HrCreateGroup(lpECGroup, ulFlags, lpcbGroupId, lppGroupId);
}

HRESULT ECMsgStore::SetGroup(ECGROUP *lpECGroup, ULONG ulFlags)
{
	return lpTransport->HrSetGroup(lpECGroup, ulFlags);
}

HRESULT ECMsgStore::GetGroup(ULONG cbGroupId, const ENTRYID *lpGroupId,
    ULONG ulFlags, ECGROUP **lppECGroup)
{
	return lpTransport->HrGetGroup(cbGroupId, lpGroupId, ulFlags, lppECGroup);
}

HRESULT ECMsgStore::DeleteGroup(ULONG cbGroupId, const ENTRYID *lpGroupId)
{
	return lpTransport->HrDeleteGroup(cbGroupId, lpGroupId);
}

//Group and user functions
HRESULT ECMsgStore::DeleteGroupUser(ULONG cbGroupId, const ENTRYID *lpGroupId,
    ULONG cbUserId, const ENTRYID *lpUserId)
{
	return lpTransport->HrDeleteGroupUser(cbGroupId, lpGroupId, cbUserId, lpUserId);
}

HRESULT ECMsgStore::AddGroupUser(ULONG cbGroupId, const ENTRYID *lpGroupId,
    ULONG cbUserId, const ENTRYID *lpUserId)
{
	return lpTransport->HrAddGroupUser(cbGroupId, lpGroupId, cbUserId, lpUserId);
}

HRESULT ECMsgStore::GetUserListOfGroup(ULONG cbGroupId,
    const ENTRYID *lpGroupId, ULONG ulFlags, ULONG *lpcUsers,
    ECUSER **lppsUsers)
{
	return lpTransport->HrGetUserListOfGroup(cbGroupId, lpGroupId, ulFlags, lpcUsers, lppsUsers);
}

HRESULT ECMsgStore::GetGroupListOfUser(ULONG cbUserId, const ENTRYID *lpUserId,
    ULONG ulFlags, ULONG *lpcGroups, ECGROUP **lppsGroups)
{
	return lpTransport->HrGetGroupListOfUser(cbUserId, lpUserId, ulFlags, lpcGroups, lppsGroups);
}

HRESULT ECMsgStore::CreateCompany(ECCOMPANY *lpECCompany, ULONG ulFlags,
    ULONG *lpcbCompanyId, LPENTRYID *lppCompanyId)
{
	return lpTransport->HrCreateCompany(lpECCompany, ulFlags, lpcbCompanyId, lppCompanyId);
}

HRESULT ECMsgStore::DeleteCompany(ULONG cbCompanyId,
    const ENTRYID *lpCompanyId)
{
	return lpTransport->HrDeleteCompany(cbCompanyId, lpCompanyId);
}

HRESULT ECMsgStore::SetCompany(ECCOMPANY *lpECCompany, ULONG ulFlags)
{
	return lpTransport->HrSetCompany(lpECCompany, ulFlags);
}

HRESULT ECMsgStore::GetCompany(ULONG cbCompanyId, const ENTRYID *lpCompanyId,
    ULONG ulFlags, ECCOMPANY **lppECCompany)
{
	return lpTransport->HrGetCompany(cbCompanyId, lpCompanyId, ulFlags, lppECCompany);
}

HRESULT ECMsgStore::ResolveCompanyName(LPCTSTR lpszCompanyName, ULONG ulFlags, ULONG *lpcbCompanyId, LPENTRYID *lppCompanyId)
{
	return lpTransport->HrResolveCompanyName(lpszCompanyName, ulFlags, lpcbCompanyId, lppCompanyId);
}

HRESULT ECMsgStore::AddCompanyToRemoteViewList(ULONG cbSetCompanyId,
    const ENTRYID *lpSetCompanyId, ULONG cbCompanyId,
    const ENTRYID *lpCompanyId)
{
	return lpTransport->HrAddCompanyToRemoteViewList(cbSetCompanyId, lpSetCompanyId, cbCompanyId, lpCompanyId);
}

HRESULT ECMsgStore::DelCompanyFromRemoteViewList(ULONG cbSetCompanyId,
    const ENTRYID *lpSetCompanyId, ULONG cbCompanyId,
    const ENTRYID *lpCompanyId)
{
	return lpTransport->HrDelCompanyFromRemoteViewList(cbSetCompanyId, lpSetCompanyId, cbCompanyId, lpCompanyId);
}

HRESULT ECMsgStore::GetRemoteViewList(ULONG cbCompanyId,
    const ENTRYID *lpCompanyId, ULONG ulFlags, ULONG *lpcCompanies,
    ECCOMPANY **lppsCompanies)
{
	return lpTransport->HrGetRemoteViewList(cbCompanyId, lpCompanyId, ulFlags, lpcCompanies, lppsCompanies);
}

HRESULT ECMsgStore::AddUserToRemoteAdminList(ULONG cbUserId,
    const ENTRYID *lpUserId, ULONG cbCompanyId, const ENTRYID *lpCompanyId)
{
	return lpTransport->HrAddUserToRemoteAdminList(cbUserId, lpUserId, cbCompanyId, lpCompanyId);
}

HRESULT ECMsgStore::DelUserFromRemoteAdminList(ULONG cbUserId,
    const ENTRYID *lpUserId, ULONG cbCompanyId, const ENTRYID *lpCompanyId)
{
	return lpTransport->HrDelUserFromRemoteAdminList(cbUserId, lpUserId, cbCompanyId, lpCompanyId);
}

HRESULT ECMsgStore::GetRemoteAdminList(ULONG cbCompanyId,
    const ENTRYID *lpCompanyId, ULONG ulFlags, ULONG *lpcUsers,
    ECUSER **lppsUsers)
{
	return lpTransport->HrGetRemoteAdminList(cbCompanyId, lpCompanyId, ulFlags, lpcUsers, lppsUsers);
}

HRESULT ECMsgStore::SyncUsers(ULONG cbCompanyId, const ENTRYID *lpCompanyId)
{
	return lpTransport->HrSyncUsers(cbCompanyId, lpCompanyId);
}

HRESULT ECMsgStore::GetQuota(ULONG cbUserId, const ENTRYID *lpUserId,
    bool bGetUserDefault, ECQUOTA **lppsQuota)
{
	return lpTransport->GetQuota(cbUserId, lpUserId, bGetUserDefault, lppsQuota);
}

HRESULT ECMsgStore::SetQuota(ULONG cbUserId, const ENTRYID *lpUserId,
    ECQUOTA *lpsQuota)
{
	return lpTransport->SetQuota(cbUserId, lpUserId, lpsQuota);
}

HRESULT ECMsgStore::AddQuotaRecipient(ULONG cbCompanyId,
    const ENTRYID *lpCompanyId, ULONG cbRecipientId,
    const ENTRYID *lpRecipientId, ULONG ulType)
{
	return lpTransport->AddQuotaRecipient(cbCompanyId, lpCompanyId, cbRecipientId, lpRecipientId, ulType);
}

HRESULT ECMsgStore::DeleteQuotaRecipient(ULONG cbCompanyId,
    const ENTRYID *lpCmopanyId, ULONG cbRecipientId,
    const ENTRYID *lpRecipientId, ULONG ulType)
{
	return lpTransport->DeleteQuotaRecipient(cbCompanyId, lpCmopanyId, cbRecipientId, lpRecipientId, ulType);
}

HRESULT ECMsgStore::GetQuotaRecipients(ULONG cbUserId, const ENTRYID *lpUserId,
    ULONG ulFlags, ULONG *lpcUsers, ECUSER **lppsUsers)
{
	return lpTransport->GetQuotaRecipients(cbUserId, lpUserId, ulFlags, lpcUsers, lppsUsers);
}

HRESULT ECMsgStore::GetQuotaStatus(ULONG cbUserId, const ENTRYID *lpUserId,
    ECQUOTASTATUS **lppsQuotaStatus)
{
	return lpTransport->GetQuotaStatus(cbUserId, lpUserId, lppsQuotaStatus);
}

HRESULT ECMsgStore::PurgeSoftDelete(ULONG ulDays)
{
	return lpTransport->HrPurgeSoftDelete(ulDays);
}

HRESULT ECMsgStore::PurgeCache(ULONG ulFlags)
{
	return lpTransport->HrPurgeCache(ulFlags);
}

HRESULT ECMsgStore::PurgeDeferredUpdates(ULONG *lpulRemaining)
{
	return lpTransport->HrPurgeDeferredUpdates(lpulRemaining);
}

HRESULT ECMsgStore::GetServerDetails(ECSVRNAMELIST *lpServerNameList,
    ULONG ulFlags, ECSERVERLIST **lppsServerList)
{
	return lpTransport->HrGetServerDetails(lpServerNameList, ulFlags, lppsServerList);
}

HRESULT ECMsgStore::OpenUserStoresTable(ULONG ulFlags, LPMAPITABLE *lppTable)
{
	if (lppTable == nullptr)
		return MAPI_E_INVALID_PARAMETER;

	object_ptr<WSTableView> lpTableView;
	object_ptr<ECMAPITable> lpTable;
	// notifications? set 1st param: m_lpNotifyClient
	auto hr = ECMAPITable::Create("Userstores table", nullptr, 0, &~lpTable);
	if (hr != hrSuccess)
		return hr;

	// open store table view, no entryid req.
	hr = lpTransport->HrOpenMiscTable(TABLETYPE_USERSTORES, ulFlags, 0, NULL, this, &~lpTableView);
	if (hr != hrSuccess)
		return hr;
	hr = lpTable->HrSetTableOps(lpTableView, true);
	if (hr != hrSuccess)
		return hr;
	hr = lpTable->QueryInterface(IID_IMAPITable, reinterpret_cast<void **>(lppTable));
	if (hr != hrSuccess)
		return hr;
	AddChild(lpTable);
	return hrSuccess;
}

HRESULT ECMsgStore::ResolvePseudoUrl(const char *lpszPseudoUrl,
    char **lppszServerPath, bool *lpbIsPeer)
{
	return lpTransport->HrResolvePseudoUrl(lpszPseudoUrl, lppszServerPath, lpbIsPeer);
}

HRESULT ECMsgStore::GetArchiveStoreEntryID(LPCTSTR lpszUserName, LPCTSTR lpszServerName, ULONG ulFlags, ULONG* lpcbStoreID, LPENTRYID* lppStoreID)
{
	if (lpszUserName == nullptr || lpcbStoreID == nullptr ||
	    lppStoreID == nullptr)
		return MAPI_E_INVALID_PARAMETER;

	ULONG cbStoreID;
	EntryIdPtr ptrStoreID;

	if (lpszServerName != NULL) {
		WSTransportPtr ptrTransport;
		auto hr = GetTransportToNamedServer(lpTransport, lpszServerName, ulFlags, &~ptrTransport);
		if (hr != hrSuccess)
			return hr;
		hr = ptrTransport->HrResolveTypedStore(convstring(lpszUserName, ulFlags), ECSTORE_TYPE_ARCHIVE, &cbStoreID, &~ptrStoreID);
		if (hr != hrSuccess)
			return hr;
	} else {
		auto hr = lpTransport->HrResolveTypedStore(convstring(lpszUserName, ulFlags), ECSTORE_TYPE_ARCHIVE, &cbStoreID, &~ptrStoreID);
		if (hr != hrSuccess)
			return hr;
	}

	return lpSupport->WrapStoreEntryID(cbStoreID, ptrStoreID, lpcbStoreID, lppStoreID);
}

HRESULT ECMsgStore::ResetFolderCount(ULONG cbEntryId, const ENTRYID *lpEntryId,
    ULONG *lpulUpdates)
{
	return lpTransport->HrResetFolderCount(cbEntryId, lpEntryId, lpulUpdates);
}

// This is almost the same as getting a 'normal' outgoing table, except we pass NULL as PEID for the store
HRESULT ECMsgStore::GetMasterOutgoingTable(ULONG ulFlags, IMAPITable ** lppOutgoingTable)
{
	object_ptr<ECMAPITable> lpTable;
	object_ptr<WSTableOutGoingQueue> lpTableOps;

	auto hr = ECMAPITable::Create("Master outgoing queue", m_lpNotifyClient, 0, &~lpTable);
	if(hr != hrSuccess)
		return hr;
	hr = lpTransport->HrOpenTableOutGoingQueueOps(0, nullptr, this, &~lpTableOps);
	if(hr != hrSuccess)
		return hr;
	hr = lpTable->HrSetTableOps(lpTableOps, !(ulFlags & MAPI_DEFERRED_ERRORS));

	if(hr != hrSuccess)
		return hr;
	hr = lpTable->QueryInterface(IID_IMAPITable, reinterpret_cast<void **>(lppOutgoingTable));
	AddChild(lpTable);
	return hr;
}

HRESULT ECMsgStore::DeleteFromMasterOutgoingTable(ULONG cbEntryId,
    const ENTRYID *lpEntryId, ULONG ulFlags)
{
	// Check input/output variables
	if (lpEntryId == NULL)
		return MAPI_E_INVALID_PARAMETER;
	return lpTransport->HrFinishedMessage(cbEntryId, lpEntryId, EC_SUBMIT_MASTER | ulFlags);
}

// ProxyStoreObject
HRESULT ECMsgStore::UnwrapNoRef(LPVOID *ppvObject)
{
	if (ppvObject == NULL)
		return MAPI_E_INVALID_PARAMETER;

	// Because the function UnwrapNoRef return a non referenced object, QueryInterface isn't needed.
	*ppvObject = static_cast<IMsgStore *>(&m_xMsgStoreProxy);
	return hrSuccess;
}

HRESULT ECMsgStore::TestPerform(const char *szCommand, unsigned int ulArgs,
    char **lpszArgs)
{
	return lpTransport->HrTestPerform(szCommand, ulArgs, lpszArgs);
}

HRESULT ECMsgStore::TestSet(const char *szName, const char *szValue)
{
	return lpTransport->HrTestSet(szName, szValue);
}

HRESULT ECMsgStore::TestGet(const char *szName, char **szValue)
{
	return lpTransport->HrTestGet(szName, szValue);
}

/**
 * Convert a message store DN to a pseudo URL.
 * A message store DN looks like the following: /o=Domain/ou=Location/cn=Configuration/cn=Servers/cn=<servername>/cn=Microsoft Private MDB
 *
 * This function checks if the last part is valid. This means that we have a 'cn=<servername>' followed by 'cn=Microsoft Private MDB'. The rest
 * of the DN is ignored. The returned pseudo url will look like: 'pseudo://<servername>'
 *
 * @param[in]	strMsgStoreDN
 *					The message store DN from which to extract the servername.
 * @param[out]	lpstrPseudoUrl
 *					Pointer to a std::string object that will be set to the resulting pseudo URL.
 *
 * @return	HRESULT
 * @retval	hrSuccess						Conversion succeeded.
 * @retval	MAPI_E_INVALID_PARAMETER		The provided message store DN does not match the minimum requirements needed
 *											to successfully parse it.
 * @retval	MAPI_E_NO_SUPPORT				If a server is not operating in multi server mode, the default servername is
 *											'Unknown'. This cannot be resolved. In that case MAPI_E_NO_SUPPORT is returned
 *											So a different strategy can be selected by the calling method.
 */
static HRESULT MsgStoreDnToPseudoUrl(const utf8string &strMsgStoreDN, utf8string *lpstrPseudoUrl)
{
	auto parts = tokenize(strMsgStoreDN.str(), "/");

	// We need at least 2 parts.
	if (parts.size() < 2)
		return MAPI_E_INVALID_PARAMETER;

	// Check if the last part equals 'cn=Microsoft Private MDB'
	auto riPart = parts.crbegin();
	if (strcasecmp(riPart->c_str(), "cn=Microsoft Private MDB") != 0)
		return MAPI_E_INVALID_PARAMETER;

	// Check if the for last part starts with 'cn='
	++riPart;
	if (strncasecmp(riPart->c_str(), "cn=", 3) != 0)
		return MAPI_E_INVALID_PARAMETER;

	// If the server has no home server information for a user, the servername will be set to 'Unknown'
	// Return MAPI_E_NO_SUPPORT in that case.
	if (strcasecmp(riPart->c_str(), "cn=Unknown") == 0)
		return MAPI_E_NO_SUPPORT;

	*lpstrPseudoUrl = utf8string::from_string("pseudo://" + riPart->substr(3));
	return hrSuccess;
}

/**
 * Export a set of messages as stream.
 *
 * @param[in]	ulFlags		Flags used to determine which messages and what data is to be exported.
 * @param[in]	ulPropTag	PR_ENTRYID or PR_SOURCE_KEY. Specifies the identifier used in sChanges->sSourceKey
 * @param[in]	sChanges	The complete set of changes available.
 * @param[in]	ulStart		The index in sChanges that specifies the first message to export.
 * @param[in]	ulCount		The number of messages to export, starting at ulStart. This number will be decreased if less messages are available.
 * @param[in]	lpsProps	The set of proptags that will be returned as regular properties outside the stream.
 * @param[out]	lppsStreamExporter	The streamexporter that must be used to get the individual streams.
 *
 * @retval	MAPI_E_INVALID_PARAMETER	ulStart is larger than the number of changes available.
 * @retval	MAPI_E_UNABLE_TO_COMPLETE	ulCount is 0 after trunctation.
 */
HRESULT ECMsgStore::ExportMessageChangesAsStream(ULONG ulFlags, ULONG ulPropTag,
    const std::vector<ICSCHANGE> &sChanges, ULONG ulStart, ULONG ulCount,
    const SPropTagArray *lpsProps, WSMessageStreamExporter **lppsStreamExporter)
{
	if (ulStart > sChanges.size())
		return MAPI_E_INVALID_PARAMETER;
	if (ulStart + ulCount > sChanges.size())
		ulCount = sChanges.size() - ulStart;
	if (ulCount == 0)
		return MAPI_E_UNABLE_TO_COMPLETE;

	WSMessageStreamExporterPtr ptrStreamExporter;
	WSTransportPtr ptrTransport;
	// Need to clone the transport since we want to be able to use our own transport for other things
	// while the streaming is going on; you should be able to intermix Synchronize() calls on the exporter
	// with other MAPI calls which would normally be impossible since the stream is kept open between
	// Synchronize() calls.
	HRESULT hr = GetMsgStore()->lpTransport->CloneAndRelogon(&~ptrTransport);
	if (hr != hrSuccess)
		return hr;
	hr = ptrTransport->HrExportMessageChangesAsStream(ulFlags, ulPropTag, &sChanges.front(), ulStart, ulCount, lpsProps, &~ptrStreamExporter);
	if (hr != hrSuccess)
		return hr;

	*lppsStreamExporter = ptrStreamExporter.release();
	return hrSuccess;
}

HRESULT ECMsgStore::enable_transaction(bool x)
{
	HRESULT ret = hrSuccess;
	if (m_transact && !x) {
		/* It's being turned off now */
		for (auto c : lstChildren) {
			object_ptr<ECMAPIFolder> ecf;
			if (c->QueryInterface(IID_ECMAPIFolder, &~ecf) != hrSuccess)
				continue;
			ecf->enable_transaction(false);
		}
		ret = SaveChanges(KEEP_OPEN_READWRITE);
	}
	m_transact = x;
	return ret;
}

// IMsgStoreProxy interface
DEF_ULONGMETHOD1(TRACE_MAPI, ECMsgStore, MsgStoreProxy, AddRef, (void))
DEF_ULONGMETHOD1(TRACE_MAPI, ECMsgStore, MsgStoreProxy, Release, (void))

HRESULT ECMsgStore::xMsgStoreProxy::QueryInterface(REFIID refiid, void **lppInterface) {
	METHOD_PROLOGUE_(ECMsgStore, MsgStoreProxy);
	return pThis->QueryInterfaceProxy(refiid, lppInterface);
}

DEF_HRMETHOD1(TRACE_MAPI, ECMsgStore, MsgStoreProxy, Advise, (ULONG, eid_size), (const ENTRYID *, eid), (ULONG, evt_mask), (IMAPIAdviseSink *, sink), (ULONG *, conn))
DEF_HRMETHOD1(TRACE_MAPI, ECMsgStore, MsgStoreProxy, Unadvise, (ULONG, ulConnection))
DEF_HRMETHOD1(TRACE_MAPI, ECMsgStore, MsgStoreProxy, CompareEntryIDs, (ULONG, cbEntryID1), (const ENTRYID *, lpEntryID1), (ULONG, cbEntryID2), (const ENTRYID *, lpEntryID2), (ULONG, ulFlags), (ULONG *, lpulResult))
DEF_HRMETHOD1(TRACE_MAPI, ECMsgStore, MsgStoreProxy, OpenEntry, (ULONG, cbEntryID), (const ENTRYID *, lpEntryID), (const IID *, lpInterface), (ULONG, ulFlags), (ULONG *, lpulObjType), (IUnknown **, lppUnk))
DEF_HRMETHOD1(TRACE_MAPI, ECMsgStore, MsgStoreProxy, SetReceiveFolder, (const TCHAR *, cls), (ULONG, flags), (ULONG, eid_size), (const ENTRYID *, eid))
DEF_HRMETHOD1(TRACE_MAPI, ECMsgStore, MsgStoreProxy, GetReceiveFolder, (const TCHAR *, cls), (ULONG, flags), (ULONG *, eid_size), (ENTRYID **, eid), (TCHAR **, exp_class))
DEF_HRMETHOD1(TRACE_MAPI, ECMsgStore, MsgStoreProxy, GetReceiveFolderTable, (ULONG, ulFlags), (LPMAPITABLE *, lppTable))
DEF_HRMETHOD1(TRACE_MAPI, ECMsgStore, MsgStoreProxy, StoreLogoff, (ULONG *, lpulFlags))
DEF_HRMETHOD1(TRACE_MAPI, ECMsgStore, MsgStoreProxy, AbortSubmit, (ULONG, eid_size), (const ENTRYID *, eid), (ULONG, flags))
DEF_HRMETHOD1(TRACE_MAPI, ECMsgStore, MsgStoreProxy, GetOutgoingQueue, (ULONG, ulFlags), (LPMAPITABLE *, lppTable))
DEF_HRMETHOD1(TRACE_MAPI, ECMsgStore, MsgStoreProxy, SetLockState, (LPMESSAGE, lpMessage), (ULONG, ulLockState))
DEF_HRMETHOD1(TRACE_MAPI, ECMsgStore, MsgStoreProxy, FinishedMsg, (ULONG, flags), (ULONG, eid_size), (const ENTRYID *, eid))
DEF_HRMETHOD1(TRACE_MAPI, ECMsgStore, MsgStoreProxy, NotifyNewMail, (const NOTIFICATION *, lpNotification))
DEF_HRMETHOD1(TRACE_MAPI, ECMsgStore, MsgStoreProxy, GetLastError, (HRESULT, hError), (ULONG, ulFlags), (LPMAPIERROR *, lppMapiError))
DEF_HRMETHOD1(TRACE_MAPI, ECMsgStore, MsgStoreProxy, SaveChanges, (ULONG, ulFlags))
DEF_HRMETHOD1(TRACE_MAPI, ECMsgStore, MsgStoreProxy, GetProps, (const SPropTagArray *, lpPropTagArray), (ULONG, ulFlags), (ULONG *, lpcValues), (SPropValue **, lppPropArray))
DEF_HRMETHOD1(TRACE_MAPI, ECMsgStore, MsgStoreProxy, GetPropList, (ULONG, ulFlags), (LPSPropTagArray *, lppPropTagArray))
DEF_HRMETHOD1(TRACE_MAPI, ECMsgStore, MsgStoreProxy, OpenProperty, (ULONG, ulPropTag), (LPCIID, lpiid), (ULONG, ulInterfaceOptions), (ULONG, ulFlags), (LPUNKNOWN *, lppUnk))
DEF_HRMETHOD1(TRACE_MAPI, ECMsgStore, MsgStoreProxy, SetProps, (ULONG, cValues), (const SPropValue *, lpPropArray), (SPropProblemArray **, lppProblems))
DEF_HRMETHOD1(TRACE_MAPI, ECMsgStore, MsgStoreProxy, DeleteProps, (const SPropTagArray *, lpPropTagArray), (SPropProblemArray **, lppProblems))
DEF_HRMETHOD1(TRACE_MAPI, ECMsgStore, MsgStoreProxy, CopyTo, (ULONG, ciidExclude), (LPCIID, rgiidExclude), (const SPropTagArray *, lpExcludeProps), (ULONG, ulUIParam), (LPMAPIPROGRESS, lpProgress), (LPCIID, lpInterface), (void *, lpDestObj), (ULONG, ulFlags), (SPropProblemArray **, lppProblems))
DEF_HRMETHOD1(TRACE_MAPI, ECMsgStore, MsgStoreProxy, CopyProps, (const SPropTagArray *, lpIncludeProps), (ULONG, ulUIParam), (LPMAPIPROGRESS, lpProgress), (LPCIID, lpInterface), (void *, lpDestObj), (ULONG, ulFlags), (SPropProblemArray **, lppProblems))
DEF_HRMETHOD1(TRACE_MAPI, ECMsgStore, MsgStoreProxy, GetNamesFromIDs, (SPropTagArray **, tags), (const GUID *, propset), (ULONG, flags), (ULONG *, nvals), (MAPINAMEID ***, names))
DEF_HRMETHOD1(TRACE_MAPI, ECMsgStore, MsgStoreProxy, GetIDsFromNames, (ULONG, cNames), (LPMAPINAMEID *, ppNames), (ULONG, ulFlags), (LPSPropTagArray *, pptaga))

// IECTestProtocol interface
DEF_HRMETHOD1(TRACE_MAPI, ECMsgStore, MsgStoreProxy, TestPerform, (const char *, cmd), (unsigned int, argc), (char **, args))
DEF_HRMETHOD1(TRACE_MAPI, ECMsgStore, MsgStoreProxy, TestSet, (const char *, name), (const char *, value))
DEF_HRMETHOD1(TRACE_MAPI, ECMsgStore, MsgStoreProxy, TestGet, (const char *, name), (char **, value))

ECMSLogon::ECMSLogon(ECMsgStore *lpStore) :
	m_lpStore(lpStore)
{
	// Note we cannot AddRef() the store. This is because the reference order is:
	// ECMsgStore -> IMAPISupport -> ECMSLogon
	// Therefore AddRef()'ing the store from here would create a circular reference
}

HRESULT ECMSLogon::Create(ECMsgStore *lpStore, ECMSLogon **lppECMSLogon)
{
	return alloc_wrap<ECMSLogon>(lpStore).put(lppECMSLogon);
}

HRESULT ECMSLogon::QueryInterface(REFIID refiid, void **lppInterface)
{
	REGISTER_INTERFACE2(ECMSLogon, this);
	REGISTER_INTERFACE2(IMSLogon, this);
	return MAPI_E_INTERFACE_NOT_SUPPORTED;
}

HRESULT ECMSLogon::GetLastError(HRESULT hResult, ULONG ulFlags, LPMAPIERROR *lppMAPIError)
{
	return MAPI_E_CALL_FAILED;
}

HRESULT ECMSLogon::Logoff(ULONG *lpulFlags)
{
	return hrSuccess;
}

HRESULT ECMSLogon::OpenEntry(ULONG cbEntryID, const ENTRYID *lpEntryID,
    const IID *lpInterface, ULONG ulFlags, ULONG *lpulObjType,
    IUnknown **lppUnk)
{
	return m_lpStore->OpenEntry(cbEntryID, lpEntryID, lpInterface, ulFlags, lpulObjType, lppUnk);
}

HRESULT ECMSLogon::CompareEntryIDs(ULONG cbEntryID1, const ENTRYID *lpEntryID1,
    ULONG cbEntryID2, const ENTRYID *lpEntryID2, ULONG ulFlags,
    ULONG *lpulResult)
{
	return m_lpStore->CompareEntryIDs(cbEntryID1, lpEntryID1, cbEntryID2, lpEntryID2, ulFlags, lpulResult);
}

HRESULT ECMSLogon::Advise(ULONG cbEntryID, const ENTRYID *lpEntryID,
    ULONG ulEventMask, IMAPIAdviseSink *lpAdviseSink, ULONG *lpulConnection)
{
	return m_lpStore->Advise(cbEntryID, lpEntryID, ulEventMask, lpAdviseSink, lpulConnection);
}

HRESULT ECMSLogon::Unadvise(ULONG ulConnection)
{
	return m_lpStore->Unadvise(ulConnection);
}

HRESULT ECMSLogon::OpenStatusEntry(LPCIID lpInterface, ULONG ulFlags, ULONG *lpulObjType, LPVOID *lppEntry)
{
	return MAPI_E_NO_SUPPORT;
}<|MERGE_RESOLUTION|>--- conflicted
+++ resolved
@@ -443,15 +443,11 @@
 		return MAPI_E_NO_SUPPORT;
 	} else {
 		// check that the given lpEntryID belongs to the store in m_lpEntryId
-<<<<<<< HEAD
-		if (GetStoreGuid() != reinterpret_cast<const EID *>(lpEntryID)->guid)
-=======
 		GUID g;
 		hr = get_store_guid(g);
 		if (hr != hrSuccess)
 			return MAPI_E_NO_SUPPORT;
 		if (g != reinterpret_cast<const EID *>(lpEntryID)->guid)
->>>>>>> 4beaa209
 			return MAPI_E_NO_SUPPORT;
 	}
 
