/*
 * Copyright 2005 - 2016 Zarafa and its licensors
 *
 * This program is free software: you can redistribute it and/or modify
 * it under the terms of the GNU Affero General Public License, version 3,
 * as published by the Free Software Foundation.
 *
 * This program is distributed in the hope that it will be useful,
 * but WITHOUT ANY WARRANTY; without even the implied warranty of
 * MERCHANTABILITY or FITNESS FOR A PARTICULAR PURPOSE. See the
 * GNU Affero General Public License for more details.
 *
 * You should have received a copy of the GNU Affero General Public License
 * along with this program.  If not, see <http://www.gnu.org/licenses/>.
 */
#include <kopano/platform.h>
#include <new>
#include <stdexcept>
#include <utility>
#include <kopano/lockhelper.hpp>
#include <kopano/memory.hpp>
#include <mapispi.h>
#include <mapix.h>
#include <kopano/ECDebug.h>
#include <kopano/ECLogger.h>
#include "ECMsgStore.h"
#include "ECNotifyClient.h"
#include "ECSessionGroupManager.h"
#include <kopano/ECGuid.h>
#include "SOAPUtils.h"
#include "WSUtil.h"
#include <kopano/Util.h>
#include <kopano/stringutil.h>
#include <kopano/mapiext.h>

#define MAX_NOTIFS_PER_CALL 64

using namespace KC;

struct ECADVISE {
	ULONG cbKey = 0;
	ULONG ulEventMask = 0;
	memory_ptr<BYTE> lpKey;
	object_ptr<IMAPIAdviseSink> lpAdviseSink;
	ULONG ulConnection = 0;
	GUID guid{};
	ULONG ulSupportConnection = 0;
};

struct ECCHANGEADVISE {
	ULONG ulSyncId = 0;
	ULONG ulChangeId = 0;
	ULONG ulEventMask = 0;
	ULONG ulConnection = 0;
	object_ptr<IECChangeAdviseSink> lpAdviseSink;
	GUID guid{};
};

static inline std::pair<ULONG,ULONG> SyncAdviseToConnection(const SSyncAdvise &sSyncAdvise) {
	return {sSyncAdvise.sSyncState.ulSyncId, sSyncAdvise.ulConnection};
}

ECNotifyClient::ECNotifyClient(ULONG ulProviderType, void *lpProvider,
    ULONG ulFlags, LPMAPISUP lpSupport) :
	ECUnknown("ECNotifyClient"), m_lpSupport(lpSupport),
	m_lpProvider(lpProvider), m_ulProviderType(ulProviderType)
{
	ECSESSIONID ecSessionId;

	if(m_ulProviderType == MAPI_STORE)
		m_lpTransport.reset(static_cast<ECMsgStore *>(m_lpProvider)->lpTransport);
	else if(m_ulProviderType == MAPI_ADDRBOOK)
		m_lpTransport.reset(static_cast<ECABLogon *>(m_lpProvider)->m_lpTransport);
	else
		throw std::runtime_error("Unknown m_ulProviderType");

    /* Get the sessiongroup ID of the provider that we will be handling notifications for */
	if (m_lpTransport->HrGetSessionId(&ecSessionId, &m_ecSessionGroupId) != hrSuccess)
		throw std::runtime_error("ECNotifyClient/HrGetSessionId failed");

    /* Get the session group that this session belongs to */
	if (g_ecSessionManager.GetSessionGroupData(m_ecSessionGroupId, m_lpTransport->GetProfileProps(), &~m_lpSessionGroup) != hrSuccess)
		throw std::runtime_error("ECNotifyClient/GetSessionGroupData failed");

	if (m_lpSessionGroup->GetOrCreateNotifyMaster(&m_lpNotifyMaster) != hrSuccess)
		throw std::runtime_error("ECNotifyClient/GetOrCreateNotifyMaster failed");

	m_lpNotifyMaster->AddSession(this);
}

ECNotifyClient::~ECNotifyClient()
{
	if (m_lpNotifyMaster)
		m_lpNotifyMaster->ReleaseSession(this);
	m_lpSessionGroup.reset();
    /*
     * We MAY have been the last person using the session group. Tell the session group manager
     * to look at the session group and delete it if necessary
     */
	g_ecSessionManager.DeleteSessionGroupDataIfOrphan(m_ecSessionGroupId);
	/*
	 * Clean up, this map should actually be empty if all advised were correctly unadvised.
	 * This is however not always the case, but ECNotifyMaster and Server will remove all
	 * advises when the session is removed.
	 */
	ulock_rec biglock(m_hMutex);
	m_mapAdvise.clear();
	m_mapChangeAdvise.clear();
}

HRESULT ECNotifyClient::Create(ULONG ulProviderType, void *lpProvider, ULONG ulFlags, LPMAPISUP lpSupport, ECNotifyClient**lppNotifyClient)
{
	return alloc_wrap<ECNotifyClient>(ulProviderType, lpProvider, ulFlags,
	       lpSupport).put(lppNotifyClient);
}

HRESULT ECNotifyClient::QueryInterface(REFIID refiid, void **lppInterface)
{
	REGISTER_INTERFACE2(ECNotifyClient, this);
	return MAPI_E_INTERFACE_NOT_SUPPORTED;
}

/**
 * Register an advise connection
 *
 * In windows, registers using the IMAPISupport subscription model, so that threading is handled correctly
 * concerning the multithreading model selected by the client when doing MAPIInitialize(). However, when
 * bSynchronous is TRUE, that notification is always handled internal synchronously while the notifications
 * are being received.
 *
 * @param[in] cbKey Bytes in lpKey
 * @param[in] lpKey Key to subscribe for
 * @param[in] ulEventMask Mask for events to receive
 * @param[in] TRUE if the notification should be handled synchronously, FALSE otherwise. In linux, handled as if
 *                 it were always TRUE
 * @param[in] lpAdviseSink Sink to send notifications to
 * @param[out] lpulConnection Connection ID for the subscription
 * @return result
 */
HRESULT ECNotifyClient::RegisterAdvise(ULONG cbKey, LPBYTE lpKey, ULONG ulEventMask, bool bSynchronous, LPMAPIADVISESINK lpAdviseSink, ULONG *lpulConnection)
{
	HRESULT		hr = MAPI_E_NO_SUPPORT;
	ULONG		ulConnection = 0;

	if (lpKey == nullptr)
		return MAPI_E_INVALID_PARAMETER;
	std::unique_ptr<ECADVISE> pEcAdvise(new(std::nothrow) ECADVISE);
	if (pEcAdvise == nullptr)
		return MAPI_E_NOT_ENOUGH_MEMORY;
	*lpulConnection = 0;
	pEcAdvise->lpKey = NULL;
	pEcAdvise->cbKey = cbKey;
<<<<<<< HEAD
	hr = KAllocCopy(lpKey, cbKey, reinterpret_cast<void **>(&pEcAdvise->lpKey), pEcAdvise);
	if (hr != hrSuccess)
		return hr;
=======
	hr = MAPIAllocateBuffer(cbKey, &~pEcAdvise->lpKey);
	if (hr != hrSuccess)
		return hr;
	memcpy(pEcAdvise->lpKey.get(), lpKey, cbKey);
>>>>>>> bad44c44
	pEcAdvise->lpAdviseSink.reset(lpAdviseSink);
	pEcAdvise->ulEventMask = ulEventMask;
	/*
	 * Request unique connection id from Master.
	 */
	hr = m_lpNotifyMaster->ReserveConnection(&ulConnection);
	if(hr != hrSuccess)
		return hr;

#ifdef NOTIFY_THROUGH_SUPPORT_OBJECT
	memory_ptr<NOTIFKEY> lpKeySupport;

	if(!bSynchronous) {
		hr = MAPIAllocateBuffer(CbNewNOTIFKEY(sizeof(GUID)), &~lpKeySupport);
		if(hr != hrSuccess)
			return hr;
		lpKeySupport->cb = sizeof(GUID);
		hr = CoCreateGuid((GUID *)lpKeySupport->ab);
		if(hr != hrSuccess)
			return hr;

		// Get support object connection id
		hr = m_lpSupport->Subscribe(lpKeySupport, (ulEventMask&~fnevLongTermEntryIDs), 0, lpAdviseSink, &pEcAdvise->ulSupportConnection);
		if(hr != hrSuccess)
			return hr;
		memcpy(&pEcAdvise->guid, lpKeySupport->ab, sizeof(GUID));
	}
#endif

	{
		scoped_rlock biglock(m_hMutex);
		m_mapAdvise.emplace(ulConnection, std::move(pEcAdvise));
	}

	// Since we're ready to receive notifications now, register ourselves with the master
	hr = m_lpNotifyMaster->ClaimConnection(this, &ECNotifyClient::Notify, ulConnection);
	if(hr != hrSuccess)
		return hr;
	// Set out value
	*lpulConnection = ulConnection;
	return hrSuccess;
}

HRESULT ECNotifyClient::RegisterChangeAdvise(ULONG ulSyncId, ULONG ulChangeId,
    IECChangeAdviseSink *lpChangeAdviseSink, ULONG *lpulConnection)
{
	HRESULT			hr = MAPI_E_NO_SUPPORT;
	ULONG			ulConnection = 0;
	std::unique_ptr<ECCHANGEADVISE> pEcAdvise(new(std::nothrow) ECCHANGEADVISE);
	if (pEcAdvise == nullptr)
		return MAPI_E_NOT_ENOUGH_MEMORY;
	*lpulConnection = 0;
	pEcAdvise->ulSyncId = ulSyncId;
	pEcAdvise->ulChangeId = ulChangeId;
	pEcAdvise->lpAdviseSink.reset(lpChangeAdviseSink);
	pEcAdvise->ulEventMask = fnevKopanoIcsChange;

	/*
	 * Request unique connection id from Master.
	 */
	hr = m_lpNotifyMaster->ReserveConnection(&ulConnection);
	if(hr != hrSuccess)
		return hr;
	/*
	 * Setup our maps to receive the notifications
	 */
	{
		scoped_rlock biglock(m_hMutex);
		m_mapChangeAdvise.emplace(ulConnection, std::move(pEcAdvise));
	}

	// Since we're ready to receive notifications now, register ourselves with the master
	hr = m_lpNotifyMaster->ClaimConnection(this, &ECNotifyClient::NotifyChange, ulConnection);
	if(hr != hrSuccess)
		return hr;
	// Set out value
	*lpulConnection = ulConnection;
	return hrSuccess;
}

HRESULT ECNotifyClient::UnRegisterAdvise(ULONG ulConnection)
{
	/*
	 * Release connection from Master
	 */
	HRESULT hr = m_lpNotifyMaster->DropConnection(ulConnection);
	if (hr != hrSuccess)
		return hr;

	// Remove notify from list
	scoped_rlock lock(m_hMutex);
	auto iIterAdvise = m_mapAdvise.find(ulConnection);
	if (iIterAdvise != m_mapAdvise.cend()) {
		if(iIterAdvise->second->ulSupportConnection)
			m_lpSupport->Unsubscribe(iIterAdvise->second->ulSupportConnection);
		m_mapAdvise.erase(iIterAdvise);	
		return hr;
	}
	auto iIterChangeAdvise = m_mapChangeAdvise.find(ulConnection);
	if (iIterChangeAdvise == m_mapChangeAdvise.cend())
		return hr;
	m_mapChangeAdvise.erase(iIterChangeAdvise);
	return hr;
}

HRESULT ECNotifyClient::Advise(ULONG cbKey, LPBYTE lpKey, ULONG ulEventMask, LPMAPIADVISESINK lpAdviseSink, ULONG *lpulConnection){

	ULONG		ulConnection = 0;
	auto hr = RegisterAdvise(cbKey, lpKey, ulEventMask, false, lpAdviseSink, &ulConnection);
	if (hr != hrSuccess)
		return hr;

	//Request the advice
	hr = m_lpTransport->HrSubscribe(cbKey, lpKey, ulConnection, ulEventMask);
	if(hr != hrSuccess) {
		UnRegisterAdvise(ulConnection);
		return MAPI_E_NO_SUPPORT;
	} 
	
	// Set out value
	*lpulConnection = ulConnection;
	return hrSuccess;
}

HRESULT ECNotifyClient::Advise(const ECLISTSYNCSTATE &lstSyncStates,
    IECChangeAdviseSink *lpChangeAdviseSink, ECLISTCONNECTION *lplstConnections)
{
	HRESULT				hr = MAPI_E_NO_SUPPORT;
	ECLISTSYNCADVISE	lstAdvises;

	for (const auto &state : lstSyncStates) {
		SSyncAdvise sSyncAdvise = {{0}};

		hr = RegisterChangeAdvise(state.ulSyncId, state.ulChangeId, lpChangeAdviseSink, &sSyncAdvise.ulConnection);
		if (hr != hrSuccess)
			goto exit;
		sSyncAdvise.sSyncState = state;
		lstAdvises.emplace_back(std::move(sSyncAdvise));
	}

	hr = m_lpTransport->HrSubscribeMulti(lstAdvises, fnevKopanoIcsChange);
	if (hr != hrSuccess) {
		// On failure we'll try the one-at-a-time approach.
		for (auto iSyncAdvise = lstAdvises.cbegin();
		     iSyncAdvise != lstAdvises.cend(); ++iSyncAdvise) {
			hr = m_lpTransport->HrSubscribe(iSyncAdvise->sSyncState.ulSyncId, iSyncAdvise->sSyncState.ulChangeId, iSyncAdvise->ulConnection, fnevKopanoIcsChange);
			if (hr != hrSuccess) {
				// Unadvise all advised connections
				// No point in attempting the multi version as SubscribeMulti also didn't work
				for (auto iSyncUnadvise = lstAdvises.cbegin();
				     iSyncUnadvise != iSyncAdvise; ++iSyncUnadvise)
					m_lpTransport->HrUnSubscribe(iSyncUnadvise->ulConnection);
				
				hr = MAPI_E_NO_SUPPORT;
				goto exit;
			} 
		}
	}

	std::transform(lstAdvises.begin(), lstAdvises.end(), std::back_inserter(*lplstConnections), &SyncAdviseToConnection);

exit:
	if (hr != hrSuccess) {
		// Unregister all advises.
		for (auto iSyncAdvise = lstAdvises.cbegin();
		     iSyncAdvise != lstAdvises.cend(); ++iSyncAdvise)
			UnRegisterAdvise(iSyncAdvise->ulConnection);
	}
	return hr;
}

HRESULT ECNotifyClient::Unadvise(ULONG ulConnection)
{
	// Logoff the advisor
	auto hr = m_lpTransport->HrUnSubscribe(ulConnection);
	if (hr != hrSuccess)
		return hr;
	return UnRegisterAdvise(ulConnection);
}

HRESULT ECNotifyClient::Unadvise(const ECLISTCONNECTION &lstConnections)
{
	HRESULT hr	= MAPI_E_NO_SUPPORT;
	HRESULT hrTmp;
	bool bWithErrors = false;

	// Logoff the advisors
	hr = m_lpTransport->HrUnSubscribeMulti(lstConnections);
	if (hr != hrSuccess) {
		hr = hrSuccess;

		for (const auto &p : lstConnections) {
			hrTmp = m_lpTransport->HrUnSubscribe(p.second);
			if (FAILED(hrTmp))
				bWithErrors = true;
		}
	}
	for (const auto &p : lstConnections) {
		hrTmp = UnRegisterAdvise(p.second);
		if (FAILED(hrTmp))
			bWithErrors = true;
	}

	if (SUCCEEDED(hr) && bWithErrors)
		hr = MAPI_W_ERRORS_RETURNED;
	return hr;
}

// Re-registers a notification on the server. Normally only called if the server
// session has been reset.
HRESULT ECNotifyClient::Reregister(ULONG ulConnection, ULONG cbKey, LPBYTE lpKey)
{
	scoped_rlock biglock(m_hMutex);

	ECMAPADVISE::const_iterator iter = m_mapAdvise.find(ulConnection);
	if (iter == m_mapAdvise.cend())
		return MAPI_E_NOT_FOUND;

	if(cbKey) {
		/*
		 * Update key if required. When the new key is equal or smaller
		 * than the previous key, we do not need to allocate anything.
		 */
		if (cbKey > iter->second->cbKey) {
			memory_ptr<BYTE> newkey;
			auto hr = MAPIAllocateBuffer(cbKey, &~newkey);
			if (hr != hrSuccess)
				return hr;
			iter->second->lpKey.reset(newkey);
		}

		memcpy(iter->second->lpKey, lpKey, cbKey);
		iter->second->cbKey = cbKey;
	}
	return m_lpTransport->HrSubscribe(iter->second->cbKey,
	       iter->second->lpKey, ulConnection, iter->second->ulEventMask);
}

HRESULT ECNotifyClient::ReleaseAll()
{
	scoped_rlock biglock(m_hMutex);

	for (auto &p : m_mapAdvise)
		p.second->lpAdviseSink.reset();
	return hrSuccess;
}

typedef std::list<NOTIFICATION *> NOTIFICATIONLIST;
typedef std::list<SBinary *> BINARYLIST;

HRESULT ECNotifyClient::NotifyReload()
{
	struct notification notif;
	struct notificationTable table;
	NOTIFYLIST notifications;

	memset(&table, 0, sizeof(table));

	notif.ulEventType = fnevTableModified;
	notif.tab = &table;
	notif.tab->ulTableEvent = TABLE_RELOAD;
	notifications.emplace_back(&notif);

	// The transport used for this notifyclient *may* have a broken session. Inform the
	// transport that the session may be broken and it should verify that all is well.

	// Disabled because deadlock, research needed
	//m_lpTransport->HrEnsureSession();

	// Don't send the notification while we are locked
	scoped_rlock biglock(m_hMutex);
	for (const auto &p : m_mapAdvise)
		if (p.second->cbKey == 4)
			Notify(p.first, notifications);
	return hrSuccess;
}

HRESULT ECNotifyClient::Notify(ULONG ulConnection, const NOTIFYLIST &lNotifications)
{
	HRESULT						hr = hrSuccess;
	ECMAPADVISE::const_iterator iterAdvise;
	NOTIFICATIONLIST			notifications;

	for (auto notp : lNotifications) {
		LPNOTIFICATION tmp = NULL;

		hr = CopySOAPNotificationToMAPINotification(m_lpProvider, notp, &tmp);
		if (hr != hrSuccess)
			continue;
		notifications.emplace_back(tmp);
	}

	ulock_rec biglock(m_hMutex);

	/* Search for the right connection */
	iterAdvise = m_mapAdvise.find(ulConnection);
	if (iterAdvise == m_mapAdvise.cend() ||
	    iterAdvise->second->lpAdviseSink == nullptr)
		goto exit;

	if (!notifications.empty()) {
		/* Send notifications in batches of MAX_NOTIFS_PER_CALL notifications */
		auto iterNotification = notifications.cbegin();
		while (iterNotification != notifications.cend()) {
			memory_ptr<NOTIFICATION> lpNotifs;
			/* Create a straight array of all the notifications */
			hr = MAPIAllocateBuffer(sizeof(NOTIFICATION) * MAX_NOTIFS_PER_CALL, &~lpNotifs);
			if (hr != hrSuccess)
				continue;

			ULONG i = 0;
			while (iterNotification != notifications.cend() && i < MAX_NOTIFS_PER_CALL) {
				/* We can do a straight memcpy here because pointers are still intact */
				memcpy(&lpNotifs[i++], *iterNotification, sizeof(NOTIFICATION));
				++iterNotification;
			}

			/* Send notification to the listener */
			if (!iterAdvise->second->ulSupportConnection) {
				if (iterAdvise->second->lpAdviseSink->OnNotify(i, lpNotifs) != 0)
					ec_log_debug("ECNotifyClient::Notify: Error by notify a client");
				continue;
			}
			memory_ptr<NOTIFKEY> lpKey;
			ULONG ulResult = 0;

			hr = MAPIAllocateBuffer(CbNewNOTIFKEY(sizeof(GUID)), &~lpKey);
			if (hr != hrSuccess)
				goto exit;
			lpKey->cb = sizeof(GUID);
			memcpy(lpKey->ab, &iterAdvise->second->guid, sizeof(GUID));
			// FIXME log errors
			m_lpSupport->Notify(lpKey, i, lpNotifs, &ulResult);
		}
	}
exit:
	biglock.unlock();
	/* Release all notifications */
	for (auto notp : notifications)
		MAPIFreeBuffer(notp);
	return hr;
}

HRESULT ECNotifyClient::NotifyChange(ULONG ulConnection, const NOTIFYLIST &lNotifications)
{
	HRESULT						hr = hrSuccess;
	memory_ptr<ENTRYLIST> lpSyncStates;
	ECMAPCHANGEADVISE::const_iterator iterAdvise;
	BINARYLIST					syncStates;
	ulock_rec biglock(m_hMutex, std::defer_lock_t());

	/* Create a straight array of MAX_NOTIFS_PER_CALL sync states */
	hr = MAPIAllocateBuffer(sizeof *lpSyncStates, &~lpSyncStates);
	if (hr != hrSuccess)
		return hr;
	memset(lpSyncStates, 0, sizeof *lpSyncStates);

	hr = MAPIAllocateMore(sizeof *lpSyncStates->lpbin * MAX_NOTIFS_PER_CALL, lpSyncStates, (void**)&lpSyncStates->lpbin);
	if (hr != hrSuccess)
		return hr;
	memset(lpSyncStates->lpbin, 0, sizeof *lpSyncStates->lpbin * MAX_NOTIFS_PER_CALL);

	for (auto notp : lNotifications) {
		LPSBinary	tmp = NULL;

		hr = CopySOAPChangeNotificationToSyncState(notp, &tmp, lpSyncStates);
		if (hr != hrSuccess)
			continue;
		syncStates.emplace_back(tmp);
	}

	/* Search for the right connection */
	biglock.lock();
	iterAdvise = m_mapChangeAdvise.find(ulConnection);
	if (iterAdvise == m_mapChangeAdvise.cend() ||
	    iterAdvise->second->lpAdviseSink == nullptr)
		return hr;

	if (syncStates.empty())
		return hrSuccess;
	/* Send notifications in batches of MAX_NOTIFS_PER_CALL notifications */
	auto iterSyncStates = syncStates.cbegin();
	while (iterSyncStates != syncStates.cend()) {
		lpSyncStates->cValues = 0;
		while (iterSyncStates != syncStates.cend() &&
		       lpSyncStates->cValues < MAX_NOTIFS_PER_CALL) {
			/* We can do a straight memcpy here because pointers are still intact */
			memcpy(&lpSyncStates->lpbin[lpSyncStates->cValues++], *iterSyncStates, sizeof *lpSyncStates->lpbin);
			++iterSyncStates;
		}

		/* Send notification to the listener */
		if (iterAdvise->second->lpAdviseSink->OnNotify(0, lpSyncStates) != 0)
			ec_log_debug("ECNotifyClient::NotifyChange: Error by notify a client");
	}
	return hrSuccess;
}

HRESULT ECNotifyClient::UpdateSyncStates(const ECLISTSYNCID &lstSyncId, ECLISTSYNCSTATE *lplstSyncState)
{
	return m_lpTransport->HrGetSyncStates(lstSyncId, lplstSyncState);
}<|MERGE_RESOLUTION|>--- conflicted
+++ resolved
@@ -150,16 +150,9 @@
 	*lpulConnection = 0;
 	pEcAdvise->lpKey = NULL;
 	pEcAdvise->cbKey = cbKey;
-<<<<<<< HEAD
-	hr = KAllocCopy(lpKey, cbKey, reinterpret_cast<void **>(&pEcAdvise->lpKey), pEcAdvise);
+	hr = KAllocCopy(lpKey, cbKey, &~pEcAdvise->lpKey);
 	if (hr != hrSuccess)
 		return hr;
-=======
-	hr = MAPIAllocateBuffer(cbKey, &~pEcAdvise->lpKey);
-	if (hr != hrSuccess)
-		return hr;
-	memcpy(pEcAdvise->lpKey.get(), lpKey, cbKey);
->>>>>>> bad44c44
 	pEcAdvise->lpAdviseSink.reset(lpAdviseSink);
 	pEcAdvise->ulEventMask = ulEventMask;
 	/*
