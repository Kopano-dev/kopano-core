/*
 * SPDX-License-Identifier: AGPL-3.0-only
 * Copyright 2005 - 2016 Zarafa and its licensors
 */
#include <kopano/platform.h>
#include <kopano/memory.hpp>
#include <mapidefs.h>
#include <mapicode.h>
#include <mapitags.h>
#include <mapiutil.h>
#include <fstream>
#include <new>
#include <string>
#include <kopano/ECLogger.h>
#include "WSTransport.h"
#include "ProviderUtil.h"
#include "soapH.h"
#include "pcutil.hpp"
#include <kopano/kcodes.h>
#include "soapKCmdProxy.h"
#include "KCmd.nsmap"
#include "Mem.h"
#include <kopano/ECGuid.h>
#include "SOAPUtils.h"
#include "WSUtil.h"
#include <kopano/mapiext.h>
#include "WSABPropStorage.h"
#include <kopano/ecversion.h>
#include "ClientUtil.h"
#include "ECSessionGroupManager.h"
#include <kopano/stringutil.h>
#include "versions.h"
#include <kopano/charset/convert.h>
#include <kopano/charset/utf8string.h>
#include <kopano/charset/convstring.h>
#include "SOAPSock.h"
#include <kopano/mapi_ptr.h>
#include "WSMessageStreamExporter.h"
#include "WSMessageStreamImporter.h"
#ifdef HAVE_GSSAPI
#	include <gssapi/gssapi.h>
#endif

using namespace KC;

/*
 *
 * This is the main WebServices transport object. All communications with the
 * web service server is done through this object. Also, this file is the
 * coupling point between MAPI and our internal (network) formats, and
 * codes. This means that any classes communicating with this one either
 * use MAPI syntax (i.e. MAPI_E_NOT_ENOUGH_MEMORY) OR use the EC syntax
 * (i.e. EC_E_NOT_FOUND), but never BOTH.
 *
 */

#define START_SOAP_CALL retry: \
    if(m_lpCmd == NULL) { \
        hr = MAPI_E_NETWORK_ERROR; \
        goto exitm; \
    }
#define END_SOAP_CALL 	\
	if (er == KCERR_END_OF_SESSION && HrReLogon() == hrSuccess) \
		goto retry; \
	hr = kcerr_to_mapierr(er, MAPI_E_NOT_FOUND); \
	if(hr != hrSuccess) \
		goto exitm;

WSTransport::WSTransport(ULONG ulUIFlags) :
	ECUnknown("WSTransport"), m_ulUIFlags(ulUIFlags),
	m_ResolveResultCache("ResolveResult", 4096, 300), m_has_session(false)
{
	memset(&m_sServerGuid, 0, sizeof(m_sServerGuid));
}

WSTransport::~WSTransport()
{
	if (m_lpCmd != NULL)
		HrLogOff();
}

HRESULT WSTransport::QueryInterface(REFIID refiid, void **lppInterface)
{
	REGISTER_INTERFACE3(ECTransport, WSTransport, this);
	return MAPI_E_INTERFACE_NOT_SUPPORTED;
}

HRESULT WSTransport::Create(ULONG ulUIFlags, WSTransport **lppTransport)
{
	return alloc_wrap<WSTransport>(ulUIFlags).put(lppTransport);
}

/* Creates a transport working on the same session and session group as this transport */
HRESULT WSTransport::HrClone(WSTransport **lppTransport)
{
	WSTransport *lpTransport = NULL;
	auto hr = WSTransport::Create(m_ulUIFlags, &lpTransport);
	if(hr != hrSuccess)
		return hr;

	hr = CreateSoapTransport(m_ulUIFlags, m_sProfileProps, &lpTransport->m_lpCmd);
	if(hr != hrSuccess)
		return hr;
	lpTransport->m_ecSessionId = m_ecSessionId;
	lpTransport->m_ecSessionGroupId = m_ecSessionGroupId;
	*lppTransport = lpTransport;
	return hrSuccess;
}

HRESULT WSTransport::HrLogon2(const struct sGlobalProfileProps &sProfileProps)
{
	HRESULT		hr = hrSuccess;
	ECRESULT	er = erSuccess;
	unsigned int ulCapabilities = KOPANO_CAP_GIFN32, ulLogonFlags = 0;
	unsigned int ulServerCapabilities = 0, ulServerVersion = 0;
	ECSESSIONID	ecSessionId = 0;
	KCmdProxy *lpCmd = nullptr;
	auto bPipeConnection = strncmp("file:", sProfileProps.strServerPath.c_str(), 5) == 0;
	struct logonResponse sResponse;
	struct xsd__base64Binary sLicenseRequest;

	convert_context	converter;
	utf8string	strUserName = converter.convert_to<utf8string>(sProfileProps.strUserName);
	utf8string	strPassword = converter.convert_to<utf8string>(sProfileProps.strPassword);
	utf8string	strImpersonateUser = converter.convert_to<utf8string>(sProfileProps.strImpersonateUser);
	soap_lock_guard spg(*this);

	if (m_lpCmd != nullptr) {
		lpCmd = m_lpCmd;
	} else if (CreateSoapTransport(m_ulUIFlags, sProfileProps, &lpCmd) != hrSuccess) {
		hr = MAPI_E_INVALID_PARAMETER;
		goto exit;
	}

	assert(!sProfileProps.strProfileName.empty());
	// Attach session to sessiongroup
	m_ecSessionGroupId = g_ecSessionManager.GetSessionGroupId(sProfileProps);

	ulCapabilities |= KOPANO_CAP_MAILBOX_OWNER | KOPANO_CAP_MULTI_SERVER | KOPANO_CAP_ENHANCED_ICS | KOPANO_CAP_UNICODE | KOPANO_CAP_MSGLOCK | KOPANO_CAP_MAX_ABCHANGEID | KOPANO_CAP_EXTENDED_ANON;

	if (sizeof(ECSESSIONID) == 8)
		ulCapabilities |= KOPANO_CAP_LARGE_SESSIONID;
	if (!bPipeConnection) {
		/*
		 * All connections except pipes request compression. The server
		 * can still reject the request.
		 */
#ifdef WITH_ZLIB
		if(! (sProfileProps.ulProfileFlags & EC_PROFILE_FLAGS_NO_COMPRESSION))
			ulCapabilities |= KOPANO_CAP_COMPRESSION; // only to remote server .. windows?
#endif
	} else if (sProfileProps.ulProfileFlags & EC_PROFILE_FLAGS_NO_UID_AUTH) {
		ulLogonFlags |= KOPANO_LOGON_NO_UID_AUTH;
	}

	if (sProfileProps.ulProfileFlags & EC_PROFILE_FLAGS_OIDC) {
		er = KCOIDCLogon(lpCmd, GetServerNameFromPath(sProfileProps.strServerPath.c_str()).c_str(), strUserName, strImpersonateUser, strPassword, ulCapabilities, m_ecSessionGroupId, GetAppName().c_str(), &ecSessionId, &ulServerCapabilities, &m_llFlags, &m_sServerGuid, sProfileProps.strClientAppVersion, sProfileProps.strClientAppMisc);
		if (er == erSuccess)
			goto auth;
	}

	// try single signon logon
	er = TrySSOLogon(lpCmd, GetServerNameFromPath(sProfileProps.strServerPath.c_str()).c_str(), strUserName, strImpersonateUser, ulCapabilities, m_ecSessionGroupId, (char *)GetAppName().c_str(), &ecSessionId, &ulServerCapabilities, &m_llFlags, &m_sServerGuid, sProfileProps.strClientAppVersion, sProfileProps.strClientAppMisc);
	if (er == erSuccess)
		goto auth;

	// Login with username and password
	if (lpCmd->logon(strUserName.c_str(), strPassword.c_str(),
	    strImpersonateUser.c_str(), PROJECT_VERSION, ulCapabilities,
	    ulLogonFlags, sLicenseRequest, m_ecSessionGroupId,
	    GetAppName().c_str(), sProfileProps.strClientAppVersion.c_str(),
	    sProfileProps.strClientAppMisc.c_str(), &sResponse) != SOAP_OK) {
		auto d = soap_fault_detail(lpCmd->soap);
		ec_log_err("gsoap connect: %s", d == nullptr ? "()" : d);
		er = KCERR_SERVER_NOT_RESPONDING;
	} else {
		er = sResponse.er;
	}

	hr = kcerr_to_mapierr(er, MAPI_E_LOGON_FAILED);
	if (hr != hrSuccess)
		goto exit;

	/*
	 * Version is retrieved but not analyzed because we want to be able to
	 * connect to old servers for development.
	 */
	if (sResponse.lpszVersion == nullptr) {
		/* turn ParseKopanoVersion to take const char * in next ABI */
		hr = MAPI_E_INVALID_PARAMETER;
		goto exit;
	}
	er = ParseKopanoVersion(sResponse.lpszVersion, &m_server_version, &ulServerVersion);
	if (er != erSuccess) {
		hr = MAPI_E_VERSION;
		goto exit;
	}

	ecSessionId = sResponse.ulSessionId;
	ulServerCapabilities = sResponse.ulCapabilities;

	if (sResponse.sServerGuid.__ptr != NULL && sResponse.sServerGuid.__size == sizeof(m_sServerGuid))
		memcpy(&m_sServerGuid, sResponse.sServerGuid.__ptr, sizeof(m_sServerGuid));

	// From here the login is ok

auth: // User have a logon
	// See if the server supports impersonation. If it doesn't but imporsonation was attempted,
	// we should fail now because the client won't expect his own store to be returned.
	if (!strImpersonateUser.empty() && (sResponse.ulCapabilities & KOPANO_CAP_IMPERSONATION) == 0) {
		hr = MAPI_E_NO_SUPPORT;	// or just MAPI_E_LOGON_FAILED?
		goto exit;
	}

#ifdef WITH_ZLIB
	if (ulServerCapabilities & KOPANO_CAP_COMPRESSION) {
		/*
		 * GSOAP autodetects incoming compression, so even if not
		 * explicitly enabled, it will be accepted.
		 */
		soap_set_imode(lpCmd->soap, SOAP_ENC_ZLIB);
		soap_set_omode(lpCmd->soap, SOAP_ENC_ZLIB | SOAP_IO_CHUNK);
	}
#endif

	m_sProfileProps = sProfileProps;
	m_ulServerCapabilities = ulServerCapabilities;
	m_ecSessionId = ecSessionId;
	m_has_session = true;
	m_lpCmd = lpCmd;

exit:
	spg.unlock();
	if (hr != hrSuccess && lpCmd != nullptr && lpCmd != m_lpCmd)
	    // UGLY FIX: due to the ugly code above that does lpCmd = m_lpCmd
	    // we need to check that we're not deleting our m_lpCmd. We also cannot
	    // set m_lpCmd to NULL since various functions in WSTransport rely on the
	    // fact that m_lpCmd is good after a successful HrLogon() call.
		DestroySoapTransport(lpCmd);
	return hr;
}

HRESULT WSTransport::HrLogon(const struct sGlobalProfileProps &in_props)
{
	if (m_has_session)
		logoff_nd();
	if (in_props.strServerPath.compare("default:") != 0)
		return HrLogon2(in_props);
	struct sGlobalProfileProps p = in_props;
	p.strServerPath = "file:///var/run/kopano/server.sock";
	return HrLogon2(p);
}

HRESULT WSTransport::HrSetRecvTimeout(unsigned int ulSeconds)
{
	if (m_lpCmd == nullptr)
		return MAPI_E_NOT_INITIALIZED;
	m_lpCmd->soap->recv_timeout = ulSeconds;
	return hrSuccess;
}

HRESULT WSTransport::CreateAndLogonAlternate(LPCSTR szServer, WSTransport **lppTransport) const
{
	if (lppTransport == nullptr)
		return MAPI_E_INVALID_PARAMETER;

	object_ptr<WSTransport> lpTransport;
	sGlobalProfileProps	sProfileProps = m_sProfileProps;
	auto hr = WSTransport::Create(m_ulUIFlags, &~lpTransport);
	if (hr != hrSuccess)
		return hr;
	sProfileProps.strServerPath = szServer;

	hr = lpTransport->HrLogon(sProfileProps);
	if (hr != hrSuccess)
		return hr;
	*lppTransport = lpTransport.release();
	return hrSuccess;
}

/**
 * Create a new transport based on the current configuration and
 * logon to the server.
 *
 * @param[out]	lppTransport	The new transport
 * @return		HRESULT
 */
HRESULT WSTransport::CloneAndRelogon(WSTransport **lppTransport) const
{
	if (lppTransport == nullptr)
		return MAPI_E_INVALID_PARAMETER;

	object_ptr<WSTransport> lpTransport;
	auto hr = WSTransport::Create(m_ulUIFlags, &~lpTransport);
	if (hr != hrSuccess)
		return hr;
	hr = lpTransport->HrLogon(m_sProfileProps);
	if (hr != hrSuccess)
		return hr;
	*lppTransport = lpTransport.release();
	return hrSuccess;
}

HRESULT WSTransport::HrReLogon()
{
	HRESULT hr = HrLogon(m_sProfileProps);
	if(hr != hrSuccess)
		return hr;

	// Notify new session to listeners
	scoped_rlock lock(m_mutexSessionReload);
	for (const auto &p : m_mapSessionReload)
		p.second.second(p.second.first, m_ecSessionId);
	return hrSuccess;
}

ECRESULT WSTransport::KCOIDCLogon(KCmdProxy *cmd, const char *server, const utf8string &user, const utf8string &imp_user, const utf8string &password, unsigned int caps, ECSESSIONGROUPID ses_grp_id, const char *app_name, ECSESSIONID *ses_id, unsigned int *srv_caps, unsigned long long *flags, GUID *srv_guid, const std::string &cl_app_ver, const std::string &cl_app_misc)
{
	struct xsd__base64Binary sso_data, licreq;
	struct ssoLogonResponse resp;

	resp.ulSessionId = 0;
	auto token = "KCOIDC" + std::string(password.c_str());

	sso_data.__ptr = reinterpret_cast<unsigned char *>(const_cast<char *>(token.c_str()));
	sso_data.__size = token.length();

	if (cmd->ssoLogon(resp.ulSessionId, user.c_str(),
	    imp_user.c_str(), &sso_data, PROJECT_VERSION,
	    caps, licreq, ses_grp_id, app_name,
	    cl_app_ver.c_str(), cl_app_misc.c_str(), &resp) != SOAP_OK)
		return KCERR_LOGON_FAILED;

	*ses_id = resp.ulSessionId;
	*srv_caps = resp.ulCapabilities;

	if (resp.sServerGuid.__ptr != nullptr &&
	    resp.sServerGuid.__size == sizeof(*srv_guid))
		memcpy(srv_guid, resp.sServerGuid.__ptr, sizeof(*srv_guid));

	return resp.er;
}

ECRESULT WSTransport::TrySSOLogon(KCmdProxy *lpCmd, const char *szServer,
    const utf8string &strUsername, const utf8string &strImpersonateUser,
    unsigned int ulCapabilities, ECSESSIONGROUPID ecSessionGroupId,
    const char *szAppName, ECSESSIONID *lpSessionId,
    unsigned int *lpulServerCapabilities, unsigned long long *lpllFlags,
    GUID *lpsServerGuid, const std::string &appVersion,
    const std::string &appMisc)
{
#define KOPANO_GSS_SERVICE "kopano"
	ECRESULT er = KCERR_LOGON_FAILED;
#ifdef HAVE_GSSAPI
	OM_uint32 minor, major;
	gss_buffer_desc pr_buf;
	gss_name_t principal = GSS_C_NO_NAME;
	gss_ctx_id_t gss_ctx = GSS_C_NO_CONTEXT;
	gss_OID_desc mech_spnego = {6, const_cast<char *>("\053\006\001\005\005\002")};
	gss_buffer_desc secbufout, secbufin;
	struct xsd__base64Binary sso_data, licreq;
	struct ssoLogonResponse resp;

	pr_buf.value = const_cast<char *>(KOPANO_GSS_SERVICE);
	pr_buf.length = sizeof(KOPANO_GSS_SERVICE) - 1;
	/* GSSAPI automagically appends @server */
	major = gss_import_name(&minor, &pr_buf,
	        GSS_C_NT_HOSTBASED_SERVICE, &principal);
	if (GSS_ERROR(major))
		goto exit;

	resp.ulSessionId = 0;
	do {
		major = gss_init_sec_context(&minor, GSS_C_NO_CREDENTIAL,
		        &gss_ctx, principal, &mech_spnego, GSS_C_CONF_FLAG,
		        GSS_C_INDEFINITE, GSS_C_NO_CHANNEL_BINDINGS,
		        resp.ulSessionId == 0 ? GSS_C_NO_BUFFER : &secbufin,
		        nullptr, &secbufout, nullptr, nullptr);
		if (GSS_ERROR(major))
			goto exit;

		/* Send GSS state to kopano-server */
		sso_data.__ptr = reinterpret_cast<unsigned char *>(secbufout.value);
		sso_data.__size = secbufout.length;

		if (lpCmd->ssoLogon(resp.ulSessionId, strUsername.c_str(),
		    strImpersonateUser.c_str(), &sso_data, PROJECT_VERSION,
		    ulCapabilities, licreq, ecSessionGroupId, szAppName,
		    appVersion.c_str(), appMisc.c_str(), &resp) != SOAP_OK)
			goto exit;
		if (resp.er != KCERR_SSO_CONTINUE)
			break;

		secbufin.value = static_cast<void *>(resp.lpOutput->__ptr);
		secbufin.length = resp.lpOutput->__size;
		gss_release_buffer(&minor, &secbufout);
		/* Return kopano-server response to GSS */
	} while (true);
	er = resp.er;
	if (er != erSuccess)
		goto exit;
	*lpSessionId = resp.ulSessionId;
	*lpulServerCapabilities = resp.ulCapabilities;
	if (resp.sServerGuid.__ptr != nullptr &&
	    resp.sServerGuid.__size == sizeof(*lpsServerGuid))
		memcpy(lpsServerGuid, resp.sServerGuid.__ptr, sizeof(*lpsServerGuid));
 exit:
	gss_release_buffer(&minor, &secbufout);
	gss_delete_sec_context(&minor, &gss_ctx, nullptr);
	gss_release_name(&minor, &principal);
#endif
	return er;
#undef KOPANO_GSS_SERVICE
}

HRESULT WSTransport::HrGetPublicStore(ULONG ulFlags, ULONG *lpcbStoreID,
    ENTRYID **lppStoreID, std::string *lpstrRedirServer)
{
	if ((ulFlags & ~EC_OVERRIDE_HOMESERVER) != 0)
		return MAPI_E_UNKNOWN_FLAGS;
	if (lppStoreID == nullptr)
		return MAPI_E_INVALID_PARAMETER;

	ECRESULT er = erSuccess;
	HRESULT hr = hrSuccess;
	struct getStoreResponse sResponse;
	soap_lock_guard spg(*this);
	START_SOAP_CALL
	{
		if (m_lpCmd->getPublicStore(m_ecSessionId, ulFlags, &sResponse) != SOAP_OK)
			er = KCERR_SERVER_NOT_RESPONDING;
		else
			er = sResponse.er;
	}
	//END_SOAP_CALL
	if (er == KCERR_END_OF_SESSION && HrReLogon() == hrSuccess)
		goto retry;
	hr = kcerr_to_mapierr(er, MAPI_E_NOT_FOUND);
	if (hr == MAPI_E_UNABLE_TO_COMPLETE)
	{
		if (lpstrRedirServer)
			*lpstrRedirServer = sResponse.lpszServerPath;
		else
			hr = MAPI_E_NOT_FOUND;
	}
	if(hr != hrSuccess)
		goto exitm;

	// Create a client store entry, add the servername
	hr = WrapServerClientStoreEntry(sResponse.lpszServerPath ? sResponse.lpszServerPath : m_sProfileProps.strServerPath.c_str(), &sResponse.sStoreId, lpcbStoreID, lppStoreID);
	if(hr != hrSuccess)
		goto exitm;
 exitm:
	return hr;
}

HRESULT WSTransport::HrGetStore(ULONG cbMasterID, const ENTRYID *lpMasterID,
    ULONG *lpcbStoreID, ENTRYID **lppStoreID, ULONG *lpcbRootID,
    ENTRYID **lppRootID, std::string *lpstrRedirServer)
{
	ECRESULT er = erSuccess;
	HRESULT hr = hrSuccess;
	entryId sEntryId; // Do not free
	struct getStoreResponse sResponse;
	ecmem_ptr<ENTRYID> lpUnWrapStoreID;
	ULONG		cbUnWrapStoreID = 0;
	soap_lock_guard spg(*this);

	if(lpMasterID) {
		hr = UnWrapServerClientStoreEntry(cbMasterID, lpMasterID, &cbUnWrapStoreID, &~lpUnWrapStoreID);
		if(hr != hrSuccess)
			goto exitm;
		sEntryId.__ptr = reinterpret_cast<unsigned char *>(lpUnWrapStoreID.get());
		sEntryId.__size = cbUnWrapStoreID;
	}

	START_SOAP_CALL
	{
		if (m_lpCmd->getStore(m_ecSessionId, lpMasterID != nullptr ? &sEntryId : nullptr, &sResponse) != SOAP_OK)
			er = KCERR_SERVER_NOT_RESPONDING;
		else
			er = sResponse.er;
	}
	//END_SOAP_CALL
	if (er == KCERR_END_OF_SESSION && HrReLogon() == hrSuccess)
		goto retry;
	hr = kcerr_to_mapierr(er, MAPI_E_NOT_FOUND);
	if (hr == MAPI_E_UNABLE_TO_COMPLETE)
	{
		if (lpstrRedirServer)
			*lpstrRedirServer = sResponse.lpszServerPath;
		else
			hr = MAPI_E_NOT_FOUND;
	}
	if(hr != hrSuccess)
		goto exitm;

	if(lppRootID && lpcbRootID) {
		hr = CopySOAPEntryIdToMAPIEntryId(&sResponse.sRootId, lpcbRootID, lppRootID);
		if(hr != hrSuccess)
			goto exitm;
	}

	if(lppStoreID && lpcbStoreID) {
		// Create a client store entry, add the servername
		hr = WrapServerClientStoreEntry(sResponse.lpszServerPath ? sResponse.lpszServerPath : m_sProfileProps.strServerPath.c_str(), &sResponse.sStoreId, lpcbStoreID, lppStoreID);
		if(hr != hrSuccess)
			goto exitm;
	}

 exitm:
	return hr;
}

HRESULT WSTransport::HrGetStoreName(ULONG cbStoreID, const ENTRYID *lpStoreID,
    ULONG ulFlags, TCHAR **lppszStoreName)
{
	if (lpStoreID == nullptr || lppszStoreName == nullptr)
		return MAPI_E_INVALID_PARAMETER;

	ECRESULT er = erSuccess;
	entryId		sEntryId; // Do not free
	struct getStoreNameResponse sResponse;
	ecmem_ptr<ENTRYID> lpUnWrapStoreID;
	ULONG		cbUnWrapStoreID = 0;
	soap_lock_guard spg(*this);

	// Remove the servername
	auto hr = UnWrapServerClientStoreEntry(cbStoreID, lpStoreID, &cbUnWrapStoreID, &~lpUnWrapStoreID);
	if(hr != hrSuccess)
		goto exitm;
	sEntryId.__ptr = reinterpret_cast<unsigned char *>(lpUnWrapStoreID.get());
	sEntryId.__size = cbUnWrapStoreID;

	START_SOAP_CALL
	{
		if (m_lpCmd->getStoreName(m_ecSessionId, sEntryId, &sResponse) != SOAP_OK)
			er = KCERR_SERVER_NOT_RESPONDING;
		else
			er = sResponse.er;
	}
	END_SOAP_CALL

	hr = Utf8ToTString(sResponse.lpszStoreName, ulFlags, NULL, NULL, lppszStoreName);
 exitm:
	return hr;
}

HRESULT WSTransport::HrGetStoreType(ULONG cbStoreID, const ENTRYID *lpStoreID,
    ULONG *lpulStoreType)
{
	if (lpStoreID == nullptr || lpulStoreType == nullptr)
		return MAPI_E_INVALID_PARAMETER;

	ECRESULT er = erSuccess;
	entryId		sEntryId; // Do not free
	struct getStoreTypeResponse sResponse;
	ecmem_ptr<ENTRYID> lpUnWrapStoreID;
	ULONG		cbUnWrapStoreID = 0;
	soap_lock_guard spg(*this);

	// Remove the servername
	auto hr = UnWrapServerClientStoreEntry(cbStoreID, lpStoreID, &cbUnWrapStoreID, &~lpUnWrapStoreID);
	if(hr != hrSuccess)
		goto exitm;
	sEntryId.__ptr = reinterpret_cast<unsigned char *>(lpUnWrapStoreID.get());
	sEntryId.__size = cbUnWrapStoreID;

	START_SOAP_CALL
	{
		if (m_lpCmd->getStoreType(m_ecSessionId, sEntryId, &sResponse) != SOAP_OK)
			er = KCERR_SERVER_NOT_RESPONDING;
		else
			er = sResponse.er;
	}
	END_SOAP_CALL

	*lpulStoreType = sResponse.ulStoreType;
 exitm:
	return hr;
}

HRESULT WSTransport::HrLogOff()
{
	HRESULT hr = hrSuccess;
	ECRESULT er = erSuccess;
	soap_lock_guard spg(*this);

	START_SOAP_CALL
	{
		if (m_lpCmd->logoff(m_ecSessionId, &er) != SOAP_OK)
			er = KCERR_NETWORK_ERROR;
		else
			m_has_session = false;

		DestroySoapTransport(m_lpCmd);
		m_lpCmd = NULL;
	}
	END_SOAP_CALL
 exitm:
	return hrSuccess; // NOTE hrSuccess, never fails since we don't really mind that it failed.
}

HRESULT WSTransport::logoff_nd(void)
{
	HRESULT hr = hrSuccess;
	ECRESULT er = erSuccess;
	soap_lock_guard spg(*this);

	START_SOAP_CALL
	{
		if (m_lpCmd->logoff(m_ecSessionId, &er) != SOAP_OK)
			er = KCERR_NETWORK_ERROR;
		else
			m_has_session = false;
	}
	END_SOAP_CALL
 exitm:
	return er;
}

HRESULT WSTransport::HrCheckExistObject(ULONG cbEntryID,
    const ENTRYID *lpEntryID, ULONG ulFlags)
{
	if (cbEntryID == 0 || lpEntryID == nullptr)
		return MAPI_E_INVALID_PARAMETER;

	ECRESULT	er = erSuccess;
	entryId sEntryId; // Do not free
	soap_lock_guard spg(*this);
	auto hr = CopyMAPIEntryIdToSOAPEntryId(cbEntryID, lpEntryID, &sEntryId, true);
	if(hr != hrSuccess)
		goto exitm;

	START_SOAP_CALL
	{
		if (m_lpCmd->checkExistObject(m_ecSessionId, sEntryId, ulFlags, &er) != SOAP_OK)
			er = KCERR_SERVER_NOT_RESPONDING;
	}
	END_SOAP_CALL
 exitm:
	return hr;
}

HRESULT WSTransport::HrOpenPropStorage(ULONG cbParentEntryID,
    const ENTRYID *lpParentEntryID, ULONG cbEntryID, const ENTRYID *lpEntryID,
    ULONG ulFlags, IECPropStorage **lppPropStorage)
{
	object_ptr<WSMAPIPropStorage> lpPropStorage;
	ecmem_ptr<ENTRYID> lpUnWrapParentID, lpUnWrapEntryID;
	unsigned int cbUnWrapParentID = 0, cbUnWrapEntryID = 0;

	if (lpParentEntryID) {
		auto hr = UnWrapServerClientStoreEntry(cbParentEntryID, lpParentEntryID, &cbUnWrapParentID, &~lpUnWrapParentID);
		if(hr != hrSuccess)
			return hr;
	}
	auto hr = UnWrapServerClientStoreEntry(cbEntryID, lpEntryID, &cbUnWrapEntryID, &~lpUnWrapEntryID);
	if(hr != hrSuccess)
		return hr;
	hr = WSMAPIPropStorage::Create(cbUnWrapParentID, lpUnWrapParentID,
	     cbUnWrapEntryID, lpUnWrapEntryID, ulFlags, m_ecSessionId,
	     m_ulServerCapabilities, this, &~lpPropStorage);
	if(hr != hrSuccess)
		return hr;
	return lpPropStorage->QueryInterface(IID_IECPropStorage, reinterpret_cast<void **>(lppPropStorage));
}

HRESULT WSTransport::HrOpenParentStorage(ECGenericProp *lpParentObject, ULONG ulUniqueId, ULONG ulObjId, IECPropStorage *lpServerStorage, IECPropStorage **lppPropStorage)
{
	object_ptr<ECParentStorage> lpPropStorage;
	auto hr = ECParentStorage::Create(lpParentObject, ulUniqueId, ulObjId, lpServerStorage, &~lpPropStorage);
	if(hr != hrSuccess)
		return hr;
	return lpPropStorage->QueryInterface(IID_IECPropStorage,
	       reinterpret_cast<void **>(lppPropStorage));
}

HRESULT WSTransport::HrOpenABPropStorage(ULONG cbEntryID,
    const ENTRYID *lpEntryID, IECPropStorage **lppPropStorage)
{
	object_ptr<WSABPropStorage> lpPropStorage;
	ecmem_ptr<ENTRYID> lpUnWrapStoreID;
	ULONG		cbUnWrapStoreID = 0;

	auto hr = UnWrapServerClientABEntry(cbEntryID, lpEntryID, &cbUnWrapStoreID, &~lpUnWrapStoreID);
	if(hr != hrSuccess)
		return hr;
	hr = WSABPropStorage::Create(cbUnWrapStoreID, lpUnWrapStoreID,
	     m_ecSessionId, this, &~lpPropStorage);
	if(hr != hrSuccess)
		return hr;
	return lpPropStorage->QueryInterface(IID_IECPropStorage,
	       reinterpret_cast<void **>(lppPropStorage));
}

HRESULT WSTransport::HrOpenFolderOps(ULONG cbEntryID, const ENTRYID *lpEntryID,
    WSMAPIFolderOps **lppFolderOps)
{
	ecmem_ptr<ENTRYID> lpUnWrapStoreID;
	ULONG		cbUnWrapStoreID = 0;

//FIXME: create this function
//	hr = CheckEntryIDType(cbEntryID, lpEntryID, MAPI_FOLDER);
//	if( hr != hrSuccess)
		//return hr;
	auto hr = UnWrapServerClientStoreEntry(cbEntryID, lpEntryID, &cbUnWrapStoreID, &~lpUnWrapStoreID);
	if(hr != hrSuccess)
		return hr;
	return WSMAPIFolderOps::Create(m_ecSessionId, cbUnWrapStoreID,
	       lpUnWrapStoreID, this, lppFolderOps);
}

HRESULT WSTransport::HrOpenTableOps(ULONG ulType, ULONG ulFlags,
    ULONG cbEntryID, const ENTRYID *lpEntryID, ECMsgStore *lpMsgStore,
    WSTableView **lppTableOps)
{
	/*
	FIXME: Do a check ?
	if (peid->ulType != MAPI_FOLDER && peid->ulType != MAPI_MESSAGE)
		return MAPI_E_INVALID_ENTRYID;
	*/
	return WSStoreTableView::Create(ulType, ulFlags, m_ecSessionId,
	       cbEntryID, lpEntryID, lpMsgStore, this, lppTableOps);
}

HRESULT WSTransport::HrOpenABTableOps(ULONG ulType, ULONG ulFlags,
    ULONG cbEntryID, const ENTRYID *lpEntryID, ECABLogon *lpABLogon,
    WSTableView **lppTableOps)
{
	/*if (peid->ulType != MAPI_FOLDER && peid->ulType != MAPI_MESSAGE)
		return MAPI_E_INVALID_ENTRYID;
	*/
	return WSABTableView::Create(ulType, ulFlags, m_ecSessionId, cbEntryID,
	       lpEntryID, lpABLogon, this, lppTableOps);
}

HRESULT WSTransport::HrOpenMailBoxTableOps(ULONG ulFlags, ECMsgStore *lpMsgStore, WSTableView **lppTableView)
{
	object_ptr<WSTableMailBox> lpWSTable;
	auto hr = WSTableMailBox::Create(ulFlags, m_ecSessionId, lpMsgStore,
	          this, &~lpWSTable);
	if(hr != hrSuccess)
		return hr;
	return lpWSTable->QueryInterface(IID_ECTableView,
	       reinterpret_cast<void **>(lppTableView));
}

HRESULT WSTransport::HrOpenTableOutGoingQueueOps(ULONG cbStoreEntryID,
    const ENTRYID *lpStoreEntryID, ECMsgStore *lpMsgStore,
    WSTableOutGoingQueue **lppTableOutGoingQueueOps)
{
	ecmem_ptr<ENTRYID> lpUnWrapStoreID;
	ULONG		cbUnWrapStoreID = 0;

	// lpStoreEntryID == null for master queue
	if(lpStoreEntryID) {
		auto hr = UnWrapServerClientStoreEntry(cbStoreEntryID, lpStoreEntryID, &cbUnWrapStoreID, &~lpUnWrapStoreID);
		if(hr != hrSuccess)
			return hr;
	}
	return WSTableOutGoingQueue::Create(m_ecSessionId,
	       cbUnWrapStoreID, lpUnWrapStoreID, lpMsgStore, this,
	       lppTableOutGoingQueueOps);
}

HRESULT WSTransport::HrDeleteObjects(ULONG ulFlags, const ENTRYLIST *lpMsgList, ULONG ulSyncId)
{
	if (lpMsgList->cValues == 0)
		return hrSuccess;

	ECRESULT er = erSuccess;
	struct entryList sEntryList;
	soap_lock_guard spg(*this);
	auto hr = CopyMAPIEntryListToSOAPEntryList(lpMsgList, &sEntryList);
	if(hr != hrSuccess)
		goto exitm;
	START_SOAP_CALL
	{
		if (m_lpCmd->deleteObjects(m_ecSessionId, ulFlags, &sEntryList, ulSyncId, &er) != SOAP_OK)
			er = KCERR_NETWORK_ERROR;
	}
	END_SOAP_CALL
 exitm:
	FreeEntryList(&sEntryList, false);

	return hr;
}

HRESULT WSTransport::HrNotify(const NOTIFICATION *lpNotification)
{
	/* FIMXE: also notify other types? */
	if (lpNotification == nullptr || lpNotification->ulEventType != fnevNewMail)
		return MAPI_E_NO_ACCESS;

	HRESULT hr = hrSuccess;
	ECRESULT er = erSuccess;
	struct notification sNotification;
	int ulSize = 0;
	soap_lock_guard spg(*this);

	sNotification.ulConnection = 0;// The connection id should be calculate on the server side

	sNotification.ulEventType = lpNotification->ulEventType;
	sNotification.newmail = s_alloc<notificationNewMail>(nullptr);

	hr = CopyMAPIEntryIdToSOAPEntryId(lpNotification->info.newmail.cbEntryID, (LPENTRYID)lpNotification->info.newmail.lpEntryID, &sNotification.newmail->pEntryId);
	if(hr != hrSuccess)
		goto exitm;

	hr = CopyMAPIEntryIdToSOAPEntryId(lpNotification->info.newmail.cbParentID, (LPENTRYID)lpNotification->info.newmail.lpParentID, &sNotification.newmail->pParentId);
	if(hr != hrSuccess)
		goto exitm;

	if(lpNotification->info.newmail.lpszMessageClass){
		utf8string strMessageClass = convstring(lpNotification->info.newmail.lpszMessageClass, lpNotification->info.newmail.ulFlags);
		ulSize = strMessageClass.size() + 1;
		sNotification.newmail->lpszMessageClass = s_alloc<char>(nullptr, ulSize);
		memcpy(sNotification.newmail->lpszMessageClass, strMessageClass.c_str(), ulSize);
	}
	sNotification.newmail->ulMessageFlags = lpNotification->info.newmail.ulMessageFlags;

	START_SOAP_CALL
	{
		if (m_lpCmd->notify(m_ecSessionId, sNotification, &er) != SOAP_OK)
			er = KCERR_NETWORK_ERROR;
	}
	END_SOAP_CALL
 exitm:
	spg.unlock();
	FreeNotificationStruct(&sNotification, false);

	return hr;
}

HRESULT WSTransport::HrSubscribe(ULONG cbKey, LPBYTE lpKey, ULONG ulConnection, ULONG ulEventMask)
{
	HRESULT		hr = hrSuccess;
	ECRESULT	er = erSuccess;
	notifySubscribe notSubscribe;
	soap_lock_guard spg(*this);

	notSubscribe.ulConnection = ulConnection;
	notSubscribe.sKey.__size = cbKey;
	notSubscribe.sKey.__ptr = lpKey;
	notSubscribe.ulEventMask = ulEventMask;

	START_SOAP_CALL
	{
		if (m_lpCmd->notifySubscribe(m_ecSessionId, &notSubscribe, &er) != SOAP_OK)
			er = KCERR_NETWORK_ERROR;
	}
	END_SOAP_CALL
 exitm:
	return hr;
}

HRESULT WSTransport::HrSubscribe(ULONG ulSyncId, ULONG ulChangeId, ULONG ulConnection, ULONG ulEventMask)
{
	HRESULT		hr = hrSuccess;
	ECRESULT	er = erSuccess;
	notifySubscribe notSubscribe;
	soap_lock_guard spg(*this);

	notSubscribe.ulConnection = ulConnection;
	notSubscribe.sSyncState.ulSyncId = ulSyncId;
	notSubscribe.sSyncState.ulChangeId = ulChangeId;
	notSubscribe.ulEventMask = ulEventMask;

	START_SOAP_CALL
	{
		if (m_lpCmd->notifySubscribe(m_ecSessionId, &notSubscribe, &er) != SOAP_OK)
			er = KCERR_NETWORK_ERROR;
	}
	END_SOAP_CALL
 exitm:
	return hr;
}

HRESULT WSTransport::HrSubscribeMulti(const ECLISTSYNCADVISE &lstSyncAdvises, ULONG ulEventMask)
{
	ECRESULT	er = erSuccess;
	notifySubscribeArray notSubscribeArray;
	unsigned	i = 0;
	soap_lock_guard spg(*this);

	notSubscribeArray.__size = lstSyncAdvises.size();
	auto hr = MAPIAllocateBuffer(notSubscribeArray.__size * sizeof(*notSubscribeArray.__ptr), reinterpret_cast<void **>(&notSubscribeArray.__ptr));
	if (hr != hrSuccess)
		goto exitm;
	memset(notSubscribeArray.__ptr, 0, notSubscribeArray.__size * sizeof *notSubscribeArray.__ptr);

	for (const auto &adv : lstSyncAdvises) {
		notSubscribeArray.__ptr[i].ulConnection = adv.ulConnection;
		notSubscribeArray.__ptr[i].sSyncState.ulSyncId = adv.sSyncState.ulSyncId;
		notSubscribeArray.__ptr[i].sSyncState.ulChangeId = adv.sSyncState.ulChangeId;
		notSubscribeArray.__ptr[i].ulEventMask = ulEventMask;
		++i;
	}

	START_SOAP_CALL
	{
		if (m_lpCmd->notifySubscribeMulti(m_ecSessionId, &notSubscribeArray, &er) != SOAP_OK)
			er = KCERR_NETWORK_ERROR;
	}
	END_SOAP_CALL
 exitm:
	MAPIFreeBuffer(notSubscribeArray.__ptr);
	return hr;
}

HRESULT WSTransport::HrUnSubscribe(ULONG ulConnection)
{
	HRESULT hr = hrSuccess;
	ECRESULT er = erSuccess;
	soap_lock_guard spg(*this);

	START_SOAP_CALL
	{
		if (m_lpCmd->notifyUnSubscribe(m_ecSessionId, ulConnection, &er) != SOAP_OK)
			er = KCERR_NETWORK_ERROR;
	}
	END_SOAP_CALL
 exitm:
	return hr;
}

HRESULT WSTransport::HrUnSubscribeMulti(const ECLISTCONNECTION &lstConnections)
{
	HRESULT hr = hrSuccess;
	ECRESULT er = erSuccess;
	mv_long ulConnArray;
	unsigned i = 0;

	ulConnArray.__size = lstConnections.size();
	ulConnArray.__ptr = s_alloc<unsigned int>(nullptr, ulConnArray.__size);

	soap_lock_guard spg(*this);
	for (const auto &p : lstConnections)
		ulConnArray.__ptr[i++] = p.second;

	START_SOAP_CALL
	{
		if (m_lpCmd->notifyUnSubscribeMulti(m_ecSessionId, &ulConnArray, &er) != SOAP_OK)
			er = KCERR_NETWORK_ERROR;
	}
	END_SOAP_CALL
 exitm:
	spg.unlock();
	s_free(nullptr, ulConnArray.__ptr);
	return hr;
}

/**
 * Export a set of messages as stream.
 * This method MUST be called on a WSTransport that's dedicated for exporting because no locking is performed.
 *
 * @param[in]	ulFlags		Flags used to determine which messages and what data is to be exported.
 * @param[in]	ulPropTag	Either PR_ENTRYID or PR_SOURCE_KEY. Indicates which identifier is used in lpChanges[x].sSourceKey
 * @param[in]	lpChanges	The complete set of changes available.
 * @param[in]	ulStart		The index in sChanges that specifies the first message to export.
 * @param[in]	ulChanges	The number of messages to export, starting at ulStart. ulStart and ulCount must not me larger than the amount of available changes.
 * @param[in]	lpsProps	The set of proptags that will be returned as regular properties outside the stream.
 * @param[out]	lppsStreamExporter	The streamexporter that must be used to get the individual streams.
 *
 * @retval	MAPI_E_INVALID_PARAMETER	lpChanges or lpsProps == NULL
 * @retval	MAPI_E_NETWORK_ERROR		The actual call to the server failed or no streams are returned
 */
HRESULT WSTransport::HrExportMessageChangesAsStream(ULONG ulFlags,
    ULONG ulPropTag, const ICSCHANGE *lpChanges, ULONG ulStart,
    ULONG ulChanges, const SPropTagArray *lpsProps,
    WSMessageStreamExporter **lppsStreamExporter)
{
	if (lpChanges == nullptr || lpsProps == nullptr)
		return MAPI_E_INVALID_PARAMETER;
	if ((m_ulServerCapabilities & KOPANO_CAP_ENHANCED_ICS) == 0)
		return MAPI_E_NO_SUPPORT;

	ECRESULT er = erSuccess;
	HRESULT hr = hrSuccess;
	memory_ptr<sourceKeyPairArray> ptrsSourceKeyPairs;
	WSMessageStreamExporterPtr ptrStreamExporter;
	propTagArray sPropTags = {0, 0};
	exportMessageChangesAsStreamResponse sResponse;

	hr = CopyICSChangeToSOAPSourceKeys(ulChanges, lpChanges + ulStart, &~ptrsSourceKeyPairs);
	if (hr != hrSuccess)
		goto exitm;
	sPropTags.__size = lpsProps->cValues;
	sPropTags.__ptr = (unsigned int*)lpsProps->aulPropTag;

	// Make sure to get the mime attachments ourselves
	soap_post_check_mime_attachments(m_lpCmd->soap);

	START_SOAP_CALL
	{
		if (m_lpCmd->exportMessageChangesAsStream(m_ecSessionId, ulFlags, sPropTags, *ptrsSourceKeyPairs, ulPropTag, &sResponse) != SOAP_OK)
			er = MAPI_E_NETWORK_ERROR;
		else
			er = sResponse.er;
	}
	END_SOAP_CALL

	if (sResponse.sMsgStreams.__size > 0 && !soap_check_mime_attachments(m_lpCmd->soap)) {
		hr = MAPI_E_NETWORK_ERROR;
		goto exitm;
	}
	hr = WSMessageStreamExporter::Create(ulStart, ulChanges, sResponse.sMsgStreams, this, &~ptrStreamExporter);
	if (hr != hrSuccess)
		goto exitm;
	*lppsStreamExporter = ptrStreamExporter.release();
 exitm:
	return hr;
}

HRESULT WSTransport::HrGetMessageStreamImporter(ULONG ulFlags, ULONG ulSyncId,
    ULONG cbEntryID, const ENTRYID *lpEntryID, ULONG cbFolderEntryID,
    const ENTRYID *lpFolderEntryID, bool bNewMessage,
    const SPropValue *lpConflictItems,
    WSMessageStreamImporter **lppStreamImporter)
{
	WSMessageStreamImporterPtr ptrStreamImporter;

	if ((m_ulServerCapabilities & KOPANO_CAP_ENHANCED_ICS) == 0)
		return MAPI_E_NO_SUPPORT;
	auto hr = WSMessageStreamImporter::Create(ulFlags, ulSyncId, cbEntryID, lpEntryID, cbFolderEntryID, lpFolderEntryID, bNewMessage, lpConflictItems, this, &~ptrStreamImporter);
	if (hr != hrSuccess)
		return hr;

	*lppStreamImporter = ptrStreamImporter.release();
	return hrSuccess;
}

HRESULT WSTransport::HrGetIDsFromNames(LPMAPINAMEID *lppPropNames, ULONG cNames, ULONG ulFlags, ULONG **lpServerIDs)
{
	HRESULT hr = hrSuccess;
	struct namedPropArray sNamedProps;
	struct getIDsFromNamesResponse sResponse;
	convert_context convertContext;
	soap_lock_guard spg(*this);

	// Convert our data into a structure that the server can take
	sNamedProps.__size = cNames;
	auto er = ECAllocateBuffer(sizeof(struct namedProp) * cNames, reinterpret_cast<void **>(&sNamedProps.__ptr));
	if (er != erSuccess)
		goto exitm;
	memset(sNamedProps.__ptr, 0 , sizeof(struct namedProp) * cNames);

	for (unsigned int i = 0; i < cNames; ++i) {
		switch(lppPropNames[i]->ulKind) {
		case MNID_ID:
			er = ECAllocateMore(sizeof(unsigned int), sNamedProps.__ptr, reinterpret_cast<void **>(&sNamedProps.__ptr[i].lpId));
			if (er != erSuccess)
				goto exitm;
			*sNamedProps.__ptr[i].lpId = lppPropNames[i]->Kind.lID;
			break;
		case MNID_STRING: {
			// The string is actually UTF-8, not windows-1252. This enables full support for wide char strings.
			utf8string strNameUTF8 = convertContext.convert_to<utf8string>(lppPropNames[i]->Kind.lpwstrName);

			er = ECAllocateMore(strNameUTF8.length() + 1, sNamedProps.__ptr, reinterpret_cast<void **>(&sNamedProps.__ptr[i].lpString));
			if (er != erSuccess)
				goto exitm;
			strcpy(sNamedProps.__ptr[i].lpString, strNameUTF8.c_str());
			break;
		}
		default:
			hr = MAPI_E_INVALID_PARAMETER;
			goto exitm;
		}

		if(lppPropNames[i]->lpguid) {
			er = ECAllocateMore(sizeof( xsd__base64Binary) , sNamedProps.__ptr, reinterpret_cast<void **>(&sNamedProps.__ptr[i].lpguid));
			if (er != erSuccess)
				goto exitm;
			sNamedProps.__ptr[i].lpguid->__ptr = (unsigned char *)lppPropNames[i]->lpguid;
			sNamedProps.__ptr[i].lpguid->__size = sizeof(GUID);
		} else {
			sNamedProps.__ptr[i].lpguid = NULL;
		}
	}

	// Send the call off the the server
	START_SOAP_CALL
	{
		if (m_lpCmd->getIDsFromNames(m_ecSessionId, &sNamedProps, ulFlags, &sResponse) != SOAP_OK)
			er = KCERR_NETWORK_ERROR;
		else
			er = sResponse.er;
	}
	END_SOAP_CALL

	// Make sure we response with the same amount of data that we requested
	if((ULONG)sResponse.lpsPropTags.__size != cNames) {
		hr = MAPI_E_NO_ACCESS;
		goto exitm;
	}

	hr = ECAllocateBuffer(sizeof(ULONG) * sResponse.lpsPropTags.__size, reinterpret_cast<void **>(lpServerIDs));
	if (hr != hrSuccess)
		goto exitm;
	memcpy(*lpServerIDs, sResponse.lpsPropTags.__ptr, sizeof(ULONG) * sResponse.lpsPropTags.__size);
 exitm:
	spg.unlock();
	if(sNamedProps.__ptr)
		ECFreeBuffer(sNamedProps.__ptr);

	return hr;
}

HRESULT WSTransport::HrGetNamesFromIDs(SPropTagArray *lpsPropTags,
    MAPINAMEID ***lpppNames, ULONG *lpcResolved)
{
	HRESULT hr = hrSuccess;
	ECRESULT er = erSuccess;
	struct getNamesFromIDsResponse sResponse;
	struct propTagArray sPropTags;
	LPMAPINAMEID *lppNames = NULL;
	convert_context convertContext;

	sPropTags.__size = lpsPropTags->cValues;
	sPropTags.__ptr = (unsigned int *)&lpsPropTags->aulPropTag[0];

	soap_lock_guard spg(*this);
	START_SOAP_CALL
	{
		if (m_lpCmd->getNamesFromIDs(m_ecSessionId, &sPropTags, &sResponse) != SOAP_OK)
			er = KCERR_NETWORK_ERROR;
		else
			er = sResponse.er;
	}
	END_SOAP_CALL

	er = ECAllocateBuffer(sizeof(LPMAPINAMEID) * sResponse.lpsNames.__size, reinterpret_cast<void **>(&lppNames));
	if (er != erSuccess)
		goto exitm;

	// Loop through all the returned names, and put it into the return value
	for (gsoap_size_t i = 0; i < sResponse.lpsNames.__size; ++i) {
		// Each MAPINAMEID must be allocated
		er = ECAllocateMore(sizeof(MAPINAMEID), lppNames, reinterpret_cast<void **>(&lppNames[i]));
		if (er != erSuccess)
			goto exitm;
		if(sResponse.lpsNames.__ptr[i].lpguid && sResponse.lpsNames.__ptr[i].lpguid->__ptr) {
			er = ECAllocateMore(sizeof(GUID), lppNames, reinterpret_cast<void **>(&lppNames[i]->lpguid));
			if (er != erSuccess)
				goto exitm;
			memcpy(lppNames[i]->lpguid, sResponse.lpsNames.__ptr[i].lpguid->__ptr, sizeof(GUID));
		}
		if(sResponse.lpsNames.__ptr[i].lpId) {
			lppNames[i]->Kind.lID = *sResponse.lpsNames.__ptr[i].lpId;
			lppNames[i]->ulKind = MNID_ID;
		} else if(sResponse.lpsNames.__ptr[i].lpString) {
			std::wstring strNameW = convertContext.convert_to<std::wstring>(sResponse.lpsNames.__ptr[i].lpString, rawsize(sResponse.lpsNames.__ptr[i].lpString), "UTF-8");

			er = ECAllocateMore((strNameW.size() + 1) * sizeof(wchar_t), lppNames,
			     reinterpret_cast<void **>(&lppNames[i]->Kind.lpwstrName));
			if (er != erSuccess)
				goto exitm;
			/* Also copy the trailing '\0' */
			memcpy(lppNames[i]->Kind.lpwstrName, strNameW.c_str(), (strNameW.size() + 1) * sizeof(wchar_t));
			lppNames[i]->ulKind = MNID_STRING;
		} else {
			// not found by server, we have actually allocated memory but it doesn't really matter
			lppNames[i] = NULL;
		}
	}

	*lpcResolved = sResponse.lpsNames.__size;
	*lpppNames = lppNames;
 exitm:
	return hr;
}

HRESULT WSTransport::HrGetReceiveFolderTable(ULONG ulFlags,
    ULONG cbStoreEntryID, const ENTRYID *lpStoreEntryID, SRowSet **lppsRowSet)
{
	struct receiveFolderTableResponse sReceiveFolders;
	ECRESULT	er = erSuccess;
	LPSRowSet	lpsRowSet = NULL;
	ULONG ulRowId = 0, cbUnWrapStoreID = 0;
	int			nLen = 0;
	entryId sEntryId; // Do not free
	ecmem_ptr<ENTRYID> lpUnWrapStoreID;
	std::wstring unicode;
	convert_context converter;
	soap_lock_guard spg(*this);

	auto hr = UnWrapServerClientStoreEntry(cbStoreEntryID, lpStoreEntryID, &cbUnWrapStoreID, &~lpUnWrapStoreID);
	if(hr != hrSuccess)
		goto exitm;
	sEntryId.__ptr = reinterpret_cast<unsigned char *>(lpUnWrapStoreID.get());
	sEntryId.__size = cbUnWrapStoreID;

	// Get ReceiveFolder information from the server
	START_SOAP_CALL
	{
		if (m_lpCmd->getReceiveFolderTable(m_ecSessionId, sEntryId, &sReceiveFolders) != SOAP_OK)
			er = KCERR_NETWORK_ERROR;
		else
			er = sReceiveFolders.er;
	}
	END_SOAP_CALL

	er = ECAllocateBuffer(CbNewSRowSet(sReceiveFolders.sFolderArray.__size), reinterpret_cast<void **>(&lpsRowSet));
	if (er != erSuccess)
		goto exitm;
	lpsRowSet->cRows = 0;
	for (gsoap_size_t i = 0; i < sReceiveFolders.sFolderArray.__size; ++i) {
		ulRowId = i+1;

		lpsRowSet->aRow[i].cValues = NUM_RFT_PROPS;
		er = ECAllocateBuffer(sizeof(SPropValue) * NUM_RFT_PROPS, reinterpret_cast<void **>(&lpsRowSet->aRow[i].lpProps));
		if (er != erSuccess)
			goto exitm;
		++lpsRowSet->cRows;
		memset(lpsRowSet->aRow[i].lpProps, 0, sizeof(SPropValue)*NUM_RFT_PROPS);

		lpsRowSet->aRow[i].lpProps[RFT_ROWID].ulPropTag = PR_ROWID;
		lpsRowSet->aRow[i].lpProps[RFT_ROWID].Value.ul = ulRowId;

		lpsRowSet->aRow[i].lpProps[RFT_INST_KEY].ulPropTag = PR_INSTANCE_KEY;
		lpsRowSet->aRow[i].lpProps[RFT_INST_KEY].Value.bin.cb = 4; //fixme: maybe fix, normal 8 now
		er = ECAllocateMore(lpsRowSet->aRow[i].lpProps[RFT_INST_KEY].Value.bin.cb, lpsRowSet->aRow[i].lpProps,
		     reinterpret_cast<void **>(&lpsRowSet->aRow[i].lpProps[RFT_INST_KEY].Value.bin.lpb));
		if (er != erSuccess)
			goto exitm;
		memset(lpsRowSet->aRow[i].lpProps[RFT_INST_KEY].Value.bin.lpb, 0, lpsRowSet->aRow[i].lpProps[RFT_INST_KEY].Value.bin.cb);
		memcpy(lpsRowSet->aRow[i].lpProps[RFT_INST_KEY].Value.bin.lpb, &ulRowId, sizeof(ulRowId));

		lpsRowSet->aRow[i].lpProps[RFT_ENTRYID].ulPropTag = PR_ENTRYID;
		lpsRowSet->aRow[i].lpProps[RFT_ENTRYID].Value.bin.cb = sReceiveFolders.sFolderArray.__ptr[i].sEntryId.__size;
		er = ECAllocateMore(lpsRowSet->aRow[i].lpProps[RFT_ENTRYID].Value.bin.cb, lpsRowSet->aRow[i].lpProps,
		     reinterpret_cast<void **>(&lpsRowSet->aRow[i].lpProps[RFT_ENTRYID].Value.bin.lpb));
		if (er != erSuccess)
			goto exitm;
		memcpy(lpsRowSet->aRow[i].lpProps[RFT_ENTRYID].Value.bin.lpb, sReceiveFolders.sFolderArray.__ptr[i].sEntryId.__ptr, lpsRowSet->aRow[i].lpProps[RFT_ENTRYID].Value.bin.cb);

		// Use the entryid for record key
		lpsRowSet->aRow[i].lpProps[RFT_RECORD_KEY].ulPropTag = PR_RECORD_KEY;
		lpsRowSet->aRow[i].lpProps[RFT_RECORD_KEY].Value.bin.cb = sReceiveFolders.sFolderArray.__ptr[i].sEntryId.__size;
		er = ECAllocateMore(lpsRowSet->aRow[i].lpProps[RFT_RECORD_KEY].Value.bin.cb, lpsRowSet->aRow[i].lpProps,
		     reinterpret_cast<void **>(&lpsRowSet->aRow[i].lpProps[RFT_RECORD_KEY].Value.bin.lpb));
		if (er != erSuccess)
			goto exitm;
		memcpy(lpsRowSet->aRow[i].lpProps[RFT_RECORD_KEY].Value.bin.lpb, sReceiveFolders.sFolderArray.__ptr[i].sEntryId.__ptr, lpsRowSet->aRow[i].lpProps[RFT_RECORD_KEY].Value.bin.cb);

		if (ulFlags & MAPI_UNICODE) {
			lpsRowSet->aRow[i].lpProps[RFT_MSG_CLASS].ulPropTag = PR_MESSAGE_CLASS_W;
			unicode = converter.convert_to<std::wstring>(sReceiveFolders.sFolderArray.__ptr[i].lpszAExplicitClass);
			er = ECAllocateMore((unicode.length() + 1) * sizeof(wchar_t), lpsRowSet->aRow[i].lpProps, reinterpret_cast<void **>(&lpsRowSet->aRow[i].lpProps[RFT_MSG_CLASS].Value.lpszW));
			if (er != erSuccess)
				goto exitm;
			memcpy(lpsRowSet->aRow[i].lpProps[RFT_MSG_CLASS].Value.lpszW, unicode.c_str(), (unicode.length() + 1) * sizeof(wchar_t));
		} else {
			lpsRowSet->aRow[i].lpProps[RFT_MSG_CLASS].ulPropTag = PR_MESSAGE_CLASS_A;
			nLen = strlen(sReceiveFolders.sFolderArray.__ptr[i].lpszAExplicitClass)+1;
			er = ECAllocateMore(nLen, lpsRowSet->aRow[i].lpProps, reinterpret_cast<void **>(&lpsRowSet->aRow[i].lpProps[RFT_MSG_CLASS].Value.lpszA));
			if (er != erSuccess)
				goto exitm;
			memcpy(lpsRowSet->aRow[i].lpProps[RFT_MSG_CLASS].Value.lpszA, sReceiveFolders.sFolderArray.__ptr[i].lpszAExplicitClass, nLen);
		}
	}

	*lppsRowSet = lpsRowSet;
 exitm:
	return hr;
}

HRESULT WSTransport::HrGetReceiveFolder(ULONG cbStoreEntryID,
    const ENTRYID *lpStoreEntryID, const utf8string &strMessageClass,
    ULONG *lpcbEntryID, ENTRYID **lppEntryID, utf8string *lpstrExplicitClass)
{
	struct receiveFolderResponse sReceiveFolderTable;

	ECRESULT	er = erSuccess;
	entryId sEntryId; // Do not free
	ULONG cbEntryID = 0, cbUnWrapStoreID = 0;
	ecmem_ptr<ENTRYID> lpEntryID, lpUnWrapStoreID;
	soap_lock_guard spg(*this);

	auto hr = UnWrapServerClientStoreEntry(cbStoreEntryID, lpStoreEntryID, &cbUnWrapStoreID, &~lpUnWrapStoreID);
	if(hr != hrSuccess)
		goto exitm;
	sEntryId.__ptr = reinterpret_cast<unsigned char *>(lpUnWrapStoreID.get());
	sEntryId.__size = cbUnWrapStoreID;

	if(lpstrExplicitClass)
		lpstrExplicitClass->clear();

	// Get ReceiveFolder information from the server
	START_SOAP_CALL
	{
		if (m_lpCmd->getReceiveFolder(m_ecSessionId, sEntryId,
		    strMessageClass.c_str(), &sReceiveFolderTable) != SOAP_OK)
			er = KCERR_NETWORK_ERROR;
		else
			er = sReceiveFolderTable.er;
	}
	END_SOAP_CALL

	if(er == KCERR_NOT_FOUND && lpstrExplicitClass)
	{
		// This is only by an empty message store ??
		*lpcbEntryID = 0;
		*lppEntryID = NULL;

		hr = hrSuccess;
		goto exitm;
	}
	hr = CopySOAPEntryIdToMAPIEntryId(&sReceiveFolderTable.sReceiveFolder.sEntryId,
	     &cbEntryID, &~lpEntryID, nullptr);
	if(hr != hrSuccess)
		goto exitm;
	if(er != KCERR_NOT_FOUND && lpstrExplicitClass != NULL)
		*lpstrExplicitClass = utf8string::from_string(sReceiveFolderTable.sReceiveFolder.lpszAExplicitClass);

	*lppEntryID = lpEntryID.release();
	*lpcbEntryID = cbEntryID;
 exitm:
	return hr;
}

HRESULT WSTransport::HrSetReceiveFolder(ULONG cbStoreID,
    const ENTRYID *lpStoreID, const utf8string &strMessageClass,
    ULONG cbEntryID, const ENTRYID *lpEntryID)
{
	ECRESULT er = erSuccess;
	unsigned int result;
	entryId sStoreId, sEntryId; // Do not free
	ecmem_ptr<ENTRYID> lpUnWrapStoreID;
	ULONG		cbUnWrapStoreID = 0;
	soap_lock_guard spg(*this);

	auto hr = UnWrapServerClientStoreEntry(cbStoreID, lpStoreID, &cbUnWrapStoreID, &~lpUnWrapStoreID);
	if(hr != hrSuccess)
		goto exitm;
	sStoreId.__ptr = reinterpret_cast<unsigned char *>(lpUnWrapStoreID.get());
	sStoreId.__size = cbUnWrapStoreID;
	hr = CopyMAPIEntryIdToSOAPEntryId(cbEntryID, lpEntryID, &sEntryId, true);
	if (hr != hrSuccess)
		goto exitm;
	START_SOAP_CALL
	{
		if (m_lpCmd->setReceiveFolder(m_ecSessionId, sStoreId,
		    lpEntryID != nullptr ? &sEntryId : nullptr,
		    strMessageClass.c_str(), &result) != SOAP_OK)
			er = KCERR_NETWORK_ERROR;
		else
			er = result;
	}
	END_SOAP_CALL
 exitm:
	return hr;
}

HRESULT WSTransport::HrSetReadFlag(ULONG cbEntryID, const ENTRYID *lpEntryID,
    ULONG ulFlags, ULONG ulSyncId)
{
	HRESULT		hr = hrSuccess;
	ECRESULT	er = erSuccess;

	struct entryList sEntryList;
	entryId sEntryId;

	sEntryId.__ptr = (unsigned char*)lpEntryID;
	sEntryId.__size = cbEntryID;

	sEntryList.__size = 1;
	sEntryList.__ptr = &sEntryId;

	soap_lock_guard spg(*this);
	START_SOAP_CALL
	{
		if (m_lpCmd->setReadFlags(m_ecSessionId, ulFlags, nullptr, &sEntryList, ulSyncId, &er) != SOAP_OK)
			er = KCERR_NETWORK_ERROR;
	}
	END_SOAP_CALL
 exitm:
	return hr;
}

HRESULT WSTransport::HrSubmitMessage(ULONG cbMessageID,
    const ENTRYID *lpMessageID, ULONG ulFlags)
{
	ECRESULT	er = erSuccess;
	entryId sEntryId; // Do not free
	soap_lock_guard spg(*this);
	auto hr = CopyMAPIEntryIdToSOAPEntryId(cbMessageID, lpMessageID, &sEntryId, true);
	if(hr != hrSuccess)
		goto exitm;

	START_SOAP_CALL
	{
		if (m_lpCmd->submitMessage(m_ecSessionId, sEntryId, ulFlags, &er) != SOAP_OK)
			er = KCERR_NETWORK_ERROR;
	}
	END_SOAP_CALL
 exitm:
	return hr;
}

HRESULT WSTransport::HrFinishedMessage(ULONG cbEntryID,
    const ENTRYID *lpEntryID, ULONG ulFlags)
{
	ECRESULT er = erSuccess;
	entryId sEntryId; // Do not free
	soap_lock_guard spg(*this);
	auto hr = CopyMAPIEntryIdToSOAPEntryId(cbEntryID, lpEntryID, &sEntryId, true);
	if(hr != hrSuccess)
		goto exitm;

	START_SOAP_CALL
	{
		if (m_lpCmd->finishedMessage(m_ecSessionId, sEntryId, ulFlags, &er) != SOAP_OK)
			er = KCERR_NETWORK_ERROR;
	}
	END_SOAP_CALL
 exitm:
	return hr;
}

HRESULT WSTransport::HrAbortSubmit(ULONG cbEntryID, const ENTRYID *lpEntryID)
{
	ECRESULT er = erSuccess;
	entryId sEntryId; // Do not free
	soap_lock_guard spg(*this);
	auto hr = CopyMAPIEntryIdToSOAPEntryId(cbEntryID, lpEntryID, &sEntryId, true);
	if(hr != hrSuccess)
		goto exitm;

	START_SOAP_CALL
	{
		if (m_lpCmd->abortSubmit(m_ecSessionId, sEntryId, &er) != SOAP_OK)
			er = KCERR_NETWORK_ERROR;
	}
	END_SOAP_CALL
 exitm:
	return hr;
}

HRESULT WSTransport::HrResolveUserStore(const utf8string &strUserName, ULONG ulFlags, ULONG *lpulUserID, ULONG* lpcbStoreID, LPENTRYID* lppStoreID, std::string *lpstrRedirServer)
{
	if (strUserName.empty())
		return MAPI_E_INVALID_PARAMETER;

	HRESULT hr = hrSuccess;
	ECRESULT er = erSuccess;
	struct resolveUserStoreResponse sResponse;
	soap_lock_guard spg(*this);

	START_SOAP_CALL
	{
		if (m_lpCmd->resolveUserStore(m_ecSessionId, strUserName.c_str(),
		    ECSTORE_TYPE_MASK_PRIVATE | ECSTORE_TYPE_MASK_PUBLIC,
		    ulFlags, &sResponse) != SOAP_OK)
			er = KCERR_NETWORK_ERROR;
		else
			er = sResponse.er;
	}
	//END_SOAP_CALL
	if (er == KCERR_END_OF_SESSION && HrReLogon() == hrSuccess)
		goto retry;
	hr = kcerr_to_mapierr(er, MAPI_E_NOT_FOUND);
	if (hr == MAPI_E_UNABLE_TO_COMPLETE)
	{
		if (lpstrRedirServer)
			*lpstrRedirServer = sResponse.lpszServerPath;
		else
			hr = MAPI_E_NOT_FOUND;
	}
	if(hr != hrSuccess)
		goto exitm;
	if (lpulUserID != nullptr)
		*lpulUserID = sResponse.ulUserId;
	if(lpcbStoreID && lppStoreID) {
		// Create a client store entry, add the servername
		hr = WrapServerClientStoreEntry(sResponse.lpszServerPath ? sResponse.lpszServerPath : m_sProfileProps.strServerPath.c_str(), &sResponse.sStoreId, lpcbStoreID, lppStoreID);
		if(hr != hrSuccess)
			goto exitm;
	}
 exitm:
	return hr;
}

/**
 * Resolve a specific store type for a user.
 *
 * @param[in]	strUserName		The name of the user for whom to resolve the store. If left
 *								empty, the store for the current user will be resolved.
 * @param[in]	ulStoreType		The type of the store to resolve.
 * @param[out]	lpcbStoreID		The length of the returned entry id.
 * @param[out]	lppStoreID		The returned store entry id.
 *
 * @note	This method should be called on a transport that's already connected to the
 *			right server as redirection is not supported.
 */
HRESULT WSTransport::HrResolveTypedStore(const utf8string &strUserName, ULONG ulStoreType, ULONG* lpcbStoreID, LPENTRYID* lppStoreID)
{
	/* Currently, only archive stores are supported. */
	if (ulStoreType != ECSTORE_TYPE_ARCHIVE || lpcbStoreID == nullptr || lppStoreID == nullptr)
		return MAPI_E_INVALID_PARAMETER;

	HRESULT hr = hrSuccess;
	ECRESULT er = erSuccess;
	struct resolveUserStoreResponse sResponse;
	soap_lock_guard spg(*this);

	START_SOAP_CALL
	{
		if (m_lpCmd->resolveUserStore(m_ecSessionId,
		    strUserName.c_str(), 1 << ulStoreType, 0,
		    &sResponse) != SOAP_OK)
			er = KCERR_NETWORK_ERROR;
		else
			er = sResponse.er;
	}
	END_SOAP_CALL

	if(lpcbStoreID && lppStoreID) {
		// Create a client store entry, add the servername
		hr = WrapServerClientStoreEntry(sResponse.lpszServerPath ? sResponse.lpszServerPath : m_sProfileProps.strServerPath.c_str(), &sResponse.sStoreId, lpcbStoreID, lppStoreID);
		if(hr != hrSuccess)
			goto exitm;
	}
 exitm:
	return hr;
}

/**
 * Create a new user.
 *
 * @param[in]	lpECUser	Pointer to an ECUSER object that contains the details of the user
 * @param[in]	ulFlags		MAPI_UNICODE, values in user struct will be PT_UNICODE, otherwise in PT_STRING8
 * @param[out]	lpcbUserId	The size in bytes of the entryid
 * @param[out]	lppUserId	The entry id of the new user
 * @return		HRESULT		MAPI error code.
 */
HRESULT WSTransport::HrCreateUser(ECUSER *lpECUser, ULONG ulFlags,
    ULONG *lpcbUserId, LPENTRYID *lppUserId)
{
	if (lpECUser == nullptr || lpcbUserId == nullptr || lppUserId == nullptr)
		return MAPI_E_INVALID_PARAMETER;

	HRESULT	hr = hrSuccess;
	ECRESULT er = erSuccess;
	struct user sUser;
	struct setUserResponse sResponse;
	convert_context converter;
	soap_lock_guard spg(*this);

	sUser.lpszUsername		= TO_UTF8_DEF((char *)lpECUser->lpszUsername);
	sUser.lpszPassword		= TO_UTF8_DEF((char *)lpECUser->lpszPassword);
	sUser.lpszMailAddress	= TO_UTF8_DEF((char *)lpECUser->lpszMailAddress);
	sUser.ulUserId			= 0;
	sUser.ulObjClass		= lpECUser->ulObjClass;
	sUser.ulIsAdmin			= lpECUser->ulIsAdmin;
	sUser.lpszFullName		= TO_UTF8_DEF((char *)lpECUser->lpszFullName);
	sUser.ulIsABHidden		= lpECUser->ulIsABHidden;
	sUser.ulCapacity		= lpECUser->ulCapacity;
	sUser.lpsPropmap		= NULL;
	sUser.lpsMVPropmap		= NULL;

	hr = CopyABPropsToSoap(&lpECUser->sPropmap, &lpECUser->sMVPropmap, ulFlags,
						   &sUser.lpsPropmap, &sUser.lpsMVPropmap);
	if (hr != hrSuccess)
		goto exitm;

	START_SOAP_CALL
	{
		if (m_lpCmd->createUser(m_ecSessionId, &sUser, &sResponse) != SOAP_OK)
			er = KCERR_NETWORK_ERROR;
		else
			er = sResponse.er;
	}
	END_SOAP_CALL

	hr = CopySOAPEntryIdToMAPIEntryId(&sResponse.sUserId, sResponse.ulUserId, lpcbUserId, lppUserId);
 exitm:
	spg.unlock();
	FreeABProps(sUser.lpsPropmap, sUser.lpsMVPropmap);

	return hr;
}

/**
 * Get user struct on a specific user, or the user you're connected as.
 *
 * @param[in]	cbUserID	Length as lpUserID
 * @param[in]	lpUserID	EntryID of a user, use NULL to retrieve 'yourself'
 * @param[in]	ulFlags		MAPI_UNICODE, return values in user struct will be PT_UNICODE, otherwise in PT_STRING8
 * @param[out]	lppECUser	Pointer to an ECUSER object that contains the user details
 * @return		HRESULT		MAPI error code.
 */
HRESULT WSTransport::HrGetUser(ULONG cbUserID, const ENTRYID *lpUserID,
    ULONG ulFlags, ECUSER **lppECUser)
{
	if (lppECUser == nullptr)
		return MAPI_E_INVALID_PARAMETER;

	HRESULT	hr = hrSuccess;
	ECRESULT er = erSuccess;
	struct getUserResponse	sResponse;
	ecmem_ptr<ECUSER> lpECUser;
	entryId	sUserId;
	ULONG ulUserId = 0;
	soap_lock_guard spg(*this);

	if (lpUserID)
		ulUserId = ABEID_ID(lpUserID);

	hr = CopyMAPIEntryIdToSOAPEntryId(cbUserID, lpUserID, &sUserId, true);
	if(hr != hrSuccess)
		goto exitm;

	START_SOAP_CALL
	{
		if (m_lpCmd->getUser(m_ecSessionId, ulUserId, sUserId, &sResponse) != SOAP_OK)
			er = KCERR_NETWORK_ERROR;
		else
			er = sResponse.er;
	}
	END_SOAP_CALL

	hr = SoapUserToUser(sResponse.lpsUser, ulFlags, &~lpECUser);
	if(hr != hrSuccess)
		goto exitm;
	*lppECUser = lpECUser.release();
 exitm:
	return hr;
}

/**
 * Update an existing user.
 *
 * This function can create a new user on an offline server.
 *
 * @param[in]	lpECUser	Pointer to an ECUSER object that contains the details of the user
 * @param[in]	ulFlags		MAPI_UNICODE, values in user struct will be PT_UNICODE, otherwise in PT_STRING8
 * @return		HRESULT		MAPI error code.
 */
HRESULT WSTransport::HrSetUser(ECUSER *lpECUser, ULONG ulFlags)
{
	if (lpECUser == nullptr)
		return MAPI_E_INVALID_PARAMETER;

	HRESULT	hr = hrSuccess;
	ECRESULT er = erSuccess;
	struct user sUser;
	unsigned int result = 0;
	convert_context	converter;
	soap_lock_guard spg(*this);

	sUser.lpszUsername		= TO_UTF8_DEF(lpECUser->lpszUsername);
	sUser.lpszPassword		= TO_UTF8_DEF(lpECUser->lpszPassword);
	sUser.lpszMailAddress	= TO_UTF8_DEF(lpECUser->lpszMailAddress);
	sUser.ulUserId			= ABEID_ID(lpECUser->sUserId.lpb);
	sUser.ulObjClass		= lpECUser->ulObjClass;
	sUser.ulIsAdmin			= lpECUser->ulIsAdmin;
	sUser.lpszFullName		= TO_UTF8_DEF(lpECUser->lpszFullName);
	sUser.sUserId.__ptr		= lpECUser->sUserId.lpb;
	sUser.sUserId.__size	= lpECUser->sUserId.cb;
	sUser.ulIsABHidden		= lpECUser->ulIsABHidden;
	sUser.ulCapacity		= lpECUser->ulCapacity;
	sUser.lpsPropmap		= NULL;
	sUser.lpsMVPropmap		= NULL;

	hr = CopyABPropsToSoap(&lpECUser->sPropmap, &lpECUser->sMVPropmap, ulFlags,
						   &sUser.lpsPropmap, &sUser.lpsMVPropmap);
	if (hr != hrSuccess)
		goto exitm;

	START_SOAP_CALL
	{
		if (m_lpCmd->setUser(m_ecSessionId, &sUser, &result) != SOAP_OK)
			er = KCERR_NETWORK_ERROR;
		else
			er = result;
	}
	END_SOAP_CALL
 exitm:
	spg.unlock();
	FreeABProps(sUser.lpsPropmap, sUser.lpsMVPropmap);

	return hr;
}

/**
 * Creates a new store. This can be a store for a user or the public
 * store (for a company or everyone).
 *
 * @param ulStoreType ECSTORE_TYPE_PRIVATE or ECSTORE_TYPE_PUBLIC
 * @param cbUserID Number of bytes in lpUserID
 * @param lpUserID EntryID of a user, everyone (public) or a company (public)
 * @param cbStoreID Number of bytes in lpStoreID
 * @param lpStoreID Store entryid for the new store
 * @param cbRootID Number of bytes in lpRootID
 * @param lpRootID Root folder entryid for the new store
 * @param ulFlags Flags
 *        	@arg @c EC_OVERRIDE_HOMESERVER   Allow the store to be created on
 *                                               another server than the users
 *                                               homeserver.
 *
 * @return MAPI error code
 * @retval MAPI_E_NOT_FOUND User described in lpUserID does not exist
 * @retval MAPI_E_COLLISION Store already exists
 */
HRESULT WSTransport::HrCreateStore(ULONG ulStoreType, ULONG cbUserID,
    const ENTRYID *lpUserID, ULONG cbStoreID, const ENTRYID *lpStoreID,
    ULONG cbRootID, const ENTRYID *lpRootID, ULONG ulFlags)
{
	if (lpUserID == nullptr || lpStoreID == nullptr || lpRootID == nullptr)
		return MAPI_E_INVALID_PARAMETER;

	HRESULT hr = hrSuccess;
	ECRESULT er = erSuccess;
	entryId sUserId, sStoreId, sRootId;
	soap_lock_guard spg(*this);

	hr = CopyMAPIEntryIdToSOAPEntryId(cbUserID, lpUserID, &sUserId, true);
	if(hr != hrSuccess)
		goto exitm;
	hr = CopyMAPIEntryIdToSOAPEntryId(cbStoreID, lpStoreID, &sStoreId, true);
	if(hr != hrSuccess)
		goto exitm;
	hr = CopyMAPIEntryIdToSOAPEntryId(cbRootID, lpRootID, &sRootId, true);
	if(hr != hrSuccess)
		goto exitm;

	START_SOAP_CALL
	{
		if (m_lpCmd->createStore(m_ecSessionId, ulStoreType, ABEID_ID(lpUserID), sUserId, sStoreId, sRootId, ulFlags, &er) != SOAP_OK)
			er = KCERR_NETWORK_ERROR;
	}
	END_SOAP_CALL
 exitm:
	return hr;
}

HRESULT WSTransport::HrHookStore(ULONG ulStoreType, ULONG cbUserId,
    const ENTRYID *lpUserId, const GUID *lpGuid, ULONG ulSyncId)
{
	if (cbUserId == 0 || lpUserId == nullptr || lpGuid == nullptr)
		return MAPI_E_INVALID_PARAMETER;

	HRESULT		hr = hrSuccess;
	ECRESULT	er = erSuccess;
	entryId sUserId;
	struct xsd__base64Binary sStoreGuid;
	soap_lock_guard spg(*this);

	hr = CopyMAPIEntryIdToSOAPEntryId(cbUserId, lpUserId, &sUserId, true);
	if(hr != hrSuccess)
		goto exitm;

	sStoreGuid.__ptr = (unsigned char*)lpGuid;
	sStoreGuid.__size = sizeof(GUID);

	START_SOAP_CALL
	{
		if (m_lpCmd->hookStore(m_ecSessionId, ulStoreType, sUserId, sStoreGuid, ulSyncId, &er) != SOAP_OK)
			er = KCERR_NETWORK_ERROR;
	}
	END_SOAP_CALL
 exitm:
	return hr;
}

HRESULT WSTransport::HrUnhookStore(ULONG ulStoreType, ULONG cbUserId,
    const ENTRYID *lpUserId, ULONG ulSyncId)
{
	if (cbUserId == 0 || lpUserId == nullptr)
		return MAPI_E_INVALID_PARAMETER;

	HRESULT		hr = hrSuccess;
	ECRESULT	er = erSuccess;
	entryId sUserId;
	soap_lock_guard spg(*this);

	hr = CopyMAPIEntryIdToSOAPEntryId(cbUserId, lpUserId, &sUserId, true);
	if(hr != hrSuccess)
		goto exitm;

	START_SOAP_CALL
	{
		if (m_lpCmd->unhookStore(m_ecSessionId, ulStoreType, sUserId, ulSyncId, &er) != SOAP_OK)
			er = KCERR_NETWORK_ERROR;
	}
	END_SOAP_CALL
 exitm:
	return hr;
}

HRESULT WSTransport::HrRemoveStore(const GUID *lpGuid, ULONG ulSyncId)
{
	if (lpGuid == nullptr)
		return MAPI_E_INVALID_PARAMETER;

	HRESULT		hr = hrSuccess;
	ECRESULT	er = erSuccess;
	struct xsd__base64Binary sStoreGuid;
	soap_lock_guard spg(*this);

	sStoreGuid.__ptr = (unsigned char*)lpGuid;
	sStoreGuid.__size = sizeof(GUID);

	START_SOAP_CALL
	{
		if (m_lpCmd->removeStore(m_ecSessionId, sStoreGuid, ulSyncId, &er) != SOAP_OK)
			er = KCERR_NETWORK_ERROR;
	}
	END_SOAP_CALL
 exitm:
	return hr;
}

HRESULT WSTransport::HrDeleteUser(ULONG cbUserId, const ENTRYID *lpUserId)
{
	if (cbUserId < CbNewABEID("") || lpUserId == nullptr)
		return MAPI_E_INVALID_PARAMETER;

	ECRESULT er = erSuccess;
	HRESULT hr = hrSuccess;
	entryId sUserId;
	soap_lock_guard spg(*this);

	hr = CopyMAPIEntryIdToSOAPEntryId(cbUserId, lpUserId, &sUserId, true);
	if (hr != hrSuccess)
		goto exitm;

	START_SOAP_CALL
	{
		if (m_lpCmd->deleteUser(m_ecSessionId, ABEID_ID(lpUserId), sUserId, &er) != SOAP_OK)
			er = KCERR_NETWORK_ERROR;
	}
	END_SOAP_CALL
 exitm:
	return hr;
}

/**
 * Get the list of users for a specific company.
 *
 * @param[in]	cbCompanyId		The size in bytes of the entryid of the company
 * @param[in]	lpCompanyId		Pointer to the entryid of the company
 * @param[in]	ulFlags			MAPI_UNICODE, return values in user struct will be PT_UNICODE, otherwise in PT_STRING8
 * @param[out]	lpcUsers		Number of users returned.
 * @param[out]	lppsUsers		Array of ECUSER objects.
 * @return		HRESULT			MAPI error code.
 */
HRESULT WSTransport::HrGetUserList(ULONG cbCompanyId,
    const ENTRYID *lpCompanyId, ULONG ulFlags, ULONG *lpcUsers,
    ECUSER **lppsUsers)
{
	if (lpcUsers == nullptr || lppsUsers == nullptr)
		return MAPI_E_INVALID_PARAMETER;

	ECRESULT er = erSuccess;
	HRESULT hr = hrSuccess;
	entryId sCompanyId;
	struct userListResponse sResponse;
	soap_lock_guard spg(*this);

	if (cbCompanyId > 0 && lpCompanyId != NULL)
	{
		hr = CopyMAPIEntryIdToSOAPEntryId(cbCompanyId, lpCompanyId, &sCompanyId, true);
		if (hr != hrSuccess)
			goto exitm;
	}
	*lpcUsers = 0;

	START_SOAP_CALL
	{
		if (m_lpCmd->getUserList(m_ecSessionId, ABEID_ID(lpCompanyId), sCompanyId, &sResponse) != SOAP_OK)
			er = KCERR_NETWORK_ERROR;
		else
			er = sResponse.er;
	}
	END_SOAP_CALL

	hr = SoapUserArrayToUserArray(&sResponse.sUserArray, ulFlags, lpcUsers, lppsUsers);
	if(hr != hrSuccess)
		goto exitm;
 exitm:
	return hr;
}

// IECServiceAdmin group functions
/**
 * Create a new group.
 *
 * @param[in]	lpECGroup	Pointer to an ECGROUP object that contains the details of the group
 * @param[in]	ulFlags		MAPI_UNICODE, values in group struct will be PT_UNICODE, otherwise in PT_STRING8
 * @param[out]	lpcbUserId	The size in bytes of the entryid
 * @param[out]	lppUserId	The entry id of the new group
 * @return		HRESULT		MAPI error code.
 */
HRESULT WSTransport::HrCreateGroup(ECGROUP *lpECGroup, ULONG ulFlags,
    ULONG *lpcbGroupId, LPENTRYID *lppGroupId)
{
	if (lpECGroup == nullptr || lpcbGroupId == nullptr || lppGroupId == nullptr)
		return MAPI_E_INVALID_PARAMETER;

	ECRESULT er = erSuccess;
	HRESULT hr = hrSuccess;
	struct group sGroup;
	struct setGroupResponse sResponse;
	convert_context converter;
	soap_lock_guard spg(*this);

	sGroup.ulGroupId = 0;
	sGroup.lpszGroupname = TO_UTF8_DEF(lpECGroup->lpszGroupname);
	sGroup.lpszFullname = TO_UTF8_DEF(lpECGroup->lpszFullname);
	sGroup.lpszFullEmail = TO_UTF8_DEF(lpECGroup->lpszFullEmail);
	sGroup.ulIsABHidden = lpECGroup->ulIsABHidden;
	sGroup.lpsPropmap = NULL;
	sGroup.lpsMVPropmap = NULL;

	hr = CopyABPropsToSoap(&lpECGroup->sPropmap, &lpECGroup->sMVPropmap, ulFlags,
						   &sGroup.lpsPropmap, &sGroup.lpsMVPropmap);
	if (hr != hrSuccess)
		goto exitm;

	START_SOAP_CALL
	{
		if (m_lpCmd->createGroup(m_ecSessionId, &sGroup, &sResponse) != SOAP_OK)
			er = KCERR_NETWORK_ERROR;
		else
			er = sResponse.er;
	}
	END_SOAP_CALL

	hr = CopySOAPEntryIdToMAPIEntryId(&sResponse.sGroupId, sResponse.ulGroupId, lpcbGroupId, lppGroupId);
 exitm:
	spg.unlock();
	FreeABProps(sGroup.lpsPropmap, sGroup.lpsMVPropmap);

	return hr;
}

/**
 * Update an existing group.
 *
 * This function can create a new group on an offline server.
 *
 * @param[in]	lpECGroup	Pointer to an ECGROUP object that contains the details of the group
 * @param[in]	ulFlags		MAPI_UNICODE, values in group struct will be PT_UNICODE, otherwise in PT_STRING8
 * @return		HRESULT		MAPI error code.
 */
HRESULT WSTransport::HrSetGroup(ECGROUP *lpECGroup, ULONG ulFlags)
{
	if (lpECGroup == nullptr || lpECGroup->lpszGroupname == nullptr ||
	    lpECGroup->lpszFullname == nullptr)
		return MAPI_E_INVALID_PARAMETER;

	ECRESULT er = erSuccess;
	HRESULT hr = hrSuccess;
	convert_context converter;
	struct group sGroup;
	soap_lock_guard spg(*this);

	sGroup.lpszFullname = TO_UTF8_DEF(lpECGroup->lpszFullname);
	sGroup.lpszGroupname = TO_UTF8_DEF(lpECGroup->lpszGroupname);
	sGroup.lpszFullEmail = TO_UTF8_DEF(lpECGroup->lpszFullEmail);
	sGroup.sGroupId.__size = lpECGroup->sGroupId.cb;
	sGroup.sGroupId.__ptr = lpECGroup->sGroupId.lpb;
	sGroup.ulGroupId = ABEID_ID(lpECGroup->sGroupId.lpb);
	sGroup.ulIsABHidden = lpECGroup->ulIsABHidden;
	sGroup.lpsPropmap = NULL;
	sGroup.lpsMVPropmap = NULL;

	hr = CopyABPropsToSoap(&lpECGroup->sPropmap, &lpECGroup->sMVPropmap, ulFlags,
						   &sGroup.lpsPropmap, &sGroup.lpsMVPropmap);
	if (hr != hrSuccess)
		goto exitm;

	START_SOAP_CALL
	{
		if (m_lpCmd->setGroup(m_ecSessionId, &sGroup, &er) != SOAP_OK)
			er = KCERR_NETWORK_ERROR;
	}
	END_SOAP_CALL
 exitm:
	spg.unlock();
	FreeABProps(sGroup.lpsPropmap, sGroup.lpsMVPropmap);

	return hr;
}

/**
 * Get group struct on a specific group.
 *
 * @param[in]	cbGroupID	Length as lpGroupID
 * @param[in]	lpGroupID	EntryID of a group
 * @param[in]	ulFlags		MAPI_UNICODE, return values in group struct will be PT_UNICODE, otherwise in PT_STRING8
 * @param[out]	lppECGroup	Pointer to an ECGROUP object that contains the group details
 * @return		HRESULT		MAPI error code.
 */
HRESULT WSTransport::HrGetGroup(ULONG cbGroupID, const ENTRYID *lpGroupID,
    ULONG ulFlags, ECGROUP **lppECGroup)
{
	if (lpGroupID == nullptr || lppECGroup == nullptr)
		return MAPI_E_INVALID_PARAMETER;

	ECRESULT er = erSuccess;
	HRESULT hr = hrSuccess;
	ECGROUP *lpGroup = NULL;
	entryId sGroupId;
	struct getGroupResponse sResponse;
	soap_lock_guard spg(*this);

	hr = CopyMAPIEntryIdToSOAPEntryId(cbGroupID, lpGroupID, &sGroupId, true);
	if (hr != hrSuccess)
		goto exitm;

	START_SOAP_CALL
	{
		if (m_lpCmd->getGroup(m_ecSessionId, ABEID_ID(lpGroupID), sGroupId, &sResponse) != SOAP_OK)
			er = KCERR_NETWORK_ERROR;
		else
			er = sResponse.er;
	}
	END_SOAP_CALL

	hr = SoapGroupToGroup(sResponse.lpsGroup, ulFlags, &lpGroup);
	if (hr != hrSuccess)
		goto exitm;
	*lppECGroup = lpGroup;
 exitm:
	return hr;
}

HRESULT WSTransport::HrDeleteGroup(ULONG cbGroupId, const ENTRYID *lpGroupId)
{
	if (cbGroupId < CbNewABEID("") || lpGroupId == nullptr)
		return MAPI_E_INVALID_PARAMETER;

	ECRESULT er = erSuccess;
	HRESULT hr = hrSuccess;
	entryId sGroupId;
	soap_lock_guard spg(*this);

	hr = CopyMAPIEntryIdToSOAPEntryId(cbGroupId, lpGroupId, &sGroupId, true);
	if (hr != hrSuccess)
		goto exitm;

	START_SOAP_CALL
	{
		if (m_lpCmd->groupDelete(m_ecSessionId, ABEID_ID(lpGroupId), sGroupId, &er) != SOAP_OK)
			er = KCERR_NETWORK_ERROR;
	}
	END_SOAP_CALL
 exitm:
	return hr;
}

/**
 * Get the send-as-list of a specific user.
 *
 * @param[in]	cbUserId	Size in bytes of the user entryid.
 * @param[in]	lpUserId	Entryid of the user.
 * @param[in]	ulFlags		MAPI_UNICODE, return values in user structs will be PT_UNICODE, otherwise PT_STRING8
 * @param[out]	lpcSenders	The number of results.
 * @param[out]	lppSenders	Array of ECUSER objects.
 * @return		HRESULT		MAPI error code.
 */
HRESULT WSTransport::HrGetSendAsList(ULONG cbUserId, const ENTRYID *lpUserId,
    ULONG ulFlags, ULONG *lpcSenders, ECUSER **lppSenders)
{
	if (cbUserId < CbNewABEID("") || lpUserId == nullptr ||
	    lpcSenders == nullptr || lppSenders == nullptr)
		return MAPI_E_INVALID_PARAMETER;

	ECRESULT er = erSuccess;
	HRESULT hr = hrSuccess;
	struct userListResponse sResponse;
	entryId sUserId;
	soap_lock_guard spg(*this);

	hr = CopyMAPIEntryIdToSOAPEntryId(cbUserId, lpUserId, &sUserId, true);
	if (hr != hrSuccess)
		goto exitm;

	START_SOAP_CALL
	{
		if (m_lpCmd->getSendAsList(m_ecSessionId, ABEID_ID(lpUserId), sUserId, &sResponse) != SOAP_OK)
			er = KCERR_NETWORK_ERROR;
		else
			er = sResponse.er;
	}
	END_SOAP_CALL

	hr = SoapUserArrayToUserArray(&sResponse.sUserArray, ulFlags, lpcSenders, lppSenders);
	if(hr != hrSuccess)
		goto exitm;
 exitm:
	return hr;
}

HRESULT WSTransport::HrAddSendAsUser(ULONG cbUserId, const ENTRYID *lpUserId,
    ULONG cbSenderId, const ENTRYID *lpSenderId)
{
	if (cbUserId < CbNewABEID("") || lpUserId == nullptr ||
	    cbSenderId < CbNewABEID("") || lpSenderId == nullptr)
		return MAPI_E_INVALID_PARAMETER;

	ECRESULT er = erSuccess;
	HRESULT hr = hrSuccess;
	entryId sUserId, sSenderId;
	soap_lock_guard spg(*this);

	hr = CopyMAPIEntryIdToSOAPEntryId(cbUserId, lpUserId, &sUserId, true);
	if (hr != hrSuccess)
		goto exitm;
	hr = CopyMAPIEntryIdToSOAPEntryId(cbSenderId, lpSenderId, &sSenderId, true);
	if (hr != hrSuccess)
		goto exitm;

	START_SOAP_CALL
	{
		if (m_lpCmd->addSendAsUser(m_ecSessionId, ABEID_ID(lpUserId), sUserId, ABEID_ID(lpSenderId), sSenderId, &er) != SOAP_OK)
			er = KCERR_NETWORK_ERROR;
	}
	END_SOAP_CALL
 exitm:
	return hr;
}

HRESULT WSTransport::HrDelSendAsUser(ULONG cbUserId, const ENTRYID *lpUserId,
    ULONG cbSenderId, const ENTRYID *lpSenderId)
{
	if (cbUserId < CbNewABEID("") || lpUserId == nullptr ||
	    cbSenderId < CbNewABEID("") || lpSenderId == nullptr)
		return MAPI_E_INVALID_PARAMETER;

	ECRESULT er = erSuccess;
	HRESULT hr = hrSuccess;
	entryId sUserId, sSenderId;
	soap_lock_guard spg(*this);

	hr = CopyMAPIEntryIdToSOAPEntryId(cbUserId, lpUserId, &sUserId, true);
	if (hr != hrSuccess)
		goto exitm;
	hr = CopyMAPIEntryIdToSOAPEntryId(cbSenderId, lpSenderId, &sSenderId, true);
	if (hr != hrSuccess)
		goto exitm;

	START_SOAP_CALL
	{
		if (m_lpCmd->delSendAsUser(m_ecSessionId, ABEID_ID(lpUserId), sUserId, ABEID_ID(lpSenderId), sSenderId, &er) != SOAP_OK)
			er = KCERR_NETWORK_ERROR;
	}
	END_SOAP_CALL
 exitm:
	return hr;
}

/**
 * Resolve a users entryid by name.
 *
 * @param[in]	lpszUserName	The username to resolve.
 * @param[in]	ulFlags			MAPI_UNICODE, lpszUserName is in PT_UNICODE, otherwise in PT_STRING8
 * @param[out]	lpcbUserId		The size in bytes of the entryid.
 * @param[out]	lppUserId		The entryid of the resolved user.
 * @return		HRESULT			MAPI error code.
 */
HRESULT WSTransport::HrResolveUserName(LPCTSTR lpszUserName, ULONG ulFlags, ULONG *lpcbUserId, LPENTRYID *lppUserId)
{
	if (lpszUserName == nullptr || lpcbUserId == nullptr || lppUserId == nullptr)
		return MAPI_E_INVALID_PARAMETER;

	ECRESULT er = erSuccess;
	HRESULT hr = hrSuccess;
	struct resolveUserResponse sResponse;
	soap_lock_guard spg(*this);

	//Resolve userid from username
	START_SOAP_CALL
	{
		if (m_lpCmd->resolveUsername(m_ecSessionId,
		    convstring(lpszUserName, ulFlags).u8_str(),
		    &sResponse) != SOAP_OK)
			er = KCERR_NETWORK_ERROR;
		else
			er = sResponse.er;
	}
	END_SOAP_CALL

	hr = CopySOAPEntryIdToMAPIEntryId(&sResponse.sUserId, sResponse.ulUserId, lpcbUserId, lppUserId);
 exitm:
	return hr;
}

/**
 * Resolve a group entryid by name.
 *
 * @param[in]	lpszGroupName	The groupname to resolve.
 * @param[in]	ulFlags			MAPI_UNICODE, lpszGroupName is in PT_UNICODE, otherwise in PT_STRING8
 * @param[out]	lpcbUserId		The size in bytes of the entryid.
 * @param[out]	lppUserId		The entryid of the resolved group.
 * @return		HRESULT			MAPI error code.
 */
HRESULT WSTransport::HrResolveGroupName(LPCTSTR lpszGroupName, ULONG ulFlags, ULONG *lpcbGroupId, LPENTRYID *lppGroupId)
{
	if (lpszGroupName == nullptr || lpcbGroupId == nullptr || lppGroupId == nullptr)
		return MAPI_E_INVALID_PARAMETER;

	ECRESULT er = erSuccess;
	HRESULT hr = hrSuccess;
	struct resolveGroupResponse sResponse;
	soap_lock_guard spg(*this);

	//Resolve groupid from groupname
	START_SOAP_CALL
	{
		if (m_lpCmd->resolveGroupname(m_ecSessionId,
		    convstring(lpszGroupName, ulFlags).u8_str(),
		    &sResponse) != SOAP_OK)
			er = KCERR_NETWORK_ERROR;
		else
			er = sResponse.er;
	}
	END_SOAP_CALL

	hr = CopySOAPEntryIdToMAPIEntryId(&sResponse.sGroupId, sResponse.ulGroupId, lpcbGroupId, lppGroupId);
 exitm:
	return hr;
}

/**
 * Get the list of groups for a specific company.
 *
 * @param[in]	cbCompanyId		The size in bytes of the entryid of the company
 * @param[in]	lpCompanyId		Pointer to the entryid of the company
 * @param[in]	ulFlags			MAPI_UNICODE, return values in group struct will be PT_UNICODE, otherwise in PT_STRING8
 * @param[out]	lpcGroups		Number of groups returned.
 * @param[out]	lppsGroups		Array of ECGROUP objects.
 * @return		HRESULT			MAPI error code.
 */
HRESULT WSTransport::HrGetGroupList(ULONG cbCompanyId,
    const ENTRYID *lpCompanyId, ULONG ulFlags, ULONG *lpcGroups,
    ECGROUP **lppsGroups)
{
	if (lpcGroups == nullptr || lppsGroups == nullptr)
		return MAPI_E_INVALID_PARAMETER;

	ECRESULT	er = erSuccess;
	HRESULT		hr = hrSuccess;

 	struct groupListResponse sResponse;
	entryId sCompanyId;
	soap_lock_guard spg(*this);

	hr = CopyMAPIEntryIdToSOAPEntryId(cbCompanyId, lpCompanyId, &sCompanyId, true);
	if (hr != hrSuccess)
		goto exitm;

	*lpcGroups = 0;

	START_SOAP_CALL
	{
		if (m_lpCmd->getGroupList(m_ecSessionId, ABEID_ID(lpCompanyId), sCompanyId, &sResponse) != SOAP_OK)
			er = KCERR_NETWORK_ERROR;
		else
			er = sResponse.er;
	}
	END_SOAP_CALL

	hr = SoapGroupArrayToGroupArray(&sResponse.sGroupArray, ulFlags, lpcGroups, lppsGroups);
	if(hr != hrSuccess)
		goto exitm;
 exitm:
	return hr;
}

HRESULT WSTransport::HrDeleteGroupUser(ULONG cbGroupId,
    const ENTRYID *lpGroupId, ULONG cbUserId, const ENTRYID *lpUserId)
{
	if (lpGroupId == nullptr || lpUserId == nullptr)
		return MAPI_E_INVALID_PARAMETER;

	ECRESULT er = erSuccess;
	HRESULT hr = hrSuccess;
	entryId sGroupId, sUserId;
	soap_lock_guard spg(*this);

	hr = CopyMAPIEntryIdToSOAPEntryId(cbGroupId, lpGroupId, &sGroupId, true);
	if (hr != hrSuccess)
		goto exitm;
	hr = CopyMAPIEntryIdToSOAPEntryId(cbUserId, lpUserId, &sUserId, true);
	if (hr != hrSuccess)
		goto exitm;

	// Remove group
	START_SOAP_CALL
	{
		if (m_lpCmd->deleteGroupUser(m_ecSessionId, ABEID_ID(lpGroupId), sGroupId, ABEID_ID(lpUserId), sUserId, &er) != SOAP_OK)
			er = KCERR_NETWORK_ERROR;
	}
	END_SOAP_CALL
 exitm:
	return hr;
}

HRESULT WSTransport::HrAddGroupUser(ULONG cbGroupId, const ENTRYID *lpGroupId,
    ULONG cbUserId, const ENTRYID *lpUserId)
{
	if (lpGroupId == nullptr || lpUserId == nullptr)
		return MAPI_E_INVALID_PARAMETER;

	ECRESULT er = erSuccess;
	HRESULT hr = hrSuccess;
	entryId sGroupId, sUserId;
	soap_lock_guard spg(*this);

	hr = CopyMAPIEntryIdToSOAPEntryId(cbGroupId, lpGroupId, &sGroupId, true);
	if (hr != hrSuccess)
		goto exitm;
	hr = CopyMAPIEntryIdToSOAPEntryId(cbUserId, lpUserId, &sUserId, true);
	if (hr != hrSuccess)
		goto exitm;

	// Remove group
	START_SOAP_CALL
	{
		if (m_lpCmd->addGroupUser(m_ecSessionId, ABEID_ID(lpGroupId), sGroupId, ABEID_ID(lpUserId), sUserId, &er) != SOAP_OK)
			er = KCERR_NETWORK_ERROR;
	}
	END_SOAP_CALL
 exitm:
	return hr;
}

/**
 * Get the list of users in a specific group.
 *
 * @param[in]	cbGroupId		The size in bytes of the entryid of the group
 * @param[in]	lpGroupId		Pointer to the entryid of the group
 * @param[in]	ulFlags			MAPI_UNICODE, return values in user struct will be PT_UNICODE, otherwise in PT_STRING8
 * @param[out]	lpcUsers		Number of users returned.
 * @param[out]	lppsUsers		Array of ECUSER objects.
 * @return		HRESULT			MAPI error code.
 */
HRESULT WSTransport::HrGetUserListOfGroup(ULONG cbGroupId,
    const ENTRYID *lpGroupId, ULONG ulFlags, ULONG *lpcUsers,
    ECUSER **lppsUsers)
{
	if (lpGroupId == nullptr || lpcUsers == nullptr || lppsUsers == nullptr)
		return MAPI_E_INVALID_PARAMETER;

	ECRESULT er = erSuccess;
	HRESULT hr = hrSuccess;
	struct userListResponse sResponse;
	entryId sGroupId;
	soap_lock_guard spg(*this);

	hr = CopyMAPIEntryIdToSOAPEntryId(cbGroupId, lpGroupId, &sGroupId, true);
	if (hr != hrSuccess)
		goto exitm;

	// Get an userlist of a group
	START_SOAP_CALL
	{
		if (m_lpCmd->getUserListOfGroup(m_ecSessionId, ABEID_ID(lpGroupId), sGroupId, &sResponse) != SOAP_OK)
			er = KCERR_NETWORK_ERROR;
		else
			er = sResponse.er;
	}
	END_SOAP_CALL

	hr = SoapUserArrayToUserArray(&sResponse.sUserArray, ulFlags, lpcUsers, lppsUsers);
	if(hr != hrSuccess)
		goto exitm;
 exitm:
	return hr;
}

/**
 * Get the list of groups of which a specifi user is a member.
 *
 * @param[in]	cbUserId		The size in bytes of the entryid of the user
 * @param[in]	cbUserId		Pointer to the entryid of the user
 * @param[in]	ulFlags			MAPI_UNICODE, return values in group struct will be PT_UNICODE, otherwise in PT_STRING8
 * @param[out]	lpcGroup		Number of groups returned.
 * @param[out]	lppsGroups		Array of ECGROUP objects.
 * @return		HRESULT			MAPI error code.
 */
HRESULT WSTransport::HrGetGroupListOfUser(ULONG cbUserId,
    const ENTRYID *lpUserId, ULONG ulFlags, ULONG *lpcGroup,
    ECGROUP **lppsGroups)
{
	if (lpcGroup == nullptr || lpUserId == nullptr || lppsGroups == nullptr)
		return MAPI_E_INVALID_PARAMETER;

	ECRESULT er = erSuccess;
	HRESULT hr = hrSuccess;
	struct groupListResponse sResponse;
	entryId sUserId;
	soap_lock_guard spg(*this);

	hr = CopyMAPIEntryIdToSOAPEntryId(cbUserId, lpUserId, &sUserId, true);
	if (hr != hrSuccess)
		goto exitm;

	// Get a grouplist of an user
	START_SOAP_CALL
	{
		if (m_lpCmd->getGroupListOfUser(m_ecSessionId, ABEID_ID(lpUserId), sUserId, &sResponse) != SOAP_OK)
			er = KCERR_NETWORK_ERROR;
		else
			er = sResponse.er;
	}
	END_SOAP_CALL

	hr = SoapGroupArrayToGroupArray(&sResponse.sGroupArray, ulFlags, lpcGroup, lppsGroups);
	if(hr != hrSuccess)
		goto exitm;
 exitm:
	return hr;
}

/**
 * Create a new company.
 *
 * @param[in]	lpECCompany		Pointer to an ECCOMPANY object that contains the details of the company
 * @param[in]	ulFlags			MAPI_UNICODE, values in company struct will be PT_UNICODE, otherwise in PT_STRING8
 * @param[out]	lpcbCompanyId	The size in bytes of the entryid
 * @param[out]	lppCompanyId	The entry id of the new company
 * @return		HRESULT			MAPI error code.
 */
HRESULT WSTransport::HrCreateCompany(ECCOMPANY *lpECCompany, ULONG ulFlags,
    ULONG *lpcbCompanyId, LPENTRYID *lppCompanyId)
{
	if (lpECCompany == nullptr || lpcbCompanyId == nullptr || lppCompanyId == nullptr)
		return MAPI_E_INVALID_PARAMETER;

	ECRESULT er = erSuccess;
	HRESULT hr = hrSuccess;
	struct company sCompany;
	struct setCompanyResponse sResponse;
	convert_context	converter;
	soap_lock_guard spg(*this);

	sCompany.ulAdministrator = 0;
	sCompany.lpszCompanyname = TO_UTF8_DEF(lpECCompany->lpszCompanyname);
	sCompany.ulIsABHidden = lpECCompany->ulIsABHidden;
	sCompany.lpsPropmap = NULL;
	sCompany.lpsMVPropmap = NULL;

	hr = CopyABPropsToSoap(&lpECCompany->sPropmap, &lpECCompany->sMVPropmap, ulFlags,
						   &sCompany.lpsPropmap, &sCompany.lpsMVPropmap);
	if (hr != hrSuccess)
		goto exitm;

	START_SOAP_CALL
	{
		if (m_lpCmd->createCompany(m_ecSessionId, &sCompany, &sResponse) != SOAP_OK)
			er = KCERR_NETWORK_ERROR;
		else
			er = sResponse.er;
	}
	END_SOAP_CALL

	hr = CopySOAPEntryIdToMAPIEntryId(&sResponse.sCompanyId, sResponse.ulCompanyId, MAPI_ABCONT, lpcbCompanyId, lppCompanyId);
 exitm:
	spg.unlock();
	FreeABProps(sCompany.lpsPropmap, sCompany.lpsMVPropmap);

	return hr;
}

HRESULT WSTransport::HrDeleteCompany(ULONG cbCompanyId, const ENTRYID *lpCompanyId)
{
	if (cbCompanyId < CbNewABEID("") || lpCompanyId == nullptr)
		return MAPI_E_INVALID_PARAMETER;

	ECRESULT er = erSuccess;
	HRESULT hr = hrSuccess;
	entryId sCompanyId;
	soap_lock_guard spg(*this);

	hr = CopyMAPIEntryIdToSOAPEntryId(cbCompanyId, lpCompanyId, &sCompanyId, true);
	if (hr != hrSuccess)
		goto exitm;

	START_SOAP_CALL
	{
		if (m_lpCmd->deleteCompany(m_ecSessionId, ABEID_ID(lpCompanyId), sCompanyId, &er) != SOAP_OK)
			er = KCERR_NETWORK_ERROR;
	}
	END_SOAP_CALL
 exitm:
	return hr;
}

/**
 * Update an existing company.
 *
 * This function can create a new comapyn on an offline server.
 *
 * @param[in]	lpECCompany	Pointer to an ECCOMPANY object that contains the details of the company
 * @param[in]	ulFlags		MAPI_UNICODE, values in company struct will be PT_UNICODE, otherwise in PT_STRING8
 * @return		HRESULT		MAPI error code.
 */
HRESULT WSTransport::HrSetCompany(ECCOMPANY *lpECCompany, ULONG ulFlags)
{
	if (lpECCompany == nullptr || lpECCompany->lpszCompanyname == nullptr)
		return MAPI_E_INVALID_PARAMETER;

	ECRESULT er = erSuccess;
	HRESULT hr = hrSuccess;
	struct company sCompany;
	convert_context converter;
	soap_lock_guard spg(*this);

	sCompany.lpszCompanyname = TO_UTF8_DEF(lpECCompany->lpszCompanyname);

	sCompany.ulCompanyId = ABEID_ID(lpECCompany->sCompanyId.lpb);
	sCompany.sCompanyId.__size = lpECCompany->sCompanyId.cb;
	sCompany.sCompanyId.__ptr = lpECCompany->sCompanyId.lpb;

	sCompany.ulAdministrator = ABEID_ID(lpECCompany->sAdministrator.lpb);
	sCompany.sAdministrator.__size = lpECCompany->sAdministrator.cb;
	sCompany.sAdministrator.__ptr = lpECCompany->sAdministrator.lpb;

	sCompany.ulIsABHidden = lpECCompany->ulIsABHidden;

	sCompany.lpsPropmap = NULL;
	sCompany.lpsMVPropmap = NULL;

	hr = CopyABPropsToSoap(&lpECCompany->sPropmap, &lpECCompany->sMVPropmap, ulFlags,
						   &sCompany.lpsPropmap, &sCompany.lpsMVPropmap);
	if (hr != hrSuccess)
		goto exitm;

	START_SOAP_CALL
	{
		if (m_lpCmd->setCompany(m_ecSessionId, &sCompany, &er) != SOAP_OK)
			er = KCERR_NETWORK_ERROR;
	}
	END_SOAP_CALL
 exitm:
	spg.unlock();
	FreeABProps(sCompany.lpsPropmap, sCompany.lpsMVPropmap);

	return hr;
}

/**
 * Get company struct on a specific company.
 *
 * @param[in]	cbCompanyId		Length as lpCompanyId
 * @param[in]	lpCompanyId		EntryID of a company
 * @param[in]	ulFlags			MAPI_UNICODE, return values in company struct will be PT_UNICODE, otherwise in PT_STRING8
 * @param[out]	lppECCompany	Pointer to an ECOMPANY object that contains the company details
 * @return		HRESULT			MAPI error code.
 */
HRESULT WSTransport::HrGetCompany(ULONG cbCompanyId, const ENTRYID *lpCompanyId,
    ULONG ulFlags, ECCOMPANY **lppECCompany)
{
	if (lpCompanyId == nullptr || lppECCompany == nullptr)
		return MAPI_E_INVALID_PARAMETER;

	ECRESULT er = erSuccess;
	HRESULT hr = hrSuccess;
	ECCOMPANY *lpCompany = NULL;
	struct getCompanyResponse sResponse;
	entryId sCompanyId;
	soap_lock_guard spg(*this);

	hr = CopyMAPIEntryIdToSOAPEntryId(cbCompanyId, lpCompanyId, &sCompanyId, true);
	if (hr != hrSuccess)
		goto exitm;

	START_SOAP_CALL
	{
		if (m_lpCmd->getCompany(m_ecSessionId, ABEID_ID(lpCompanyId), sCompanyId, &sResponse) != SOAP_OK)
			er = KCERR_NETWORK_ERROR;
		else
			er = sResponse.er;
	}
	END_SOAP_CALL

	hr = SoapCompanyToCompany(sResponse.lpsCompany, ulFlags, &lpCompany);
	if (hr != hrSuccess)
		goto exitm;

	*lppECCompany = lpCompany;
 exitm:
	return hr;
}

/**
 * Resolve a company's entryid by name.
 *
 * @param[in]	lpszCompanyName	The companyname to resolve.
 * @param[in]	ulFlags			MAPI_UNICODE, lpszCompanyName is in PT_UNICODE, otherwise in PT_STRING8
 * @param[out]	lpcbCompanyId	The size in bytes of the entryid.
 * @param[out]	lppCompanyId	The entryid of the resolved company.
 * @return		HRESULT			MAPI error code.
 */
HRESULT WSTransport::HrResolveCompanyName(LPCTSTR lpszCompanyName, ULONG ulFlags, ULONG *lpcbCompanyId, LPENTRYID *lppCompanyId)
{
	if (lpszCompanyName == nullptr || lpcbCompanyId == nullptr ||
	    lppCompanyId == nullptr)
		return MAPI_E_INVALID_PARAMETER;

	ECRESULT er = erSuccess;
	HRESULT hr = hrSuccess;
	struct resolveCompanyResponse sResponse;
	soap_lock_guard spg(*this);

	//Resolve companyid from companyname
	START_SOAP_CALL
	{
		if (m_lpCmd->resolveCompanyname(m_ecSessionId,
		    convstring(lpszCompanyName, ulFlags).u8_str(),
		    &sResponse) != SOAP_OK)
			er = KCERR_NETWORK_ERROR;
		else
			er = sResponse.er;
	}
	END_SOAP_CALL

	hr = CopySOAPEntryIdToMAPIEntryId(&sResponse.sCompanyId, sResponse.ulCompanyId, MAPI_ABCONT, lpcbCompanyId, lppCompanyId);
 exitm:
	return hr;
}

/**
 * Get the list of available companies.
 *
 * @param[in]	ulFlags			MAPI_UNICODE, return values in company structs are in PT_UNICODE, otherwise in PT_STRING8
 * @param[out]	lpcCompanies	The number of companies.
 * @param[out]	lppsCompanies	Pointer to an array of ECCOMPANY objects.
 * @return		HRESULT			MAPI error code.
 */
HRESULT WSTransport::HrGetCompanyList(ULONG ulFlags, ULONG *lpcCompanies,
    ECCOMPANY **lppsCompanies)
{
	if (lpcCompanies == nullptr || lppsCompanies == nullptr)
		return MAPI_E_INVALID_PARAMETER;

	ECRESULT er = erSuccess;
	HRESULT hr = hrSuccess;
	struct companyListResponse sResponse;
	soap_lock_guard spg(*this);

	*lpcCompanies = 0;

	START_SOAP_CALL
	{
		if (m_lpCmd->getCompanyList(m_ecSessionId, &sResponse) != SOAP_OK)
			er = KCERR_NETWORK_ERROR;
		else
			er = sResponse.er;
	}
	END_SOAP_CALL

	hr = SoapCompanyArrayToCompanyArray(&sResponse.sCompanyArray, ulFlags, lpcCompanies, lppsCompanies);
	if(hr != hrSuccess)
		goto exitm;
 exitm:
	return hr;
}

HRESULT WSTransport::HrAddCompanyToRemoteViewList(ULONG cbSetCompanyId,
    const ENTRYID *lpSetCompanyId, ULONG cbCompanyId,
    const ENTRYID *lpCompanyId)
{
	if (lpSetCompanyId == nullptr || lpCompanyId == nullptr)
		return MAPI_E_INVALID_PARAMETER;

	ECRESULT er = erSuccess;
	HRESULT hr = hrSuccess;
	entryId sSetCompanyId, sCompanyId;
	soap_lock_guard spg(*this);

	hr = CopyMAPIEntryIdToSOAPEntryId(cbSetCompanyId, lpSetCompanyId, &sSetCompanyId, true);
	if (hr != hrSuccess)
		goto exitm;
	hr = CopyMAPIEntryIdToSOAPEntryId(cbCompanyId, lpCompanyId, &sCompanyId, true);
	if (hr != hrSuccess)
		goto exitm;

	START_SOAP_CALL
	{
		if (m_lpCmd->addCompanyToRemoteViewList(m_ecSessionId, ABEID_ID(lpSetCompanyId), sSetCompanyId, ABEID_ID(lpCompanyId), sCompanyId, &er) != SOAP_OK)
			er = KCERR_NETWORK_ERROR;
	}
	END_SOAP_CALL
 exitm:
	return hr;
}

HRESULT WSTransport::HrDelCompanyFromRemoteViewList(ULONG cbSetCompanyId,
    const ENTRYID *lpSetCompanyId, ULONG cbCompanyId,
    const ENTRYID *lpCompanyId)
{
	if (lpSetCompanyId == nullptr || lpCompanyId == nullptr)
		return MAPI_E_INVALID_PARAMETER;

	ECRESULT er = erSuccess;
	HRESULT hr = hrSuccess;
	entryId sSetCompanyId, sCompanyId;
	soap_lock_guard spg(*this);

	hr = CopyMAPIEntryIdToSOAPEntryId(cbSetCompanyId, lpSetCompanyId, &sSetCompanyId, true);
	if (hr != hrSuccess)
		goto exitm;
	hr = CopyMAPIEntryIdToSOAPEntryId(cbCompanyId, lpCompanyId, &sCompanyId, true);
	if (hr != hrSuccess)
		goto exitm;

	START_SOAP_CALL
	{
		if (m_lpCmd->delCompanyFromRemoteViewList(m_ecSessionId, ABEID_ID(lpSetCompanyId), sSetCompanyId, ABEID_ID(lpCompanyId), sCompanyId, &er) != SOAP_OK)
			er = KCERR_NETWORK_ERROR;
	}
	END_SOAP_CALL
 exitm:
	return hr;
}

/**
 * Get the remote-view-list of a specific company.
 *
 * @param[in]	cbCompanyId		Size in bytes of the company entryid.
 * @param[in]	lpCompanyId		Entryid of the company.
 * @param[in]	ulFlags			MAPI_UNICODE, return values in company structs will be PT_UNICODE, otherwise PT_STRING8
 * @param[out]	lpcCompanies	The number of results.
 * @param[out]	lppsCompanies	Array of ECCOMPANY objects.
 * @return		HRESULT			MAPI error code.
 */
HRESULT WSTransport::HrGetRemoteViewList(ULONG cbCompanyId,
    const ENTRYID *lpCompanyId, ULONG ulFlags, ULONG *lpcCompanies,
    ECCOMPANY **lppsCompanies)
{
	if (lpcCompanies == nullptr || lpCompanyId == nullptr ||
	    lppsCompanies == nullptr)
		return MAPI_E_INVALID_PARAMETER;

	ECRESULT er = erSuccess;
	HRESULT hr = hrSuccess;
	struct companyListResponse sResponse;
	entryId sCompanyId;
	soap_lock_guard spg(*this);

	hr = CopyMAPIEntryIdToSOAPEntryId(cbCompanyId, lpCompanyId, &sCompanyId, true);
	if (hr != hrSuccess)
		goto exitm;

	*lpcCompanies = 0;

	START_SOAP_CALL
	{
		if (m_lpCmd->getRemoteViewList(m_ecSessionId, ABEID_ID(lpCompanyId), sCompanyId, &sResponse) != SOAP_OK)
			er = KCERR_NETWORK_ERROR;
		else
			er = sResponse.er;
	}
	END_SOAP_CALL

	hr = SoapCompanyArrayToCompanyArray(&sResponse.sCompanyArray, ulFlags, lpcCompanies, lppsCompanies);
	if(hr != hrSuccess)
		goto exitm;
 exitm:
	return hr;
}

HRESULT WSTransport::HrAddUserToRemoteAdminList(ULONG cbUserId,
    const ENTRYID *lpUserId, ULONG cbCompanyId, const ENTRYID *lpCompanyId)
{
	if (lpUserId == nullptr || lpCompanyId == nullptr)
		return MAPI_E_INVALID_PARAMETER;

	ECRESULT er = erSuccess;
	HRESULT hr = hrSuccess;
	entryId	sUserId, sCompanyId;
	soap_lock_guard spg(*this);

	hr = CopyMAPIEntryIdToSOAPEntryId(cbUserId, lpUserId, &sUserId, true);
	if (hr != hrSuccess)
		goto exitm;
	hr = CopyMAPIEntryIdToSOAPEntryId(cbCompanyId, lpCompanyId, &sCompanyId, true);
	if (hr != hrSuccess)
		goto exitm;

	START_SOAP_CALL
	{
		if (m_lpCmd->addUserToRemoteAdminList(m_ecSessionId, ABEID_ID(lpUserId), sUserId, ABEID_ID(lpCompanyId), sCompanyId, &er) != SOAP_OK)
			er = KCERR_NETWORK_ERROR;
	}
	END_SOAP_CALL
 exitm:
	return hr;
}

HRESULT WSTransport::HrDelUserFromRemoteAdminList(ULONG cbUserId,
    const ENTRYID *lpUserId, ULONG cbCompanyId, const ENTRYID *lpCompanyId)
{
	if (lpUserId == nullptr || lpCompanyId == nullptr)
		return MAPI_E_INVALID_PARAMETER;

	ECRESULT er = erSuccess;
	HRESULT hr = hrSuccess;
	entryId	sUserId, sCompanyId;
	soap_lock_guard spg(*this);

	hr = CopyMAPIEntryIdToSOAPEntryId(cbUserId, lpUserId, &sUserId, true);
	if (hr != hrSuccess)
		goto exitm;
	hr = CopyMAPIEntryIdToSOAPEntryId(cbCompanyId, lpCompanyId, &sCompanyId, true);
	if (hr != hrSuccess)
		goto exitm;

	START_SOAP_CALL
	{
		if (m_lpCmd->delUserFromRemoteAdminList(m_ecSessionId, ABEID_ID(lpUserId), sUserId, ABEID_ID(lpCompanyId), sCompanyId, &er) != SOAP_OK)
			er = KCERR_NETWORK_ERROR;
	}
	END_SOAP_CALL
 exitm:
	return hr;
}

/**
 * Get the remote-admin-list of a specific company.
 *
 * @param[in]	cbCompanyId		Size in bytes of the company entryid.
 * @param[in]	lpCompanyId		Entryid of the company.
 * @param[in]	ulFlags			MAPI_UNICODE, return values in user structs will be PT_UNICODE, otherwise PT_STRING8
 * @param[out]	lpcUsers		The number of results.
 * @param[out]	lppsUsers		Array of ECUSER objects.
 * @return		HRESULT			MAPI error code.
 */
HRESULT WSTransport::HrGetRemoteAdminList(ULONG cbCompanyId,
    const ENTRYID *lpCompanyId, ULONG ulFlags, ULONG *lpcUsers,
    ECUSER **lppsUsers)
{
	if (lpcUsers == nullptr || lpCompanyId == nullptr || lppsUsers == nullptr)
		return MAPI_E_INVALID_PARAMETER;

	ECRESULT er = erSuccess;
	HRESULT hr = hrSuccess;
	struct userListResponse sResponse;
	entryId sCompanyId;
	soap_lock_guard spg(*this);

	hr = CopyMAPIEntryIdToSOAPEntryId(cbCompanyId, lpCompanyId, &sCompanyId, true);
	if (hr != hrSuccess)
		goto exitm;

	*lpcUsers = 0;

	START_SOAP_CALL
	{
		if (m_lpCmd->getRemoteAdminList(m_ecSessionId, ABEID_ID(lpCompanyId), sCompanyId, &sResponse) != SOAP_OK)
			er = KCERR_NETWORK_ERROR;
		else
			er = sResponse.er;
	}
	END_SOAP_CALL

	hr = SoapUserArrayToUserArray(&sResponse.sUserArray, ulFlags, lpcUsers, lppsUsers);
	if(hr != hrSuccess)
		goto exitm;
 exitm:
	return hr;
}

HRESULT WSTransport::HrGetPermissionRules(int ulType, ULONG cbEntryID,
    const ENTRYID *lpEntryID, ULONG *lpcPermissions,
    ECPERMISSION **lppECPermissions)
{
	if (lpcPermissions == nullptr || lppECPermissions == nullptr)
		return MAPI_E_INVALID_PARAMETER;

	ECRESULT		er = erSuccess;
	HRESULT			hr = hrSuccess;
	entryId sEntryId; // Do not free
	ecmem_ptr<ECPERMISSION> lpECPermissions;
	ecmem_ptr<ENTRYID> lpUnWrapStoreID;
	ULONG			cbUnWrapStoreID = 0;

	struct rightsResponse sRightResponse;
	soap_lock_guard spg(*this);

	// Remove servername, always
	hr = UnWrapServerClientStoreEntry(cbEntryID, lpEntryID, &cbUnWrapStoreID, &~lpUnWrapStoreID);
	if(hr != hrSuccess)
		goto exitm;

	sEntryId.__ptr = reinterpret_cast<unsigned char *>(lpUnWrapStoreID.get());
	sEntryId.__size = cbUnWrapStoreID;

	START_SOAP_CALL
	{
		if (m_lpCmd->getRights(m_ecSessionId, sEntryId, ulType, &sRightResponse) != SOAP_OK)
			er = KCERR_NETWORK_ERROR;
		else
			er = sRightResponse.er;
	}
	END_SOAP_CALL

	hr = ECAllocateBuffer(sizeof(ECPERMISSION) * sRightResponse.pRightsArray->__size,
	     &~lpECPermissions);
	if (hr != erSuccess)
		goto exitm;
	for (gsoap_size_t i = 0; i < sRightResponse.pRightsArray->__size; ++i) {
		lpECPermissions[i].ulRights	= sRightResponse.pRightsArray->__ptr[i].ulRights;
		lpECPermissions[i].ulState	= sRightResponse.pRightsArray->__ptr[i].ulState;
		lpECPermissions[i].ulType	= sRightResponse.pRightsArray->__ptr[i].ulType;

		hr = CopySOAPEntryIdToMAPIEntryId(&sRightResponse.pRightsArray->__ptr[i].sUserId, sRightResponse.pRightsArray->__ptr[i].ulUserid, MAPI_MAILUSER, (ULONG*)&lpECPermissions[i].sUserId.cb, (LPENTRYID*)&lpECPermissions[i].sUserId.lpb, lpECPermissions);
		if (hr != hrSuccess)
			goto exitm;
	}

	*lppECPermissions = lpECPermissions.release();
	*lpcPermissions = sRightResponse.pRightsArray->__size;
	lpECPermissions = NULL;
 exitm:
	return hr;
}

HRESULT WSTransport::HrSetPermissionRules(ULONG cbEntryID,
    const ENTRYID *lpEntryID, ULONG cPermissions,
    const ECPERMISSION *lpECPermissions)
{
	if (cPermissions == 0 || lpECPermissions == nullptr)
		return MAPI_E_INVALID_PARAMETER;

	ECRESULT		er = erSuccess;
	HRESULT			hr = hrSuccess;
	entryId sEntryId; // Do not free
	int				nChangedItems = 0;
	unsigned int	i,
					nItem;
	ecmem_ptr<ENTRYID> lpUnWrapStoreID;
	ULONG			cbUnWrapStoreID = 0;

	struct rightsArray rArray;
	soap_lock_guard spg(*this);

	// Remove servername, always
	hr = UnWrapServerClientStoreEntry(cbEntryID, lpEntryID, &cbUnWrapStoreID, &~lpUnWrapStoreID);
	if(hr != hrSuccess)
		goto exitm;

	sEntryId.__ptr = reinterpret_cast<unsigned char *>(lpUnWrapStoreID.get());
	sEntryId.__size = cbUnWrapStoreID;

	// Count the updated items
	for (i = 0; i < cPermissions; ++i)
		if(lpECPermissions[i].ulState != RIGHT_NORMAL)
			++nChangedItems;

	rArray.__ptr = s_alloc<rights>(m_lpCmd->soap, nChangedItems);
	rArray.__size = nChangedItems;

	nItem = 0;
	for (i = 0 ; i < cPermissions; ++i) {
		if(lpECPermissions[i].ulState != RIGHT_NORMAL){
			rArray.__ptr[nItem].ulRights = lpECPermissions[i].ulRights;
			rArray.__ptr[nItem].ulState	 = lpECPermissions[i].ulState;
			rArray.__ptr[nItem].ulType	 = lpECPermissions[i].ulType;
			rArray.__ptr[nItem].ulUserid = ABEID_ID(lpECPermissions[i].sUserId.lpb);

			hr = CopyMAPIEntryIdToSOAPEntryId(lpECPermissions[i].sUserId.cb, (LPENTRYID)lpECPermissions[i].sUserId.lpb, &rArray.__ptr[nItem].sUserId, true);
			if (hr != hrSuccess)
				goto exitm;
			++nItem;
		}
	}

	START_SOAP_CALL
	{
		if (m_lpCmd->setRights(m_ecSessionId, sEntryId, &rArray, &er) != SOAP_OK)
			er = KCERR_NETWORK_ERROR;
	}
	END_SOAP_CALL
 exitm:
	return hr;
}

HRESULT WSTransport::HrGetOwner(ULONG cbEntryID, const ENTRYID *lpEntryID,
    ULONG *lpcbOwnerId, ENTRYID **lppOwnerId)
{
	if (lpcbOwnerId == nullptr || lppOwnerId == nullptr)
		return MAPI_E_INVALID_PARAMETER;

	ECRESULT er = erSuccess;
	HRESULT hr = hrSuccess;
	entryId	sEntryId; // Do not free
	struct getOwnerResponse sResponse;
	ecmem_ptr<ENTRYID> lpUnWrapStoreID;
	ULONG		cbUnWrapStoreID = 0;
	soap_lock_guard spg(*this);

	// Remove servername, always
	hr = UnWrapServerClientStoreEntry(cbEntryID, lpEntryID, &cbUnWrapStoreID, &~lpUnWrapStoreID);
	if(hr != hrSuccess)
		goto exitm;

	sEntryId.__ptr = reinterpret_cast<unsigned char *>(lpUnWrapStoreID.get());
	sEntryId.__size = cbUnWrapStoreID;

	START_SOAP_CALL
	{
		if (m_lpCmd->getOwner(m_ecSessionId, sEntryId, &sResponse) != SOAP_OK)
			er = KCERR_NETWORK_ERROR;
		else
			er = sResponse.er;
	}
	END_SOAP_CALL

	hr = CopySOAPEntryIdToMAPIEntryId(&sResponse.sOwner, sResponse.ulOwner, lpcbOwnerId, lppOwnerId);
 exitm:
	return hr;
}

/**
 * Calls ns__abResolveNames.
 *
 * Converts client input to SOAP structs, and calls ns__abResolveNames
 * on server. Server soap results are converted back into lpAdrList
 * and lpFlagList.
 *
 * @param[in]		lpPropTagArray	Requested properties from server in rows of lpAdrList. May not be NULL.
 * @param[in]		ulFlags			Client flags passed to server.
 * @param[in/out]	lpAdrList		Contains one search request per row, using PR_DISPLAY_NAME.
 * @param[in/out]	lpFlagList		Contains current status of matching row in lpAdrList, eg MAPI_(UN)RESOLVED.
 * @return			HRESULT			MAPI error code.
 */
HRESULT WSTransport::HrResolveNames(const SPropTagArray *lpPropTagArray,
    ULONG ulFlags, LPADRLIST lpAdrList, LPFlagList lpFlagList)
{
	ECRESULT er = erSuccess;
	HRESULT hr = hrSuccess;
	struct propTagArray aPropTag;
	struct rowSet* lpsRowSet = NULL;
	struct flagArray aFlags;
	struct abResolveNamesResponse sResponse;
	convert_context	converter;
	soap_lock_guard spg(*this);

	aPropTag.__ptr = (unsigned int *)&lpPropTagArray->aulPropTag; // just a reference
	aPropTag.__size = lpPropTagArray->cValues;

	aFlags.__ptr = (unsigned int *)&lpFlagList->ulFlag;
	aFlags.__size = lpFlagList->cFlags;

	hr = CopyMAPIRowSetToSOAPRowSet((LPSRowSet)lpAdrList, &lpsRowSet, &converter);
	if(hr != hrSuccess)
		goto exitm;

	START_SOAP_CALL
	{
		if (m_lpCmd->abResolveNames(m_ecSessionId, &aPropTag, lpsRowSet, &aFlags, ulFlags, &sResponse) != SOAP_OK)
			er = KCERR_NETWORK_ERROR;
		else
			er = sResponse.er;
	}
	END_SOAP_CALL

	assert(sResponse.aFlags.__size == lpFlagList->cFlags);
	assert(static_cast<ULONG>(sResponse.sRowSet.__size) == lpAdrList->cEntries);
	for (gsoap_size_t i = 0; i < sResponse.aFlags.__size; ++i) {
		// Set the resolved items
		if(lpFlagList->ulFlag[i] == MAPI_UNRESOLVED && sResponse.aFlags.__ptr[i] == MAPI_RESOLVED)
		{
			lpAdrList->aEntries[i].cValues = sResponse.sRowSet.__ptr[i].__size;
			ECFreeBuffer(lpAdrList->aEntries[i].rgPropVals);

			hr = ECAllocateBuffer(sizeof(SPropValue) * lpAdrList->aEntries[i].cValues,
			     reinterpret_cast<void **>(&lpAdrList->aEntries[i].rgPropVals));
			if (hr != hrSuccess)
				goto exitm;
			hr = CopySOAPRowToMAPIRow(&sResponse.sRowSet.__ptr[i], lpAdrList->aEntries[i].rgPropVals, lpAdrList->aEntries[i].rgPropVals, &converter);
			if(hr != hrSuccess)
				goto exitm;

			lpFlagList->ulFlag[i] = sResponse.aFlags.__ptr[i];
		}else { // MAPI_AMBIGUOUS or MAPI_UNRESOLVED
			// only set the flag, do nothing with the row
			lpFlagList->ulFlag[i] = sResponse.aFlags.__ptr[i];
		}
	}
 exitm:
	spg.unlock();
	if(lpsRowSet)
		FreeRowSet(lpsRowSet);
	return hr;
}

HRESULT WSTransport::HrSyncUsers(ULONG cbCompanyId, const ENTRYID *lpCompanyId)
{
	ECRESULT er = erSuccess;
	HRESULT hr = hrSuccess;
	unsigned int sResponse;
	entryId sCompanyId;
	ULONG ulCompanyId = 0;
	soap_lock_guard spg(*this);

	if (lpCompanyId)
	{
		hr = CopyMAPIEntryIdToSOAPEntryId(cbCompanyId, lpCompanyId, &sCompanyId, true);
		if (hr != hrSuccess)
			goto exitm;
		ulCompanyId = ABEID_ID(lpCompanyId);
	}

	START_SOAP_CALL
	{
		if (m_lpCmd->syncUsers(m_ecSessionId, ulCompanyId, sCompanyId, &sResponse) != SOAP_OK)
			er = KCERR_NETWORK_ERROR;
		else
			er = sResponse;
	}
	END_SOAP_CALL
 exitm:
	return hr;
}

HRESULT WSTransport::GetQuota(ULONG cbUserId, const ENTRYID *lpUserId,
    bool bGetUserDefault, ECQUOTA **lppsQuota)
{
	if (lppsQuota == nullptr || lpUserId == nullptr)
		return MAPI_E_INVALID_PARAMETER;

	ECRESULT				er = erSuccess;
	HRESULT					hr = hrSuccess;
	struct quotaResponse	sResponse;
	ECQUOTA *lpsQuota =  NULL;
	entryId sUserId;
	soap_lock_guard spg(*this);

	hr = CopyMAPIEntryIdToSOAPEntryId(cbUserId, lpUserId, &sUserId, true);
	if (hr != hrSuccess)
		goto exitm;

	START_SOAP_CALL
	{
		if (m_lpCmd->GetQuota(m_ecSessionId, ABEID_ID(lpUserId), sUserId, bGetUserDefault, &sResponse) != SOAP_OK)
			er = KCERR_NETWORK_ERROR;
		else
			er = sResponse.er;
	}
	END_SOAP_CALL

	er = ECAllocateBuffer(sizeof(ECQUOTA), reinterpret_cast<void **>(&lpsQuota));
	if (er != erSuccess)
		goto exitm;
	lpsQuota->bUseDefaultQuota = sResponse.sQuota.bUseDefaultQuota;
	lpsQuota->bIsUserDefaultQuota = sResponse.sQuota.bIsUserDefaultQuota;
	lpsQuota->llHardSize = sResponse.sQuota.llHardSize;
	lpsQuota->llSoftSize = sResponse.sQuota.llSoftSize;
	lpsQuota->llWarnSize = sResponse.sQuota.llWarnSize;

	*lppsQuota = lpsQuota;
 exitm:
	return hr;
}

HRESULT WSTransport::SetQuota(ULONG cbUserId, const ENTRYID *lpUserId,
    ECQUOTA *lpsQuota)
{
	if (lpsQuota == nullptr || lpUserId == nullptr)
		return MAPI_E_INVALID_PARAMETER;

	ECRESULT				er = erSuccess;
	HRESULT					hr = hrSuccess;
	unsigned int			sResponse;
	struct quota			sQuota;
	entryId sUserId;
	soap_lock_guard spg(*this);

	hr = CopyMAPIEntryIdToSOAPEntryId(cbUserId, lpUserId, &sUserId, true);
	if (hr != hrSuccess)
		goto exitm;

	sQuota.bUseDefaultQuota = lpsQuota->bUseDefaultQuota;
	sQuota.bIsUserDefaultQuota = lpsQuota->bIsUserDefaultQuota;
	sQuota.llHardSize = lpsQuota->llHardSize;
	sQuota.llSoftSize = lpsQuota->llSoftSize;
	sQuota.llWarnSize = lpsQuota->llWarnSize;

	START_SOAP_CALL
	{
		if (m_lpCmd->SetQuota(m_ecSessionId, ABEID_ID(lpUserId), sUserId, &sQuota, &sResponse) != SOAP_OK)
			er = KCERR_NETWORK_ERROR;
		else
			er = sResponse;
	}
	END_SOAP_CALL
 exitm:
	return hr;
}

HRESULT WSTransport::AddQuotaRecipient(ULONG cbCompanyId,
    const ENTRYID *lpCompanyId, ULONG cbRecipientId,
    const ENTRYID *lpRecipientId, ULONG ulType)
{
	if (lpCompanyId == nullptr || lpRecipientId == nullptr)
		return MAPI_E_INVALID_PARAMETER;

	ECRESULT er = erSuccess;
	HRESULT hr = hrSuccess;
	entryId	sCompanyId, sRecipientId;
	soap_lock_guard spg(*this);

	hr = CopyMAPIEntryIdToSOAPEntryId(cbCompanyId, lpCompanyId, &sCompanyId, true);
	if (hr != hrSuccess)
		goto exitm;
	hr = CopyMAPIEntryIdToSOAPEntryId(cbRecipientId, lpRecipientId, &sRecipientId, true);
	if (hr != hrSuccess)
		goto exitm;

	START_SOAP_CALL
	{
		if (m_lpCmd->AddQuotaRecipient(m_ecSessionId, ABEID_ID(lpCompanyId), sCompanyId, ABEID_ID(lpRecipientId), sRecipientId, ulType, &er) != SOAP_OK)
			er = KCERR_NETWORK_ERROR;
	}
	END_SOAP_CALL
 exitm:
	return hr;
}

HRESULT WSTransport::DeleteQuotaRecipient(ULONG cbCompanyId,
    const ENTRYID *lpCompanyId, ULONG cbRecipientId,
    const ENTRYID *lpRecipientId, ULONG ulType)
{
	if (lpCompanyId == nullptr || lpRecipientId == nullptr)
		return MAPI_E_INVALID_PARAMETER;

	ECRESULT er = erSuccess;
	HRESULT hr = hrSuccess;
	entryId sCompanyId, sRecipientId;
	soap_lock_guard spg(*this);

	hr = CopyMAPIEntryIdToSOAPEntryId(cbCompanyId, lpCompanyId, &sCompanyId, true);
	if (hr != hrSuccess)
		goto exitm;
	hr = CopyMAPIEntryIdToSOAPEntryId(cbRecipientId, lpRecipientId, &sRecipientId, true);
	if (hr != hrSuccess)
		goto exitm;

	START_SOAP_CALL
	{
		if (m_lpCmd->DeleteQuotaRecipient(m_ecSessionId, ABEID_ID(lpCompanyId), sCompanyId, ABEID_ID(lpRecipientId), sRecipientId, ulType, &er) != SOAP_OK)
			er = KCERR_NETWORK_ERROR;
	}
	END_SOAP_CALL
 exitm:
	return hr;
}

HRESULT WSTransport::GetQuotaRecipients(ULONG cbUserId, const ENTRYID *lpUserId,
    ULONG ulFlags, ULONG *lpcUsers, ECUSER **lppsUsers)
{
	if (lpcUsers == nullptr || lppsUsers == nullptr)
		return MAPI_E_INVALID_PARAMETER;

	ECRESULT	er = erSuccess;
	HRESULT		hr = hrSuccess;
	entryId sUserId;
	struct userListResponse sResponse;
	soap_lock_guard spg(*this);

	hr = CopyMAPIEntryIdToSOAPEntryId(cbUserId, lpUserId, &sUserId, true);
	if (hr != hrSuccess)
		goto exitm;

	*lpcUsers = 0;

	START_SOAP_CALL
	{
		if (m_lpCmd->GetQuotaRecipients(m_ecSessionId, ABEID_ID(lpUserId), sUserId, &sResponse) != SOAP_OK)
			er = KCERR_NETWORK_ERROR;
		else
			er = sResponse.er;
	}
	END_SOAP_CALL

	hr = SoapUserArrayToUserArray(&sResponse.sUserArray, ulFlags, lpcUsers, lppsUsers);
	if(hr != hrSuccess)
		goto exitm;
 exitm:
	return hr;
}

HRESULT WSTransport::GetQuotaStatus(ULONG cbUserId, const ENTRYID *lpUserId,
    ECQUOTASTATUS **lppsQuotaStatus)
{
	if (lppsQuotaStatus == nullptr)
		return MAPI_E_INVALID_PARAMETER;

	ECRESULT				er = erSuccess;
	HRESULT					hr = hrSuccess;
	struct quotaStatus		sResponse;
	ECQUOTASTATUS *lpsQuotaStatus =  NULL;
	entryId sUserId;
	soap_lock_guard spg(*this);

	hr = CopyMAPIEntryIdToSOAPEntryId(cbUserId, lpUserId, &sUserId, true);
	if (hr != hrSuccess)
		goto exitm;

	START_SOAP_CALL
	{
		if (m_lpCmd->GetQuotaStatus(m_ecSessionId, ABEID_ID(lpUserId), sUserId, &sResponse) != SOAP_OK)
			er = KCERR_NETWORK_ERROR;
		else
			er = sResponse.er;
	}
	END_SOAP_CALL

	er = ECAllocateBuffer(sizeof(ECQUOTASTATUS), reinterpret_cast<void **>(&lpsQuotaStatus));
	if (er != erSuccess)
		goto exitm;
	lpsQuotaStatus->llStoreSize = sResponse.llStoreSize;
	lpsQuotaStatus->quotaStatus = (eQuotaStatus)sResponse.ulQuotaStatus;

	*lppsQuotaStatus = lpsQuotaStatus;
 exitm:
	return hr;
}

HRESULT WSTransport::HrPurgeSoftDelete(ULONG ulDays)
{
    HRESULT						hr = hrSuccess;
    ECRESULT					er = erSuccess;
	soap_lock_guard spg(*this);

	START_SOAP_CALL
	{
		if (m_lpCmd->purgeSoftDelete(m_ecSessionId, ulDays, &er) != SOAP_OK)
			er = KCERR_NETWORK_ERROR;
	}
	END_SOAP_CALL
 exitm:
    return hr;
}

HRESULT WSTransport::HrPurgeCache(ULONG ulFlags)
{
    HRESULT						hr = hrSuccess;
    ECRESULT					er = erSuccess;
	soap_lock_guard spg(*this);

	START_SOAP_CALL
	{
		if (m_lpCmd->purgeCache(m_ecSessionId, ulFlags, &er) != SOAP_OK)
			er = KCERR_NETWORK_ERROR;
	}
	END_SOAP_CALL
 exitm:
    return hr;
}

HRESULT WSTransport::HrPurgeDeferredUpdates(ULONG *lpulRemaining)
{
    HRESULT						hr = hrSuccess;
    ECRESULT					er = erSuccess;
    struct purgeDeferredUpdatesResponse sResponse;
	soap_lock_guard spg(*this);

	START_SOAP_CALL
	{
		if (m_lpCmd->purgeDeferredUpdates(m_ecSessionId, &sResponse) != SOAP_OK)
			er = KCERR_NETWORK_ERROR;
        else
            er = sResponse.er;

        *lpulRemaining = sResponse.ulDeferredRemaining;
	}
	END_SOAP_CALL
 exitm:
    return hr;
}

HRESULT WSTransport::HrResolvePseudoUrl(const char *lpszPseudoUrl, char **lppszServerPath, bool *lpbIsPeer)
{
	if (lpszPseudoUrl == nullptr || lppszServerPath == nullptr)
		return MAPI_E_INVALID_PARAMETER;

	ECRESULT						er = erSuccess;
	HRESULT							hr = hrSuccess;
	struct resolvePseudoUrlResponse sResponse;
	char							*lpszServerPath = NULL;
	unsigned int					ulLen = 0;
	ECsResolveResult				*lpCachedResult = NULL;
	ECsResolveResult				cachedResult;

	// First try the cache
	ulock_rec l_cache(m_ResolveResultCacheMutex);
	er = m_ResolveResultCache.GetCacheItem(lpszPseudoUrl, &lpCachedResult);
	if (er == erSuccess) {
		hr = lpCachedResult->hr;
		if (hr == hrSuccess) {
			ulLen = lpCachedResult->serverPath.length() + 1;
			hr = ECAllocateBuffer(ulLen, reinterpret_cast<void **>(&lpszServerPath));
			if (hr == hrSuccess) {
				memcpy(lpszServerPath, lpCachedResult->serverPath.c_str(), ulLen);
				*lppszServerPath = lpszServerPath;
				*lpbIsPeer = lpCachedResult->isPeer;
			}
		}
		return hr;	// Early exit
	}
	l_cache.unlock();

	// Cache failed. Try the server
	soap_lock_guard spg(*this);
	START_SOAP_CALL
	{
		if (m_lpCmd->resolvePseudoUrl(m_ecSessionId, lpszPseudoUrl, &sResponse) != SOAP_OK)
			er = KCERR_NETWORK_ERROR;
		else
			er = sResponse.er;
	}
	END_SOAP_CALL

	cachedResult.hr = hr;
	if (hr == hrSuccess) {
		cachedResult.isPeer = sResponse.bIsPeer;
		if (sResponse.lpszServerPath != nullptr) {
			cachedResult.serverPath = sResponse.lpszServerPath;
			ulLen = strlen(sResponse.lpszServerPath) + 1;
		}
	}

	{
		scoped_rlock lock(m_ResolveResultCacheMutex);
		m_ResolveResultCache.AddCacheItem(lpszPseudoUrl, std::move(cachedResult));
	}

<<<<<<< HEAD
	ulLen = strlen(sResponse.lpszServerPath) + 1;
	hr = ECAllocateBuffer(ulLen, reinterpret_cast<void **>(&lpszServerPath));
=======
	hr = ECAllocateBuffer(ulLen, (void**)&lpszServerPath);
>>>>>>> 3c83e200
	if (hr != hrSuccess)
		goto exitm;

	memcpy(lpszServerPath, sResponse.lpszServerPath, ulLen);
	*lppszServerPath = lpszServerPath;
	*lpbIsPeer = sResponse.bIsPeer;
 exitm:
	return hr;
}

HRESULT WSTransport::HrGetServerDetails(ECSVRNAMELIST *lpServerNameList,
    ULONG ulFlags, ECSERVERLIST **lppsServerList)
{
	if (lpServerNameList == nullptr || lppsServerList == nullptr)
		return MAPI_E_INVALID_PARAMETER;

	ECRESULT						er = erSuccess;
	HRESULT							hr = hrSuccess;
	struct getServerDetailsResponse sResponse;
	ecmem_ptr<struct mv_string8> lpsSvrNameList;
	soap_lock_guard spg(*this);

	hr = SvrNameListToSoapMvString8(lpServerNameList, ulFlags & MAPI_UNICODE, &~lpsSvrNameList);
	if (hr != hrSuccess)
		goto exitm;

	START_SOAP_CALL
	{
		if (m_lpCmd->getServerDetails(m_ecSessionId, *lpsSvrNameList, ulFlags & ~MAPI_UNICODE, &sResponse) != SOAP_OK)
			er = KCERR_NETWORK_ERROR;
		else
			er = sResponse.er;
	}
	END_SOAP_CALL

	hr = SoapServerListToServerList(&sResponse.sServerList, ulFlags & MAPI_UNICODE, lppsServerList);
	if (hr != hrSuccess)
		goto exitm;
 exitm:
	return hr;
}

HRESULT WSTransport::HrGetChanges(const std::string &sourcekey, ULONG ulSyncId,
    ULONG ulChangeId, ULONG ulSyncType, ULONG ulFlags,
    const SRestriction *lpsRestrict, ULONG *lpulMaxChangeId, ULONG *lpcChanges,
    ICSCHANGE **lppChanges)
{
	HRESULT						hr = hrSuccess;
	ECRESULT					er = erSuccess;
	struct icsChangeResponse	sResponse;
	ecmem_ptr<ICSCHANGE> lpChanges;
	struct xsd__base64Binary	sSourceKey;
	struct restrictTable		*lpsSoapRestrict = NULL;

	sSourceKey.__ptr = (unsigned char *)sourcekey.c_str();
	sSourceKey.__size = sourcekey.size();

	soap_lock_guard spg(*this);
	if(lpsRestrict) {
    	hr = CopyMAPIRestrictionToSOAPRestriction(&lpsSoapRestrict, lpsRestrict);
    	if(hr != hrSuccess)
	        goto exitm;
    }

	START_SOAP_CALL
	{
		if (m_lpCmd->getChanges(m_ecSessionId, sSourceKey, ulSyncId, ulChangeId, ulSyncType, ulFlags, lpsSoapRestrict, &sResponse) != SOAP_OK)
			er = KCERR_NETWORK_ERROR;
		else
			er = sResponse.er;
	}
	END_SOAP_CALL

	er = ECAllocateBuffer(sResponse.sChangesArray.__size * sizeof(ICSCHANGE), &~lpChanges);
	if (er != erSuccess)
		goto exitm;

	for (gsoap_size_t i = 0; i < sResponse.sChangesArray.__size; ++i) {
		lpChanges[i].ulChangeId = sResponse.sChangesArray.__ptr[i].ulChangeId;
		lpChanges[i].ulChangeType = sResponse.sChangesArray.__ptr[i].ulChangeType;
		lpChanges[i].ulFlags = sResponse.sChangesArray.__ptr[i].ulFlags;

		if(sResponse.sChangesArray.__ptr[i].sSourceKey.__size > 0) {
			er = ECAllocateMore(sResponse.sChangesArray.__ptr[i].sSourceKey.__size,
			     lpChanges, reinterpret_cast<void **>(&lpChanges[i].sSourceKey.lpb));
			if (er != erSuccess)
				goto exitm;
			lpChanges[i].sSourceKey.cb = sResponse.sChangesArray.__ptr[i].sSourceKey.__size;
			memcpy(lpChanges[i].sSourceKey.lpb, sResponse.sChangesArray.__ptr[i].sSourceKey.__ptr, sResponse.sChangesArray.__ptr[i].sSourceKey.__size);
		}

		if(sResponse.sChangesArray.__ptr[i].sParentSourceKey.__size > 0) {
			er = ECAllocateMore( sResponse.sChangesArray.__ptr[i].sParentSourceKey.__size,
			     lpChanges, reinterpret_cast<void **>(&lpChanges[i].sParentSourceKey.lpb));
			if (er != erSuccess)
				goto exitm;
			lpChanges[i].sParentSourceKey.cb = sResponse.sChangesArray.__ptr[i].sParentSourceKey.__size;
			memcpy(lpChanges[i].sParentSourceKey.lpb, sResponse.sChangesArray.__ptr[i].sParentSourceKey.__ptr, sResponse.sChangesArray.__ptr[i].sParentSourceKey.__size);
		}
	}

	*lpulMaxChangeId = sResponse.ulMaxChangeId;
	*lpcChanges = sResponse.sChangesArray.__size;
	*lppChanges = lpChanges.release();
 exitm:
	spg.unlock();
	if(lpsSoapRestrict)
	    FreeRestrictTable(lpsSoapRestrict);
	return hr;
}

HRESULT WSTransport::HrSetSyncStatus(const std::string& sourcekey, ULONG ulSyncId, ULONG ulChangeId, ULONG ulSyncType, ULONG ulFlags, ULONG* lpulSyncId){
	HRESULT				hr = hrSuccess;
	ECRESULT			er = erSuccess;
	struct setSyncStatusResponse sResponse;
	struct xsd__base64Binary sSourceKey;

	sSourceKey.__size = sourcekey.size();
	sSourceKey.__ptr = (unsigned char *)sourcekey.c_str();

	soap_lock_guard spg(*this);
	START_SOAP_CALL
	{
		if (m_lpCmd->setSyncStatus(m_ecSessionId, sSourceKey, ulSyncId, ulChangeId, ulSyncType, ulFlags, &sResponse) != SOAP_OK)
			er = KCERR_NETWORK_ERROR;
		else
			er = sResponse.er;
	}
	END_SOAP_CALL

	*lpulSyncId = sResponse.ulSyncId;
 exitm:
	return hr;
}

HRESULT WSTransport::HrEntryIDFromSourceKey(ULONG cbStoreID,
    const ENTRYID *lpStoreID, ULONG ulFolderSourceKeySize,
    BYTE *lpFolderSourceKey, ULONG ulMessageSourceKeySize,
    BYTE *lpMessageSourceKey, ULONG *lpcbEntryID, ENTRYID **lppEntryID)
{
	if (ulFolderSourceKeySize == 0 || lpFolderSourceKey == nullptr)
		return MAPI_E_INVALID_PARAMETER;

	HRESULT		hr = hrSuccess;
	ECRESULT	er = erSuccess;
	entryId		sStoreId;
	ecmem_ptr<ENTRYID> lpUnWrapStoreID;
	ULONG		cbUnWrapStoreID = 0;

	struct xsd__base64Binary	folderSourceKey;
	struct xsd__base64Binary	messageSourceKey;

	struct getEntryIDFromSourceKeyResponse sResponse;
	soap_lock_guard spg(*this);

	hr = UnWrapServerClientStoreEntry(cbStoreID, lpStoreID, &cbUnWrapStoreID, &~lpUnWrapStoreID);
	if(hr != hrSuccess)
		goto exitm;

	sStoreId.__ptr = reinterpret_cast<unsigned char *>(lpUnWrapStoreID.get());
	sStoreId.__size = cbUnWrapStoreID;

	folderSourceKey.__size = ulFolderSourceKeySize;
	folderSourceKey.__ptr = lpFolderSourceKey;

	messageSourceKey.__size = ulMessageSourceKeySize; // can be zero
	messageSourceKey.__ptr = lpMessageSourceKey;

	START_SOAP_CALL
	{
		if (m_lpCmd->getEntryIDFromSourceKey(m_ecSessionId, sStoreId, folderSourceKey, messageSourceKey, &sResponse) != SOAP_OK)
			er = KCERR_NETWORK_ERROR;
		else
			er = sResponse.er;
	}
	END_SOAP_CALL

	hr = CopySOAPEntryIdToMAPIEntryId(&sResponse.sEntryId, lpcbEntryID, lppEntryID, NULL);
	if(hr != hrSuccess)
		goto exitm;
 exitm:
	return hr;
}

HRESULT WSTransport::HrGetSyncStates(const ECLISTSYNCID &lstSyncId, ECLISTSYNCSTATE *lplstSyncState)
{
	HRESULT							hr = hrSuccess;
	ECRESULT						er = erSuccess;
	mv_long ulaSyncId;
	getSyncStatesReponse sResponse;
	SSyncState						sSyncState = {0};

	assert(lplstSyncState != NULL);
	soap_lock_guard spg(*this);
	if (lstSyncId.empty())
		goto exitm;
	ulaSyncId.__ptr = s_alloc<unsigned int>(nullptr, lstSyncId.size());
	for (auto sync_id : lstSyncId)
		ulaSyncId.__ptr[ulaSyncId.__size++] = sync_id;

	START_SOAP_CALL
	{
		if (m_lpCmd->getSyncStates(m_ecSessionId, ulaSyncId, &sResponse) != SOAP_OK)
			er = KCERR_NETWORK_ERROR;
		else
			er = sResponse.er;
	}
	END_SOAP_CALL

	for (gsoap_size_t i = 0; i < sResponse.sSyncStates.__size; ++i) {
		sSyncState.ulSyncId = sResponse.sSyncStates.__ptr[i].ulSyncId;
		sSyncState.ulChangeId = sResponse.sSyncStates.__ptr[i].ulChangeId;
		lplstSyncState->emplace_back(std::move(sSyncState));
	}
 exitm:
	spg.unlock();
	s_free(nullptr, ulaSyncId.__ptr);
	return hr;
}

const char* WSTransport::GetServerName()
{
	return m_sProfileProps.strServerPath.c_str();
}

HRESULT WSTransport::HrOpenMiscTable(ULONG ulTableType, ULONG ulFlags,
    ULONG cbEntryID, const ENTRYID *lpEntryID, ECMsgStore *lpMsgStore,
    WSTableView **lppTableView)
{
	if (ulTableType != TABLETYPE_STATS_SYSTEM && ulTableType != TABLETYPE_STATS_SESSIONS &&
	    ulTableType != TABLETYPE_STATS_USERS && ulTableType != TABLETYPE_STATS_COMPANY &&
	    ulTableType != TABLETYPE_USERSTORES && ulTableType != TABLETYPE_STATS_SERVERS)
		return MAPI_E_INVALID_PARAMETER;

	HRESULT hr = hrSuccess;
	object_ptr<WSTableMisc> lpMiscTable;

	hr = WSTableMisc::Create(ulTableType, ulFlags, m_ecSessionId,
	     cbEntryID, lpEntryID, lpMsgStore, this, &~lpMiscTable);
	if (hr != hrSuccess)
		return hr;
	return lpMiscTable->QueryInterface(IID_ECTableView,
	       reinterpret_cast<void **>(lppTableView));
}

HRESULT WSTransport::HrSetLockState(ULONG cbEntryID, const ENTRYID *lpEntryID, bool bLocked)
{
	HRESULT hr = hrSuccess;
    ECRESULT er = erSuccess;
	entryId eidMessage;

	if ((m_ulServerCapabilities & KOPANO_CAP_MSGLOCK) == 0)
		return hrSuccess;
	soap_lock_guard spg(*this);
	hr = CopyMAPIEntryIdToSOAPEntryId(cbEntryID, lpEntryID, &eidMessage, true);
	if (hr != hrSuccess)
		goto exitm;

	START_SOAP_CALL
	{
		if (m_lpCmd->setLockState(m_ecSessionId, eidMessage, bLocked, &er) != SOAP_OK)
			er = KCERR_NETWORK_ERROR;
		/* else: er is already set and good to use */
	}
	END_SOAP_CALL
 exitm:
	return hr;
}

HRESULT WSTransport::HrCheckCapabilityFlags(ULONG ulFlags, BOOL *lpbResult)
{
	if (lpbResult == NULL)
		return MAPI_E_INVALID_PARAMETER;
	*lpbResult = (m_ulServerCapabilities & ulFlags) == ulFlags;
	return hrSuccess;
}

HRESULT WSTransport::HrTestPerform(const char *szCommand, unsigned int ulArgs,
    char **lpszArgs)
{
    HRESULT hr = hrSuccess;
    ECRESULT er = erSuccess;
    struct testPerformArgs sTestPerform;

    sTestPerform.__size = ulArgs;
    sTestPerform.__ptr = lpszArgs;

	soap_lock_guard spg(*this);
    START_SOAP_CALL
    {
		if (m_lpCmd->testPerform(m_ecSessionId, szCommand, sTestPerform, &er) != SOAP_OK)
            er = KCERR_NETWORK_ERROR;
    }
    END_SOAP_CALL;
 exitm:
    return hr;
}

HRESULT WSTransport::HrTestSet(const char *szName, const char *szValue)
{
    HRESULT hr = hrSuccess;
    ECRESULT er = erSuccess;
	soap_lock_guard spg(*this);

    START_SOAP_CALL
    {
		if (m_lpCmd->testSet(m_ecSessionId, szName, szValue, &er) != SOAP_OK)
			er = KCERR_NETWORK_ERROR;
    }
    END_SOAP_CALL
 exitm:
    return hr;
}

HRESULT WSTransport::HrTestGet(const char *szName, char **lpszValue)
{
    HRESULT hr = hrSuccess;

    ECRESULT er = erSuccess;
    char *szValue = NULL;
    struct testGetResponse sResponse;
	soap_lock_guard spg(*this);

    START_SOAP_CALL
    {
		if (m_lpCmd->testGet(m_ecSessionId, szName, &sResponse) != SOAP_OK)
			er = KCERR_NETWORK_ERROR;
        else
                er = sResponse.er;
    }
    END_SOAP_CALL

	hr = MAPIAllocateBuffer(strlen(sResponse.szValue) + 1, reinterpret_cast<void **>(&szValue));
    if(hr != hrSuccess)
		goto exitm;

    strcpy(szValue, sResponse.szValue);

    *lpszValue = szValue;
 exitm:
	return hr;
}

HRESULT WSTransport::HrGetSessionId(ECSESSIONID *lpSessionId, ECSESSIONGROUPID *lpSessionGroupId)
{
	HRESULT hr = hrSuccess;

	if (lpSessionId)
		*lpSessionId = m_ecSessionId;
	if (lpSessionGroupId)
		*lpSessionGroupId = m_ecSessionGroupId;

    return hr;
}

sGlobalProfileProps WSTransport::GetProfileProps()
{
    return m_sProfileProps;
}

HRESULT WSTransport::GetServerGUID(LPGUID lpsServerGuid)
{
	if (m_sServerGuid == GUID_NULL)
		return MAPI_E_NOT_FOUND;

	*lpsServerGuid = m_sServerGuid;
	return hrSuccess;
}

HRESULT WSTransport::AddSessionReloadCallback(void *lpParam, SESSIONRELOADCALLBACK callback, ULONG *lpulId)
{
	SESSIONRELOADLIST::mapped_type data(lpParam, callback);
	scoped_rlock lock(m_mutexSessionReload);

	m_mapSessionReload[m_ulReloadId] = data;
	if(lpulId)
		*lpulId = m_ulReloadId;
	++m_ulReloadId;
	return hrSuccess;
}

HRESULT WSTransport::RemoveSessionReloadCallback(ULONG ulId)
{
	scoped_rlock lock(m_mutexSessionReload);
	return m_mapSessionReload.erase(ulId) == 0 ? MAPI_E_NOT_FOUND : hrSuccess;
}

SOAP_SOCKET WSTransport::RefuseConnect(struct soap* soap, const char* endpoint, const char* host, int port)
{
	soap->error = SOAP_TCP_ERROR;
	return SOAP_ERR;
}

HRESULT WSTransport::HrCancelIO()
{
	/* This looks like an ugly hack, but in practice it works very well: we want
	 * to make sure that no blocking call is running or will run in this class instance
	 * after HrCancelIO() returns.
	 *
	 * To do this, we first disable sending new requests by override the fsend() function
	 * in gSOAP. If a request was already started but still 'before' the fsend() call
	 * then the call will return directly after the fsend() because it will return an error.
	 * On the other hand, if fsend() has already been called, then the next blocking part
	 * will be the frecv() call. We therefore shutdown the socket here as well, so that
	 * any blocking recv() call will return with an error immediately.
	 *
	 * Please note though, that this last part (shutdown() on a socket will cause other threads
	 * with a blocking recv() on the socket to return with an error), is not 100% portable.
	 * Apparently (and this is untested), some UNIX variants don't return until some data
	 * is received on the socket. Bummer. It works in Linux though.
	 */
	if (m_lpCmd == NULL || m_lpCmd->soap == NULL)
		return hrSuccess;

	// Override the SOAP connect (fopen) so that all new connections will fail with a network error
	m_lpCmd->soap->fopen = WSTransport::RefuseConnect;

	// If there is a socket currently open, close it now
	int s = m_lpCmd->soap->socket;
	if (s != SOAP_INVALID_SOCKET)
		m_lpCmd->soap->fshutdownsocket(m_lpCmd->soap, (SOAP_SOCKET)s, 2);
	return hrSuccess;
}

HRESULT WSTransport::HrGetNotify(struct notificationArray **lppsArrayNotifications)
{
	HRESULT		hr = hrSuccess;
	ECRESULT	er = erSuccess;

	struct notifyResponse sNotifications;
	soap_lock_guard spg(*this);

	if (m_lpCmd->notifyGetItems(m_ecSessionId, &sNotifications) != SOAP_OK)
		er = KCERR_NETWORK_ERROR;
	else
		er = sNotifications.er;	// hrSuccess or KCWARN_KEEP_ALIVE only

	hr = kcerr_to_mapierr(er);
	if(hr != erSuccess)
		goto exit;

	if(sNotifications.pNotificationArray != NULL) {
		*lppsArrayNotifications = s_alloc<notificationArray>(nullptr);
		CopyNotificationArrayStruct(sNotifications.pNotificationArray, *lppsArrayNotifications);
	}else
		*lppsArrayNotifications = NULL;

exit:
	spg.unlock();
	if(m_lpCmd->soap) {
		soap_destroy(m_lpCmd->soap);
		soap_end(m_lpCmd->soap);
	}

	return hr;
}

std::string WSTransport::GetAppName()
{
	if (!m_strAppName.empty())
		return m_strAppName;
	std::string procpath = "/proc/" + stringify(getpid()) + "/cmdline";
	std::string s;
	std::ifstream in(procpath.c_str());

	if (!getline(in, s))
		m_strAppName = "<unknown>";
	else
		m_strAppName = basename((char *)s.c_str());
    return m_strAppName;
}

HRESULT WSTransport::HrResetFolderCount(ULONG cbEntryId,
    const ENTRYID *lpEntryId, ULONG *lpulUpdates)
{
	HRESULT hr = hrSuccess;
    ECRESULT er = erSuccess;
	entryId eidFolder;
	resetFolderCountResponse sResponse;
	soap_lock_guard spg(*this);

	hr = CopyMAPIEntryIdToSOAPEntryId(cbEntryId, lpEntryId, &eidFolder, true);
	if (hr != hrSuccess)
		goto exitm;

	START_SOAP_CALL
	{
		if (m_lpCmd->resetFolderCount(m_ecSessionId, eidFolder, &sResponse) != SOAP_OK)
			er = KCERR_NETWORK_ERROR;
		else
			er = sResponse.er;
	}
	END_SOAP_CALL

	if (lpulUpdates)
		*lpulUpdates = sResponse.ulUpdates;

 exitm:
	return hr;
}<|MERGE_RESOLUTION|>--- conflicted
+++ resolved
@@ -3436,12 +3436,7 @@
 		m_ResolveResultCache.AddCacheItem(lpszPseudoUrl, std::move(cachedResult));
 	}
 
-<<<<<<< HEAD
-	ulLen = strlen(sResponse.lpszServerPath) + 1;
 	hr = ECAllocateBuffer(ulLen, reinterpret_cast<void **>(&lpszServerPath));
-=======
-	hr = ECAllocateBuffer(ulLen, (void**)&lpszServerPath);
->>>>>>> 3c83e200
 	if (hr != hrSuccess)
 		goto exitm;
 
