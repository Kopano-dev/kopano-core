/*
 * SPDX-License-Identifier: AGPL-3.0-only
 * Copyright 2005 - 2016 Zarafa and its licensors
 */
#include <kopano/platform.h>
#include <kopano/memory.hpp>
#include <kopano/tie.hpp>
#include <mapidefs.h>
#include <mapicode.h>
#include <mapitags.h>
#include <mapiutil.h>
#include <fstream>
#include <new>
#include <string>
#include <kopano/ECLogger.h>
#include <kopano/scope.hpp>
#include "WSTransport.h"
#include "ProviderUtil.h"
#include "soapH.h"
#include "pcutil.hpp"
#include <kopano/kcodes.h>
#include "KCmd.nsmap"
#include "Mem.h"
#include <kopano/ECGuid.h>
#include "SOAPUtils.h"
#include "WSUtil.h"
#include <kopano/mapiext.h>
#include "WSABPropStorage.h"
#include <kopano/ecversion.h>
#include "ClientUtil.h"
#include "ECSessionGroupManager.h"
#include <kopano/stringutil.h>
#include "versions.h"
#include <kopano/charset/convert.h>
#include <kopano/charset/utf8string.h>
#include <kopano/charset/convstring.h>
#include "SOAPSock.h"
#include <kopano/mapi_ptr.h>
#include "WSMessageStreamExporter.h"
#include "WSMessageStreamImporter.h"
#ifdef HAVE_GSSAPI
#	include <gssapi/gssapi.h>
#endif

using namespace KC;

/*
 *
 * This is the main WebServices transport object. All communications with the
 * web service server is done through this object. Also, this file is the
 * coupling point between MAPI and our internal (network) formats, and
 * codes. This means that any classes communicating with this one either
 * use MAPI syntax (i.e. MAPI_E_NOT_ENOUGH_MEMORY) OR use the EC syntax
 * (i.e. EC_E_NOT_FOUND), but never BOTH.
 *
 */

#define START_SOAP_CALL retry: \
    if(m_lpCmd == NULL) { \
        ec_log_debug("K-0159: cannot issue RPCs: m_lpCmd is unset"); \
        hr = MAPI_E_NETWORK_ERROR; \
        goto exitm; \
    }
#define END_SOAP_CALL 	\
	if (er == KCERR_END_OF_SESSION && HrReLogon() == hrSuccess) \
		goto retry; \
	hr = kcerr_to_mapierr(er, MAPI_E_NOT_FOUND); \
	if(hr != hrSuccess) \
		goto exitm;

static ECRESULT KCOIDCLogon(KCmdProxy2 *, const utf8string &user, const utf8string &imp_user, const utf8string &password, unsigned int caps, ECSESSIONGROUPID, const char *app_name, ECSESSIONID *, unsigned int *srv_caps, GUID *srv_guid, const std::string &cl_app_ver, const std::string &cl_app_misc);
static ECRESULT TrySSOLogon(KCmdProxy2 *, const utf8string &user, const utf8string &imp_user, unsigned int caps, ECSESSIONGROUPID, const char *app_name, ECSESSIONID *, unsigned int *srv_caps, GUID *srv_guid, const std::string &cl_app_ver, const std::string &cl_app_misc);

namespace KC {

template<> size_t GetCacheAdditionalSize(const ECsResolveResult &v)
{
	return MEMORY_USAGE_STRING(v.serverPath);
}

}

WSTransport::WSTransport() :
	ECUnknown("WSTransport"),
	m_ResolveResultCache("ResolveResult", 4096, 300), m_has_session(false)
{
	memset(&m_sServerGuid, 0, sizeof(m_sServerGuid));
}

WSTransport::~WSTransport()
{
	if (m_lpCmd != NULL)
		HrLogOff();
}

HRESULT WSTransport::QueryInterface(REFIID refiid, void **lppInterface)
{
	REGISTER_INTERFACE3(ECTransport, WSTransport, this);
	REGISTER_INTERFACE2(ECUnknown, this);
	REGISTER_INTERFACE2(IUnknown, this);
	return MAPI_E_INTERFACE_NOT_SUPPORTED;
}

HRESULT WSTransport::Create(WSTransport **lppTransport)
{
	return alloc_wrap<WSTransport>().put(lppTransport);
}

/* Creates a transport working on the same session and session group as this transport */
HRESULT WSTransport::HrClone(WSTransport **lppTransport)
{
	WSTransport *lpTransport = NULL;
	auto hr = WSTransport::Create(&lpTransport);
	if(hr != hrSuccess)
		return hr;
	hr = CreateSoapTransport(m_sProfileProps, &unique_tie(lpTransport->m_lpCmd));
	if(hr != hrSuccess)
		return hr;
	lpTransport->m_ecSessionId = m_ecSessionId;
	lpTransport->m_ecSessionGroupId = m_ecSessionGroupId;
	*lppTransport = lpTransport;
	return hrSuccess;
}

HRESULT WSTransport::HrLogon2(const struct sGlobalProfileProps &sProfileProps)
{
	HRESULT		hr = hrSuccess;
	ECRESULT	er = erSuccess;
	unsigned int ulCapabilities = KOPANO_CAP_GIFN32, ulLogonFlags = 0;
	unsigned int ulServerCapabilities = 0, ulServerVersion = 0;
	ECSESSIONID	ecSessionId = 0;
	std::unique_ptr<KCmdProxy2> new_cmd;
	KCmdProxy2 *lpCmd = nullptr;
	auto bPipeConnection = strncmp("file:", sProfileProps.strServerPath.c_str(), 5) == 0;
	struct logonResponse sResponse;
	convert_context	converter;
	utf8string	strUserName = converter.convert_to<utf8string>(sProfileProps.strUserName);
	utf8string	strPassword = converter.convert_to<utf8string>(sProfileProps.strPassword);
	utf8string	strImpersonateUser = converter.convert_to<utf8string>(sProfileProps.strImpersonateUser);
	soap_lock_guard spg(*this);

	if (m_lpCmd != nullptr) {
		lpCmd = m_lpCmd.get();
	} else if (CreateSoapTransport(sProfileProps, &unique_tie(new_cmd)) != hrSuccess) {
		hr = MAPI_E_INVALID_PARAMETER;
		goto exit;
	} else {
		lpCmd = new_cmd.get();
	}

	assert(!sProfileProps.strProfileName.empty());
	// Attach session to sessiongroup
	m_ecSessionGroupId = g_ecSessionManager.GetSessionGroupId(sProfileProps);

	ulCapabilities |= KOPANO_CAP_MAILBOX_OWNER | KOPANO_CAP_MULTI_SERVER | KOPANO_CAP_ENHANCED_ICS | KOPANO_CAP_UNICODE | KOPANO_CAP_MSGLOCK | KOPANO_CAP_MAX_ABCHANGEID | KOPANO_CAP_EXTENDED_ANON;

	if (sizeof(ECSESSIONID) == 8)
		ulCapabilities |= KOPANO_CAP_LARGE_SESSIONID;
	if (!bPipeConnection) {
		/*
		 * All connections except pipes request compression. The server
		 * can still reject the request.
		 */
#ifdef WITH_ZLIB
		if(! (sProfileProps.ulProfileFlags & EC_PROFILE_FLAGS_NO_COMPRESSION))
			ulCapabilities |= KOPANO_CAP_COMPRESSION; // only to remote server .. windows?
#endif
	} else if (sProfileProps.ulProfileFlags & EC_PROFILE_FLAGS_NO_UID_AUTH) {
		ulLogonFlags |= KOPANO_LOGON_NO_UID_AUTH;
	}

	if (sProfileProps.ulProfileFlags & EC_PROFILE_FLAGS_OIDC) {
		er = KCOIDCLogon(lpCmd, strUserName, strImpersonateUser,
		     strPassword, ulCapabilities, m_ecSessionGroupId,
		     GetAppName().c_str(), &ecSessionId, &ulServerCapabilities,
		     &m_sServerGuid, sProfileProps.strClientAppVersion,
		     sProfileProps.strClientAppMisc);
		if (er == erSuccess)
			goto auth;
		hr = kcerr_to_mapierr(er, MAPI_E_LOGON_FAILED);
		goto exit;
	}

	// try single signon logon
	er = TrySSOLogon(lpCmd, strUserName, strImpersonateUser, ulCapabilities,
	     m_ecSessionGroupId, GetAppName().c_str(), &ecSessionId,
	     &ulServerCapabilities, &m_sServerGuid,
	     sProfileProps.strClientAppVersion, sProfileProps.strClientAppMisc);
	if (er == erSuccess)
		goto auth;

	// Login with username and password
<<<<<<< HEAD
	if (lpCmd->logon(strUserName.c_str(), strPassword.c_str(),
	    strImpersonateUser.c_str(), PROJECT_VERSION, ulCapabilities,
	    ulLogonFlags, {}, m_ecSessionGroupId,
	    GetAppName().c_str(), sProfileProps.strClientAppVersion.c_str(),
	    sProfileProps.strClientAppMisc.c_str(), &sResponse) != SOAP_OK) {
		auto d = soap_fault_detail(lpCmd->soap);
		ec_log_err("gsoap connect: %s", d == nullptr ? "()" : d);
=======
	er = lpCmd->logon(strUserName.c_str(), strPassword.c_str(),
	     strImpersonateUser.c_str(), PROJECT_VERSION, ulCapabilities,
	     ulLogonFlags, sLicenseRequest, m_ecSessionGroupId,
	     GetAppName().c_str(), sProfileProps.strClientAppVersion.c_str(),
	     sProfileProps.strClientAppMisc.c_str(), &sResponse);
	if (er == SOAP_EOF) {
		ec_log_err("Logon to %s: Remote side closed connection.",
			sProfileProps.strServerPath.c_str());
		er = KCERR_SERVER_NOT_RESPONDING;
	} else if (er != SOAP_OK) {
#if GSOAP_VERSION >= 20871
		auto d1 = soap_fault_string(lpCmd->soap);
		auto d = soap_fault_detail(lpCmd->soap);
#else
		auto d1 = soap_check_faultstring(lpCmd->soap);
		auto d = soap_check_faultdetail(lpCmd->soap);
#endif
		ec_log_err("Logon to %s: %s (%s)", sProfileProps.strServerPath.c_str(),
			d1 != nullptr ? d1 : "(no error set)",
			d != nullptr ? d : "");
>>>>>>> c6a9f805
		er = KCERR_SERVER_NOT_RESPONDING;
	} else {
		er = sResponse.er;
	}

	hr = kcerr_to_mapierr(er, MAPI_E_LOGON_FAILED);
	if (hr != hrSuccess)
		goto exit;

	/*
	 * Version is retrieved but not analyzed because we want to be able to
	 * connect to old servers for development.
	 */
	if (sResponse.lpszVersion == nullptr) {
		/* turn ParseKopanoVersion to take const char * in next ABI */
		hr = MAPI_E_INVALID_PARAMETER;
		goto exit;
	}
	er = ParseKopanoVersion(sResponse.lpszVersion, &m_server_version, &ulServerVersion);
	if (er != erSuccess) {
		hr = MAPI_E_VERSION;
		goto exit;
	}

	ecSessionId = sResponse.ulSessionId;
	ulServerCapabilities = sResponse.ulCapabilities;

	if (sResponse.sServerGuid.__ptr != NULL && sResponse.sServerGuid.__size == sizeof(m_sServerGuid))
		memcpy(&m_sServerGuid, sResponse.sServerGuid.__ptr, sizeof(m_sServerGuid));

	// From here the login is ok

auth: // User have a logon
	// See if the server supports impersonation. If it doesn't but imporsonation was attempted,
	// we should fail now because the client won't expect his own store to be returned.
	if (!strImpersonateUser.empty() && !(ulServerCapabilities & KOPANO_CAP_IMPERSONATION)) {
		hr = MAPI_E_NO_SUPPORT;	// or just MAPI_E_LOGON_FAILED?
		goto exit;
	}

#ifdef WITH_ZLIB
	if (ulServerCapabilities & KOPANO_CAP_COMPRESSION) {
		/*
		 * GSOAP autodetects incoming compression, so even if not
		 * explicitly enabled, it will be accepted.
		 */
		soap_set_imode(lpCmd->soap, SOAP_ENC_ZLIB);
		soap_set_omode(lpCmd->soap, SOAP_ENC_ZLIB | SOAP_IO_CHUNK);
	}
#endif

	m_sProfileProps = sProfileProps;
	m_ulServerCapabilities = ulServerCapabilities;
	m_ecSessionId = ecSessionId;
	m_has_session = true;
	if (new_cmd != nullptr)
		m_lpCmd = std::move(new_cmd);
exit:
	spg.unlock();
	return hr;
}

HRESULT WSTransport::HrLogon(const struct sGlobalProfileProps &in_props) try
{
	if (m_has_session)
		logoff_nd();
	if (in_props.strServerPath.compare("default:") != 0)
		return HrLogon2(in_props);
	struct sGlobalProfileProps p = in_props;
	p.strServerPath = "file:///var/run/kopano/server.sock";
	return HrLogon2(p);
} catch (const unknown_charset_exception &) {
	return MAPI_E_INVALID_PARAMETER;
}

HRESULT WSTransport::HrSetRecvTimeout(unsigned int ulSeconds)
{
	if (m_lpCmd == nullptr)
		return MAPI_E_NOT_INITIALIZED;
	m_lpCmd->soap->recv_timeout = ulSeconds;
	return hrSuccess;
}

HRESULT WSTransport::CreateAndLogonAlternate(LPCSTR szServer, WSTransport **lppTransport) const
{
	if (lppTransport == nullptr)
		return MAPI_E_INVALID_PARAMETER;

	object_ptr<WSTransport> lpTransport;
	sGlobalProfileProps	sProfileProps = m_sProfileProps;
	auto hr = WSTransport::Create(&~lpTransport);
	if (hr != hrSuccess)
		return hr;
	sProfileProps.strServerPath = szServer;

	hr = lpTransport->HrLogon(sProfileProps);
	if (hr != hrSuccess)
		return hr;
	*lppTransport = lpTransport.release();
	return hrSuccess;
}

/**
 * Create a new transport based on the current configuration and
 * logon to the server.
 *
 * @param[out]	lppTransport	The new transport
 * @return		HRESULT
 */
HRESULT WSTransport::CloneAndRelogon(WSTransport **lppTransport) const
{
	if (lppTransport == nullptr)
		return MAPI_E_INVALID_PARAMETER;

	object_ptr<WSTransport> lpTransport;
	auto hr = WSTransport::Create(&~lpTransport);
	if (hr != hrSuccess)
		return hr;
	hr = lpTransport->HrLogon(m_sProfileProps);
	if (hr != hrSuccess)
		return hr;
	*lppTransport = lpTransport.release();
	return hrSuccess;
}

HRESULT WSTransport::HrReLogon()
{
	HRESULT hr = HrLogon(m_sProfileProps);
	if(hr != hrSuccess)
		return hr;

	// Notify new session to listeners
	scoped_rlock lock(m_mutexSessionReload);
	for (const auto &p : m_mapSessionReload)
		p.second.second(p.second.first, m_ecSessionId);
	return hrSuccess;
}

static ECRESULT KCOIDCLogon(KCmdProxy2 *cmd, const utf8string &user,
    const utf8string &imp_user, const utf8string &password, unsigned int caps,
    ECSESSIONGROUPID ses_grp_id, const char *app_name, ECSESSIONID *ses_id,
    unsigned int *srv_caps, GUID *srv_guid, const std::string &cl_app_ver,
    const std::string &cl_app_misc)
{
	struct xsd__base64Binary sso_data;
	struct ssoLogonResponse resp;

	resp.ulSessionId = 0;
	auto token = "KCOIDC" + std::string(password.c_str());

	sso_data.__ptr = reinterpret_cast<unsigned char *>(const_cast<char *>(token.c_str()));
	sso_data.__size = token.length();

	if (cmd->ssoLogon(resp.ulSessionId, user.c_str(),
	    imp_user.c_str(), &sso_data, PROJECT_VERSION,
	    caps, {}, ses_grp_id, app_name,
	    cl_app_ver.c_str(), cl_app_misc.c_str(), &resp) != SOAP_OK)
		return KCERR_LOGON_FAILED;

	*ses_id = resp.ulSessionId;
	*srv_caps = resp.ulCapabilities;

	if (resp.sServerGuid.__ptr != nullptr &&
	    resp.sServerGuid.__size == sizeof(*srv_guid))
		memcpy(srv_guid, resp.sServerGuid.__ptr, sizeof(*srv_guid));

	return resp.er;
}

static ECRESULT TrySSOLogon(KCmdProxy2 *lpCmd, const utf8string &strUsername,
    const utf8string &strImpersonateUser, unsigned int ulCapabilities,
    ECSESSIONGROUPID ecSessionGroupId, const char *szAppName,
    ECSESSIONID *lpSessionId, unsigned int *lpulServerCapabilities,
    GUID *lpsServerGuid, const std::string &appVersion,
    const std::string &appMisc)
{
#define KOPANO_GSS_SERVICE "kopano"
	ECRESULT er = KCERR_LOGON_FAILED;
#ifdef HAVE_GSSAPI
	OM_uint32 minor, major;
	gss_buffer_desc pr_buf, secbufin{};
	gss_name_t principal = GSS_C_NO_NAME;
	gss_ctx_id_t gss_ctx = GSS_C_NO_CONTEXT;
	gss_OID_desc mech_spnego = {6, const_cast<char *>("\053\006\001\005\005\002")};
	struct xsd__base64Binary sso_data;
	struct ssoLogonResponse resp;

	pr_buf.value = const_cast<char *>(KOPANO_GSS_SERVICE);
	pr_buf.length = sizeof(KOPANO_GSS_SERVICE) - 1;
	/* GSSAPI automagically appends @server */
	major = gss_import_name(&minor, &pr_buf,
	        GSS_C_NT_HOSTBASED_SERVICE, &principal);
	if (GSS_ERROR(major))
		goto exit;

	resp.ulSessionId = 0;
	do {
		gss_buffer_desc secbufout{};
		major = gss_init_sec_context(&minor, GSS_C_NO_CREDENTIAL,
		        &gss_ctx, principal, &mech_spnego, GSS_C_CONF_FLAG,
		        GSS_C_INDEFINITE, GSS_C_NO_CHANNEL_BINDINGS,
		        resp.ulSessionId == 0 ? GSS_C_NO_BUFFER : &secbufin,
		        nullptr, &secbufout, nullptr, nullptr);
		if (GSS_ERROR(major))
			goto exit;
		auto cleanup = make_scope_success([&]() {
			gss_release_buffer(&minor, &secbufout);
		});

		/* Send GSS state to kopano-server */
		sso_data.__ptr = reinterpret_cast<unsigned char *>(secbufout.value);
		sso_data.__size = secbufout.length;

		if (lpCmd->ssoLogon(resp.ulSessionId, strUsername.c_str(),
		    strImpersonateUser.c_str(), &sso_data, PROJECT_VERSION,
		    ulCapabilities, {}, ecSessionGroupId, szAppName,
		    appVersion.c_str(), appMisc.c_str(), &resp) != SOAP_OK)
			goto exit;
		if (resp.er != KCERR_SSO_CONTINUE)
			break;

		secbufin.value = static_cast<void *>(resp.lpOutput->__ptr);
		secbufin.length = resp.lpOutput->__size;
		/* Return kopano-server response to GSS */
	} while (true);
	er = resp.er;
	if (er != erSuccess)
		goto exit;
	*lpSessionId = resp.ulSessionId;
	*lpulServerCapabilities = resp.ulCapabilities;
	if (resp.sServerGuid.__ptr != nullptr &&
	    resp.sServerGuid.__size == sizeof(*lpsServerGuid))
		memcpy(lpsServerGuid, resp.sServerGuid.__ptr, sizeof(*lpsServerGuid));
 exit:
	gss_delete_sec_context(&minor, &gss_ctx, nullptr);
	gss_release_name(&minor, &principal);
#endif
	return er;
#undef KOPANO_GSS_SERVICE
}

HRESULT WSTransport::HrGetPublicStore(ULONG ulFlags, ULONG *lpcbStoreID,
    ENTRYID **lppStoreID, std::string *lpstrRedirServer)
{
	if ((ulFlags & ~EC_OVERRIDE_HOMESERVER) != 0)
		return MAPI_E_UNKNOWN_FLAGS;
	if (lppStoreID == nullptr)
		return MAPI_E_INVALID_PARAMETER;

	ECRESULT er = erSuccess;
	HRESULT hr = hrSuccess;
	struct getStoreResponse sResponse;
	soap_lock_guard spg(*this);
	START_SOAP_CALL
	{
		if (m_lpCmd->getPublicStore(m_ecSessionId, ulFlags, &sResponse) != SOAP_OK)
			er = KCERR_SERVER_NOT_RESPONDING;
		else
			er = sResponse.er;
	}
	//END_SOAP_CALL
	if (er == KCERR_END_OF_SESSION && HrReLogon() == hrSuccess)
		goto retry;
	hr = kcerr_to_mapierr(er, MAPI_E_NOT_FOUND);
	if (hr == MAPI_E_UNABLE_TO_COMPLETE)
	{
		if (lpstrRedirServer)
			*lpstrRedirServer = sResponse.lpszServerPath;
		else
			hr = MAPI_E_NOT_FOUND;
	}
	if(hr != hrSuccess)
		goto exitm;

	// Create a client store entry, add the servername
	hr = WrapServerClientStoreEntry(sResponse.lpszServerPath ? sResponse.lpszServerPath : m_sProfileProps.strServerPath.c_str(), &sResponse.sStoreId, lpcbStoreID, lppStoreID);
	if(hr != hrSuccess)
		goto exitm;
 exitm:
	return hr;
}

HRESULT WSTransport::HrGetStore(ULONG cbMasterID, const ENTRYID *lpMasterID,
    ULONG *lpcbStoreID, ENTRYID **lppStoreID, ULONG *lpcbRootID,
    ENTRYID **lppRootID, std::string *lpstrRedirServer)
{
	ECRESULT er = erSuccess;
	HRESULT hr = hrSuccess;
	entryId sEntryId; // Do not free
	struct getStoreResponse sResponse;
	ecmem_ptr<ENTRYID> lpUnWrapStoreID;
	ULONG		cbUnWrapStoreID = 0;
	soap_lock_guard spg(*this);

	if(lpMasterID) {
		hr = UnWrapServerClientStoreEntry(cbMasterID, lpMasterID, &cbUnWrapStoreID, &~lpUnWrapStoreID);
		if(hr != hrSuccess)
			goto exitm;
		sEntryId.__ptr = reinterpret_cast<unsigned char *>(lpUnWrapStoreID.get());
		sEntryId.__size = cbUnWrapStoreID;
	}

	START_SOAP_CALL
	{
		if (m_lpCmd->getStore(m_ecSessionId, lpMasterID != nullptr ? &sEntryId : nullptr, &sResponse) != SOAP_OK)
			er = KCERR_SERVER_NOT_RESPONDING;
		else
			er = sResponse.er;
	}
	//END_SOAP_CALL
	if (er == KCERR_END_OF_SESSION && HrReLogon() == hrSuccess)
		goto retry;
	hr = kcerr_to_mapierr(er, MAPI_E_NOT_FOUND);
	if (hr == MAPI_E_UNABLE_TO_COMPLETE)
	{
		if (lpstrRedirServer)
			*lpstrRedirServer = sResponse.lpszServerPath;
		else
			hr = MAPI_E_NOT_FOUND;
	}
	if(hr != hrSuccess)
		goto exitm;

	if(lppRootID && lpcbRootID) {
		hr = CopySOAPEntryIdToMAPIEntryId(&sResponse.sRootId, lpcbRootID, lppRootID);
		if(hr != hrSuccess)
			goto exitm;
	}

	if(lppStoreID && lpcbStoreID) {
		// Create a client store entry, add the servername
		hr = WrapServerClientStoreEntry(sResponse.lpszServerPath ? sResponse.lpszServerPath : m_sProfileProps.strServerPath.c_str(), &sResponse.sStoreId, lpcbStoreID, lppStoreID);
		if(hr != hrSuccess)
			goto exitm;
	}

 exitm:
	return hr;
}

HRESULT WSTransport::HrGetStoreName(ULONG cbStoreID, const ENTRYID *lpStoreID,
    ULONG ulFlags, TCHAR **lppszStoreName)
{
	if (lpStoreID == nullptr || lppszStoreName == nullptr)
		return MAPI_E_INVALID_PARAMETER;

	ECRESULT er = erSuccess;
	entryId		sEntryId; // Do not free
	struct getStoreNameResponse sResponse;
	ecmem_ptr<ENTRYID> lpUnWrapStoreID;
	ULONG		cbUnWrapStoreID = 0;
	soap_lock_guard spg(*this);

	// Remove the servername
	auto hr = UnWrapServerClientStoreEntry(cbStoreID, lpStoreID, &cbUnWrapStoreID, &~lpUnWrapStoreID);
	if(hr != hrSuccess)
		goto exitm;
	sEntryId.__ptr = reinterpret_cast<unsigned char *>(lpUnWrapStoreID.get());
	sEntryId.__size = cbUnWrapStoreID;

	START_SOAP_CALL
	{
		if (m_lpCmd->getStoreName(m_ecSessionId, sEntryId, &sResponse) != SOAP_OK)
			er = KCERR_SERVER_NOT_RESPONDING;
		else
			er = sResponse.er;
	}
	END_SOAP_CALL

	hr = Utf8ToTString(sResponse.lpszStoreName, ulFlags, NULL, NULL, lppszStoreName);
 exitm:
	return hr;
}

HRESULT WSTransport::HrGetStoreType(ULONG cbStoreID, const ENTRYID *lpStoreID,
    ULONG *lpulStoreType)
{
	if (lpStoreID == nullptr || lpulStoreType == nullptr)
		return MAPI_E_INVALID_PARAMETER;

	ECRESULT er = erSuccess;
	entryId		sEntryId; // Do not free
	struct getStoreTypeResponse sResponse;
	ecmem_ptr<ENTRYID> lpUnWrapStoreID;
	ULONG		cbUnWrapStoreID = 0;
	soap_lock_guard spg(*this);

	// Remove the servername
	auto hr = UnWrapServerClientStoreEntry(cbStoreID, lpStoreID, &cbUnWrapStoreID, &~lpUnWrapStoreID);
	if(hr != hrSuccess)
		goto exitm;
	sEntryId.__ptr = reinterpret_cast<unsigned char *>(lpUnWrapStoreID.get());
	sEntryId.__size = cbUnWrapStoreID;

	START_SOAP_CALL
	{
		if (m_lpCmd->getStoreType(m_ecSessionId, sEntryId, &sResponse) != SOAP_OK)
			er = KCERR_SERVER_NOT_RESPONDING;
		else
			er = sResponse.er;
	}
	END_SOAP_CALL

	*lpulStoreType = sResponse.ulStoreType;
 exitm:
	return hr;
}

HRESULT WSTransport::HrLogOff()
{
	ECRESULT er = erSuccess;
	soap_lock_guard spg(*this);

	{
		if (m_lpCmd->logoff(m_ecSessionId, &er) != SOAP_OK)
			er = KCERR_NETWORK_ERROR;
		else
			m_has_session = false;
		m_lpCmd.reset();
	}
	if (er == KCERR_END_OF_SESSION)
		return hrSuccess;
	return hrSuccess; // NOTE hrSuccess, never fails since we don't really mind that it failed.
}

HRESULT WSTransport::logoff_nd(void)
{
	HRESULT hr = hrSuccess;
	ECRESULT er = erSuccess;
	soap_lock_guard spg(*this);

	START_SOAP_CALL
	{
		if (m_lpCmd->logoff(m_ecSessionId, &er) != SOAP_OK)
			er = KCERR_NETWORK_ERROR;
		else
			m_has_session = false;
	}
	END_SOAP_CALL
 exitm:
	return er;
}

HRESULT WSTransport::HrCheckExistObject(ULONG cbEntryID,
    const ENTRYID *lpEntryID, ULONG ulFlags)
{
	if (cbEntryID == 0 || lpEntryID == nullptr)
		return MAPI_E_INVALID_PARAMETER;

	ECRESULT	er = erSuccess;
	entryId sEntryId; // Do not free
	soap_lock_guard spg(*this);
	auto hr = CopyMAPIEntryIdToSOAPEntryId(cbEntryID, lpEntryID, &sEntryId, true);
	if(hr != hrSuccess)
		goto exitm;

	START_SOAP_CALL
	{
		if (m_lpCmd->checkExistObject(m_ecSessionId, sEntryId, ulFlags, &er) != SOAP_OK)
			er = KCERR_SERVER_NOT_RESPONDING;
	}
	END_SOAP_CALL
 exitm:
	return hr;
}

HRESULT WSTransport::HrOpenPropStorage(ULONG cbParentEntryID,
    const ENTRYID *lpParentEntryID, ULONG cbEntryID, const ENTRYID *lpEntryID,
    ULONG ulFlags, IECPropStorage **lppPropStorage)
{
	object_ptr<WSMAPIPropStorage> lpPropStorage;
	ecmem_ptr<ENTRYID> lpUnWrapParentID, lpUnWrapEntryID;
	unsigned int cbUnWrapParentID = 0, cbUnWrapEntryID = 0;

	if (lpParentEntryID) {
		auto hr = UnWrapServerClientStoreEntry(cbParentEntryID, lpParentEntryID, &cbUnWrapParentID, &~lpUnWrapParentID);
		if(hr != hrSuccess)
			return hr;
	}
	auto hr = UnWrapServerClientStoreEntry(cbEntryID, lpEntryID, &cbUnWrapEntryID, &~lpUnWrapEntryID);
	if(hr != hrSuccess)
		return hr;
	hr = WSMAPIPropStorage::Create(cbUnWrapParentID, lpUnWrapParentID,
	     cbUnWrapEntryID, lpUnWrapEntryID, ulFlags, m_ecSessionId,
	     m_ulServerCapabilities, this, &~lpPropStorage);
	if(hr != hrSuccess)
		return hr;
	return lpPropStorage->QueryInterface(IID_IECPropStorage, reinterpret_cast<void **>(lppPropStorage));
}

HRESULT WSTransport::HrOpenParentStorage(ECGenericProp *lpParentObject, ULONG ulUniqueId, ULONG ulObjId, IECPropStorage *lpServerStorage, IECPropStorage **lppPropStorage)
{
	object_ptr<ECParentStorage> lpPropStorage;
	auto hr = ECParentStorage::Create(lpParentObject, ulUniqueId, ulObjId, lpServerStorage, &~lpPropStorage);
	if(hr != hrSuccess)
		return hr;
	return lpPropStorage->QueryInterface(IID_IECPropStorage,
	       reinterpret_cast<void **>(lppPropStorage));
}

HRESULT WSTransport::HrOpenABPropStorage(ULONG cbEntryID,
    const ENTRYID *lpEntryID, IECPropStorage **lppPropStorage)
{
	object_ptr<WSABPropStorage> lpPropStorage;
	ecmem_ptr<ENTRYID> lpUnWrapStoreID;
	ULONG		cbUnWrapStoreID = 0;

	auto hr = UnWrapServerClientABEntry(cbEntryID, lpEntryID, &cbUnWrapStoreID, &~lpUnWrapStoreID);
	if(hr != hrSuccess)
		return hr;
	hr = WSABPropStorage::Create(cbUnWrapStoreID, lpUnWrapStoreID,
	     m_ecSessionId, this, &~lpPropStorage);
	if(hr != hrSuccess)
		return hr;
	return lpPropStorage->QueryInterface(IID_IECPropStorage,
	       reinterpret_cast<void **>(lppPropStorage));
}

HRESULT WSTransport::HrOpenFolderOps(ULONG cbEntryID, const ENTRYID *lpEntryID,
    WSMAPIFolderOps **lppFolderOps)
{
	ecmem_ptr<ENTRYID> lpUnWrapStoreID;
	ULONG		cbUnWrapStoreID = 0;

//FIXME: create this function
//	hr = CheckEntryIDType(cbEntryID, lpEntryID, MAPI_FOLDER);
//	if( hr != hrSuccess)
		//return hr;
	auto hr = UnWrapServerClientStoreEntry(cbEntryID, lpEntryID, &cbUnWrapStoreID, &~lpUnWrapStoreID);
	if(hr != hrSuccess)
		return hr;
	return WSMAPIFolderOps::Create(m_ecSessionId, cbUnWrapStoreID,
	       lpUnWrapStoreID, this, lppFolderOps);
}

HRESULT WSTransport::HrOpenTableOps(ULONG ulType, ULONG ulFlags,
    ULONG cbEntryID, const ENTRYID *lpEntryID, ECMsgStore *lpMsgStore,
    WSTableView **lppTableOps)
{
	/*
	FIXME: Do a check ?
	if (peid->ulType != MAPI_FOLDER && peid->ulType != MAPI_MESSAGE)
		return MAPI_E_INVALID_ENTRYID;
	*/
	return WSStoreTableView::Create(ulType, ulFlags, m_ecSessionId,
	       cbEntryID, lpEntryID, lpMsgStore, this, lppTableOps);
}

HRESULT WSTransport::HrOpenABTableOps(ULONG ulType, ULONG ulFlags,
    ULONG cbEntryID, const ENTRYID *lpEntryID, ECABLogon *lpABLogon,
    WSTableView **lppTableOps)
{
	/*if (peid->ulType != MAPI_FOLDER && peid->ulType != MAPI_MESSAGE)
		return MAPI_E_INVALID_ENTRYID;
	*/
	return WSABTableView::Create(ulType, ulFlags, m_ecSessionId, cbEntryID,
	       lpEntryID, lpABLogon, this, lppTableOps);
}

HRESULT WSTransport::HrOpenMailBoxTableOps(ULONG ulFlags, ECMsgStore *lpMsgStore, WSTableView **lppTableView)
{
	object_ptr<WSTableMailBox> lpWSTable;
	auto hr = WSTableMailBox::Create(ulFlags, m_ecSessionId, lpMsgStore,
	          this, &~lpWSTable);
	if(hr != hrSuccess)
		return hr;
	return lpWSTable->QueryInterface(IID_ECTableView,
	       reinterpret_cast<void **>(lppTableView));
}

HRESULT WSTransport::HrOpenTableOutGoingQueueOps(ULONG cbStoreEntryID,
    const ENTRYID *lpStoreEntryID, ECMsgStore *lpMsgStore,
    WSTableOutGoingQueue **lppTableOutGoingQueueOps)
{
	ecmem_ptr<ENTRYID> lpUnWrapStoreID;
	ULONG		cbUnWrapStoreID = 0;

	// lpStoreEntryID == null for master queue
	if(lpStoreEntryID) {
		auto hr = UnWrapServerClientStoreEntry(cbStoreEntryID, lpStoreEntryID, &cbUnWrapStoreID, &~lpUnWrapStoreID);
		if(hr != hrSuccess)
			return hr;
	}
	return WSTableOutGoingQueue::Create(m_ecSessionId,
	       cbUnWrapStoreID, lpUnWrapStoreID, lpMsgStore, this,
	       lppTableOutGoingQueueOps);
}

HRESULT WSTransport::HrDeleteObjects(ULONG ulFlags, const ENTRYLIST *lpMsgList, ULONG ulSyncId)
{
	if (lpMsgList->cValues == 0)
		return hrSuccess;

	ECRESULT er = erSuccess;
	struct entryList sEntryList;
	soap_lock_guard spg(*this);
	auto hr = CopyMAPIEntryListToSOAPEntryList(lpMsgList, &sEntryList);
	if(hr != hrSuccess)
		goto exitm;
	START_SOAP_CALL
	{
		if (m_lpCmd->deleteObjects(m_ecSessionId, ulFlags, &sEntryList, ulSyncId, &er) != SOAP_OK)
			er = KCERR_NETWORK_ERROR;
	}
	END_SOAP_CALL
 exitm:
	soap_del_entryList(&sEntryList);
	return hr;
}

HRESULT WSTransport::HrNotify(const NOTIFICATION *lpNotification)
{
	/* FIMXE: also notify other types? */
	if (lpNotification == nullptr || lpNotification->ulEventType != fnevNewMail)
		return MAPI_E_NO_ACCESS;

	HRESULT hr = hrSuccess;
	ECRESULT er = erSuccess;
	struct notification sNotification;
	soap_lock_guard spg(*this);

	sNotification.ulConnection = 0;// The connection id should be calculate on the server side

	sNotification.ulEventType = lpNotification->ulEventType;
	sNotification.newmail = soap_new_notificationNewMail(nullptr);

	hr = CopyMAPIEntryIdToSOAPEntryId(lpNotification->info.newmail.cbEntryID, (LPENTRYID)lpNotification->info.newmail.lpEntryID, &sNotification.newmail->pEntryId);
	if(hr != hrSuccess)
		goto exitm;

	hr = CopyMAPIEntryIdToSOAPEntryId(lpNotification->info.newmail.cbParentID, (LPENTRYID)lpNotification->info.newmail.lpParentID, &sNotification.newmail->pParentId);
	if(hr != hrSuccess)
		goto exitm;

	if(lpNotification->info.newmail.lpszMessageClass){
		utf8string strMessageClass = convstring(lpNotification->info.newmail.lpszMessageClass, lpNotification->info.newmail.ulFlags);
		sNotification.newmail->lpszMessageClass = soap_strdup(nullptr, strMessageClass.c_str());
	}
	sNotification.newmail->ulMessageFlags = lpNotification->info.newmail.ulMessageFlags;

	START_SOAP_CALL
	{
		if (m_lpCmd->notify(m_ecSessionId, sNotification, &er) != SOAP_OK)
			er = KCERR_NETWORK_ERROR;
	}
	END_SOAP_CALL
 exitm:
	spg.unlock();
	soap_del_notification(&sNotification);
	return hr;
}

HRESULT WSTransport::HrSubscribe(ULONG cbKey, LPBYTE lpKey, ULONG ulConnection, ULONG ulEventMask)
{
	HRESULT		hr = hrSuccess;
	ECRESULT	er = erSuccess;
	notifySubscribe notSubscribe;
	soap_lock_guard spg(*this);

	notSubscribe.ulConnection = ulConnection;
	notSubscribe.sKey.__size = cbKey;
	notSubscribe.sKey.__ptr = lpKey;
	notSubscribe.ulEventMask = ulEventMask;

	START_SOAP_CALL
	{
		if (m_lpCmd->notifySubscribe(m_ecSessionId, &notSubscribe, &er) != SOAP_OK)
			er = KCERR_NETWORK_ERROR;
	}
	END_SOAP_CALL
 exitm:
	return hr;
}

HRESULT WSTransport::HrSubscribe(ULONG ulSyncId, ULONG ulChangeId, ULONG ulConnection, ULONG ulEventMask)
{
	HRESULT		hr = hrSuccess;
	ECRESULT	er = erSuccess;
	notifySubscribe notSubscribe;
	soap_lock_guard spg(*this);

	notSubscribe.ulConnection = ulConnection;
	notSubscribe.sSyncState.ulSyncId = ulSyncId;
	notSubscribe.sSyncState.ulChangeId = ulChangeId;
	notSubscribe.ulEventMask = ulEventMask;

	START_SOAP_CALL
	{
		if (m_lpCmd->notifySubscribe(m_ecSessionId, &notSubscribe, &er) != SOAP_OK)
			er = KCERR_NETWORK_ERROR;
	}
	END_SOAP_CALL
 exitm:
	return hr;
}

HRESULT WSTransport::HrSubscribeMulti(const ECLISTSYNCADVISE &lstSyncAdvises, ULONG ulEventMask)
{
	ECRESULT	er = erSuccess;
	HRESULT hr = hrSuccess;
	notifySubscribeArray notSubscribeArray;
	unsigned	i = 0;
	soap_lock_guard spg(*this);

	notSubscribeArray.__size = lstSyncAdvises.size();
	notSubscribeArray.__ptr  = soap_new_notifySubscribe(nullptr, notSubscribeArray.__size);
	for (const auto &adv : lstSyncAdvises) {
		notSubscribeArray.__ptr[i].ulConnection = adv.ulConnection;
		notSubscribeArray.__ptr[i].sSyncState.ulSyncId = adv.sSyncState.ulSyncId;
		notSubscribeArray.__ptr[i].sSyncState.ulChangeId = adv.sSyncState.ulChangeId;
		notSubscribeArray.__ptr[i].ulEventMask = ulEventMask;
		++i;
	}

	START_SOAP_CALL
	{
		if (m_lpCmd->notifySubscribeMulti(m_ecSessionId, &notSubscribeArray, &er) != SOAP_OK)
			er = KCERR_NETWORK_ERROR;
	}
	END_SOAP_CALL
 exitm:
	soap_del_notifySubscribeArray(&notSubscribeArray);
	return hr;
}

HRESULT WSTransport::HrUnSubscribe(ULONG ulConnection)
{
	HRESULT hr = hrSuccess;
	ECRESULT er = erSuccess;
	soap_lock_guard spg(*this);

	START_SOAP_CALL
	{
		if (m_lpCmd->notifyUnSubscribe(m_ecSessionId, ulConnection, &er) != SOAP_OK)
			er = KCERR_NETWORK_ERROR;
	}
	END_SOAP_CALL
 exitm:
	return hr;
}

HRESULT WSTransport::HrUnSubscribeMulti(const ECLISTCONNECTION &lstConnections)
{
	HRESULT hr = hrSuccess;
	ECRESULT er = erSuccess;
	mv_long ulConnArray;
	unsigned i = 0;

	ulConnArray.__size = lstConnections.size();
	ulConnArray.__ptr  = soap_new_unsignedInt(nullptr, ulConnArray.__size);

	soap_lock_guard spg(*this);
	for (const auto &p : lstConnections)
		ulConnArray.__ptr[i++] = p.second;

	START_SOAP_CALL
	{
		if (m_lpCmd->notifyUnSubscribeMulti(m_ecSessionId, &ulConnArray, &er) != SOAP_OK)
			er = KCERR_NETWORK_ERROR;
	}
	END_SOAP_CALL
 exitm:
	spg.unlock();
	soap_del_mv_long(&ulConnArray);
	return hr;
}

static inline void soap_del_PointerTosourceKeyPairArray(struct sourceKeyPairArray **a)
{
	if (a == nullptr || *a == nullptr)
		return;
	soap_del_sourceKeyPairArray(*a);
	SOAP_DELETE(nullptr, *a, struct sourceKeyPairArray);
}

/**
 * Export a set of messages as stream.
 * This method MUST be called on a WSTransport that's dedicated for exporting because no locking is performed.
 *
 * @param[in]	ulFlags		Flags used to determine which messages and what data is to be exported.
 * @param[in]	ulPropTag	Either PR_ENTRYID or PR_SOURCE_KEY. Indicates which identifier is used in lpChanges[x].sSourceKey
 * @param[in]	lpChanges	The complete set of changes available.
 * @param[in]	ulStart		The index in sChanges that specifies the first message to export.
 * @param[in]	ulChanges	The number of messages to export, starting at ulStart. ulStart and ulCount must not me larger than the amount of available changes.
 * @param[in]	lpsProps	The set of proptags that will be returned as regular properties outside the stream.
 * @param[out]	lppsStreamExporter	The streamexporter that must be used to get the individual streams.
 *
 * @retval	MAPI_E_INVALID_PARAMETER	lpChanges or lpsProps == NULL
 * @retval	MAPI_E_NETWORK_ERROR		The actual call to the server failed or no streams are returned
 */
HRESULT WSTransport::HrExportMessageChangesAsStream(ULONG ulFlags,
    ULONG ulPropTag, const ICSCHANGE *lpChanges, ULONG ulStart,
    ULONG ulChanges, const SPropTagArray *lpsProps,
    WSMessageStreamExporter **lppsStreamExporter)
{
	if (lpChanges == nullptr || lpsProps == nullptr)
		return MAPI_E_INVALID_PARAMETER;
	if ((m_ulServerCapabilities & KOPANO_CAP_ENHANCED_ICS) == 0)
		return MAPI_E_NO_SUPPORT;

	ECRESULT er = erSuccess;
	HRESULT hr = hrSuccess;
	sourceKeyPairArray *ptrsSourceKeyPairs = nullptr;
	WSMessageStreamExporterPtr ptrStreamExporter;
	propTagArray sPropTags = {0, 0};
	exportMessageChangesAsStreamResponse sResponse;

	hr = CopyICSChangeToSOAPSourceKeys(ulChanges, lpChanges + ulStart, &ptrsSourceKeyPairs);
	if (hr != hrSuccess)
		goto exitm;
	sPropTags.__size = lpsProps->cValues;
	sPropTags.__ptr = (unsigned int*)lpsProps->aulPropTag;

	// Make sure to get the mime attachments ourselves
	soap_post_check_mime_attachments(m_lpCmd->soap);

	START_SOAP_CALL
	{
		if (m_lpCmd->exportMessageChangesAsStream(m_ecSessionId, ulFlags, sPropTags, *ptrsSourceKeyPairs, ulPropTag, &sResponse) != SOAP_OK)
			er = MAPI_E_NETWORK_ERROR;
		else
			er = sResponse.er;
	}
	END_SOAP_CALL

	if (sResponse.sMsgStreams.__size > 0 && !soap_check_mime_attachments(m_lpCmd->soap)) {
		hr = MAPI_E_NETWORK_ERROR;
		goto exitm;
	}
	hr = WSMessageStreamExporter::Create(ulStart, ulChanges, sResponse.sMsgStreams, this, &~ptrStreamExporter);
	if (hr != hrSuccess)
		goto exitm;
	*lppsStreamExporter = ptrStreamExporter.release();
 exitm:
	soap_del_PointerTosourceKeyPairArray(&ptrsSourceKeyPairs);
	return hr;
}

HRESULT WSTransport::HrGetMessageStreamImporter(ULONG ulFlags, ULONG ulSyncId,
    ULONG cbEntryID, const ENTRYID *lpEntryID, ULONG cbFolderEntryID,
    const ENTRYID *lpFolderEntryID, bool bNewMessage,
    const SPropValue *lpConflictItems,
    WSMessageStreamImporter **lppStreamImporter)
{
	WSMessageStreamImporterPtr ptrStreamImporter;

	if ((m_ulServerCapabilities & KOPANO_CAP_ENHANCED_ICS) == 0)
		return MAPI_E_NO_SUPPORT;
	auto hr = WSMessageStreamImporter::Create(ulFlags, ulSyncId, cbEntryID, lpEntryID, cbFolderEntryID, lpFolderEntryID, bNewMessage, lpConflictItems, this, &~ptrStreamImporter);
	if (hr != hrSuccess)
		return hr;

	*lppStreamImporter = ptrStreamImporter.release();
	return hrSuccess;
}

HRESULT WSTransport::HrGetIDsFromNames(LPMAPINAMEID *lppPropNames, ULONG cNames, ULONG ulFlags, ULONG **lpServerIDs)
{
	ECRESULT er = erSuccess;
	HRESULT hr = hrSuccess;
	struct namedPropArray sNamedProps;
	struct getIDsFromNamesResponse sResponse;
	convert_context convertContext;
	soap_lock_guard spg(*this);

	// Convert our data into a structure that the server can take
	sNamedProps.__size = cNames;
	sNamedProps.__ptr  = soap_new_namedProp(nullptr, cNames);

	for (unsigned int i = 0; i < cNames; ++i) {
		switch(lppPropNames[i]->ulKind) {
		case MNID_ID:
			sNamedProps.__ptr[i].lpId = soap_new_unsignedInt(nullptr);
			*sNamedProps.__ptr[i].lpId = lppPropNames[i]->Kind.lID;
			break;
		case MNID_STRING: {
			// The string is actually UTF-8, not windows-1252. This enables full support for wide char strings.
			utf8string strNameUTF8 = convertContext.convert_to<utf8string>(lppPropNames[i]->Kind.lpwstrName);
			sNamedProps.__ptr[i].lpString = soap_strdup(nullptr, strNameUTF8.c_str());
			break;
		}
		default:
			hr = MAPI_E_INVALID_PARAMETER;
			goto exitm;
		}

		if(lppPropNames[i]->lpguid) {
			sNamedProps.__ptr[i].lpguid = soap_new_xsd__base64Binary(nullptr);
			sNamedProps.__ptr[i].lpguid->__ptr = soap_new_unsignedByte(nullptr, sizeof(GUID));
			sNamedProps.__ptr[i].lpguid->__size = sizeof(GUID);
			memcpy(sNamedProps.__ptr[i].lpguid->__ptr, lppPropNames[i]->lpguid, sizeof(GUID));
		}
	}

	// Send the call off the the server
	START_SOAP_CALL
	{
		if (m_lpCmd->getIDsFromNames(m_ecSessionId, &sNamedProps, ulFlags, &sResponse) != SOAP_OK)
			er = KCERR_NETWORK_ERROR;
		else
			er = sResponse.er;
	}
	END_SOAP_CALL

	// Make sure we response with the same amount of data that we requested
	if((ULONG)sResponse.lpsPropTags.__size != cNames) {
		hr = MAPI_E_NO_ACCESS;
		goto exitm;
	}

	hr = ECAllocateBuffer(sizeof(ULONG) * sResponse.lpsPropTags.__size, reinterpret_cast<void **>(lpServerIDs));
	if (hr != hrSuccess)
		goto exitm;
	memcpy(*lpServerIDs, sResponse.lpsPropTags.__ptr, sizeof(ULONG) * sResponse.lpsPropTags.__size);
 exitm:
	spg.unlock();
	soap_del_namedPropArray(&sNamedProps);
	return hr;
}

HRESULT WSTransport::HrGetNamesFromIDs(SPropTagArray *lpsPropTags,
    MAPINAMEID ***lpppNames, ULONG *lpcResolved)
{
	HRESULT hr = hrSuccess;
	ECRESULT er = erSuccess;
	struct getNamesFromIDsResponse sResponse;
	struct propTagArray sPropTags;
	LPMAPINAMEID *lppNames = NULL;
	convert_context convertContext;

	sPropTags.__size = lpsPropTags->cValues;
	sPropTags.__ptr = (unsigned int *)&lpsPropTags->aulPropTag[0];

	soap_lock_guard spg(*this);
	START_SOAP_CALL
	{
		if (m_lpCmd->getNamesFromIDs(m_ecSessionId, &sPropTags, &sResponse) != SOAP_OK)
			er = KCERR_NETWORK_ERROR;
		else
			er = sResponse.er;
	}
	END_SOAP_CALL

	er = ECAllocateBuffer(sizeof(LPMAPINAMEID) * sResponse.lpsNames.__size, reinterpret_cast<void **>(&lppNames));
	if (er != erSuccess)
		goto exitm;

	// Loop through all the returned names, and put it into the return value
	for (gsoap_size_t i = 0; i < sResponse.lpsNames.__size; ++i) {
		// Each MAPINAMEID must be allocated
		er = ECAllocateMore(sizeof(MAPINAMEID), lppNames, reinterpret_cast<void **>(&lppNames[i]));
		if (er != erSuccess)
			goto exitm;
		if(sResponse.lpsNames.__ptr[i].lpguid && sResponse.lpsNames.__ptr[i].lpguid->__ptr) {
			er = ECAllocateMore(sizeof(GUID), lppNames, reinterpret_cast<void **>(&lppNames[i]->lpguid));
			if (er != erSuccess)
				goto exitm;
			memcpy(lppNames[i]->lpguid, sResponse.lpsNames.__ptr[i].lpguid->__ptr, sizeof(GUID));
		}
		if(sResponse.lpsNames.__ptr[i].lpId) {
			lppNames[i]->Kind.lID = *sResponse.lpsNames.__ptr[i].lpId;
			lppNames[i]->ulKind = MNID_ID;
		} else if(sResponse.lpsNames.__ptr[i].lpString) {
			std::wstring strNameW = convertContext.convert_to<std::wstring>(sResponse.lpsNames.__ptr[i].lpString, rawsize(sResponse.lpsNames.__ptr[i].lpString), "UTF-8");

			er = ECAllocateMore((strNameW.size() + 1) * sizeof(wchar_t), lppNames,
			     reinterpret_cast<void **>(&lppNames[i]->Kind.lpwstrName));
			if (er != erSuccess)
				goto exitm;
			/* Also copy the trailing '\0' */
			memcpy(lppNames[i]->Kind.lpwstrName, strNameW.c_str(), (strNameW.size() + 1) * sizeof(wchar_t));
			lppNames[i]->ulKind = MNID_STRING;
		} else {
			// not found by server, we have actually allocated memory but it doesn't really matter
			lppNames[i] = NULL;
		}
	}

	*lpcResolved = sResponse.lpsNames.__size;
	*lpppNames = lppNames;
 exitm:
	return hr;
}

HRESULT WSTransport::HrGetReceiveFolderTable(ULONG ulFlags,
    ULONG cbStoreEntryID, const ENTRYID *lpStoreEntryID, SRowSet **lppsRowSet)
{
	struct receiveFolderTableResponse sReceiveFolders;
	ECRESULT	er = erSuccess;
	LPSRowSet	lpsRowSet = NULL;
	ULONG ulRowId = 0, cbUnWrapStoreID = 0;
	int			nLen = 0;
	entryId sEntryId; // Do not free
	ecmem_ptr<ENTRYID> lpUnWrapStoreID;
	std::wstring unicode;
	convert_context converter;
	soap_lock_guard spg(*this);

	auto hr = UnWrapServerClientStoreEntry(cbStoreEntryID, lpStoreEntryID, &cbUnWrapStoreID, &~lpUnWrapStoreID);
	if(hr != hrSuccess)
		goto exitm;
	sEntryId.__ptr = reinterpret_cast<unsigned char *>(lpUnWrapStoreID.get());
	sEntryId.__size = cbUnWrapStoreID;

	// Get ReceiveFolder information from the server
	START_SOAP_CALL
	{
		if (m_lpCmd->getReceiveFolderTable(m_ecSessionId, sEntryId, &sReceiveFolders) != SOAP_OK)
			er = KCERR_NETWORK_ERROR;
		else
			er = sReceiveFolders.er;
	}
	END_SOAP_CALL

	er = ECAllocateBuffer(CbNewSRowSet(sReceiveFolders.sFolderArray.__size), reinterpret_cast<void **>(&lpsRowSet));
	if (er != erSuccess)
		goto exitm;
	lpsRowSet->cRows = 0;
	for (gsoap_size_t i = 0; i < sReceiveFolders.sFolderArray.__size; ++i) {
		ulRowId = i+1;

		lpsRowSet->aRow[i].cValues = NUM_RFT_PROPS;
		er = ECAllocateBuffer(sizeof(SPropValue) * NUM_RFT_PROPS, reinterpret_cast<void **>(&lpsRowSet->aRow[i].lpProps));
		if (er != erSuccess)
			goto exitm;
		++lpsRowSet->cRows;
		memset(lpsRowSet->aRow[i].lpProps, 0, sizeof(SPropValue)*NUM_RFT_PROPS);

		lpsRowSet->aRow[i].lpProps[RFT_ROWID].ulPropTag = PR_ROWID;
		lpsRowSet->aRow[i].lpProps[RFT_ROWID].Value.ul = ulRowId;

		lpsRowSet->aRow[i].lpProps[RFT_INST_KEY].ulPropTag = PR_INSTANCE_KEY;
		lpsRowSet->aRow[i].lpProps[RFT_INST_KEY].Value.bin.cb = 4; //fixme: maybe fix, normal 8 now
		er = ECAllocateMore(lpsRowSet->aRow[i].lpProps[RFT_INST_KEY].Value.bin.cb, lpsRowSet->aRow[i].lpProps,
		     reinterpret_cast<void **>(&lpsRowSet->aRow[i].lpProps[RFT_INST_KEY].Value.bin.lpb));
		if (er != erSuccess)
			goto exitm;
		memset(lpsRowSet->aRow[i].lpProps[RFT_INST_KEY].Value.bin.lpb, 0, lpsRowSet->aRow[i].lpProps[RFT_INST_KEY].Value.bin.cb);
		memcpy(lpsRowSet->aRow[i].lpProps[RFT_INST_KEY].Value.bin.lpb, &ulRowId, sizeof(ulRowId));

		lpsRowSet->aRow[i].lpProps[RFT_ENTRYID].ulPropTag = PR_ENTRYID;
		lpsRowSet->aRow[i].lpProps[RFT_ENTRYID].Value.bin.cb = sReceiveFolders.sFolderArray.__ptr[i].sEntryId.__size;
		er = ECAllocateMore(lpsRowSet->aRow[i].lpProps[RFT_ENTRYID].Value.bin.cb, lpsRowSet->aRow[i].lpProps,
		     reinterpret_cast<void **>(&lpsRowSet->aRow[i].lpProps[RFT_ENTRYID].Value.bin.lpb));
		if (er != erSuccess)
			goto exitm;
		memcpy(lpsRowSet->aRow[i].lpProps[RFT_ENTRYID].Value.bin.lpb, sReceiveFolders.sFolderArray.__ptr[i].sEntryId.__ptr, lpsRowSet->aRow[i].lpProps[RFT_ENTRYID].Value.bin.cb);

		// Use the entryid for record key
		lpsRowSet->aRow[i].lpProps[RFT_RECORD_KEY].ulPropTag = PR_RECORD_KEY;
		lpsRowSet->aRow[i].lpProps[RFT_RECORD_KEY].Value.bin.cb = sReceiveFolders.sFolderArray.__ptr[i].sEntryId.__size;
		er = ECAllocateMore(lpsRowSet->aRow[i].lpProps[RFT_RECORD_KEY].Value.bin.cb, lpsRowSet->aRow[i].lpProps,
		     reinterpret_cast<void **>(&lpsRowSet->aRow[i].lpProps[RFT_RECORD_KEY].Value.bin.lpb));
		if (er != erSuccess)
			goto exitm;
		memcpy(lpsRowSet->aRow[i].lpProps[RFT_RECORD_KEY].Value.bin.lpb, sReceiveFolders.sFolderArray.__ptr[i].sEntryId.__ptr, lpsRowSet->aRow[i].lpProps[RFT_RECORD_KEY].Value.bin.cb);

		if (ulFlags & MAPI_UNICODE) {
			lpsRowSet->aRow[i].lpProps[RFT_MSG_CLASS].ulPropTag = PR_MESSAGE_CLASS_W;
			unicode = converter.convert_to<std::wstring>(sReceiveFolders.sFolderArray.__ptr[i].lpszAExplicitClass);
			er = ECAllocateMore((unicode.length() + 1) * sizeof(wchar_t), lpsRowSet->aRow[i].lpProps, reinterpret_cast<void **>(&lpsRowSet->aRow[i].lpProps[RFT_MSG_CLASS].Value.lpszW));
			if (er != erSuccess)
				goto exitm;
			memcpy(lpsRowSet->aRow[i].lpProps[RFT_MSG_CLASS].Value.lpszW, unicode.c_str(), (unicode.length() + 1) * sizeof(wchar_t));
		} else {
			lpsRowSet->aRow[i].lpProps[RFT_MSG_CLASS].ulPropTag = PR_MESSAGE_CLASS_A;
			nLen = strlen(sReceiveFolders.sFolderArray.__ptr[i].lpszAExplicitClass)+1;
			er = ECAllocateMore(nLen, lpsRowSet->aRow[i].lpProps, reinterpret_cast<void **>(&lpsRowSet->aRow[i].lpProps[RFT_MSG_CLASS].Value.lpszA));
			if (er != erSuccess)
				goto exitm;
			memcpy(lpsRowSet->aRow[i].lpProps[RFT_MSG_CLASS].Value.lpszA, sReceiveFolders.sFolderArray.__ptr[i].lpszAExplicitClass, nLen);
		}
	}

	*lppsRowSet = lpsRowSet;
 exitm:
	return hr;
}

HRESULT WSTransport::HrGetReceiveFolder(ULONG cbStoreEntryID,
    const ENTRYID *lpStoreEntryID, const utf8string &strMessageClass,
    ULONG *lpcbEntryID, ENTRYID **lppEntryID, utf8string *lpstrExplicitClass)
{
	struct receiveFolderResponse sReceiveFolderTable;

	ECRESULT	er = erSuccess;
	entryId sEntryId; // Do not free
	ULONG cbEntryID = 0, cbUnWrapStoreID = 0;
	ecmem_ptr<ENTRYID> lpEntryID, lpUnWrapStoreID;
	soap_lock_guard spg(*this);

	auto hr = UnWrapServerClientStoreEntry(cbStoreEntryID, lpStoreEntryID, &cbUnWrapStoreID, &~lpUnWrapStoreID);
	if(hr != hrSuccess)
		goto exitm;
	sEntryId.__ptr = reinterpret_cast<unsigned char *>(lpUnWrapStoreID.get());
	sEntryId.__size = cbUnWrapStoreID;

	if(lpstrExplicitClass)
		lpstrExplicitClass->clear();

	// Get ReceiveFolder information from the server
	START_SOAP_CALL
	{
		if (m_lpCmd->getReceiveFolder(m_ecSessionId, sEntryId,
		    strMessageClass.c_str(), &sReceiveFolderTable) != SOAP_OK)
			er = KCERR_NETWORK_ERROR;
		else
			er = sReceiveFolderTable.er;
	}
	END_SOAP_CALL

	if(er == KCERR_NOT_FOUND && lpstrExplicitClass)
	{
		// This is only by an empty message store ??
		*lpcbEntryID = 0;
		*lppEntryID = NULL;

		hr = hrSuccess;
		goto exitm;
	}
	hr = CopySOAPEntryIdToMAPIEntryId(&sReceiveFolderTable.sReceiveFolder.sEntryId,
	     &cbEntryID, &~lpEntryID, nullptr);
	if(hr != hrSuccess)
		goto exitm;
	if(er != KCERR_NOT_FOUND && lpstrExplicitClass != NULL)
		*lpstrExplicitClass = utf8string::from_string(sReceiveFolderTable.sReceiveFolder.lpszAExplicitClass);

	*lppEntryID = lpEntryID.release();
	*lpcbEntryID = cbEntryID;
 exitm:
	return hr;
}

HRESULT WSTransport::HrSetReceiveFolder(ULONG cbStoreID,
    const ENTRYID *lpStoreID, const utf8string &strMessageClass,
    ULONG cbEntryID, const ENTRYID *lpEntryID)
{
	ECRESULT er = erSuccess;
	unsigned int result;
	entryId sStoreId, sEntryId; // Do not free
	ecmem_ptr<ENTRYID> lpUnWrapStoreID;
	ULONG		cbUnWrapStoreID = 0;
	soap_lock_guard spg(*this);

	auto hr = UnWrapServerClientStoreEntry(cbStoreID, lpStoreID, &cbUnWrapStoreID, &~lpUnWrapStoreID);
	if(hr != hrSuccess)
		goto exitm;
	sStoreId.__ptr = reinterpret_cast<unsigned char *>(lpUnWrapStoreID.get());
	sStoreId.__size = cbUnWrapStoreID;
	hr = CopyMAPIEntryIdToSOAPEntryId(cbEntryID, lpEntryID, &sEntryId, true);
	if (hr != hrSuccess)
		goto exitm;
	START_SOAP_CALL
	{
		if (m_lpCmd->setReceiveFolder(m_ecSessionId, sStoreId,
		    lpEntryID != nullptr ? &sEntryId : nullptr,
		    strMessageClass.c_str(), &result) != SOAP_OK)
			er = KCERR_NETWORK_ERROR;
		else
			er = result;
	}
	END_SOAP_CALL
 exitm:
	return hr;
}

HRESULT WSTransport::HrSetReadFlag(ULONG cbEntryID, const ENTRYID *lpEntryID,
    ULONG ulFlags, ULONG ulSyncId)
{
	HRESULT		hr = hrSuccess;
	ECRESULT	er = erSuccess;

	struct entryList sEntryList;
	entryId sEntryId;

	sEntryId.__ptr = (unsigned char*)lpEntryID;
	sEntryId.__size = cbEntryID;

	sEntryList.__size = 1;
	sEntryList.__ptr = &sEntryId;

	soap_lock_guard spg(*this);
	START_SOAP_CALL
	{
		if (m_lpCmd->setReadFlags(m_ecSessionId, ulFlags, nullptr, &sEntryList, ulSyncId, &er) != SOAP_OK)
			er = KCERR_NETWORK_ERROR;
	}
	END_SOAP_CALL
 exitm:
	return hr;
}

HRESULT WSTransport::HrSubmitMessage(ULONG cbMessageID,
    const ENTRYID *lpMessageID, ULONG ulFlags)
{
	ECRESULT	er = erSuccess;
	entryId sEntryId; // Do not free
	soap_lock_guard spg(*this);
	auto hr = CopyMAPIEntryIdToSOAPEntryId(cbMessageID, lpMessageID, &sEntryId, true);
	if(hr != hrSuccess)
		goto exitm;

	START_SOAP_CALL
	{
		if (m_lpCmd->submitMessage(m_ecSessionId, sEntryId, ulFlags, &er) != SOAP_OK)
			er = KCERR_NETWORK_ERROR;
	}
	END_SOAP_CALL
 exitm:
	return hr;
}

HRESULT WSTransport::HrFinishedMessage(ULONG cbEntryID,
    const ENTRYID *lpEntryID, ULONG ulFlags)
{
	ECRESULT er = erSuccess;
	entryId sEntryId; // Do not free
	soap_lock_guard spg(*this);
	auto hr = CopyMAPIEntryIdToSOAPEntryId(cbEntryID, lpEntryID, &sEntryId, true);
	if(hr != hrSuccess)
		goto exitm;

	START_SOAP_CALL
	{
		if (m_lpCmd->finishedMessage(m_ecSessionId, sEntryId, ulFlags, &er) != SOAP_OK)
			er = KCERR_NETWORK_ERROR;
	}
	END_SOAP_CALL
 exitm:
	return hr;
}

HRESULT WSTransport::HrAbortSubmit(ULONG cbEntryID, const ENTRYID *lpEntryID)
{
	ECRESULT er = erSuccess;
	entryId sEntryId; // Do not free
	soap_lock_guard spg(*this);
	auto hr = CopyMAPIEntryIdToSOAPEntryId(cbEntryID, lpEntryID, &sEntryId, true);
	if(hr != hrSuccess)
		goto exitm;

	START_SOAP_CALL
	{
		if (m_lpCmd->abortSubmit(m_ecSessionId, sEntryId, &er) != SOAP_OK)
			er = KCERR_NETWORK_ERROR;
	}
	END_SOAP_CALL
 exitm:
	return hr;
}

HRESULT WSTransport::HrResolveUserStore(const utf8string &strUserName, ULONG ulFlags, ULONG *lpulUserID, ULONG* lpcbStoreID, LPENTRYID* lppStoreID, std::string *lpstrRedirServer)
{
	if (strUserName.empty())
		return MAPI_E_INVALID_PARAMETER;

	HRESULT hr = hrSuccess;
	ECRESULT er = erSuccess;
	struct resolveUserStoreResponse sResponse;
	soap_lock_guard spg(*this);

	START_SOAP_CALL
	{
		if (m_lpCmd->resolveUserStore(m_ecSessionId, strUserName.c_str(),
		    ECSTORE_TYPE_MASK_PRIVATE | ECSTORE_TYPE_MASK_PUBLIC,
		    ulFlags, &sResponse) != SOAP_OK)
			er = KCERR_NETWORK_ERROR;
		else
			er = sResponse.er;
	}
	//END_SOAP_CALL
	if (er == KCERR_END_OF_SESSION && HrReLogon() == hrSuccess)
		goto retry;
	hr = kcerr_to_mapierr(er, MAPI_E_NOT_FOUND);
	if (hr == MAPI_E_UNABLE_TO_COMPLETE)
	{
		if (lpstrRedirServer)
			*lpstrRedirServer = sResponse.lpszServerPath;
		else
			hr = MAPI_E_NOT_FOUND;
	}
	if(hr != hrSuccess)
		goto exitm;
	if (lpulUserID != nullptr)
		*lpulUserID = sResponse.ulUserId;
	if(lpcbStoreID && lppStoreID) {
		// Create a client store entry, add the servername
		hr = WrapServerClientStoreEntry(sResponse.lpszServerPath ? sResponse.lpszServerPath : m_sProfileProps.strServerPath.c_str(), &sResponse.sStoreId, lpcbStoreID, lppStoreID);
		if(hr != hrSuccess)
			goto exitm;
	}
 exitm:
	return hr;
}

/**
 * Resolve a specific store type for a user.
 *
 * @param[in]	strUserName		The name of the user for whom to resolve the store. If left
 *								empty, the store for the current user will be resolved.
 * @param[in]	ulStoreType		The type of the store to resolve.
 * @param[out]	lpcbStoreID		The length of the returned entry id.
 * @param[out]	lppStoreID		The returned store entry id.
 *
 * @note	This method should be called on a transport that's already connected to the
 *			right server as redirection is not supported.
 */
HRESULT WSTransport::HrResolveTypedStore(const utf8string &strUserName, ULONG ulStoreType, ULONG* lpcbStoreID, LPENTRYID* lppStoreID)
{
	/* Currently, only archive stores are supported. */
	if (ulStoreType != ECSTORE_TYPE_ARCHIVE || lpcbStoreID == nullptr || lppStoreID == nullptr)
		return MAPI_E_INVALID_PARAMETER;

	HRESULT hr = hrSuccess;
	ECRESULT er = erSuccess;
	struct resolveUserStoreResponse sResponse;
	soap_lock_guard spg(*this);

	START_SOAP_CALL
	{
		if (m_lpCmd->resolveUserStore(m_ecSessionId,
		    strUserName.c_str(), 1 << ulStoreType, 0,
		    &sResponse) != SOAP_OK)
			er = KCERR_NETWORK_ERROR;
		else
			er = sResponse.er;
	}
	END_SOAP_CALL

	if(lpcbStoreID && lppStoreID) {
		// Create a client store entry, add the servername
		hr = WrapServerClientStoreEntry(sResponse.lpszServerPath ? sResponse.lpszServerPath : m_sProfileProps.strServerPath.c_str(), &sResponse.sStoreId, lpcbStoreID, lppStoreID);
		if(hr != hrSuccess)
			goto exitm;
	}
 exitm:
	return hr;
}

/**
 * Create a new user.
 *
 * @param[in]	lpECUser	Pointer to an ECUSER object that contains the details of the user
 * @param[in]	ulFlags		MAPI_UNICODE, values in user struct will be PT_UNICODE, otherwise in PT_STRING8
 * @param[out]	lpcbUserId	The size in bytes of the entryid
 * @param[out]	lppUserId	The entry id of the new user
 * @return		HRESULT		MAPI error code.
 */
HRESULT WSTransport::HrCreateUser(ECUSER *lpECUser, ULONG ulFlags,
    ULONG *lpcbUserId, LPENTRYID *lppUserId)
{
	if (lpECUser == nullptr || lpcbUserId == nullptr || lppUserId == nullptr)
		return MAPI_E_INVALID_PARAMETER;

	HRESULT	hr = hrSuccess;
	ECRESULT er = erSuccess;
	struct user sUser;
	struct setUserResponse sResponse;
	convert_context converter;
	soap_lock_guard spg(*this);

	sUser.lpszUsername		= TO_UTF8_DEF((char *)lpECUser->lpszUsername);
	sUser.lpszPassword		= TO_UTF8_DEF((char *)lpECUser->lpszPassword);
	sUser.lpszMailAddress	= TO_UTF8_DEF((char *)lpECUser->lpszMailAddress);
	sUser.ulUserId			= 0;
	sUser.ulObjClass		= lpECUser->ulObjClass;
	sUser.ulIsAdmin			= lpECUser->ulIsAdmin;
	sUser.lpszFullName		= TO_UTF8_DEF((char *)lpECUser->lpszFullName);
	sUser.ulIsABHidden		= lpECUser->ulIsABHidden;
	sUser.ulCapacity		= lpECUser->ulCapacity;
	sUser.lpsPropmap		= NULL;
	sUser.lpsMVPropmap		= NULL;

	hr = CopyABPropsToSoap(&lpECUser->sPropmap, &lpECUser->sMVPropmap, ulFlags,
						   &sUser.lpsPropmap, &sUser.lpsMVPropmap);
	if (hr != hrSuccess)
		goto exitm;

	START_SOAP_CALL
	{
		if (m_lpCmd->createUser(m_ecSessionId, &sUser, &sResponse) != SOAP_OK)
			er = KCERR_NETWORK_ERROR;
		else
			er = sResponse.er;
	}
	END_SOAP_CALL

	hr = CopySOAPEntryIdToMAPIEntryId(&sResponse.sUserId, sResponse.ulUserId, lpcbUserId, lppUserId);
 exitm:
	spg.unlock();
	FreeABProps(sUser.lpsPropmap, sUser.lpsMVPropmap);

	return hr;
}

/**
 * Get user struct on a specific user, or the user you're connected as.
 *
 * @param[in]	cbUserID	Length as lpUserID
 * @param[in]	lpUserID	EntryID of a user, use NULL to retrieve 'yourself'
 * @param[in]	ulFlags		MAPI_UNICODE, return values in user struct will be PT_UNICODE, otherwise in PT_STRING8
 * @param[out]	lppECUser	Pointer to an ECUSER object that contains the user details
 * @return		HRESULT		MAPI error code.
 */
HRESULT WSTransport::HrGetUser(ULONG cbUserID, const ENTRYID *lpUserID,
    ULONG ulFlags, ECUSER **lppECUser)
{
	if (lppECUser == nullptr)
		return MAPI_E_INVALID_PARAMETER;

	HRESULT	hr = hrSuccess;
	ECRESULT er = erSuccess;
	struct getUserResponse	sResponse;
	ecmem_ptr<ECUSER> lpECUser;
	entryId	sUserId;
	ULONG ulUserId = 0;
	soap_lock_guard spg(*this);

	if (lpUserID)
		ulUserId = ABEID_ID(lpUserID);

	hr = CopyMAPIEntryIdToSOAPEntryId(cbUserID, lpUserID, &sUserId, true);
	if(hr != hrSuccess)
		goto exitm;

	START_SOAP_CALL
	{
		if (m_lpCmd->getUser(m_ecSessionId, ulUserId, sUserId, &sResponse) != SOAP_OK)
			er = KCERR_NETWORK_ERROR;
		else
			er = sResponse.er;
	}
	END_SOAP_CALL

	hr = SoapUserToUser(sResponse.lpsUser, ulFlags, &~lpECUser);
	if(hr != hrSuccess)
		goto exitm;
	*lppECUser = lpECUser.release();
 exitm:
	return hr;
}

/**
 * Update an existing user.
 *
 * This function can create a new user on an offline server.
 *
 * @param[in]	lpECUser	Pointer to an ECUSER object that contains the details of the user
 * @param[in]	ulFlags		MAPI_UNICODE, values in user struct will be PT_UNICODE, otherwise in PT_STRING8
 * @return		HRESULT		MAPI error code.
 */
HRESULT WSTransport::HrSetUser(ECUSER *lpECUser, ULONG ulFlags)
{
	if (lpECUser == nullptr)
		return MAPI_E_INVALID_PARAMETER;

	HRESULT	hr = hrSuccess;
	ECRESULT er = erSuccess;
	struct user sUser;
	unsigned int result = 0;
	convert_context	converter;
	soap_lock_guard spg(*this);

	sUser.lpszUsername		= TO_UTF8_DEF(lpECUser->lpszUsername);
	sUser.lpszPassword		= TO_UTF8_DEF(lpECUser->lpszPassword);
	sUser.lpszMailAddress	= TO_UTF8_DEF(lpECUser->lpszMailAddress);
	sUser.ulUserId			= ABEID_ID(lpECUser->sUserId.lpb);
	sUser.ulObjClass		= lpECUser->ulObjClass;
	sUser.ulIsAdmin			= lpECUser->ulIsAdmin;
	sUser.lpszFullName		= TO_UTF8_DEF(lpECUser->lpszFullName);
	sUser.sUserId.__ptr		= lpECUser->sUserId.lpb;
	sUser.sUserId.__size	= lpECUser->sUserId.cb;
	sUser.ulIsABHidden		= lpECUser->ulIsABHidden;
	sUser.ulCapacity		= lpECUser->ulCapacity;
	sUser.lpsPropmap		= NULL;
	sUser.lpsMVPropmap		= NULL;

	hr = CopyABPropsToSoap(&lpECUser->sPropmap, &lpECUser->sMVPropmap, ulFlags,
						   &sUser.lpsPropmap, &sUser.lpsMVPropmap);
	if (hr != hrSuccess)
		goto exitm;

	START_SOAP_CALL
	{
		if (m_lpCmd->setUser(m_ecSessionId, &sUser, &result) != SOAP_OK)
			er = KCERR_NETWORK_ERROR;
		else
			er = result;
	}
	END_SOAP_CALL
 exitm:
	spg.unlock();
	FreeABProps(sUser.lpsPropmap, sUser.lpsMVPropmap);

	return hr;
}

/**
 * Creates a new store. This can be a store for a user or the public
 * store (for a company or everyone).
 *
 * @param ulStoreType ECSTORE_TYPE_PRIVATE or ECSTORE_TYPE_PUBLIC
 * @param cbUserID Number of bytes in lpUserID
 * @param lpUserID EntryID of a user, everyone (public) or a company (public)
 * @param cbStoreID Number of bytes in lpStoreID
 * @param lpStoreID Store entryid for the new store
 * @param cbRootID Number of bytes in lpRootID
 * @param lpRootID Root folder entryid for the new store
 * @param ulFlags Flags
 *        	@arg @c EC_OVERRIDE_HOMESERVER   Allow the store to be created on
 *                                               another server than the users
 *                                               homeserver.
 *
 * @return MAPI error code
 * @retval MAPI_E_NOT_FOUND User described in lpUserID does not exist
 * @retval MAPI_E_COLLISION Store already exists
 */
HRESULT WSTransport::HrCreateStore(ULONG ulStoreType, ULONG cbUserID,
    const ENTRYID *lpUserID, ULONG cbStoreID, const ENTRYID *lpStoreID,
    ULONG cbRootID, const ENTRYID *lpRootID, ULONG ulFlags)
{
	if (lpUserID == nullptr || lpStoreID == nullptr || lpRootID == nullptr)
		return MAPI_E_INVALID_PARAMETER;

	HRESULT hr = hrSuccess;
	ECRESULT er = erSuccess;
	entryId sUserId, sStoreId, sRootId;
	soap_lock_guard spg(*this);

	hr = CopyMAPIEntryIdToSOAPEntryId(cbUserID, lpUserID, &sUserId, true);
	if(hr != hrSuccess)
		goto exitm;
	hr = CopyMAPIEntryIdToSOAPEntryId(cbStoreID, lpStoreID, &sStoreId, true);
	if(hr != hrSuccess)
		goto exitm;
	hr = CopyMAPIEntryIdToSOAPEntryId(cbRootID, lpRootID, &sRootId, true);
	if(hr != hrSuccess)
		goto exitm;

	START_SOAP_CALL
	{
		if (m_lpCmd->createStore(m_ecSessionId, ulStoreType, ABEID_ID(lpUserID), sUserId, sStoreId, sRootId, ulFlags, &er) != SOAP_OK)
			er = KCERR_NETWORK_ERROR;
	}
	END_SOAP_CALL
 exitm:
	return hr;
}

HRESULT WSTransport::HrHookStore(ULONG ulStoreType, ULONG cbUserId,
    const ENTRYID *lpUserId, const GUID *lpGuid, ULONG ulSyncId)
{
	if (cbUserId == 0 || lpUserId == nullptr || lpGuid == nullptr)
		return MAPI_E_INVALID_PARAMETER;

	HRESULT		hr = hrSuccess;
	ECRESULT	er = erSuccess;
	entryId sUserId;
	struct xsd__base64Binary sStoreGuid;
	soap_lock_guard spg(*this);

	hr = CopyMAPIEntryIdToSOAPEntryId(cbUserId, lpUserId, &sUserId, true);
	if(hr != hrSuccess)
		goto exitm;

	sStoreGuid.__ptr = (unsigned char*)lpGuid;
	sStoreGuid.__size = sizeof(GUID);

	START_SOAP_CALL
	{
		if (m_lpCmd->hookStore(m_ecSessionId, ulStoreType, sUserId, sStoreGuid, ulSyncId, &er) != SOAP_OK)
			er = KCERR_NETWORK_ERROR;
	}
	END_SOAP_CALL
 exitm:
	return hr;
}

HRESULT WSTransport::HrUnhookStore(ULONG ulStoreType, ULONG cbUserId,
    const ENTRYID *lpUserId, ULONG ulSyncId)
{
	if (cbUserId == 0 || lpUserId == nullptr)
		return MAPI_E_INVALID_PARAMETER;

	HRESULT		hr = hrSuccess;
	ECRESULT	er = erSuccess;
	entryId sUserId;
	soap_lock_guard spg(*this);

	hr = CopyMAPIEntryIdToSOAPEntryId(cbUserId, lpUserId, &sUserId, true);
	if(hr != hrSuccess)
		goto exitm;

	START_SOAP_CALL
	{
		if (m_lpCmd->unhookStore(m_ecSessionId, ulStoreType, sUserId, ulSyncId, &er) != SOAP_OK)
			er = KCERR_NETWORK_ERROR;
	}
	END_SOAP_CALL
 exitm:
	return hr;
}

HRESULT WSTransport::HrRemoveStore(const GUID *lpGuid, ULONG ulSyncId)
{
	if (lpGuid == nullptr)
		return MAPI_E_INVALID_PARAMETER;

	HRESULT		hr = hrSuccess;
	ECRESULT	er = erSuccess;
	struct xsd__base64Binary sStoreGuid;
	soap_lock_guard spg(*this);

	sStoreGuid.__ptr = (unsigned char*)lpGuid;
	sStoreGuid.__size = sizeof(GUID);

	START_SOAP_CALL
	{
		if (m_lpCmd->removeStore(m_ecSessionId, sStoreGuid, ulSyncId, &er) != SOAP_OK)
			er = KCERR_NETWORK_ERROR;
	}
	END_SOAP_CALL
 exitm:
	return hr;
}

HRESULT WSTransport::HrDeleteUser(ULONG cbUserId, const ENTRYID *lpUserId)
{
	if (cbUserId < CbNewABEID("") || lpUserId == nullptr)
		return MAPI_E_INVALID_PARAMETER;

	ECRESULT er = erSuccess;
	HRESULT hr = hrSuccess;
	entryId sUserId;
	soap_lock_guard spg(*this);

	hr = CopyMAPIEntryIdToSOAPEntryId(cbUserId, lpUserId, &sUserId, true);
	if (hr != hrSuccess)
		goto exitm;

	START_SOAP_CALL
	{
		if (m_lpCmd->deleteUser(m_ecSessionId, ABEID_ID(lpUserId), sUserId, &er) != SOAP_OK)
			er = KCERR_NETWORK_ERROR;
	}
	END_SOAP_CALL
 exitm:
	return hr;
}

/**
 * Get the list of users for a specific company.
 *
 * @param[in]	cbCompanyId		The size in bytes of the entryid of the company
 * @param[in]	lpCompanyId		Pointer to the entryid of the company
 * @param[in]	ulFlags			MAPI_UNICODE, return values in user struct will be PT_UNICODE, otherwise in PT_STRING8
 * @param[out]	lpcUsers		Number of users returned.
 * @param[out]	lppsUsers		Array of ECUSER objects.
 * @return		HRESULT			MAPI error code.
 */
HRESULT WSTransport::HrGetUserList(ULONG cbCompanyId,
    const ENTRYID *lpCompanyId, ULONG ulFlags, ULONG *lpcUsers,
    ECUSER **lppsUsers)
{
	if (lpcUsers == nullptr || lppsUsers == nullptr)
		return MAPI_E_INVALID_PARAMETER;

	ECRESULT er = erSuccess;
	HRESULT hr = hrSuccess;
	entryId sCompanyId;
	struct userListResponse sResponse;
	soap_lock_guard spg(*this);

	if (cbCompanyId > 0 && lpCompanyId != NULL)
	{
		hr = CopyMAPIEntryIdToSOAPEntryId(cbCompanyId, lpCompanyId, &sCompanyId, true);
		if (hr != hrSuccess)
			goto exitm;
	}
	*lpcUsers = 0;

	START_SOAP_CALL
	{
		if (m_lpCmd->getUserList(m_ecSessionId, ABEID_ID(lpCompanyId), sCompanyId, &sResponse) != SOAP_OK)
			er = KCERR_NETWORK_ERROR;
		else
			er = sResponse.er;
	}
	END_SOAP_CALL

	hr = SoapUserArrayToUserArray(&sResponse.sUserArray, ulFlags, lpcUsers, lppsUsers);
	if(hr != hrSuccess)
		goto exitm;
 exitm:
	return hr;
}

// IECServiceAdmin group functions
/**
 * Create a new group.
 *
 * @param[in]	lpECGroup	Pointer to an ECGROUP object that contains the details of the group
 * @param[in]	ulFlags		MAPI_UNICODE, values in group struct will be PT_UNICODE, otherwise in PT_STRING8
 * @param[out]	lpcbUserId	The size in bytes of the entryid
 * @param[out]	lppUserId	The entry id of the new group
 * @return		HRESULT		MAPI error code.
 */
HRESULT WSTransport::HrCreateGroup(ECGROUP *lpECGroup, ULONG ulFlags,
    ULONG *lpcbGroupId, LPENTRYID *lppGroupId)
{
	if (lpECGroup == nullptr || lpcbGroupId == nullptr || lppGroupId == nullptr)
		return MAPI_E_INVALID_PARAMETER;

	ECRESULT er = erSuccess;
	HRESULT hr = hrSuccess;
	struct group sGroup;
	struct setGroupResponse sResponse;
	convert_context converter;
	soap_lock_guard spg(*this);

	sGroup.ulGroupId = 0;
	sGroup.lpszGroupname = TO_UTF8_DEF(lpECGroup->lpszGroupname);
	sGroup.lpszFullname = TO_UTF8_DEF(lpECGroup->lpszFullname);
	sGroup.lpszFullEmail = TO_UTF8_DEF(lpECGroup->lpszFullEmail);
	sGroup.ulIsABHidden = lpECGroup->ulIsABHidden;
	sGroup.lpsPropmap = NULL;
	sGroup.lpsMVPropmap = NULL;

	hr = CopyABPropsToSoap(&lpECGroup->sPropmap, &lpECGroup->sMVPropmap, ulFlags,
						   &sGroup.lpsPropmap, &sGroup.lpsMVPropmap);
	if (hr != hrSuccess)
		goto exitm;

	START_SOAP_CALL
	{
		if (m_lpCmd->createGroup(m_ecSessionId, &sGroup, &sResponse) != SOAP_OK)
			er = KCERR_NETWORK_ERROR;
		else
			er = sResponse.er;
	}
	END_SOAP_CALL

	hr = CopySOAPEntryIdToMAPIEntryId(&sResponse.sGroupId, sResponse.ulGroupId, lpcbGroupId, lppGroupId);
 exitm:
	spg.unlock();
	FreeABProps(sGroup.lpsPropmap, sGroup.lpsMVPropmap);

	return hr;
}

/**
 * Update an existing group.
 *
 * This function can create a new group on an offline server.
 *
 * @param[in]	lpECGroup	Pointer to an ECGROUP object that contains the details of the group
 * @param[in]	ulFlags		MAPI_UNICODE, values in group struct will be PT_UNICODE, otherwise in PT_STRING8
 * @return		HRESULT		MAPI error code.
 */
HRESULT WSTransport::HrSetGroup(ECGROUP *lpECGroup, ULONG ulFlags)
{
	if (lpECGroup == nullptr || lpECGroup->lpszGroupname == nullptr ||
	    lpECGroup->lpszFullname == nullptr)
		return MAPI_E_INVALID_PARAMETER;

	ECRESULT er = erSuccess;
	HRESULT hr = hrSuccess;
	convert_context converter;
	struct group sGroup;
	soap_lock_guard spg(*this);

	sGroup.lpszFullname = TO_UTF8_DEF(lpECGroup->lpszFullname);
	sGroup.lpszGroupname = TO_UTF8_DEF(lpECGroup->lpszGroupname);
	sGroup.lpszFullEmail = TO_UTF8_DEF(lpECGroup->lpszFullEmail);
	sGroup.sGroupId.__size = lpECGroup->sGroupId.cb;
	sGroup.sGroupId.__ptr = lpECGroup->sGroupId.lpb;
	sGroup.ulGroupId = ABEID_ID(lpECGroup->sGroupId.lpb);
	sGroup.ulIsABHidden = lpECGroup->ulIsABHidden;
	sGroup.lpsPropmap = NULL;
	sGroup.lpsMVPropmap = NULL;

	hr = CopyABPropsToSoap(&lpECGroup->sPropmap, &lpECGroup->sMVPropmap, ulFlags,
						   &sGroup.lpsPropmap, &sGroup.lpsMVPropmap);
	if (hr != hrSuccess)
		goto exitm;

	START_SOAP_CALL
	{
		if (m_lpCmd->setGroup(m_ecSessionId, &sGroup, &er) != SOAP_OK)
			er = KCERR_NETWORK_ERROR;
	}
	END_SOAP_CALL
 exitm:
	spg.unlock();
	FreeABProps(sGroup.lpsPropmap, sGroup.lpsMVPropmap);

	return hr;
}

/**
 * Get group struct on a specific group.
 *
 * @param[in]	cbGroupID	Length as lpGroupID
 * @param[in]	lpGroupID	EntryID of a group
 * @param[in]	ulFlags		MAPI_UNICODE, return values in group struct will be PT_UNICODE, otherwise in PT_STRING8
 * @param[out]	lppECGroup	Pointer to an ECGROUP object that contains the group details
 * @return		HRESULT		MAPI error code.
 */
HRESULT WSTransport::HrGetGroup(ULONG cbGroupID, const ENTRYID *lpGroupID,
    ULONG ulFlags, ECGROUP **lppECGroup)
{
	if (lpGroupID == nullptr || lppECGroup == nullptr)
		return MAPI_E_INVALID_PARAMETER;

	ECRESULT er = erSuccess;
	HRESULT hr = hrSuccess;
	ECGROUP *lpGroup = NULL;
	entryId sGroupId;
	struct getGroupResponse sResponse;
	soap_lock_guard spg(*this);

	hr = CopyMAPIEntryIdToSOAPEntryId(cbGroupID, lpGroupID, &sGroupId, true);
	if (hr != hrSuccess)
		goto exitm;

	START_SOAP_CALL
	{
		if (m_lpCmd->getGroup(m_ecSessionId, ABEID_ID(lpGroupID), sGroupId, &sResponse) != SOAP_OK)
			er = KCERR_NETWORK_ERROR;
		else
			er = sResponse.er;
	}
	END_SOAP_CALL

	hr = SoapGroupToGroup(sResponse.lpsGroup, ulFlags, &lpGroup);
	if (hr != hrSuccess)
		goto exitm;
	*lppECGroup = lpGroup;
 exitm:
	return hr;
}

HRESULT WSTransport::HrDeleteGroup(ULONG cbGroupId, const ENTRYID *lpGroupId)
{
	if (cbGroupId < CbNewABEID("") || lpGroupId == nullptr)
		return MAPI_E_INVALID_PARAMETER;

	ECRESULT er = erSuccess;
	HRESULT hr = hrSuccess;
	entryId sGroupId;
	soap_lock_guard spg(*this);

	hr = CopyMAPIEntryIdToSOAPEntryId(cbGroupId, lpGroupId, &sGroupId, true);
	if (hr != hrSuccess)
		goto exitm;

	START_SOAP_CALL
	{
		if (m_lpCmd->groupDelete(m_ecSessionId, ABEID_ID(lpGroupId), sGroupId, &er) != SOAP_OK)
			er = KCERR_NETWORK_ERROR;
	}
	END_SOAP_CALL
 exitm:
	return hr;
}

/**
 * Get the send-as-list of a specific user.
 *
 * @param[in]	cbUserId	Size in bytes of the user entryid.
 * @param[in]	lpUserId	Entryid of the user.
 * @param[in]	ulFlags		MAPI_UNICODE, return values in user structs will be PT_UNICODE, otherwise PT_STRING8
 * @param[out]	lpcSenders	The number of results.
 * @param[out]	lppSenders	Array of ECUSER objects.
 * @return		HRESULT		MAPI error code.
 */
HRESULT WSTransport::HrGetSendAsList(ULONG cbUserId, const ENTRYID *lpUserId,
    ULONG ulFlags, ULONG *lpcSenders, ECUSER **lppSenders)
{
	if (cbUserId < CbNewABEID("") || lpUserId == nullptr ||
	    lpcSenders == nullptr || lppSenders == nullptr)
		return MAPI_E_INVALID_PARAMETER;

	ECRESULT er = erSuccess;
	HRESULT hr = hrSuccess;
	struct userListResponse sResponse;
	entryId sUserId;
	soap_lock_guard spg(*this);

	hr = CopyMAPIEntryIdToSOAPEntryId(cbUserId, lpUserId, &sUserId, true);
	if (hr != hrSuccess)
		goto exitm;

	START_SOAP_CALL
	{
		if (m_lpCmd->getSendAsList(m_ecSessionId, ABEID_ID(lpUserId), sUserId, &sResponse) != SOAP_OK)
			er = KCERR_NETWORK_ERROR;
		else
			er = sResponse.er;
	}
	END_SOAP_CALL

	hr = SoapUserArrayToUserArray(&sResponse.sUserArray, ulFlags, lpcSenders, lppSenders);
	if(hr != hrSuccess)
		goto exitm;
 exitm:
	return hr;
}

HRESULT WSTransport::HrAddSendAsUser(ULONG cbUserId, const ENTRYID *lpUserId,
    ULONG cbSenderId, const ENTRYID *lpSenderId)
{
	if (cbUserId < CbNewABEID("") || lpUserId == nullptr ||
	    cbSenderId < CbNewABEID("") || lpSenderId == nullptr)
		return MAPI_E_INVALID_PARAMETER;

	ECRESULT er = erSuccess;
	HRESULT hr = hrSuccess;
	entryId sUserId, sSenderId;
	soap_lock_guard spg(*this);

	hr = CopyMAPIEntryIdToSOAPEntryId(cbUserId, lpUserId, &sUserId, true);
	if (hr != hrSuccess)
		goto exitm;
	hr = CopyMAPIEntryIdToSOAPEntryId(cbSenderId, lpSenderId, &sSenderId, true);
	if (hr != hrSuccess)
		goto exitm;

	START_SOAP_CALL
	{
		if (m_lpCmd->addSendAsUser(m_ecSessionId, ABEID_ID(lpUserId), sUserId, ABEID_ID(lpSenderId), sSenderId, &er) != SOAP_OK)
			er = KCERR_NETWORK_ERROR;
	}
	END_SOAP_CALL
 exitm:
	return hr;
}

HRESULT WSTransport::HrDelSendAsUser(ULONG cbUserId, const ENTRYID *lpUserId,
    ULONG cbSenderId, const ENTRYID *lpSenderId)
{
	if (cbUserId < CbNewABEID("") || lpUserId == nullptr ||
	    cbSenderId < CbNewABEID("") || lpSenderId == nullptr)
		return MAPI_E_INVALID_PARAMETER;

	ECRESULT er = erSuccess;
	HRESULT hr = hrSuccess;
	entryId sUserId, sSenderId;
	soap_lock_guard spg(*this);

	hr = CopyMAPIEntryIdToSOAPEntryId(cbUserId, lpUserId, &sUserId, true);
	if (hr != hrSuccess)
		goto exitm;
	hr = CopyMAPIEntryIdToSOAPEntryId(cbSenderId, lpSenderId, &sSenderId, true);
	if (hr != hrSuccess)
		goto exitm;

	START_SOAP_CALL
	{
		if (m_lpCmd->delSendAsUser(m_ecSessionId, ABEID_ID(lpUserId), sUserId, ABEID_ID(lpSenderId), sSenderId, &er) != SOAP_OK)
			er = KCERR_NETWORK_ERROR;
	}
	END_SOAP_CALL
 exitm:
	return hr;
}

/**
 * Resolve a users entryid by name.
 *
 * @param[in]	lpszUserName	The username to resolve.
 * @param[in]	ulFlags			MAPI_UNICODE, lpszUserName is in PT_UNICODE, otherwise in PT_STRING8
 * @param[out]	lpcbUserId		The size in bytes of the entryid.
 * @param[out]	lppUserId		The entryid of the resolved user.
 * @return		HRESULT			MAPI error code.
 */
HRESULT WSTransport::HrResolveUserName(LPCTSTR lpszUserName, ULONG ulFlags, ULONG *lpcbUserId, LPENTRYID *lppUserId)
{
	if (lpszUserName == nullptr || lpcbUserId == nullptr || lppUserId == nullptr)
		return MAPI_E_INVALID_PARAMETER;

	ECRESULT er = erSuccess;
	HRESULT hr = hrSuccess;
	struct resolveUserResponse sResponse;
	soap_lock_guard spg(*this);

	//Resolve userid from username
	START_SOAP_CALL
	{
		if (m_lpCmd->resolveUsername(m_ecSessionId,
		    convstring(lpszUserName, ulFlags).u8_str(),
		    &sResponse) != SOAP_OK)
			er = KCERR_NETWORK_ERROR;
		else
			er = sResponse.er;
	}
	END_SOAP_CALL

	hr = CopySOAPEntryIdToMAPIEntryId(&sResponse.sUserId, sResponse.ulUserId, lpcbUserId, lppUserId);
 exitm:
	return hr;
}

/**
 * Resolve a group entryid by name.
 *
 * @param[in]	lpszGroupName	The groupname to resolve.
 * @param[in]	ulFlags			MAPI_UNICODE, lpszGroupName is in PT_UNICODE, otherwise in PT_STRING8
 * @param[out]	lpcbUserId		The size in bytes of the entryid.
 * @param[out]	lppUserId		The entryid of the resolved group.
 * @return		HRESULT			MAPI error code.
 */
HRESULT WSTransport::HrResolveGroupName(LPCTSTR lpszGroupName, ULONG ulFlags, ULONG *lpcbGroupId, LPENTRYID *lppGroupId)
{
	if (lpszGroupName == nullptr || lpcbGroupId == nullptr || lppGroupId == nullptr)
		return MAPI_E_INVALID_PARAMETER;

	ECRESULT er = erSuccess;
	HRESULT hr = hrSuccess;
	struct resolveGroupResponse sResponse;
	soap_lock_guard spg(*this);

	//Resolve groupid from groupname
	START_SOAP_CALL
	{
		if (m_lpCmd->resolveGroupname(m_ecSessionId,
		    convstring(lpszGroupName, ulFlags).u8_str(),
		    &sResponse) != SOAP_OK)
			er = KCERR_NETWORK_ERROR;
		else
			er = sResponse.er;
	}
	END_SOAP_CALL

	hr = CopySOAPEntryIdToMAPIEntryId(&sResponse.sGroupId, sResponse.ulGroupId, lpcbGroupId, lppGroupId);
 exitm:
	return hr;
}

/**
 * Get the list of groups for a specific company.
 *
 * @param[in]	cbCompanyId		The size in bytes of the entryid of the company
 * @param[in]	lpCompanyId		Pointer to the entryid of the company
 * @param[in]	ulFlags			MAPI_UNICODE, return values in group struct will be PT_UNICODE, otherwise in PT_STRING8
 * @param[out]	lpcGroups		Number of groups returned.
 * @param[out]	lppsGroups		Array of ECGROUP objects.
 * @return		HRESULT			MAPI error code.
 */
HRESULT WSTransport::HrGetGroupList(ULONG cbCompanyId,
    const ENTRYID *lpCompanyId, ULONG ulFlags, ULONG *lpcGroups,
    ECGROUP **lppsGroups)
{
	if (lpcGroups == nullptr || lppsGroups == nullptr)
		return MAPI_E_INVALID_PARAMETER;

	ECRESULT	er = erSuccess;
	HRESULT		hr = hrSuccess;

 	struct groupListResponse sResponse;
	entryId sCompanyId;
	soap_lock_guard spg(*this);

	hr = CopyMAPIEntryIdToSOAPEntryId(cbCompanyId, lpCompanyId, &sCompanyId, true);
	if (hr != hrSuccess)
		goto exitm;

	*lpcGroups = 0;

	START_SOAP_CALL
	{
		if (m_lpCmd->getGroupList(m_ecSessionId, ABEID_ID(lpCompanyId), sCompanyId, &sResponse) != SOAP_OK)
			er = KCERR_NETWORK_ERROR;
		else
			er = sResponse.er;
	}
	END_SOAP_CALL

	hr = SoapGroupArrayToGroupArray(&sResponse.sGroupArray, ulFlags, lpcGroups, lppsGroups);
	if(hr != hrSuccess)
		goto exitm;
 exitm:
	return hr;
}

HRESULT WSTransport::HrDeleteGroupUser(ULONG cbGroupId,
    const ENTRYID *lpGroupId, ULONG cbUserId, const ENTRYID *lpUserId)
{
	if (lpGroupId == nullptr || lpUserId == nullptr)
		return MAPI_E_INVALID_PARAMETER;

	ECRESULT er = erSuccess;
	HRESULT hr = hrSuccess;
	entryId sGroupId, sUserId;
	soap_lock_guard spg(*this);

	hr = CopyMAPIEntryIdToSOAPEntryId(cbGroupId, lpGroupId, &sGroupId, true);
	if (hr != hrSuccess)
		goto exitm;
	hr = CopyMAPIEntryIdToSOAPEntryId(cbUserId, lpUserId, &sUserId, true);
	if (hr != hrSuccess)
		goto exitm;

	// Remove group
	START_SOAP_CALL
	{
		if (m_lpCmd->deleteGroupUser(m_ecSessionId, ABEID_ID(lpGroupId), sGroupId, ABEID_ID(lpUserId), sUserId, &er) != SOAP_OK)
			er = KCERR_NETWORK_ERROR;
	}
	END_SOAP_CALL
 exitm:
	return hr;
}

HRESULT WSTransport::HrAddGroupUser(ULONG cbGroupId, const ENTRYID *lpGroupId,
    ULONG cbUserId, const ENTRYID *lpUserId)
{
	if (lpGroupId == nullptr || lpUserId == nullptr)
		return MAPI_E_INVALID_PARAMETER;

	ECRESULT er = erSuccess;
	HRESULT hr = hrSuccess;
	entryId sGroupId, sUserId;
	soap_lock_guard spg(*this);

	hr = CopyMAPIEntryIdToSOAPEntryId(cbGroupId, lpGroupId, &sGroupId, true);
	if (hr != hrSuccess)
		goto exitm;
	hr = CopyMAPIEntryIdToSOAPEntryId(cbUserId, lpUserId, &sUserId, true);
	if (hr != hrSuccess)
		goto exitm;

	// Remove group
	START_SOAP_CALL
	{
		if (m_lpCmd->addGroupUser(m_ecSessionId, ABEID_ID(lpGroupId), sGroupId, ABEID_ID(lpUserId), sUserId, &er) != SOAP_OK)
			er = KCERR_NETWORK_ERROR;
	}
	END_SOAP_CALL
 exitm:
	return hr;
}

/**
 * Get the list of users in a specific group.
 *
 * @param[in]	cbGroupId		The size in bytes of the entryid of the group
 * @param[in]	lpGroupId		Pointer to the entryid of the group
 * @param[in]	ulFlags			MAPI_UNICODE, return values in user struct will be PT_UNICODE, otherwise in PT_STRING8
 * @param[out]	lpcUsers		Number of users returned.
 * @param[out]	lppsUsers		Array of ECUSER objects.
 * @return		HRESULT			MAPI error code.
 */
HRESULT WSTransport::HrGetUserListOfGroup(ULONG cbGroupId,
    const ENTRYID *lpGroupId, ULONG ulFlags, ULONG *lpcUsers,
    ECUSER **lppsUsers)
{
	if (lpGroupId == nullptr || lpcUsers == nullptr || lppsUsers == nullptr)
		return MAPI_E_INVALID_PARAMETER;

	ECRESULT er = erSuccess;
	HRESULT hr = hrSuccess;
	struct userListResponse sResponse;
	entryId sGroupId;
	soap_lock_guard spg(*this);

	hr = CopyMAPIEntryIdToSOAPEntryId(cbGroupId, lpGroupId, &sGroupId, true);
	if (hr != hrSuccess)
		goto exitm;

	// Get an userlist of a group
	START_SOAP_CALL
	{
		if (m_lpCmd->getUserListOfGroup(m_ecSessionId, ABEID_ID(lpGroupId), sGroupId, &sResponse) != SOAP_OK)
			er = KCERR_NETWORK_ERROR;
		else
			er = sResponse.er;
	}
	END_SOAP_CALL

	hr = SoapUserArrayToUserArray(&sResponse.sUserArray, ulFlags, lpcUsers, lppsUsers);
	if(hr != hrSuccess)
		goto exitm;
 exitm:
	return hr;
}

/**
 * Get the list of groups of which a specifi user is a member.
 *
 * @param[in]	cbUserId		The size in bytes of the entryid of the user
 * @param[in]	cbUserId		Pointer to the entryid of the user
 * @param[in]	ulFlags			MAPI_UNICODE, return values in group struct will be PT_UNICODE, otherwise in PT_STRING8
 * @param[out]	lpcGroup		Number of groups returned.
 * @param[out]	lppsGroups		Array of ECGROUP objects.
 * @return		HRESULT			MAPI error code.
 */
HRESULT WSTransport::HrGetGroupListOfUser(ULONG cbUserId,
    const ENTRYID *lpUserId, ULONG ulFlags, ULONG *lpcGroup,
    ECGROUP **lppsGroups)
{
	if (lpcGroup == nullptr || lpUserId == nullptr || lppsGroups == nullptr)
		return MAPI_E_INVALID_PARAMETER;

	ECRESULT er = erSuccess;
	HRESULT hr = hrSuccess;
	struct groupListResponse sResponse;
	entryId sUserId;
	soap_lock_guard spg(*this);

	hr = CopyMAPIEntryIdToSOAPEntryId(cbUserId, lpUserId, &sUserId, true);
	if (hr != hrSuccess)
		goto exitm;

	// Get a grouplist of an user
	START_SOAP_CALL
	{
		if (m_lpCmd->getGroupListOfUser(m_ecSessionId, ABEID_ID(lpUserId), sUserId, &sResponse) != SOAP_OK)
			er = KCERR_NETWORK_ERROR;
		else
			er = sResponse.er;
	}
	END_SOAP_CALL

	hr = SoapGroupArrayToGroupArray(&sResponse.sGroupArray, ulFlags, lpcGroup, lppsGroups);
	if(hr != hrSuccess)
		goto exitm;
 exitm:
	return hr;
}

/**
 * Create a new company.
 *
 * @param[in]	lpECCompany		Pointer to an ECCOMPANY object that contains the details of the company
 * @param[in]	ulFlags			MAPI_UNICODE, values in company struct will be PT_UNICODE, otherwise in PT_STRING8
 * @param[out]	lpcbCompanyId	The size in bytes of the entryid
 * @param[out]	lppCompanyId	The entry id of the new company
 * @return		HRESULT			MAPI error code.
 */
HRESULT WSTransport::HrCreateCompany(ECCOMPANY *lpECCompany, ULONG ulFlags,
    ULONG *lpcbCompanyId, LPENTRYID *lppCompanyId)
{
	if (lpECCompany == nullptr || lpcbCompanyId == nullptr || lppCompanyId == nullptr)
		return MAPI_E_INVALID_PARAMETER;

	ECRESULT er = erSuccess;
	HRESULT hr = hrSuccess;
	struct company sCompany;
	struct setCompanyResponse sResponse;
	convert_context	converter;
	soap_lock_guard spg(*this);

	sCompany.ulAdministrator = 0;
	sCompany.lpszCompanyname = TO_UTF8_DEF(lpECCompany->lpszCompanyname);
	sCompany.ulIsABHidden = lpECCompany->ulIsABHidden;
	sCompany.lpsPropmap = NULL;
	sCompany.lpsMVPropmap = NULL;

	hr = CopyABPropsToSoap(&lpECCompany->sPropmap, &lpECCompany->sMVPropmap, ulFlags,
						   &sCompany.lpsPropmap, &sCompany.lpsMVPropmap);
	if (hr != hrSuccess)
		goto exitm;

	START_SOAP_CALL
	{
		if (m_lpCmd->createCompany(m_ecSessionId, &sCompany, &sResponse) != SOAP_OK)
			er = KCERR_NETWORK_ERROR;
		else
			er = sResponse.er;
	}
	END_SOAP_CALL

	hr = CopySOAPEntryIdToMAPIEntryId(&sResponse.sCompanyId, sResponse.ulCompanyId, MAPI_ABCONT, lpcbCompanyId, lppCompanyId);
 exitm:
	spg.unlock();
	FreeABProps(sCompany.lpsPropmap, sCompany.lpsMVPropmap);

	return hr;
}

HRESULT WSTransport::HrDeleteCompany(ULONG cbCompanyId, const ENTRYID *lpCompanyId)
{
	if (cbCompanyId < CbNewABEID("") || lpCompanyId == nullptr)
		return MAPI_E_INVALID_PARAMETER;

	ECRESULT er = erSuccess;
	HRESULT hr = hrSuccess;
	entryId sCompanyId;
	soap_lock_guard spg(*this);

	hr = CopyMAPIEntryIdToSOAPEntryId(cbCompanyId, lpCompanyId, &sCompanyId, true);
	if (hr != hrSuccess)
		goto exitm;

	START_SOAP_CALL
	{
		if (m_lpCmd->deleteCompany(m_ecSessionId, ABEID_ID(lpCompanyId), sCompanyId, &er) != SOAP_OK)
			er = KCERR_NETWORK_ERROR;
	}
	END_SOAP_CALL
 exitm:
	return hr;
}

/**
 * Update an existing company.
 *
 * This function can create a new comapyn on an offline server.
 *
 * @param[in]	lpECCompany	Pointer to an ECCOMPANY object that contains the details of the company
 * @param[in]	ulFlags		MAPI_UNICODE, values in company struct will be PT_UNICODE, otherwise in PT_STRING8
 * @return		HRESULT		MAPI error code.
 */
HRESULT WSTransport::HrSetCompany(ECCOMPANY *lpECCompany, ULONG ulFlags)
{
	if (lpECCompany == nullptr || lpECCompany->lpszCompanyname == nullptr)
		return MAPI_E_INVALID_PARAMETER;

	ECRESULT er = erSuccess;
	HRESULT hr = hrSuccess;
	struct company sCompany;
	convert_context converter;
	soap_lock_guard spg(*this);

	sCompany.lpszCompanyname = TO_UTF8_DEF(lpECCompany->lpszCompanyname);

	sCompany.ulCompanyId = ABEID_ID(lpECCompany->sCompanyId.lpb);
	sCompany.sCompanyId.__size = lpECCompany->sCompanyId.cb;
	sCompany.sCompanyId.__ptr = lpECCompany->sCompanyId.lpb;

	sCompany.ulAdministrator = ABEID_ID(lpECCompany->sAdministrator.lpb);
	sCompany.sAdministrator.__size = lpECCompany->sAdministrator.cb;
	sCompany.sAdministrator.__ptr = lpECCompany->sAdministrator.lpb;

	sCompany.ulIsABHidden = lpECCompany->ulIsABHidden;

	sCompany.lpsPropmap = NULL;
	sCompany.lpsMVPropmap = NULL;

	hr = CopyABPropsToSoap(&lpECCompany->sPropmap, &lpECCompany->sMVPropmap, ulFlags,
						   &sCompany.lpsPropmap, &sCompany.lpsMVPropmap);
	if (hr != hrSuccess)
		goto exitm;

	START_SOAP_CALL
	{
		if (m_lpCmd->setCompany(m_ecSessionId, &sCompany, &er) != SOAP_OK)
			er = KCERR_NETWORK_ERROR;
	}
	END_SOAP_CALL
 exitm:
	spg.unlock();
	FreeABProps(sCompany.lpsPropmap, sCompany.lpsMVPropmap);

	return hr;
}

/**
 * Get company struct on a specific company.
 *
 * @param[in]	cbCompanyId		Length as lpCompanyId
 * @param[in]	lpCompanyId		EntryID of a company
 * @param[in]	ulFlags			MAPI_UNICODE, return values in company struct will be PT_UNICODE, otherwise in PT_STRING8
 * @param[out]	lppECCompany	Pointer to an ECOMPANY object that contains the company details
 * @return		HRESULT			MAPI error code.
 */
HRESULT WSTransport::HrGetCompany(ULONG cbCompanyId, const ENTRYID *lpCompanyId,
    ULONG ulFlags, ECCOMPANY **lppECCompany)
{
	if (lpCompanyId == nullptr || lppECCompany == nullptr)
		return MAPI_E_INVALID_PARAMETER;

	ECRESULT er = erSuccess;
	HRESULT hr = hrSuccess;
	ECCOMPANY *lpCompany = NULL;
	struct getCompanyResponse sResponse;
	entryId sCompanyId;
	soap_lock_guard spg(*this);

	hr = CopyMAPIEntryIdToSOAPEntryId(cbCompanyId, lpCompanyId, &sCompanyId, true);
	if (hr != hrSuccess)
		goto exitm;

	START_SOAP_CALL
	{
		if (m_lpCmd->getCompany(m_ecSessionId, ABEID_ID(lpCompanyId), sCompanyId, &sResponse) != SOAP_OK)
			er = KCERR_NETWORK_ERROR;
		else
			er = sResponse.er;
	}
	END_SOAP_CALL

	hr = SoapCompanyToCompany(sResponse.lpsCompany, ulFlags, &lpCompany);
	if (hr != hrSuccess)
		goto exitm;

	*lppECCompany = lpCompany;
 exitm:
	return hr;
}

/**
 * Resolve a company's entryid by name.
 *
 * @param[in]	lpszCompanyName	The companyname to resolve.
 * @param[in]	ulFlags			MAPI_UNICODE, lpszCompanyName is in PT_UNICODE, otherwise in PT_STRING8
 * @param[out]	lpcbCompanyId	The size in bytes of the entryid.
 * @param[out]	lppCompanyId	The entryid of the resolved company.
 * @return		HRESULT			MAPI error code.
 */
HRESULT WSTransport::HrResolveCompanyName(LPCTSTR lpszCompanyName, ULONG ulFlags, ULONG *lpcbCompanyId, LPENTRYID *lppCompanyId)
{
	if (lpszCompanyName == nullptr || lpcbCompanyId == nullptr ||
	    lppCompanyId == nullptr)
		return MAPI_E_INVALID_PARAMETER;

	ECRESULT er = erSuccess;
	HRESULT hr = hrSuccess;
	struct resolveCompanyResponse sResponse;
	soap_lock_guard spg(*this);

	//Resolve companyid from companyname
	START_SOAP_CALL
	{
		if (m_lpCmd->resolveCompanyname(m_ecSessionId,
		    convstring(lpszCompanyName, ulFlags).u8_str(),
		    &sResponse) != SOAP_OK)
			er = KCERR_NETWORK_ERROR;
		else
			er = sResponse.er;
	}
	END_SOAP_CALL

	hr = CopySOAPEntryIdToMAPIEntryId(&sResponse.sCompanyId, sResponse.ulCompanyId, MAPI_ABCONT, lpcbCompanyId, lppCompanyId);
 exitm:
	return hr;
}

/**
 * Get the list of available companies.
 *
 * @param[in]	ulFlags			MAPI_UNICODE, return values in company structs are in PT_UNICODE, otherwise in PT_STRING8
 * @param[out]	lpcCompanies	The number of companies.
 * @param[out]	lppsCompanies	Pointer to an array of ECCOMPANY objects.
 * @return		HRESULT			MAPI error code.
 */
HRESULT WSTransport::HrGetCompanyList(ULONG ulFlags, ULONG *lpcCompanies,
    ECCOMPANY **lppsCompanies)
{
	if (lpcCompanies == nullptr || lppsCompanies == nullptr)
		return MAPI_E_INVALID_PARAMETER;

	ECRESULT er = erSuccess;
	HRESULT hr = hrSuccess;
	struct companyListResponse sResponse;
	soap_lock_guard spg(*this);

	*lpcCompanies = 0;

	START_SOAP_CALL
	{
		if (m_lpCmd->getCompanyList(m_ecSessionId, &sResponse) != SOAP_OK)
			er = KCERR_NETWORK_ERROR;
		else
			er = sResponse.er;
	}
	END_SOAP_CALL

	hr = SoapCompanyArrayToCompanyArray(&sResponse.sCompanyArray, ulFlags, lpcCompanies, lppsCompanies);
	if(hr != hrSuccess)
		goto exitm;
 exitm:
	return hr;
}

HRESULT WSTransport::HrAddCompanyToRemoteViewList(ULONG cbSetCompanyId,
    const ENTRYID *lpSetCompanyId, ULONG cbCompanyId,
    const ENTRYID *lpCompanyId)
{
	if (lpSetCompanyId == nullptr || lpCompanyId == nullptr)
		return MAPI_E_INVALID_PARAMETER;

	ECRESULT er = erSuccess;
	HRESULT hr = hrSuccess;
	entryId sSetCompanyId, sCompanyId;
	soap_lock_guard spg(*this);

	hr = CopyMAPIEntryIdToSOAPEntryId(cbSetCompanyId, lpSetCompanyId, &sSetCompanyId, true);
	if (hr != hrSuccess)
		goto exitm;
	hr = CopyMAPIEntryIdToSOAPEntryId(cbCompanyId, lpCompanyId, &sCompanyId, true);
	if (hr != hrSuccess)
		goto exitm;

	START_SOAP_CALL
	{
		if (m_lpCmd->addCompanyToRemoteViewList(m_ecSessionId, ABEID_ID(lpSetCompanyId), sSetCompanyId, ABEID_ID(lpCompanyId), sCompanyId, &er) != SOAP_OK)
			er = KCERR_NETWORK_ERROR;
	}
	END_SOAP_CALL
 exitm:
	return hr;
}

HRESULT WSTransport::HrDelCompanyFromRemoteViewList(ULONG cbSetCompanyId,
    const ENTRYID *lpSetCompanyId, ULONG cbCompanyId,
    const ENTRYID *lpCompanyId)
{
	if (lpSetCompanyId == nullptr || lpCompanyId == nullptr)
		return MAPI_E_INVALID_PARAMETER;

	ECRESULT er = erSuccess;
	HRESULT hr = hrSuccess;
	entryId sSetCompanyId, sCompanyId;
	soap_lock_guard spg(*this);

	hr = CopyMAPIEntryIdToSOAPEntryId(cbSetCompanyId, lpSetCompanyId, &sSetCompanyId, true);
	if (hr != hrSuccess)
		goto exitm;
	hr = CopyMAPIEntryIdToSOAPEntryId(cbCompanyId, lpCompanyId, &sCompanyId, true);
	if (hr != hrSuccess)
		goto exitm;

	START_SOAP_CALL
	{
		if (m_lpCmd->delCompanyFromRemoteViewList(m_ecSessionId, ABEID_ID(lpSetCompanyId), sSetCompanyId, ABEID_ID(lpCompanyId), sCompanyId, &er) != SOAP_OK)
			er = KCERR_NETWORK_ERROR;
	}
	END_SOAP_CALL
 exitm:
	return hr;
}

/**
 * Get the remote-view-list of a specific company.
 *
 * @param[in]	cbCompanyId		Size in bytes of the company entryid.
 * @param[in]	lpCompanyId		Entryid of the company.
 * @param[in]	ulFlags			MAPI_UNICODE, return values in company structs will be PT_UNICODE, otherwise PT_STRING8
 * @param[out]	lpcCompanies	The number of results.
 * @param[out]	lppsCompanies	Array of ECCOMPANY objects.
 * @return		HRESULT			MAPI error code.
 */
HRESULT WSTransport::HrGetRemoteViewList(ULONG cbCompanyId,
    const ENTRYID *lpCompanyId, ULONG ulFlags, ULONG *lpcCompanies,
    ECCOMPANY **lppsCompanies)
{
	if (lpcCompanies == nullptr || lpCompanyId == nullptr ||
	    lppsCompanies == nullptr)
		return MAPI_E_INVALID_PARAMETER;

	ECRESULT er = erSuccess;
	HRESULT hr = hrSuccess;
	struct companyListResponse sResponse;
	entryId sCompanyId;
	soap_lock_guard spg(*this);

	hr = CopyMAPIEntryIdToSOAPEntryId(cbCompanyId, lpCompanyId, &sCompanyId, true);
	if (hr != hrSuccess)
		goto exitm;

	*lpcCompanies = 0;

	START_SOAP_CALL
	{
		if (m_lpCmd->getRemoteViewList(m_ecSessionId, ABEID_ID(lpCompanyId), sCompanyId, &sResponse) != SOAP_OK)
			er = KCERR_NETWORK_ERROR;
		else
			er = sResponse.er;
	}
	END_SOAP_CALL

	hr = SoapCompanyArrayToCompanyArray(&sResponse.sCompanyArray, ulFlags, lpcCompanies, lppsCompanies);
	if(hr != hrSuccess)
		goto exitm;
 exitm:
	return hr;
}

HRESULT WSTransport::HrAddUserToRemoteAdminList(ULONG cbUserId,
    const ENTRYID *lpUserId, ULONG cbCompanyId, const ENTRYID *lpCompanyId)
{
	if (lpUserId == nullptr || lpCompanyId == nullptr)
		return MAPI_E_INVALID_PARAMETER;

	ECRESULT er = erSuccess;
	HRESULT hr = hrSuccess;
	entryId	sUserId, sCompanyId;
	soap_lock_guard spg(*this);

	hr = CopyMAPIEntryIdToSOAPEntryId(cbUserId, lpUserId, &sUserId, true);
	if (hr != hrSuccess)
		goto exitm;
	hr = CopyMAPIEntryIdToSOAPEntryId(cbCompanyId, lpCompanyId, &sCompanyId, true);
	if (hr != hrSuccess)
		goto exitm;

	START_SOAP_CALL
	{
		if (m_lpCmd->addUserToRemoteAdminList(m_ecSessionId, ABEID_ID(lpUserId), sUserId, ABEID_ID(lpCompanyId), sCompanyId, &er) != SOAP_OK)
			er = KCERR_NETWORK_ERROR;
	}
	END_SOAP_CALL
 exitm:
	return hr;
}

HRESULT WSTransport::HrDelUserFromRemoteAdminList(ULONG cbUserId,
    const ENTRYID *lpUserId, ULONG cbCompanyId, const ENTRYID *lpCompanyId)
{
	if (lpUserId == nullptr || lpCompanyId == nullptr)
		return MAPI_E_INVALID_PARAMETER;

	ECRESULT er = erSuccess;
	HRESULT hr = hrSuccess;
	entryId	sUserId, sCompanyId;
	soap_lock_guard spg(*this);

	hr = CopyMAPIEntryIdToSOAPEntryId(cbUserId, lpUserId, &sUserId, true);
	if (hr != hrSuccess)
		goto exitm;
	hr = CopyMAPIEntryIdToSOAPEntryId(cbCompanyId, lpCompanyId, &sCompanyId, true);
	if (hr != hrSuccess)
		goto exitm;

	START_SOAP_CALL
	{
		if (m_lpCmd->delUserFromRemoteAdminList(m_ecSessionId, ABEID_ID(lpUserId), sUserId, ABEID_ID(lpCompanyId), sCompanyId, &er) != SOAP_OK)
			er = KCERR_NETWORK_ERROR;
	}
	END_SOAP_CALL
 exitm:
	return hr;
}

/**
 * Get the remote-admin-list of a specific company.
 *
 * @param[in]	cbCompanyId		Size in bytes of the company entryid.
 * @param[in]	lpCompanyId		Entryid of the company.
 * @param[in]	ulFlags			MAPI_UNICODE, return values in user structs will be PT_UNICODE, otherwise PT_STRING8
 * @param[out]	lpcUsers		The number of results.
 * @param[out]	lppsUsers		Array of ECUSER objects.
 * @return		HRESULT			MAPI error code.
 */
HRESULT WSTransport::HrGetRemoteAdminList(ULONG cbCompanyId,
    const ENTRYID *lpCompanyId, ULONG ulFlags, ULONG *lpcUsers,
    ECUSER **lppsUsers)
{
	if (lpcUsers == nullptr || lpCompanyId == nullptr || lppsUsers == nullptr)
		return MAPI_E_INVALID_PARAMETER;

	ECRESULT er = erSuccess;
	HRESULT hr = hrSuccess;
	struct userListResponse sResponse;
	entryId sCompanyId;
	soap_lock_guard spg(*this);

	hr = CopyMAPIEntryIdToSOAPEntryId(cbCompanyId, lpCompanyId, &sCompanyId, true);
	if (hr != hrSuccess)
		goto exitm;

	*lpcUsers = 0;

	START_SOAP_CALL
	{
		if (m_lpCmd->getRemoteAdminList(m_ecSessionId, ABEID_ID(lpCompanyId), sCompanyId, &sResponse) != SOAP_OK)
			er = KCERR_NETWORK_ERROR;
		else
			er = sResponse.er;
	}
	END_SOAP_CALL

	hr = SoapUserArrayToUserArray(&sResponse.sUserArray, ulFlags, lpcUsers, lppsUsers);
	if(hr != hrSuccess)
		goto exitm;
 exitm:
	return hr;
}

HRESULT WSTransport::HrGetPermissionRules(int ulType, ULONG cbEntryID,
    const ENTRYID *lpEntryID, ULONG *lpcPermissions,
    ECPERMISSION **lppECPermissions)
{
	if (lpcPermissions == nullptr || lppECPermissions == nullptr)
		return MAPI_E_INVALID_PARAMETER;

	ECRESULT		er = erSuccess;
	HRESULT			hr = hrSuccess;
	entryId sEntryId; // Do not free
	ecmem_ptr<ECPERMISSION> lpECPermissions;
	ecmem_ptr<ENTRYID> lpUnWrapStoreID;
	ULONG			cbUnWrapStoreID = 0;

	struct rightsResponse sRightResponse;
	soap_lock_guard spg(*this);

	// Remove servername, always
	hr = UnWrapServerClientStoreEntry(cbEntryID, lpEntryID, &cbUnWrapStoreID, &~lpUnWrapStoreID);
	if(hr != hrSuccess)
		goto exitm;

	sEntryId.__ptr = reinterpret_cast<unsigned char *>(lpUnWrapStoreID.get());
	sEntryId.__size = cbUnWrapStoreID;

	START_SOAP_CALL
	{
		if (m_lpCmd->getRights(m_ecSessionId, sEntryId, ulType, &sRightResponse) != SOAP_OK)
			er = KCERR_NETWORK_ERROR;
		else
			er = sRightResponse.er;
	}
	END_SOAP_CALL

	hr = ECAllocateBuffer(sizeof(ECPERMISSION) * sRightResponse.pRightsArray->__size,
	     &~lpECPermissions);
	if (hr != erSuccess)
		goto exitm;
	for (gsoap_size_t i = 0; i < sRightResponse.pRightsArray->__size; ++i) {
		lpECPermissions[i].ulRights	= sRightResponse.pRightsArray->__ptr[i].ulRights;
		lpECPermissions[i].ulState	= sRightResponse.pRightsArray->__ptr[i].ulState;
		lpECPermissions[i].ulType	= sRightResponse.pRightsArray->__ptr[i].ulType;

		hr = CopySOAPEntryIdToMAPIEntryId(&sRightResponse.pRightsArray->__ptr[i].sUserId, sRightResponse.pRightsArray->__ptr[i].ulUserid, MAPI_MAILUSER, (ULONG*)&lpECPermissions[i].sUserId.cb, (LPENTRYID*)&lpECPermissions[i].sUserId.lpb, lpECPermissions);
		if (hr != hrSuccess)
			goto exitm;
	}

	*lppECPermissions = lpECPermissions.release();
	*lpcPermissions = sRightResponse.pRightsArray->__size;
	lpECPermissions = NULL;
 exitm:
	return hr;
}

HRESULT WSTransport::HrSetPermissionRules(ULONG cbEntryID,
    const ENTRYID *lpEntryID, ULONG cPermissions,
    const ECPERMISSION *lpECPermissions)
{
	if (cPermissions == 0 || lpECPermissions == nullptr)
		return MAPI_E_INVALID_PARAMETER;

	ECRESULT		er = erSuccess;
	HRESULT			hr = hrSuccess;
	entryId sEntryId; // Do not free
	int				nChangedItems = 0;
	unsigned int	i,
					nItem;
	ecmem_ptr<ENTRYID> lpUnWrapStoreID;
	ULONG			cbUnWrapStoreID = 0;

	struct rightsArray rArray;
	soap_lock_guard spg(*this);

	// Remove servername, always
	hr = UnWrapServerClientStoreEntry(cbEntryID, lpEntryID, &cbUnWrapStoreID, &~lpUnWrapStoreID);
	if(hr != hrSuccess)
		goto exitm;

	sEntryId.__ptr = reinterpret_cast<unsigned char *>(lpUnWrapStoreID.get());
	sEntryId.__size = cbUnWrapStoreID;

	// Count the updated items
	for (i = 0; i < cPermissions; ++i)
		if(lpECPermissions[i].ulState != RIGHT_NORMAL)
			++nChangedItems;

	rArray.__ptr  = soap_new_rights(m_lpCmd->soap, nChangedItems);
	rArray.__size = nChangedItems;

	nItem = 0;
	for (i = 0 ; i < cPermissions; ++i) {
		if(lpECPermissions[i].ulState != RIGHT_NORMAL){
			rArray.__ptr[nItem].ulRights = lpECPermissions[i].ulRights;
			rArray.__ptr[nItem].ulState	 = lpECPermissions[i].ulState;
			rArray.__ptr[nItem].ulType	 = lpECPermissions[i].ulType;
			rArray.__ptr[nItem].ulUserid = ABEID_ID(lpECPermissions[i].sUserId.lpb);

			hr = CopyMAPIEntryIdToSOAPEntryId(lpECPermissions[i].sUserId.cb, (LPENTRYID)lpECPermissions[i].sUserId.lpb, &rArray.__ptr[nItem].sUserId, true);
			if (hr != hrSuccess)
				goto exitm;
			++nItem;
		}
	}

	START_SOAP_CALL
	{
		if (m_lpCmd->setRights(m_ecSessionId, sEntryId, &rArray, &er) != SOAP_OK)
			er = KCERR_NETWORK_ERROR;
	}
	END_SOAP_CALL
 exitm:
	return hr;
}

HRESULT WSTransport::HrGetOwner(ULONG cbEntryID, const ENTRYID *lpEntryID,
    ULONG *lpcbOwnerId, ENTRYID **lppOwnerId)
{
	if (lpcbOwnerId == nullptr || lppOwnerId == nullptr)
		return MAPI_E_INVALID_PARAMETER;

	ECRESULT er = erSuccess;
	HRESULT hr = hrSuccess;
	entryId	sEntryId; // Do not free
	struct getOwnerResponse sResponse;
	ecmem_ptr<ENTRYID> lpUnWrapStoreID;
	ULONG		cbUnWrapStoreID = 0;
	soap_lock_guard spg(*this);

	// Remove servername, always
	hr = UnWrapServerClientStoreEntry(cbEntryID, lpEntryID, &cbUnWrapStoreID, &~lpUnWrapStoreID);
	if(hr != hrSuccess)
		goto exitm;

	sEntryId.__ptr = reinterpret_cast<unsigned char *>(lpUnWrapStoreID.get());
	sEntryId.__size = cbUnWrapStoreID;

	START_SOAP_CALL
	{
		if (m_lpCmd->getOwner(m_ecSessionId, sEntryId, &sResponse) != SOAP_OK)
			er = KCERR_NETWORK_ERROR;
		else
			er = sResponse.er;
	}
	END_SOAP_CALL

	hr = CopySOAPEntryIdToMAPIEntryId(&sResponse.sOwner, sResponse.ulOwner, lpcbOwnerId, lppOwnerId);
 exitm:
	return hr;
}

/**
 * Calls ns__abResolveNames.
 *
 * Converts client input to SOAP structs, and calls ns__abResolveNames
 * on server. Server soap results are converted back into lpAdrList
 * and lpFlagList.
 *
 * @param[in]		lpPropTagArray	Requested properties from server in rows of lpAdrList. May not be NULL.
 * @param[in]		ulFlags			Client flags passed to server.
 * @param[in/out]	lpAdrList		Contains one search request per row, using PR_DISPLAY_NAME.
 * @param[in/out]	lpFlagList		Contains current status of matching row in lpAdrList, eg MAPI_(UN)RESOLVED.
 * @return			HRESULT			MAPI error code.
 */
HRESULT WSTransport::HrResolveNames(const SPropTagArray *lpPropTagArray,
    ULONG ulFlags, LPADRLIST lpAdrList, LPFlagList lpFlagList)
{
	ECRESULT er = erSuccess;
	HRESULT hr = hrSuccess;
	struct propTagArray aPropTag;
	struct rowSet* lpsRowSet = NULL;
	struct flagArray aFlags;
	struct abResolveNamesResponse sResponse;
	convert_context	converter;
	soap_lock_guard spg(*this);

	aPropTag.__ptr = (unsigned int *)&lpPropTagArray->aulPropTag; // just a reference
	aPropTag.__size = lpPropTagArray->cValues;

	aFlags.__ptr = (unsigned int *)&lpFlagList->ulFlag;
	aFlags.__size = lpFlagList->cFlags;

	hr = CopyMAPIRowSetToSOAPRowSet((LPSRowSet)lpAdrList, &lpsRowSet, &converter);
	if(hr != hrSuccess)
		goto exitm;

	START_SOAP_CALL
	{
		if (m_lpCmd->abResolveNames(m_ecSessionId, &aPropTag, lpsRowSet, &aFlags, ulFlags, &sResponse) != SOAP_OK)
			er = KCERR_NETWORK_ERROR;
		else
			er = sResponse.er;
	}
	END_SOAP_CALL

	assert(sResponse.aFlags.__size == lpFlagList->cFlags);
	assert(static_cast<ULONG>(sResponse.sRowSet.__size) == lpAdrList->cEntries);
	for (gsoap_size_t i = 0; i < sResponse.aFlags.__size; ++i) {
		// Set the resolved items
		if(lpFlagList->ulFlag[i] == MAPI_UNRESOLVED && sResponse.aFlags.__ptr[i] == MAPI_RESOLVED)
		{
			lpAdrList->aEntries[i].cValues = sResponse.sRowSet.__ptr[i].__size;
			ECFreeBuffer(lpAdrList->aEntries[i].rgPropVals);

			hr = ECAllocateBuffer(sizeof(SPropValue) * lpAdrList->aEntries[i].cValues,
			     reinterpret_cast<void **>(&lpAdrList->aEntries[i].rgPropVals));
			if (hr != hrSuccess)
				goto exitm;
			hr = CopySOAPRowToMAPIRow(&sResponse.sRowSet.__ptr[i], lpAdrList->aEntries[i].rgPropVals, lpAdrList->aEntries[i].rgPropVals, &converter);
			if(hr != hrSuccess)
				goto exitm;

			lpFlagList->ulFlag[i] = sResponse.aFlags.__ptr[i];
		}else { // MAPI_AMBIGUOUS or MAPI_UNRESOLVED
			// only set the flag, do nothing with the row
			lpFlagList->ulFlag[i] = sResponse.aFlags.__ptr[i];
		}
	}
 exitm:
	spg.unlock();
	soap_del_PointerTorowSet(&lpsRowSet);
	return hr;
}

HRESULT WSTransport::HrSyncUsers(ULONG cbCompanyId, const ENTRYID *lpCompanyId)
{
	ECRESULT er = erSuccess;
	HRESULT hr = hrSuccess;
	unsigned int sResponse;
	entryId sCompanyId;
	ULONG ulCompanyId = 0;
	soap_lock_guard spg(*this);

	if (lpCompanyId)
	{
		hr = CopyMAPIEntryIdToSOAPEntryId(cbCompanyId, lpCompanyId, &sCompanyId, true);
		if (hr != hrSuccess)
			goto exitm;
		ulCompanyId = ABEID_ID(lpCompanyId);
	}

	START_SOAP_CALL
	{
		if (m_lpCmd->syncUsers(m_ecSessionId, ulCompanyId, sCompanyId, &sResponse) != SOAP_OK)
			er = KCERR_NETWORK_ERROR;
		else
			er = sResponse;
	}
	END_SOAP_CALL
 exitm:
	return hr;
}

HRESULT WSTransport::GetQuota(ULONG cbUserId, const ENTRYID *lpUserId,
    bool bGetUserDefault, ECQUOTA **lppsQuota)
{
	if (lppsQuota == nullptr || lpUserId == nullptr)
		return MAPI_E_INVALID_PARAMETER;

	ECRESULT				er = erSuccess;
	HRESULT					hr = hrSuccess;
	struct quotaResponse	sResponse;
	ECQUOTA *lpsQuota =  NULL;
	entryId sUserId;
	soap_lock_guard spg(*this);

	hr = CopyMAPIEntryIdToSOAPEntryId(cbUserId, lpUserId, &sUserId, true);
	if (hr != hrSuccess)
		goto exitm;

	START_SOAP_CALL
	{
		if (m_lpCmd->GetQuota(m_ecSessionId, ABEID_ID(lpUserId), sUserId, bGetUserDefault, &sResponse) != SOAP_OK)
			er = KCERR_NETWORK_ERROR;
		else
			er = sResponse.er;
	}
	END_SOAP_CALL

	er = ECAllocateBuffer(sizeof(ECQUOTA), reinterpret_cast<void **>(&lpsQuota));
	if (er != erSuccess)
		goto exitm;
	lpsQuota->bUseDefaultQuota = sResponse.sQuota.bUseDefaultQuota;
	lpsQuota->bIsUserDefaultQuota = sResponse.sQuota.bIsUserDefaultQuota;
	lpsQuota->llHardSize = sResponse.sQuota.llHardSize;
	lpsQuota->llSoftSize = sResponse.sQuota.llSoftSize;
	lpsQuota->llWarnSize = sResponse.sQuota.llWarnSize;

	*lppsQuota = lpsQuota;
 exitm:
	return hr;
}

HRESULT WSTransport::SetQuota(ULONG cbUserId, const ENTRYID *lpUserId,
    ECQUOTA *lpsQuota)
{
	if (lpsQuota == nullptr || lpUserId == nullptr)
		return MAPI_E_INVALID_PARAMETER;

	ECRESULT				er = erSuccess;
	HRESULT					hr = hrSuccess;
	unsigned int			sResponse;
	struct quota			sQuota;
	entryId sUserId;
	soap_lock_guard spg(*this);

	hr = CopyMAPIEntryIdToSOAPEntryId(cbUserId, lpUserId, &sUserId, true);
	if (hr != hrSuccess)
		goto exitm;

	sQuota.bUseDefaultQuota = lpsQuota->bUseDefaultQuota;
	sQuota.bIsUserDefaultQuota = lpsQuota->bIsUserDefaultQuota;
	sQuota.llHardSize = lpsQuota->llHardSize;
	sQuota.llSoftSize = lpsQuota->llSoftSize;
	sQuota.llWarnSize = lpsQuota->llWarnSize;

	START_SOAP_CALL
	{
		if (m_lpCmd->SetQuota(m_ecSessionId, ABEID_ID(lpUserId), sUserId, &sQuota, &sResponse) != SOAP_OK)
			er = KCERR_NETWORK_ERROR;
		else
			er = sResponse;
	}
	END_SOAP_CALL
 exitm:
	return hr;
}

HRESULT WSTransport::AddQuotaRecipient(ULONG cbCompanyId,
    const ENTRYID *lpCompanyId, ULONG cbRecipientId,
    const ENTRYID *lpRecipientId, ULONG ulType)
{
	if (lpCompanyId == nullptr || lpRecipientId == nullptr)
		return MAPI_E_INVALID_PARAMETER;

	ECRESULT er = erSuccess;
	HRESULT hr = hrSuccess;
	entryId	sCompanyId, sRecipientId;
	soap_lock_guard spg(*this);

	hr = CopyMAPIEntryIdToSOAPEntryId(cbCompanyId, lpCompanyId, &sCompanyId, true);
	if (hr != hrSuccess)
		goto exitm;
	hr = CopyMAPIEntryIdToSOAPEntryId(cbRecipientId, lpRecipientId, &sRecipientId, true);
	if (hr != hrSuccess)
		goto exitm;

	START_SOAP_CALL
	{
		if (m_lpCmd->AddQuotaRecipient(m_ecSessionId, ABEID_ID(lpCompanyId), sCompanyId, ABEID_ID(lpRecipientId), sRecipientId, ulType, &er) != SOAP_OK)
			er = KCERR_NETWORK_ERROR;
	}
	END_SOAP_CALL
 exitm:
	return hr;
}

HRESULT WSTransport::DeleteQuotaRecipient(ULONG cbCompanyId,
    const ENTRYID *lpCompanyId, ULONG cbRecipientId,
    const ENTRYID *lpRecipientId, ULONG ulType)
{
	if (lpCompanyId == nullptr || lpRecipientId == nullptr)
		return MAPI_E_INVALID_PARAMETER;

	ECRESULT er = erSuccess;
	HRESULT hr = hrSuccess;
	entryId sCompanyId, sRecipientId;
	soap_lock_guard spg(*this);

	hr = CopyMAPIEntryIdToSOAPEntryId(cbCompanyId, lpCompanyId, &sCompanyId, true);
	if (hr != hrSuccess)
		goto exitm;
	hr = CopyMAPIEntryIdToSOAPEntryId(cbRecipientId, lpRecipientId, &sRecipientId, true);
	if (hr != hrSuccess)
		goto exitm;

	START_SOAP_CALL
	{
		if (m_lpCmd->DeleteQuotaRecipient(m_ecSessionId, ABEID_ID(lpCompanyId), sCompanyId, ABEID_ID(lpRecipientId), sRecipientId, ulType, &er) != SOAP_OK)
			er = KCERR_NETWORK_ERROR;
	}
	END_SOAP_CALL
 exitm:
	return hr;
}

HRESULT WSTransport::GetQuotaRecipients(ULONG cbUserId, const ENTRYID *lpUserId,
    ULONG ulFlags, ULONG *lpcUsers, ECUSER **lppsUsers)
{
	if (lpcUsers == nullptr || lppsUsers == nullptr)
		return MAPI_E_INVALID_PARAMETER;

	ECRESULT	er = erSuccess;
	HRESULT		hr = hrSuccess;
	entryId sUserId;
	struct userListResponse sResponse;
	soap_lock_guard spg(*this);

	hr = CopyMAPIEntryIdToSOAPEntryId(cbUserId, lpUserId, &sUserId, true);
	if (hr != hrSuccess)
		goto exitm;

	*lpcUsers = 0;

	START_SOAP_CALL
	{
		if (m_lpCmd->GetQuotaRecipients(m_ecSessionId, ABEID_ID(lpUserId), sUserId, &sResponse) != SOAP_OK)
			er = KCERR_NETWORK_ERROR;
		else
			er = sResponse.er;
	}
	END_SOAP_CALL

	hr = SoapUserArrayToUserArray(&sResponse.sUserArray, ulFlags, lpcUsers, lppsUsers);
	if(hr != hrSuccess)
		goto exitm;
 exitm:
	return hr;
}

HRESULT WSTransport::GetQuotaStatus(ULONG cbUserId, const ENTRYID *lpUserId,
    ECQUOTASTATUS **lppsQuotaStatus)
{
	if (lppsQuotaStatus == nullptr)
		return MAPI_E_INVALID_PARAMETER;

	ECRESULT				er = erSuccess;
	HRESULT					hr = hrSuccess;
	struct quotaStatus		sResponse;
	ECQUOTASTATUS *lpsQuotaStatus =  NULL;
	entryId sUserId;
	soap_lock_guard spg(*this);

	hr = CopyMAPIEntryIdToSOAPEntryId(cbUserId, lpUserId, &sUserId, true);
	if (hr != hrSuccess)
		goto exitm;

	START_SOAP_CALL
	{
		if (m_lpCmd->GetQuotaStatus(m_ecSessionId, ABEID_ID(lpUserId), sUserId, &sResponse) != SOAP_OK)
			er = KCERR_NETWORK_ERROR;
		else
			er = sResponse.er;
	}
	END_SOAP_CALL

	er = ECAllocateBuffer(sizeof(ECQUOTASTATUS), reinterpret_cast<void **>(&lpsQuotaStatus));
	if (er != erSuccess)
		goto exitm;
	lpsQuotaStatus->llStoreSize = sResponse.llStoreSize;
	lpsQuotaStatus->quotaStatus = (eQuotaStatus)sResponse.ulQuotaStatus;

	*lppsQuotaStatus = lpsQuotaStatus;
 exitm:
	return hr;
}

HRESULT WSTransport::HrPurgeSoftDelete(ULONG ulDays)
{
    HRESULT						hr = hrSuccess;
    ECRESULT					er = erSuccess;
	soap_lock_guard spg(*this);

	START_SOAP_CALL
	{
		if (m_lpCmd->purgeSoftDelete(m_ecSessionId, ulDays, &er) != SOAP_OK)
			er = KCERR_NETWORK_ERROR;
	}
	END_SOAP_CALL
 exitm:
    return hr;
}

HRESULT WSTransport::HrPurgeCache(ULONG ulFlags)
{
    HRESULT						hr = hrSuccess;
    ECRESULT					er = erSuccess;
	soap_lock_guard spg(*this);

	START_SOAP_CALL
	{
		if (m_lpCmd->purgeCache(m_ecSessionId, ulFlags, &er) != SOAP_OK)
			er = KCERR_NETWORK_ERROR;
	}
	END_SOAP_CALL
 exitm:
    return hr;
}

HRESULT WSTransport::HrPurgeDeferredUpdates(ULONG *lpulRemaining)
{
    HRESULT						hr = hrSuccess;
    ECRESULT					er = erSuccess;
    struct purgeDeferredUpdatesResponse sResponse;
	soap_lock_guard spg(*this);

	START_SOAP_CALL
	{
		if (m_lpCmd->purgeDeferredUpdates(m_ecSessionId, &sResponse) != SOAP_OK)
			er = KCERR_NETWORK_ERROR;
        else
            er = sResponse.er;

        *lpulRemaining = sResponse.ulDeferredRemaining;
	}
	END_SOAP_CALL
 exitm:
    return hr;
}

HRESULT WSTransport::HrResolvePseudoUrl(const char *lpszPseudoUrl, char **lppszServerPath, bool *lpbIsPeer)
{
	if (lpszPseudoUrl == nullptr || lppszServerPath == nullptr)
		return MAPI_E_INVALID_PARAMETER;

	ECRESULT						er = erSuccess;
	HRESULT							hr = hrSuccess;
	struct resolvePseudoUrlResponse sResponse;
	char							*lpszServerPath = NULL;
	unsigned int					ulLen = 0;
	ECsResolveResult				*lpCachedResult = NULL;
	ECsResolveResult				cachedResult;

	// First try the cache
	ulock_rec l_cache(m_ResolveResultCacheMutex);
	er = m_ResolveResultCache.GetCacheItem(lpszPseudoUrl, &lpCachedResult);
	if (er == erSuccess) {
		hr = lpCachedResult->hr;
		if (hr == hrSuccess) {
			ulLen = lpCachedResult->serverPath.length() + 1;
			hr = ECAllocateBuffer(ulLen, reinterpret_cast<void **>(&lpszServerPath));
			if (hr == hrSuccess) {
				memcpy(lpszServerPath, lpCachedResult->serverPath.c_str(), ulLen);
				*lppszServerPath = lpszServerPath;
				*lpbIsPeer = lpCachedResult->isPeer;
			}
		}
		return hr;	// Early exit
	}
	l_cache.unlock();

	// Cache failed. Try the server
	soap_lock_guard spg(*this);
	START_SOAP_CALL
	{
		if (m_lpCmd->resolvePseudoUrl(m_ecSessionId, lpszPseudoUrl, &sResponse) != SOAP_OK)
			er = KCERR_NETWORK_ERROR;
		else
			er = sResponse.er;
	}
	END_SOAP_CALL

	cachedResult.hr = hr;
	if (hr == hrSuccess) {
		cachedResult.isPeer = sResponse.bIsPeer;
		if (sResponse.lpszServerPath != nullptr) {
			cachedResult.serverPath = sResponse.lpszServerPath;
			ulLen = strlen(sResponse.lpszServerPath) + 1;
		}
	}

	{
		scoped_rlock lock(m_ResolveResultCacheMutex);
		m_ResolveResultCache.AddCacheItem(lpszPseudoUrl, std::move(cachedResult));
	}

	hr = ECAllocateBuffer(ulLen, reinterpret_cast<void **>(&lpszServerPath));
	if (hr != hrSuccess)
		goto exitm;

	memcpy(lpszServerPath, sResponse.lpszServerPath, ulLen);
	*lppszServerPath = lpszServerPath;
	*lpbIsPeer = sResponse.bIsPeer;
 exitm:
	return hr;
}

HRESULT WSTransport::HrGetServerDetails(ECSVRNAMELIST *lpServerNameList,
    ULONG ulFlags, ECSERVERLIST **lppsServerList)
{
	if (lpServerNameList == nullptr || lppsServerList == nullptr)
		return MAPI_E_INVALID_PARAMETER;

	ECRESULT						er = erSuccess;
	HRESULT							hr = hrSuccess;
	struct getServerDetailsResponse sResponse;
	ecmem_ptr<struct mv_string8> lpsSvrNameList;
	soap_lock_guard spg(*this);

	hr = SvrNameListToSoapMvString8(lpServerNameList, ulFlags & MAPI_UNICODE, &~lpsSvrNameList);
	if (hr != hrSuccess)
		goto exitm;

	START_SOAP_CALL
	{
		if (m_lpCmd->getServerDetails(m_ecSessionId, *lpsSvrNameList, ulFlags & ~MAPI_UNICODE, &sResponse) != SOAP_OK)
			er = KCERR_NETWORK_ERROR;
		else
			er = sResponse.er;
	}
	END_SOAP_CALL

	hr = SoapServerListToServerList(&sResponse.sServerList, ulFlags & MAPI_UNICODE, lppsServerList);
	if (hr != hrSuccess)
		goto exitm;
 exitm:
	return hr;
}

HRESULT WSTransport::HrGetChanges(const std::string &sourcekey, ULONG ulSyncId,
    ULONG ulChangeId, ULONG ulSyncType, ULONG ulFlags,
    const SRestriction *lpsRestrict, ULONG *lpulMaxChangeId, ULONG *lpcChanges,
    ICSCHANGE **lppChanges)
{
	HRESULT						hr = hrSuccess;
	ECRESULT					er = erSuccess;
	struct icsChangeResponse	sResponse;
	ecmem_ptr<ICSCHANGE> lpChanges;
	struct xsd__base64Binary	sSourceKey;
	struct restrictTable		*lpsSoapRestrict = NULL;

	sSourceKey.__ptr = (unsigned char *)sourcekey.c_str();
	sSourceKey.__size = sourcekey.size();

	soap_lock_guard spg(*this);
	if(lpsRestrict) {
    	hr = CopyMAPIRestrictionToSOAPRestriction(&lpsSoapRestrict, lpsRestrict);
    	if(hr != hrSuccess)
	        goto exitm;
    }

	START_SOAP_CALL
	{
		if (m_lpCmd->getChanges(m_ecSessionId, sSourceKey, ulSyncId, ulChangeId, ulSyncType, ulFlags, lpsSoapRestrict, &sResponse) != SOAP_OK)
			er = KCERR_NETWORK_ERROR;
		else
			er = sResponse.er;
	}
	END_SOAP_CALL

	er = ECAllocateBuffer(sResponse.sChangesArray.__size * sizeof(ICSCHANGE), &~lpChanges);
	if (er != erSuccess)
		goto exitm;

	for (gsoap_size_t i = 0; i < sResponse.sChangesArray.__size; ++i) {
		lpChanges[i].ulChangeId = sResponse.sChangesArray.__ptr[i].ulChangeId;
		lpChanges[i].ulChangeType = sResponse.sChangesArray.__ptr[i].ulChangeType;
		lpChanges[i].ulFlags = sResponse.sChangesArray.__ptr[i].ulFlags;

		if(sResponse.sChangesArray.__ptr[i].sSourceKey.__size > 0) {
			er = ECAllocateMore(sResponse.sChangesArray.__ptr[i].sSourceKey.__size,
			     lpChanges, reinterpret_cast<void **>(&lpChanges[i].sSourceKey.lpb));
			if (er != erSuccess)
				goto exitm;
			lpChanges[i].sSourceKey.cb = sResponse.sChangesArray.__ptr[i].sSourceKey.__size;
			memcpy(lpChanges[i].sSourceKey.lpb, sResponse.sChangesArray.__ptr[i].sSourceKey.__ptr, sResponse.sChangesArray.__ptr[i].sSourceKey.__size);
		}

		if(sResponse.sChangesArray.__ptr[i].sParentSourceKey.__size > 0) {
			er = ECAllocateMore( sResponse.sChangesArray.__ptr[i].sParentSourceKey.__size,
			     lpChanges, reinterpret_cast<void **>(&lpChanges[i].sParentSourceKey.lpb));
			if (er != erSuccess)
				goto exitm;
			lpChanges[i].sParentSourceKey.cb = sResponse.sChangesArray.__ptr[i].sParentSourceKey.__size;
			memcpy(lpChanges[i].sParentSourceKey.lpb, sResponse.sChangesArray.__ptr[i].sParentSourceKey.__ptr, sResponse.sChangesArray.__ptr[i].sParentSourceKey.__size);
		}
	}

	*lpulMaxChangeId = sResponse.ulMaxChangeId;
	*lpcChanges = sResponse.sChangesArray.__size;
	*lppChanges = lpChanges.release();
 exitm:
	spg.unlock();
	soap_del_PointerTorestrictTable(&lpsSoapRestrict);
	return hr;
}

HRESULT WSTransport::HrSetSyncStatus(const std::string& sourcekey, ULONG ulSyncId, ULONG ulChangeId, ULONG ulSyncType, ULONG ulFlags, ULONG* lpulSyncId){
	HRESULT				hr = hrSuccess;
	ECRESULT			er = erSuccess;
	struct setSyncStatusResponse sResponse;
	struct xsd__base64Binary sSourceKey;

	sSourceKey.__size = sourcekey.size();
	sSourceKey.__ptr = (unsigned char *)sourcekey.c_str();

	soap_lock_guard spg(*this);
	START_SOAP_CALL
	{
		if (m_lpCmd->setSyncStatus(m_ecSessionId, sSourceKey, ulSyncId, ulChangeId, ulSyncType, ulFlags, &sResponse) != SOAP_OK)
			er = KCERR_NETWORK_ERROR;
		else
			er = sResponse.er;
	}
	END_SOAP_CALL

	*lpulSyncId = sResponse.ulSyncId;
 exitm:
	return hr;
}

HRESULT WSTransport::HrEntryIDFromSourceKey(ULONG cbStoreID,
    const ENTRYID *lpStoreID, ULONG ulFolderSourceKeySize,
    BYTE *lpFolderSourceKey, ULONG ulMessageSourceKeySize,
    BYTE *lpMessageSourceKey, ULONG *lpcbEntryID, ENTRYID **lppEntryID)
{
	if (ulFolderSourceKeySize == 0 || lpFolderSourceKey == nullptr)
		return MAPI_E_INVALID_PARAMETER;

	HRESULT		hr = hrSuccess;
	ECRESULT	er = erSuccess;
	entryId		sStoreId;
	ecmem_ptr<ENTRYID> lpUnWrapStoreID;
	ULONG		cbUnWrapStoreID = 0;

	struct xsd__base64Binary	folderSourceKey;
	struct xsd__base64Binary	messageSourceKey;

	struct getEntryIDFromSourceKeyResponse sResponse;
	soap_lock_guard spg(*this);

	hr = UnWrapServerClientStoreEntry(cbStoreID, lpStoreID, &cbUnWrapStoreID, &~lpUnWrapStoreID);
	if(hr != hrSuccess)
		goto exitm;

	sStoreId.__ptr = reinterpret_cast<unsigned char *>(lpUnWrapStoreID.get());
	sStoreId.__size = cbUnWrapStoreID;

	folderSourceKey.__size = ulFolderSourceKeySize;
	folderSourceKey.__ptr = lpFolderSourceKey;

	messageSourceKey.__size = ulMessageSourceKeySize; // can be zero
	messageSourceKey.__ptr = lpMessageSourceKey;

	START_SOAP_CALL
	{
		if (m_lpCmd->getEntryIDFromSourceKey(m_ecSessionId, sStoreId, folderSourceKey, messageSourceKey, &sResponse) != SOAP_OK)
			er = KCERR_NETWORK_ERROR;
		else
			er = sResponse.er;
	}
	END_SOAP_CALL

	hr = CopySOAPEntryIdToMAPIEntryId(&sResponse.sEntryId, lpcbEntryID, lppEntryID, NULL);
	if(hr != hrSuccess)
		goto exitm;
 exitm:
	return hr;
}

HRESULT WSTransport::HrGetSyncStates(const ECLISTSYNCID &lstSyncId, ECLISTSYNCSTATE *lplstSyncState)
{
	HRESULT							hr = hrSuccess;
	ECRESULT						er = erSuccess;
	mv_long ulaSyncId;
	getSyncStatesReponse sResponse;
	SSyncState						sSyncState = {0};

	assert(lplstSyncState != NULL);
	soap_lock_guard spg(*this);
	if (lstSyncId.empty())
		goto exitm;
	ulaSyncId.__ptr = soap_new_unsignedInt(nullptr, lstSyncId.size());
	for (auto sync_id : lstSyncId)
		ulaSyncId.__ptr[ulaSyncId.__size++] = sync_id;

	START_SOAP_CALL
	{
		if (m_lpCmd->getSyncStates(m_ecSessionId, ulaSyncId, &sResponse) != SOAP_OK)
			er = KCERR_NETWORK_ERROR;
		else
			er = sResponse.er;
	}
	END_SOAP_CALL

	for (gsoap_size_t i = 0; i < sResponse.sSyncStates.__size; ++i) {
		sSyncState.ulSyncId = sResponse.sSyncStates.__ptr[i].ulSyncId;
		sSyncState.ulChangeId = sResponse.sSyncStates.__ptr[i].ulChangeId;
		lplstSyncState->emplace_back(std::move(sSyncState));
	}
 exitm:
	spg.unlock();
	soap_del_mv_long(&ulaSyncId);
	return hr;
}

const char *WSTransport::GetServerName() const
{
	return m_sProfileProps.strServerPath.c_str();
}

HRESULT WSTransport::HrOpenMiscTable(ULONG ulTableType, ULONG ulFlags,
    ULONG cbEntryID, const ENTRYID *lpEntryID, ECMsgStore *lpMsgStore,
    WSTableView **lppTableView)
{
	if (ulTableType != TABLETYPE_STATS_SYSTEM && ulTableType != TABLETYPE_STATS_SESSIONS &&
	    ulTableType != TABLETYPE_STATS_USERS && ulTableType != TABLETYPE_STATS_COMPANY &&
	    ulTableType != TABLETYPE_USERSTORES && ulTableType != TABLETYPE_STATS_SERVERS)
		return MAPI_E_INVALID_PARAMETER;

	HRESULT hr = hrSuccess;
	object_ptr<WSTableMisc> lpMiscTable;

	hr = WSTableMisc::Create(ulTableType, ulFlags, m_ecSessionId,
	     cbEntryID, lpEntryID, lpMsgStore, this, &~lpMiscTable);
	if (hr != hrSuccess)
		return hr;
	return lpMiscTable->QueryInterface(IID_ECTableView,
	       reinterpret_cast<void **>(lppTableView));
}

HRESULT WSTransport::HrSetLockState(ULONG cbEntryID, const ENTRYID *lpEntryID, bool bLocked)
{
	HRESULT hr = hrSuccess;
    ECRESULT er = erSuccess;
	entryId eidMessage;

	if ((m_ulServerCapabilities & KOPANO_CAP_MSGLOCK) == 0)
		return hrSuccess;
	soap_lock_guard spg(*this);
	hr = CopyMAPIEntryIdToSOAPEntryId(cbEntryID, lpEntryID, &eidMessage, true);
	if (hr != hrSuccess)
		goto exitm;

	START_SOAP_CALL
	{
		if (m_lpCmd->setLockState(m_ecSessionId, eidMessage, bLocked, &er) != SOAP_OK)
			er = KCERR_NETWORK_ERROR;
		/* else: er is already set and good to use */
	}
	END_SOAP_CALL
 exitm:
	return hr;
}

HRESULT WSTransport::HrCheckCapabilityFlags(ULONG ulFlags, BOOL *lpbResult)
{
	if (lpbResult == NULL)
		return MAPI_E_INVALID_PARAMETER;
	*lpbResult = (m_ulServerCapabilities & ulFlags) == ulFlags;
	return hrSuccess;
}

HRESULT WSTransport::HrTestPerform(const char *szCommand, unsigned int ulArgs,
    char **lpszArgs)
{
    HRESULT hr = hrSuccess;
    ECRESULT er = erSuccess;
    struct testPerformArgs sTestPerform;

    sTestPerform.__size = ulArgs;
    sTestPerform.__ptr = lpszArgs;

	soap_lock_guard spg(*this);
    START_SOAP_CALL
    {
		if (m_lpCmd->testPerform(m_ecSessionId, szCommand, sTestPerform, &er) != SOAP_OK)
            er = KCERR_NETWORK_ERROR;
    }
    END_SOAP_CALL;
 exitm:
    return hr;
}

HRESULT WSTransport::HrTestSet(const char *szName, const char *szValue)
{
    HRESULT hr = hrSuccess;
    ECRESULT er = erSuccess;
	soap_lock_guard spg(*this);

    START_SOAP_CALL
    {
		if (m_lpCmd->testSet(m_ecSessionId, szName, szValue, &er) != SOAP_OK)
			er = KCERR_NETWORK_ERROR;
    }
    END_SOAP_CALL
 exitm:
    return hr;
}

HRESULT WSTransport::HrTestGet(const char *szName, char **lpszValue)
{
    HRESULT hr = hrSuccess;

    ECRESULT er = erSuccess;
    char *szValue = NULL;
    struct testGetResponse sResponse;
	soap_lock_guard spg(*this);

    START_SOAP_CALL
    {
		if (m_lpCmd->testGet(m_ecSessionId, szName, &sResponse) != SOAP_OK)
			er = KCERR_NETWORK_ERROR;
        else
                er = sResponse.er;
    }
    END_SOAP_CALL

	hr = MAPIAllocateBuffer(strlen(sResponse.szValue) + 1, reinterpret_cast<void **>(&szValue));
    if(hr != hrSuccess)
		goto exitm;

    strcpy(szValue, sResponse.szValue);

    *lpszValue = szValue;
 exitm:
	return hr;
}

HRESULT WSTransport::HrGetSessionId(ECSESSIONID *lpSessionId, ECSESSIONGROUPID *lpSessionGroupId)
{
	HRESULT hr = hrSuccess;

	if (lpSessionId)
		*lpSessionId = m_ecSessionId;
	if (lpSessionGroupId)
		*lpSessionGroupId = m_ecSessionGroupId;

    return hr;
}

const sGlobalProfileProps &WSTransport::GetProfileProps() const
{
    return m_sProfileProps;
}

HRESULT WSTransport::GetServerGUID(GUID *lpsServerGuid) const
{
	if (m_sServerGuid == GUID_NULL)
		return MAPI_E_NOT_FOUND;

	*lpsServerGuid = m_sServerGuid;
	return hrSuccess;
}

HRESULT WSTransport::AddSessionReloadCallback(void *lpParam, SESSIONRELOADCALLBACK callback, ULONG *lpulId)
{
	SESSIONRELOADLIST::mapped_type data(lpParam, callback);
	scoped_rlock lock(m_mutexSessionReload);

	m_mapSessionReload[m_ulReloadId] = data;
	if(lpulId)
		*lpulId = m_ulReloadId;
	++m_ulReloadId;
	return hrSuccess;
}

HRESULT WSTransport::RemoveSessionReloadCallback(ULONG ulId)
{
	scoped_rlock lock(m_mutexSessionReload);
	return m_mapSessionReload.erase(ulId) == 0 ? MAPI_E_NOT_FOUND : hrSuccess;
}

static SOAP_SOCKET RefuseConnect(struct soap* soap, const char* endpoint, const char* host, int port)
{
	soap->error = SOAP_TCP_ERROR;
	return SOAP_ERR;
}

HRESULT WSTransport::HrCancelIO()
{
	/* This looks like an ugly hack, but in practice it works very well: we want
	 * to make sure that no blocking call is running or will run in this class instance
	 * after HrCancelIO() returns.
	 *
	 * To do this, we first disable sending new requests by override the fsend() function
	 * in gSOAP. If a request was already started but still 'before' the fsend() call
	 * then the call will return directly after the fsend() because it will return an error.
	 * On the other hand, if fsend() has already been called, then the next blocking part
	 * will be the frecv() call. We therefore shutdown the socket here as well, so that
	 * any blocking recv() call will return with an error immediately.
	 *
	 * Please note though, that this last part (shutdown() on a socket will cause other threads
	 * with a blocking recv() on the socket to return with an error), is not 100% portable.
	 * Apparently (and this is untested), some UNIX variants don't return until some data
	 * is received on the socket. Bummer. It works in Linux though.
	 */
	if (m_lpCmd == NULL || m_lpCmd->soap == NULL)
		return hrSuccess;

	// Override the SOAP connect (fopen) so that all new connections will fail with a network error
	m_lpCmd->soap->fopen = RefuseConnect;

	// If there is a socket currently open, close it now
	int s = m_lpCmd->soap->socket;
	if (s != SOAP_INVALID_SOCKET)
		m_lpCmd->soap->fshutdownsocket(m_lpCmd->soap, (SOAP_SOCKET)s, 2);
	return hrSuccess;
}

HRESULT WSTransport::HrGetNotify(struct notificationArray **lppsArrayNotifications)
{
	HRESULT		hr = hrSuccess;
	ECRESULT	er = erSuccess;

	struct notifyResponse sNotifications;
	soap_lock_guard spg(*this);

	if (m_lpCmd->notifyGetItems(m_ecSessionId, &sNotifications) != SOAP_OK)
		er = KCERR_NETWORK_ERROR;
	else
		er = sNotifications.er;	// hrSuccess or KCWARN_KEEP_ALIVE only

	hr = kcerr_to_mapierr(er);
	if(hr != erSuccess)
		goto exit;

	if(sNotifications.pNotificationArray != NULL) {
		*lppsArrayNotifications = soap_new_notificationArray(nullptr);
		CopyNotificationArrayStruct(sNotifications.pNotificationArray, *lppsArrayNotifications);
	}else
		*lppsArrayNotifications = NULL;

exit:
	spg.unlock();
	if(m_lpCmd->soap) {
		soap_destroy(m_lpCmd->soap);
		soap_end(m_lpCmd->soap);
	}

	return hr;
}

std::string WSTransport::GetAppName()
{
	if (!m_strAppName.empty())
		return m_strAppName;
	std::string procpath = "/proc/" + stringify(getpid()) + "/cmdline";
	std::string s;
	std::ifstream in(procpath.c_str());

	if (!getline(in, s))
		m_strAppName = "<unknown>";
	else
		m_strAppName = basename((char *)s.c_str());
    return m_strAppName;
}

HRESULT WSTransport::HrResetFolderCount(ULONG cbEntryId,
    const ENTRYID *lpEntryId, ULONG *lpulUpdates)
{
	HRESULT hr = hrSuccess;
    ECRESULT er = erSuccess;
	entryId eidFolder;
	resetFolderCountResponse sResponse;
	soap_lock_guard spg(*this);

	hr = CopyMAPIEntryIdToSOAPEntryId(cbEntryId, lpEntryId, &eidFolder, true);
	if (hr != hrSuccess)
		goto exitm;

	START_SOAP_CALL
	{
		if (m_lpCmd->resetFolderCount(m_ecSessionId, eidFolder, &sResponse) != SOAP_OK)
			er = KCERR_NETWORK_ERROR;
		else
			er = sResponse.er;
	}
	END_SOAP_CALL

	if (lpulUpdates)
		*lpulUpdates = sResponse.ulUpdates;

 exitm:
	return hr;
}<|MERGE_RESOLUTION|>--- conflicted
+++ resolved
@@ -190,18 +190,9 @@
 		goto auth;
 
 	// Login with username and password
-<<<<<<< HEAD
-	if (lpCmd->logon(strUserName.c_str(), strPassword.c_str(),
-	    strImpersonateUser.c_str(), PROJECT_VERSION, ulCapabilities,
-	    ulLogonFlags, {}, m_ecSessionGroupId,
-	    GetAppName().c_str(), sProfileProps.strClientAppVersion.c_str(),
-	    sProfileProps.strClientAppMisc.c_str(), &sResponse) != SOAP_OK) {
-		auto d = soap_fault_detail(lpCmd->soap);
-		ec_log_err("gsoap connect: %s", d == nullptr ? "()" : d);
-=======
 	er = lpCmd->logon(strUserName.c_str(), strPassword.c_str(),
 	     strImpersonateUser.c_str(), PROJECT_VERSION, ulCapabilities,
-	     ulLogonFlags, sLicenseRequest, m_ecSessionGroupId,
+	     ulLogonFlags, {}, m_ecSessionGroupId,
 	     GetAppName().c_str(), sProfileProps.strClientAppVersion.c_str(),
 	     sProfileProps.strClientAppMisc.c_str(), &sResponse);
 	if (er == SOAP_EOF) {
@@ -209,17 +200,11 @@
 			sProfileProps.strServerPath.c_str());
 		er = KCERR_SERVER_NOT_RESPONDING;
 	} else if (er != SOAP_OK) {
-#if GSOAP_VERSION >= 20871
 		auto d1 = soap_fault_string(lpCmd->soap);
 		auto d = soap_fault_detail(lpCmd->soap);
-#else
-		auto d1 = soap_check_faultstring(lpCmd->soap);
-		auto d = soap_check_faultdetail(lpCmd->soap);
-#endif
 		ec_log_err("Logon to %s: %s (%s)", sProfileProps.strServerPath.c_str(),
 			d1 != nullptr ? d1 : "(no error set)",
 			d != nullptr ? d : "");
->>>>>>> c6a9f805
 		er = KCERR_SERVER_NOT_RESPONDING;
 	} else {
 		er = sResponse.er;
