--- conflicted
+++ resolved
@@ -66,25 +66,20 @@
 	if(hr != hrSuccess) \
 		goto exitm;
 
-<<<<<<< HEAD
 static ECRESULT KCOIDCLogon(KCmdProxy2 *, const utf8string &user, const utf8string &imp_user, const utf8string &password, unsigned int caps, ECSESSIONGROUPID, const char *app_name, ECSESSIONID *, unsigned int *srv_caps, GUID *srv_guid, const std::string &cl_app_ver, const std::string &cl_app_misc);
 static ECRESULT TrySSOLogon(KCmdProxy2 *, const utf8string &user, const utf8string &imp_user, unsigned int caps, ECSESSIONGROUPID, const char *app_name, ECSESSIONID *, unsigned int *srv_caps, GUID *srv_guid, const std::string &cl_app_ver, const std::string &cl_app_misc);
 
+namespace KC {
+
+template<> size_t GetCacheAdditionalSize(const ECsResolveResult &v)
+{
+	return MEMORY_USAGE_STRING(v.serverPath);
+}
+
+}
+
 WSTransport::WSTransport() :
 	ECUnknown("WSTransport"),
-=======
-namespace KC {
-
-template<> size_t GetCacheAdditionalSize(const ECsResolveResult &v)
-{
-	return MEMORY_USAGE_STRING(v.serverPath);
-}
-
-}
-
-WSTransport::WSTransport(ULONG ulUIFlags) :
-	ECUnknown("WSTransport"), m_ulUIFlags(ulUIFlags),
->>>>>>> ffaae7dc
 	m_ResolveResultCache("ResolveResult", 4096, 300), m_has_session(false)
 {
 	memset(&m_sServerGuid, 0, sizeof(m_sServerGuid));
