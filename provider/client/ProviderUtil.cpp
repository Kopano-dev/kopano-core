--- conflicted
+++ resolved
@@ -47,11 +47,7 @@
 		goto exit;
 
 	if(peid1->ulVersion == 0) {
-<<<<<<< HEAD
-		if(cbEntryID1 < sizeof(EID_V0))
-=======
 		if (cbEntryID1 < SIZEOF_EID_V0_FIXED)
->>>>>>> 69dc17c6
 			goto exit;
 		if (reinterpret_cast<const EID_V0 *>(lpEntryID1)->ulId !=
 		    reinterpret_cast<const EID_V0 *>(lpEntryID2)->ulId)
