--- conflicted
+++ resolved
@@ -186,12 +186,7 @@
 		}
 		info->st.func = "tls_setup";
 	} else {
-<<<<<<< HEAD
-		// Record start of handling of this request
-		auto dblStart = std::chrono::steady_clock::now();
-=======
 		err = 0;
->>>>>>> e28f443b
 		// Reset last session ID so we can use it reliably after the call is done
 		info->ulLastSessionId = 0;
 		// Pass information on start time of the request into soap->user, so that it can be applied to the correct
