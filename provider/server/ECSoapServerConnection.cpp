/*
 * SPDX-License-Identifier: AGPL-3.0-only
 * Copyright 2005 - 2016 Zarafa and its licensors
 */
#include <kopano/platform.h>
#include <memory>
#include <utility>
#include <cerrno>
#include <cstdlib>
#include <ctime>
#include <sys/socket.h>
#include <kopano/ECChannel.h>
#include <kopano/ECLogger.h>
#include <kopano/memory.hpp>
#ifdef HAVE_SYS_STAT_H
#include <sys/stat.h>
#endif
#ifdef HAVE_SYS_UN_H
#include <sys/un.h>
#endif
#include "ECSoapServerConnection.h"
#include "ECServerEntrypoint.h"
#	include <dirent.h>
#	include <fcntl.h>
#	include <unistd.h>
#	include <kopano/UnixUtil.h>

using namespace KC;
using namespace std::string_literals;

/**
 * Creates a AF_UNIX socket in a given location and starts to listen
 * on that socket.
 *
 * @param unix_socket the file location of that socket
 * @param lpLogger a logger object
 * @param bInit unused
 * @param mode change the mode of the file to this value (octal!)
 *
 * @return the socket we're listening on, or -1 for failure.
 */
static int create_pipe_socket(const char *unix_socket, ECConfig *lpConfig,
    bool bInit, int mode)
{
	int s;
	auto er = ec_listen_localsock(unix_socket, &s);
	if (er < 0) {
		ec_log_crit("Unable to bind to socket %s: %s. This program will terminate now.", unix_socket, strerror(-er));
                kill(0, SIGTERM);
                exit(1);
	}
	er = chmod(unix_socket,mode);
	if(er) {
		ec_log_crit("Unable to chmod socket %s. Error: %s", unix_socket, strerror(errno));
		close(s);
		return -1;
	}

	auto uname = lpConfig->GetSetting("run_as_user");
	auto gname = lpConfig->GetSetting("run_as_group");
	er = unix_chown(unix_socket, uname, gname);
	if(er) {
		ec_log_crit("Unable to chown socket %s, to %s:%s. Error: %s",
			unix_socket, uname, gname, strerror(errno));
		close(s);
		return -1;
	}
	if (listen(s, INT_MAX) < 0) {
		ec_log_crit("Can't listen on unix socket %s: %s", unix_socket, strerror(errno));
		close(s);
		return -1;
	}
	return s;
}

int kc_ssl_options(struct soap *soap, char *protos, const char *ciphers,
    const char *prefciphers, const char *curves)
{
#if !defined(OPENSSL_NO_ECDH) && defined(NID_X9_62_prime256v1)
	EC_KEY *ecdh;
#endif
	char *ssl_name = nullptr;
	int ssl_op = 0, ssl_include = 0, ssl_exclude = 0;

#ifndef SSL_OP_NO_RENEGOTIATION
#	define SSL_OP_NO_RENEGOTIATION 0 /* unavailable in openSSL 1.0 */
#endif
	SSL_CTX_set_options(soap->ctx, SSL_OP_ALL | SSL_OP_NO_RENEGOTIATION);
#if !defined(OPENSSL_NO_ECDH) && defined(NID_X9_62_prime256v1)
	ecdh = EC_KEY_new_by_curve_name(NID_X9_62_prime256v1);
	if (ecdh != nullptr) {
		SSL_CTX_set_options(soap->ctx, SSL_OP_SINGLE_ECDH_USE);
		SSL_CTX_set_tmp_ecdh(soap->ctx, ecdh);
		EC_KEY_free(ecdh);
	}
#endif
	ssl_name = strtok(protos, " ");
	while (ssl_name != nullptr) {
		int ssl_proto = 0;
		bool ssl_neg = false;

		if (*ssl_name == '!') {
			++ssl_name;
			ssl_neg = true;
		}

		if (strcasecmp(ssl_name, SSL_TXT_SSLV3) == 0)
			ssl_proto = 0x02;
#ifdef SSL_TXT_SSLV2
		else if (strcasecmp(ssl_name, SSL_TXT_SSLV2) == 0)
			ssl_proto = 0x01;
#endif
		else if (strcasecmp(ssl_name, SSL_TXT_TLSV1) == 0)
			ssl_proto = 0x04;
#ifdef SSL_TXT_TLSV1_1
		else if (strcasecmp(ssl_name, SSL_TXT_TLSV1_1) == 0)
			ssl_proto = 0x08;
#endif
#ifdef SSL_TXT_TLSV1_2
		else if (strcasecmp(ssl_name, SSL_TXT_TLSV1_2) == 0)
			ssl_proto = 0x10;
#endif
#ifdef SSL_OP_NO_TLSv1_3
		else if (strcasecmp(ssl_name, "TLSv1.3") == 0)
			ssl_proto = 0x20;
#endif
		else if (!ssl_neg) {
			ec_log_crit("Unknown protocol \"%s\" in protos setting", ssl_name);
			return KCERR_CALL_FAILED;
		}

		if (ssl_neg)
			ssl_exclude |= ssl_proto;
		else
			ssl_include |= ssl_proto;
		ssl_name = strtok(nullptr, " ");
	}

	if (ssl_include != 0)
		// Exclude everything, except those that are included (and let excludes still override those)
		ssl_exclude |= 0x1f & ~ssl_include;
	if ((ssl_exclude & 0x01) != 0)
		ssl_op |= SSL_OP_NO_SSLv2;
	if ((ssl_exclude & 0x02) != 0)
		ssl_op |= SSL_OP_NO_SSLv3;
	if ((ssl_exclude & 0x04) != 0)
		ssl_op |= SSL_OP_NO_TLSv1;
#ifdef SSL_OP_NO_TLSv1_1
	if ((ssl_exclude & 0x08) != 0)
		ssl_op |= SSL_OP_NO_TLSv1_1;
#endif
#ifdef SSL_OP_NO_TLSv1_2
	if ((ssl_exclude & 0x10) != 0)
		ssl_op |= SSL_OP_NO_TLSv1_2;
#endif
#ifdef SSL_OP_NO_TLSv1_3
	if ((ssl_exclude & 0x20) != 0)
		ssl_op |= SSL_OP_NO_TLSv1_3;
#endif
	if (protos != nullptr)
		SSL_CTX_set_options(soap->ctx, ssl_op);
	if (ciphers && SSL_CTX_set_cipher_list(soap->ctx, ciphers) != 1) {
		ec_log_crit("Can not set SSL cipher list to \"%s\": %s",
			ciphers, ERR_error_string(ERR_get_error(), 0));
		return KCERR_CALL_FAILED;
	}
	if (parseBool(prefciphers))
		SSL_CTX_set_options(soap->ctx, SSL_OP_CIPHER_SERVER_PREFERENCE);
#if !defined(OPENSSL_NO_ECDH) && defined(SSL_CTX_set1_curves_list)
	if (curves && SSL_CTX_set1_curves_list(soap->ctx, curves) != 1) {
		ec_log_crit("Can not set SSL curve list to \"%s\": %s", curves,
			ERR_error_string(ERR_get_error(), 0));
		return KCERR_CALL_FAILED;
	}

	SSL_CTX_set_ecdh_auto(soap->ctx, 1);
#endif

	/* request certificate from client; it is OK if not present. */
	SSL_CTX_set_verify(soap->ctx, SSL_VERIFY_PEER | SSL_VERIFY_CLIENT_ONCE, nullptr);
	return erSuccess;
}

ECSoapServerConnection::ECSoapServerConnection(std::shared_ptr<ECConfig> lpConfig) :
	m_lpConfig(std::move(lpConfig))
{
#ifdef USE_EPOLL
	m_lpDispatcher = new ECDispatcherEPoll(m_lpConfig);
	ec_log_info("Using epoll events");
#else
	m_lpDispatcher = new ECDispatcherSelect(m_lpConfig);
	ec_log_info("Using select events");
#endif
}

ECSoapServerConnection::~ECSoapServerConnection(void)
{
	delete m_lpDispatcher;
}

ECRESULT ECSoapServerConnection::ListenTCP(const char *lpServerName, int nServerPort)
{
	int			socket = SOAP_INVALID_SOCKET;
	if (lpServerName == nullptr)
		return KCERR_INVALID_PARAMETER;

	//init soap
	std::unique_ptr<struct soap, ec_soap_deleter> lpsSoap(soap_new2(SOAP_IO_KEEPALIVE | SOAP_XML_TREE | SOAP_C_UTFSTRING, SOAP_IO_KEEPALIVE | SOAP_XML_TREE | SOAP_C_UTFSTRING));
	if (lpsSoap == nullptr)
		return KCERR_NOT_ENOUGH_MEMORY;
	kopano_new_soap_listener(CONNECTION_TYPE_TCP, lpsSoap.get());
	lpsSoap->sndbuf = lpsSoap->rcvbuf = 0;
	lpsSoap->bind_flags = SO_REUSEADDR;
	lpsSoap->bind_v6only = strcmp(lpServerName, "*") != 0;
	struct sockaddr_storage grab_addr;
	socklen_t grab_len = 0;
	if (getenv("KC_REEXEC_DONE") != nullptr)
		lpsSoap->master = lpsSoap->socket = socket =
			ec_fdtable_socket(("["s + lpServerName + "]:" + std::to_string(nServerPort)).c_str(), &grab_addr, &grab_len);
	if (socket != SOAP_INVALID_SOCKET) {
		lpsSoap->port = nServerPort;
		lpsSoap->peerlen = grab_len;
		soap_memcpy(&lpsSoap->peer.storage, sizeof(lpsSoap->peer.storage), &grab_addr, grab_len);
		ec_log_info("Re-using fd %d to listen on TCP port %d", socket, nServerPort);
	} else {
		lpsSoap->socket = socket = soap_bind(lpsSoap.get(), *lpServerName == '\0' ? nullptr : lpServerName, nServerPort, INT_MAX);
		if (socket == -1) {
			ec_log_crit("Unable to bind to port %d: %s. This is usually caused by another process (most likely another server) already using this port. This program will terminate now.", nServerPort, lpsSoap->fault->faultstring);
			kill(0, SIGTERM);
			exit(1);
		}
		ec_log_notice("Listening for TCP connections on port %d", nServerPort);
        }
	/* Manually check for attachments, independent of streaming support. */
	soap_post_check_mime_attachments(lpsSoap.get());
	m_lpDispatcher->AddListenSocket(std::move(lpsSoap));
	return erSuccess;
}

ECRESULT ECSoapServerConnection::ListenSSL(const char *lpServerName,
    int nServerPort, const char *lpszKeyFile, const char *lpszKeyPass,
    const char *lpszCAFile, const char *lpszCAPath)
{
	int			socket = SOAP_INVALID_SOCKET;

	if (lpServerName == nullptr)
		return KCERR_INVALID_PARAMETER;

	std::unique_ptr<char[], cstdlib_deleter> server_ssl_protocols(strdup(m_lpConfig->GetSetting("server_ssl_protocols")));
	const char *server_ssl_ciphers = m_lpConfig->GetSetting("server_ssl_ciphers");
	const char *server_ssl_curves = m_lpConfig->GetSetting("server_ssl_curves");
	auto pref_ciphers = m_lpConfig->GetSetting("server_ssl_prefer_server_ciphers");
	std::unique_ptr<struct soap, ec_soap_deleter> lpsSoap(soap_new2(SOAP_IO_KEEPALIVE | SOAP_XML_TREE | SOAP_C_UTFSTRING, SOAP_IO_KEEPALIVE | SOAP_XML_TREE | SOAP_C_UTFSTRING));
	if (lpsSoap == nullptr)
		return KCERR_NOT_ENOUGH_MEMORY;
	kopano_new_soap_listener(CONNECTION_TYPE_SSL, lpsSoap.get());
	lpsSoap->sndbuf = lpsSoap->rcvbuf = 0;
	if (soap_ssl_server_context(lpsSoap.get(),
			SOAP_SSL_DEFAULT,	// we set SSL_VERIFY_PEER and more soon ourselves
			lpszKeyFile,		// key file
			lpszKeyPass,		// key password
			lpszCAFile,			// CA certificate file which signed clients
			lpszCAPath,			// CA certificate path of thrusted sources
			NULL,				// dh file, null == rsa
			NULL,				// create random data on the fly (/dev/urandom is slow .. create file?)
			"EC") // unique name for SSL session cache
		)
	{
		soap_set_fault(lpsSoap.get());
<<<<<<< HEAD
		auto se = soap_ssl_error(lpsSoap.get(), 0, SSL_ERROR_NONE);
=======
#if GSOAP_VERSION >= 20873
		auto se = lpsSoap->ssl != nullptr ? soap_ssl_error(lpsSoap.get(), 0, SSL_ERROR_NONE) : 0;
#else
		auto se = lpsSoap->ssl != nullptr ? soap_ssl_error(lpsSoap.get(), 0) : 0;
#endif
>>>>>>> 17f32e73
		ec_log_crit("K-2170: Unable to setup SSL context: soap_ssl_server_context: %s: %s", *soap_faultdetail(lpsSoap.get()), se);
		return KCERR_CALL_FAILED;
	}
	auto er = kc_ssl_options(lpsSoap.get(), server_ssl_protocols.get(), server_ssl_ciphers, pref_ciphers, server_ssl_curves);
	if (er != erSuccess)
		return er;
	lpsSoap->bind_flags = SO_REUSEADDR;
	lpsSoap->bind_v6only = strcmp(lpServerName, "*") != 0;
	struct sockaddr_storage grab_addr;
	socklen_t grab_len = 0;
	if (getenv("KC_REEXEC_DONE") != nullptr)
		lpsSoap->master = lpsSoap->socket = socket =
			ec_fdtable_socket(("["s + lpServerName + "]:" + std::to_string(nServerPort)).c_str(), &grab_addr, &grab_len);
	if (socket != SOAP_INVALID_SOCKET) {
		lpsSoap->port = nServerPort;
		lpsSoap->peerlen = grab_len;
		soap_memcpy(&lpsSoap->peer.storage, sizeof(lpsSoap->peer.storage), &grab_addr, grab_len);
		ec_log_info("Re-using fd %d to listen on SSL port %d", socket, nServerPort);
	} else {
		lpsSoap->socket = socket = soap_bind(lpsSoap.get(),
			*lpServerName == '\0' ? nullptr : lpServerName, nServerPort, INT_MAX);
		if (socket == -1) {
			ec_log_crit("Unable to bind to port %d: %s (SSL). This is usually caused by another process (most likely another server) already using this port. This program will terminate now.", nServerPort, lpsSoap->fault->faultstring);
			kill(0, SIGTERM);
			exit(1);
		}
		ec_log_notice("Listening for SSL connections on port %d", nServerPort);
        }
	/* Manually check for attachments, independent of streaming support. */
	soap_post_check_mime_attachments(lpsSoap.get());
	m_lpDispatcher->AddListenSocket(std::move(lpsSoap));
	return erSuccess;
}

ECRESULT ECSoapServerConnection::ListenPipe(const char* lpPipeName, bool bPriority)
{
	int			sPipe = -1;
	socklen_t socklen;

	if (lpPipeName == nullptr)
		return KCERR_INVALID_PARAMETER;

	//init soap
	std::unique_ptr<struct soap, ec_soap_deleter> lpsSoap(soap_new2(SOAP_IO_KEEPALIVE | SOAP_XML_TREE | SOAP_C_UTFSTRING, SOAP_IO_KEEPALIVE | SOAP_XML_TREE | SOAP_C_UTFSTRING));
	if (lpsSoap == nullptr)
		return KCERR_NOT_ENOUGH_MEMORY;
	if (bPriority)
		kopano_new_soap_listener(CONNECTION_TYPE_NAMED_PIPE_PRIORITY, lpsSoap.get());
	else
		kopano_new_soap_listener(CONNECTION_TYPE_NAMED_PIPE, lpsSoap.get());
	// Create a Unix or Windows pipe
	lpsSoap->sndbuf = lpsSoap->rcvbuf = 0;
	struct sockaddr_storage grab_addr;
	socklen_t grab_len = 0;
	if (getenv("KC_REEXEC_DONE") != nullptr)
		lpsSoap->master = lpsSoap->socket = sPipe =
			ec_fdtable_socket(("unix:"s + lpPipeName).c_str(), &grab_addr, &grab_len);
	/* This just marks the socket as being a pipe, which triggers some slightly different behavior. */
	strcpy(lpsSoap->path, "pipe");
	if (sPipe != SOAP_INVALID_SOCKET) {
		ec_log_info("Re-using fd %d to listen on %spipe %s", sPipe, bPriority ? "priority " : "", lpPipeName);
	} else {
		/* Set the mode stricter for the priority socket: let only the same Unix user or root connect on the priority socket, users should not be able to abuse the socket. */
		lpsSoap->socket = sPipe = create_pipe_socket(lpPipeName, m_lpConfig.get(), true, bPriority ? 0660 : 0666);
		if (sPipe == -1)
			return KCERR_CALL_FAILED;
		ec_log_notice("Listening for %spipe connections on %s", bPriority ? "priority " : "", lpPipeName);
	}
	lpsSoap->master = sPipe;
	socklen = sizeof(lpsSoap->peer.storage);
	if (getsockname(lpsSoap->socket, &lpsSoap->peer.addr, &socklen) != 0) {
		ec_log_warn("getsockname %s: %s", lpPipeName, strerror(errno));
		socklen = 0;
	} else if (socklen > sizeof(lpsSoap->peer.storage)) {
		socklen = 0;
	}
	lpsSoap->peerlen = socklen;
	if (socklen == 0)
		memset(&lpsSoap->peer, 0, sizeof(lpsSoap->peer));
	/* Manually check for attachments, independent of streaming support. */
	soap_post_check_mime_attachments(lpsSoap.get());
	m_lpDispatcher->AddListenSocket(std::move(lpsSoap));
	return erSuccess;
}

void ECSoapServerConnection::ShutDown()
{
	m_lpDispatcher->ShutDown();
}

ECRESULT ECSoapServerConnection::DoHUP()
{
	return m_lpDispatcher->DoHUP();
}

ECRESULT ECSoapServerConnection::MainLoop()
{
	return m_lpDispatcher->MainLoop();
}

void ECSoapServerConnection::NotifyDone(struct soap *soap)
{
	m_lpDispatcher->NotifyDone(soap);
}

void ECSoapServerConnection::GetStats(unsigned int *lpulQueueLength,
    time_duration *age, unsigned int *lpulThreadCount, unsigned int *lpulIdleThreads)
{
	*lpulQueueLength = m_lpDispatcher->queue_length();
	*age = m_lpDispatcher->front_item_age();
	m_lpDispatcher->GetThreadCount(lpulThreadCount, lpulIdleThreads);
}<|MERGE_RESOLUTION|>--- conflicted
+++ resolved
@@ -267,15 +267,7 @@
 		)
 	{
 		soap_set_fault(lpsSoap.get());
-<<<<<<< HEAD
-		auto se = soap_ssl_error(lpsSoap.get(), 0, SSL_ERROR_NONE);
-=======
-#if GSOAP_VERSION >= 20873
 		auto se = lpsSoap->ssl != nullptr ? soap_ssl_error(lpsSoap.get(), 0, SSL_ERROR_NONE) : 0;
-#else
-		auto se = lpsSoap->ssl != nullptr ? soap_ssl_error(lpsSoap.get(), 0) : 0;
-#endif
->>>>>>> 17f32e73
 		ec_log_crit("K-2170: Unable to setup SSL context: soap_ssl_server_context: %s: %s", *soap_faultdetail(lpsSoap.get()), se);
 		return KCERR_CALL_FAILED;
 	}
