/*
 * SPDX-License-Identifier: AGPL-3.0-only
 * Copyright 2005 - 2016 Zarafa and its licensors
 */
#include <kopano/platform.h>
#include <memory>
#include <utility>
#include <cerrno>
#include <cstdlib>
#include <ctime>
#include <sys/socket.h>
#include <kopano/ECChannel.h>
#include <kopano/ECLogger.h>
#include <kopano/memory.hpp>
#include <sys/stat.h>
#include <sys/un.h>
#include "ECSoapServerConnection.h"
#include "ECServerEntrypoint.h"
#include "SSLUtil.h"
#	include <dirent.h>
#	include <fcntl.h>
#	include <unistd.h>
#	include <kopano/UnixUtil.h>

using namespace KC;
using namespace std::string_literals;

int kc_ssl_options(struct soap *soap, const char *protos, const char *ciphers,
    const char *prefciphers, const char *curves)
{
#if !defined(OPENSSL_NO_ECDH) && defined(NID_X9_62_prime256v1)
	EC_KEY *ecdh;
#endif
#ifndef SSL_OP_NO_RENEGOTIATION
#	define SSL_OP_NO_RENEGOTIATION 0 /* unavailable in openSSL 1.0 */
#endif
	SSL_CTX_set_options(soap->ctx, SSL_OP_ALL | SSL_OP_NO_RENEGOTIATION);
#if !defined(OPENSSL_NO_ECDH) && defined(NID_X9_62_prime256v1)
	ecdh = EC_KEY_new_by_curve_name(NID_X9_62_prime256v1);
	if (ecdh != nullptr) {
		SSL_CTX_set_options(soap->ctx, SSL_OP_SINGLE_ECDH_USE);
		SSL_CTX_set_tmp_ecdh(soap->ctx, ecdh);
		EC_KEY_free(ecdh);
	}
#endif
	if (!ec_tls_minproto(soap->ctx, protos)) {
		ec_log_crit("Unknown protocol \"%s\" in protos setting", protos);
		return KCERR_CALL_FAILED;
	}
	if (ciphers && SSL_CTX_set_cipher_list(soap->ctx, ciphers) != 1) {
		ec_log_crit("Can not set SSL cipher list to \"%s\": %s",
			ciphers, ERR_error_string(ERR_get_error(), 0));
		return KCERR_CALL_FAILED;
	}
	if (parseBool(prefciphers))
		SSL_CTX_set_options(soap->ctx, SSL_OP_CIPHER_SERVER_PREFERENCE);
#if !defined(OPENSSL_NO_ECDH) && defined(SSL_CTX_set1_curves_list)
	if (curves && SSL_CTX_set1_curves_list(soap->ctx, curves) != 1) {
		ec_log_crit("Can not set SSL curve list to \"%s\": %s", curves,
			ERR_error_string(ERR_get_error(), 0));
		return KCERR_CALL_FAILED;
	}

	SSL_CTX_set_ecdh_auto(soap->ctx, 1);
#endif

	/* request certificate from client; it is OK if not present. */
	SSL_CTX_set_verify(soap->ctx, SSL_VERIFY_PEER | SSL_VERIFY_CLIENT_ONCE, nullptr);
	return erSuccess;
}

ECSoapServerConnection::ECSoapServerConnection(std::shared_ptr<ECConfig> lpConfig) :
	m_lpConfig(std::move(lpConfig))
{
#ifdef USE_EPOLL
	m_lpDispatcher = std::make_unique<ECDispatcherEPoll>(m_lpConfig);
	ec_log_info("Using epoll events");
#else
	m_lpDispatcher = std::make_unique<ECDispatcherSelect>(m_lpConfig);
	ec_log_info("Using select events");
#endif
}

static int ignore_shutdown(struct soap *, SOAP_SOCKET, int shuttype)
{
	return 0;
}

static void custom_soap_bind(struct soap *soap, ec_socket &spec)
{
#if GSOAP_VERSION >= 20857
	/* The v6only field exists in 2.8.56, but has no effect there. */
	soap->bind_v6only = true;
#endif
	soap->sndbuf = soap->rcvbuf = 0;
	soap->bind_flags = SO_REUSEADDR;
	soap->master = soap->socket = spec.m_fd;
	spec.m_fd = -1;
	soap->fshutdownsocket = ignore_shutdown;
	soap->port = spec.m_port;
	soap->peerlen = std::min(sizeof(soap->peer.storage), static_cast<size_t>(spec.m_ai->ai_addrlen));
	memcpy(&soap->peer.storage, spec.m_ai->ai_addr, soap->peerlen);
	/* ec_listen_generic can return all kinds of AFs. */
	if (soap->peer.addr.sa_family == AF_LOCAL)
		SOAP_CONNECTION_TYPE(soap) = CONNECTION_TYPE_NAMED_PIPE;
}

ECRESULT ECSoapServerConnection::ListenTCP(struct ec_socket &spec)
{
	std::unique_ptr<struct soap, ec_soap_deleter> lpsSoap(soap_new2(SOAP_IO_KEEPALIVE | SOAP_XML_TREE | SOAP_C_UTFSTRING, SOAP_IO_KEEPALIVE | SOAP_XML_TREE | SOAP_C_UTFSTRING));
	if (lpsSoap == nullptr)
		return KCERR_NOT_ENOUGH_MEMORY;
	kopano_new_soap_listener(CONNECTION_TYPE_TCP, lpsSoap.get());
	custom_soap_bind(lpsSoap.get(), spec);
	/* Manually check for attachments, independent of streaming support. */
	soap_post_check_mime_attachments(lpsSoap.get());
	m_lpDispatcher->AddListenSocket(std::move(lpsSoap));
	return erSuccess;
}

ECRESULT ECSoapServerConnection::ListenSSL(struct ec_socket &spec,
    const char *lpszKeyFile, const char *lpszKeyPass,
    const char *lpszCAFile, const char *lpszCAPath)
{
	std::unique_ptr<char[], cstdlib_deleter> server_ssl_protocols(strdup(m_lpConfig->GetSetting("server_ssl_protocols")));
	const char *server_ssl_ciphers = m_lpConfig->GetSetting("server_ssl_ciphers");
	const char *server_ssl_curves = m_lpConfig->GetSetting("server_ssl_curves");
	auto pref_ciphers = m_lpConfig->GetSetting("server_ssl_prefer_server_ciphers");
	std::unique_ptr<struct soap, ec_soap_deleter> lpsSoap(soap_new2(SOAP_IO_KEEPALIVE | SOAP_XML_TREE | SOAP_C_UTFSTRING, SOAP_IO_KEEPALIVE | SOAP_XML_TREE | SOAP_C_UTFSTRING));
	if (lpsSoap == nullptr)
		return KCERR_NOT_ENOUGH_MEMORY;
	kopano_new_soap_listener(CONNECTION_TYPE_SSL, lpsSoap.get());
	if (soap_ssl_server_context(lpsSoap.get(),
			SOAP_SSL_DEFAULT,	// we set SSL_VERIFY_PEER and more soon ourselves
			lpszKeyFile,		// key file
			lpszKeyPass,		// key password
			lpszCAFile,			// CA certificate file which signed clients
			lpszCAPath,			// CA certificate path of thrusted sources
			NULL,				// dh file, null == rsa
			NULL,				// create random data on the fly (/dev/urandom is slow .. create file?)
			"EC") // unique name for SSL session cache
		)
	{
		soap_set_fault(lpsSoap.get());
		auto se = lpsSoap->ssl != nullptr ? soap_ssl_error(lpsSoap.get(), 0, SSL_ERROR_NONE) : 0;
<<<<<<< HEAD
		ec_log_crit("K-2170: Unable to setup SSL context: soap_ssl_server_context: %s: %s", *soap_faultdetail(lpsSoap.get()), se);
=======
#else
		auto se = lpsSoap->ssl != nullptr ? soap_ssl_error(lpsSoap.get(), 0) : 0;
#endif
		auto d1 = soap_faultstring(lpsSoap.get());
		auto d = soap_faultdetail(lpsSoap.get());
		ec_log_crit("K-2170: soap_ssl_server_context: %s (%s). OpenSSL says: %s.",
			d1 != nullptr && *d1 != nullptr ? *d1 : "(no error set)",
			d != nullptr && *d != nullptr ? *d : "", se);
>>>>>>> a93ea43b
		return KCERR_CALL_FAILED;
	}
	auto er = kc_ssl_options(lpsSoap.get(), m_lpConfig->GetSetting("server_tls_min_proto"),
	          server_ssl_ciphers, pref_ciphers, server_ssl_curves);
	if (er != erSuccess)
		return er;
	custom_soap_bind(lpsSoap.get(), spec);
	/* Manually check for attachments, independent of streaming support. */
	soap_post_check_mime_attachments(lpsSoap.get());
	m_lpDispatcher->AddListenSocket(std::move(lpsSoap));
	return erSuccess;
}

ECRESULT ECSoapServerConnection::ListenPipe(struct ec_socket &spec, bool bPriority)
{
	std::unique_ptr<struct soap, ec_soap_deleter> lpsSoap(soap_new2(SOAP_IO_KEEPALIVE | SOAP_XML_TREE | SOAP_C_UTFSTRING, SOAP_IO_KEEPALIVE | SOAP_XML_TREE | SOAP_C_UTFSTRING));
	if (lpsSoap == nullptr)
		return KCERR_NOT_ENOUGH_MEMORY;
	if (bPriority)
		kopano_new_soap_listener(CONNECTION_TYPE_NAMED_PIPE_PRIORITY, lpsSoap.get());
	else
		kopano_new_soap_listener(CONNECTION_TYPE_NAMED_PIPE, lpsSoap.get());
	custom_soap_bind(lpsSoap.get(), spec);
	/* Manually check for attachments, independent of streaming support. */
	soap_post_check_mime_attachments(lpsSoap.get());
	m_lpDispatcher->AddListenSocket(std::move(lpsSoap));
	return erSuccess;
}

void ECSoapServerConnection::ShutDown()
{
	m_lpDispatcher->ShutDown();
}

ECRESULT ECSoapServerConnection::DoHUP()
{
	return m_lpDispatcher->DoHUP();
}

ECRESULT ECSoapServerConnection::MainLoop()
{
	return m_lpDispatcher->MainLoop();
}

void ECSoapServerConnection::NotifyDone(struct soap *soap)
{
	m_lpDispatcher->NotifyDone(soap);
}

void ECSoapServerConnection::GetStats(unsigned int *lpulQueueLength,
    time_duration *age, unsigned int *lpulThreadCount, unsigned int *lpulIdleThreads)
{
	*lpulQueueLength = m_lpDispatcher->queue_length();
	*age = m_lpDispatcher->front_item_age();
	m_lpDispatcher->GetThreadCount(lpulThreadCount, lpulIdleThreads);
}<|MERGE_RESOLUTION|>--- conflicted
+++ resolved
@@ -143,18 +143,11 @@
 	{
 		soap_set_fault(lpsSoap.get());
 		auto se = lpsSoap->ssl != nullptr ? soap_ssl_error(lpsSoap.get(), 0, SSL_ERROR_NONE) : 0;
-<<<<<<< HEAD
-		ec_log_crit("K-2170: Unable to setup SSL context: soap_ssl_server_context: %s: %s", *soap_faultdetail(lpsSoap.get()), se);
-=======
-#else
-		auto se = lpsSoap->ssl != nullptr ? soap_ssl_error(lpsSoap.get(), 0) : 0;
-#endif
 		auto d1 = soap_faultstring(lpsSoap.get());
 		auto d = soap_faultdetail(lpsSoap.get());
 		ec_log_crit("K-2170: soap_ssl_server_context: %s (%s). OpenSSL says: %s.",
 			d1 != nullptr && *d1 != nullptr ? *d1 : "(no error set)",
 			d != nullptr && *d != nullptr ? *d : "", se);
->>>>>>> a93ea43b
 		return KCERR_CALL_FAILED;
 	}
 	auto er = kc_ssl_options(lpsSoap.get(), m_lpConfig->GetSetting("server_tls_min_proto"),
