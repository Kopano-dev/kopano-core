--- conflicted
+++ resolved
@@ -268,16 +268,9 @@
 			"EC") // unique name for SSL session cache
 		)
 	{
-<<<<<<< HEAD
 		soap_set_fault(lpsSoap.get());
-		ec_log_crit("K-2170: Unable to setup ssl context: %s", *soap_faultdetail(lpsSoap.get()));
+		ec_log_crit("K-2170: Unable to setup SSL context: soap_ssl_server_context: %s: %s", *soap_faultdetail(lpsSoap.get()), soap_ssl_error(lpsSoap.get(), 0));
 		return KCERR_CALL_FAILED;
-=======
-		soap_set_fault(lpsSoap);
-		ec_log_crit("K-2170: Unable to setup SSL context: soap_ssl_server_context: %s: %s", *soap_faultdetail(lpsSoap), soap_ssl_error(lpsSoap, 0));
-		er = KCERR_CALL_FAILED;
-		goto exit;
->>>>>>> 1d0c6611
 	}
 	auto er = kc_ssl_options(lpsSoap.get(), server_ssl_protocols.get(), server_ssl_ciphers, pref_ciphers, server_ssl_curves);
 	if (er != erSuccess)
