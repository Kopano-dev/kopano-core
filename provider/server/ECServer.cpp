/*
 * SPDX-License-Identifier: AGPL-3.0-only
 * Copyright 2005 - 2016 Zarafa and its licensors
 */
#ifdef HAVE_CONFIG_H
#	include "config.h"
#endif
#include <algorithm>
#include <iostream>
#include <memory>
#include <new>
#include <stdexcept>
#include <string>
#include <cerrno>
#include <cstring>
#include <getopt.h>
#include <sys/resource.h>
#include <kopano/zcdefs.h>
#include <kopano/platform.h>
#include <kopano/ECChannel.h>
#include <kopano/ecversion.h>
#include <kopano/MAPIErrors.h>
#include <kopano/memory.hpp>
#include <kopano/stringutil.h>
#include <kopano/scope.hpp>
#include "soapH.h"
#include "ECDatabase.h"
#include "ECDatabaseFactory.h"
#include "ECDatabaseUtils.h"
#include <kopano/ECLogger.h>
#include <kopano/ECConfig.h>
#include "ECPluginFactory.h"
#include "ECNotificationManager.h"
#include "ECSessionManager.h"
#include "StatsClient.h"
#include "ECStatsTables.h"
#include <climits>
#include <csignal>
#include <kopano/UnixUtil.h>
#include <pwd.h>
#include <sys/stat.h>
#include <kopano/ECScheduler.h>
#include <kopano/kcodes.h>
#include <kopano/tie.hpp>
#include "charset/localeutil.h"
#include "cmd.hpp"
#include "ECServerEntrypoint.h"
#include "SSLUtil.h"
#include "ECSoapServerConnection.h"
#include <libintl.h>
#include <map>
#include <unicode/uclean.h>
#include <kopano/fileutil.hpp>
#include "ECICS.h"
#include <openssl/ssl.h>
#ifdef HAVE_KCOIDC_H
#include <kcoidc.h>
#endif

// The following value is based on:
// http://dev.mysql.com/doc/refman/5.0/en/server-system-variables.html#sysvar_thread_stack
// Since the remote MySQL server can be 32 or 64 bit we'll just go with the value specified
// for 64-bit architectures.
// We could use the 'version_compile_machine' variable, but I'm not sure if 32-bit versions
// will ever be build on 64-bit machines and what that variable does. Plus we would need a
// list of all possible 32-bit architectures because if the architecture is unknown we'll
// have to go with the safe value which is for 64-bit.
#define MYSQL_MIN_THREAD_STACK (256*1024)

using namespace KC;
using namespace std::string_literals;
using std::cout;
using std::endl;
using std::string;

static const char upgrade_lock_file[] = "/tmp/kopano-upgrade-lock";
static const char default_atx_backend[] = "files_v2"; /* for new installs */
static int g_Quit = 0;
<<<<<<< HEAD
bool sv_sighup_flag;
=======
std::atomic<bool> sv_sighup_flag{false};
static int daemonize = 1;
>>>>>>> 9f9a199a
static int restart_searches = 0;
static bool m_bIgnoreDatabaseVersionConflict = false;
static bool m_bIgnoreAttachmentStorageConflict = false;
static bool m_bForceDatabaseUpdate = false;
static bool m_bIgnoreUnknownConfigOptions = false;
static bool m_bIgnoreDbThreadStackSize = false;
std::shared_ptr<ECConfig> g_lpConfig;
static bool g_listen_http, g_listen_https, g_listen_pipe;
static std::shared_ptr<ECLogger> g_lpLogger, g_lpAudit;
static std::unique_ptr<ECSoapServerConnection> g_lpSoapServerConn;
static bool m_bDatabaseUpdateIgnoreSignals = false;
static bool g_dump_config;

static int running_server(char *, const char *, bool, int, char **, int, char **);

server_stats::server_stats(std::shared_ptr<ECConfig> cfg) :
	ECStatsCollector(cfg)
{
	set(SCN_PROGRAM_NAME, "kopano-server");
	AddStat(SCN_SERVER_GUID, SCT_STRING, "server_guid");
	AddStat(SCN_SERVER_STARTTIME, SCT_TIME, "server_start_date", "Time when the server was started");
	AddStat(SCN_SERVER_LAST_CACHECLEARED, SCT_TIME, "cache_purge_date", "Time when the cache was cleared");
	AddStat(SCN_SERVER_LAST_CONFIGRELOAD, SCT_TIME, "config_reload_date", "Time when the configuration file was reloaded / logrotation (SIGHUP)");
	AddStat(SCN_SERVER_CONNECTIONS, SCT_INTEGER, "connections", "Number of handled incoming connections");
	AddStat(SCN_MAX_SOCKET_NUMBER, SCT_INTGAUGE, "max_socket", "Highest socket number used");
	AddStat(SCN_REDIRECT_COUNT, SCT_INTEGER, "redirections", "Number of redirected requests");
	AddStat(SCN_SEARCHFOLDER_COUNT, SCT_INTGAUGE, "searchfld_loaded", "Total number of searchfolders");
	AddStat(SCN_SEARCHFOLDER_THREADS, SCT_INTGAUGE, "searchfld_threads", "Current number of running searchfolder threads");
	AddStat(SCN_SEARCHFOLDER_UPDATE_RETRY, SCT_INTEGER, "searchupd_retry", "The number of times a search folder update was restarted");
	AddStat(SCN_SEARCHFOLDER_UPDATE_FAIL, SCT_INTEGER, "searchupd_fail", "The number of failed search folder updates after retrying");
	AddStat(SCN_SOAP_REQUESTS, SCT_INTEGER, "soap_request", "Number of soap requests handled by server");
	AddStat(SCN_RESPONSE_TIME, SCT_INTEGER, "response_time", "Response time of soap requests handled in milliseconds (includes time in queue)");
	AddStat(SCN_PROCESSING_TIME, SCT_INTEGER, "processing_time", "Time taken to process soap requests in milliseconds (wallclock time)");

	AddStat(SCN_DATABASE_CONNECTS, SCT_INTEGER, "sql_connect", "Number of connections made to SQL server");
	AddStat(SCN_DATABASE_SELECTS, SCT_INTEGER, "sql_select", "Number of SQL Select commands executed");
	AddStat(SCN_DATABASE_INSERTS, SCT_INTEGER, "sql_insert", "Number of SQL Insert commands executed");
	AddStat(SCN_DATABASE_UPDATES, SCT_INTEGER, "sql_update", "Number of SQL Update commands executed");
	AddStat(SCN_DATABASE_DELETES, SCT_INTEGER, "sql_delete", "Number of SQL Delete commands executed");
	AddStat(SCN_DATABASE_FAILED_CONNECTS, SCT_INTEGER, "sql_connect_fail", "Number of failed connections made to SQL server");
	AddStat(SCN_DATABASE_FAILED_SELECTS, SCT_INTEGER, "sql_select_fail", "Number of failed SQL Select commands");
	AddStat(SCN_DATABASE_FAILED_INSERTS, SCT_INTEGER, "sql_insert_fail", "Number of failed SQL Insert commands");
	AddStat(SCN_DATABASE_FAILED_UPDATES, SCT_INTEGER, "sql_update_fail", "Number of failed SQL Update commands");
	AddStat(SCN_DATABASE_FAILED_DELETES, SCT_INTEGER, "sql_delete_fail", "Number of failed SQL Delete commands");
	AddStat(SCN_DATABASE_LAST_FAILED, SCT_TIME, "sql_last_fail_time", "Timestamp of last failed SQL command");
	AddStat(SCN_DATABASE_MWOPS, SCT_INTEGER, "mwops", "MAPI Write Operations");
	AddStat(SCN_DATABASE_MROPS, SCT_INTEGER, "mrops", "MAPI Read Operations");
	AddStat(SCN_DATABASE_DEFERRED_FETCHES, SCT_INTEGER, "deferred_fetches", "Number rows retrieved via deferred write table");
	AddStat(SCN_DATABASE_MERGES, SCT_INTEGER, "deferred_merges", "Number of merges applied to the deferred write table");
	AddStat(SCN_DATABASE_MERGED_RECORDS, SCT_INTEGER, "deferred_records", "Number records merged in the deferred write table");
	AddStat(SCN_DATABASE_ROW_READS, SCT_INTEGER, "row_reads", "Number of table rows read in row order");
	AddStat(SCN_DATABASE_COUNTER_RESYNCS, SCT_INTEGER, "counter_resyncs", "Number of time a counter resync was required");
	AddStat(SCN_DATABASE_MAX_OBJECTID, SCT_INTGAUGE, "max_objectid", "Highest object number used");

	AddStat(SCN_LOGIN_PASSWORD, SCT_INTEGER, "login_password", "Number of logins through password authentication");
	AddStat(SCN_LOGIN_SSL, SCT_INTEGER, "login_ssl", "Number of logins through SSL certificate authentication");
	AddStat(SCN_LOGIN_SSO, SCT_INTEGER, "login_sso", "Number of logins through Single Sign-on");
	AddStat(SCN_LOGIN_SOCKET, SCT_INTEGER, "login_unix", "Number of logins through Unix socket");
	AddStat(SCN_LOGIN_DENIED, SCT_INTEGER, "login_failed", "Number of failed logins");

	AddStat(SCN_SESSIONS_CREATED, SCT_INTEGER, "sessions_created", "Number of created sessions");
	AddStat(SCN_SESSIONS_DELETED, SCT_INTEGER, "sessions_deleted", "Number of deleted sessions");
	AddStat(SCN_SESSIONS_TIMEOUT, SCT_INTEGER, "sessions_timeout", "Number of timed-out sessions");

	AddStat(SCN_SESSIONS_INTERNAL_CREATED, SCT_INTEGER, "sess_int_created", "Number of created internal sessions");
	AddStat(SCN_SESSIONS_INTERNAL_DELETED, SCT_INTEGER, "sess_int_deleted", "Number of deleted internal sessions");

	AddStat(SCN_SESSIONGROUPS_CREATED, SCT_INTEGER, "sess_grp_created", "Number of created sessiongroups");
	AddStat(SCN_SESSIONGROUPS_DELETED, SCT_INTEGER, "sess_grp_deleted", "Number of deleted sessiongroups");

	AddStat(SCN_LDAP_CONNECTS, SCT_INTEGER, "ldap_connect", "Number of connections made to LDAP server");
	AddStat(SCN_LDAP_RECONNECTS, SCT_INTEGER, "ldap_reconnect", "Number of re-connections made to LDAP server");
	AddStat(SCN_LDAP_CONNECT_FAILED, SCT_INTEGER, "ldap_connect_fail", "Number of failed connections made to LDAP server");
	AddStat(SCN_LDAP_CONNECT_TIME, SCT_INTEGER, "ldap_connect_time", "Total duration (µs) of connections made to LDAP server");
	AddStat(SCN_LDAP_CONNECT_TIME_MAX, SCT_INTGAUGE, "ldap_max_connect", "Longest connection time (µs) made to LDAP server");

	/* potentially useless because of SCN_LOGIN_* */
	AddStat(SCN_LDAP_AUTH_LOGINS, SCT_INTEGER, "ldap_auth", "Number of LDAP authentications");
	AddStat(SCN_LDAP_AUTH_DENIED, SCT_INTEGER, "ldap_auth_fail", "Number of failed authentications");
	AddStat(SCN_LDAP_AUTH_TIME, SCT_INTEGER, "ldap_auth_time", "Total authentication time (µs)");
	AddStat(SCN_LDAP_AUTH_TIME_MAX, SCT_INTGAUGE, "ldap_max_auth", "Longest duration (µs) of authentication made to LDAP server");
	AddStat(SCN_LDAP_AUTH_TIME_AVG, SCT_INTGAUGE, "ldap_avg_auth", "Average duration (µs) of authentication made to LDAP server");

	AddStat(SCN_LDAP_SEARCH, SCT_INTEGER, "ldap_search", "Number of searches made to LDAP server");
	AddStat(SCN_LDAP_SEARCH_FAILED, SCT_INTEGER, "ldap_search_fail", "Number of failed searches made to LDAP server");
	AddStat(SCN_LDAP_SEARCH_TIME, SCT_INTEGER, "ldap_search_time", "Total duration (µs) of LDAP searches");
	AddStat(SCN_LDAP_SEARCH_TIME_MAX, SCT_INTGAUGE, "ldap_max_search", "Longest duration (µs) of LDAP search");

	AddStat(SCN_INDEXER_SEARCH_ERRORS, SCT_INTEGER, "index_search_errors", "Number of failed indexer queries");
	AddStat(SCN_INDEXER_SEARCH_MAX, SCT_INTGAUGE, "index_search_max", "Maximum duration (in µs) of an indexed search query");
	AddStat(SCN_INDEXER_SEARCH_AVG, SCT_INTGAUGE, "index_search_avg", "Average duration (in µs) of an indexed search query");
	AddStat(SCN_INDEXED_SEARCHES, SCT_INTEGER, "search_indexed", "Number of indexed searches performed");
	AddStat(SCN_DATABASE_SEARCHES, SCT_INTEGER, "search_database", "Number of database searches performed");

	AddStat(SCN_SERVER_USERDB_BACKEND, SCT_STRING, "userplugin", "User backend plugin");
	AddStat(SCN_SERVER_ATTACH_BACKEND, SCT_STRING, "attachment_storage", "Attachment backend type");
	set(SCN_SERVER_USERDB_BACKEND, cfg->GetSetting("user_plugin"));
	set(SCN_SERVER_ATTACH_BACKEND, cfg->GetSetting("attachment_storage"));
}

// This is the callback function for libserver/* so that it can notify that a delayed soap
// request has been handled.
static void kcsrv_notify_done(struct soap *soap)
{
    g_lpSoapServerConn->NotifyDone(soap);
}

// Called from ECStatsTables to get server stats
static void kcsrv_get_server_stats(unsigned int *lpulQueueLength,
    time_duration *lpdblAge, unsigned int *lpulThreadCount,
    unsigned int *lpulIdleThreads)
{
    g_lpSoapServerConn->GetStats(lpulQueueLength, lpdblAge, lpulThreadCount, lpulIdleThreads);
}

static void sv_sigterm_async(int)
{
	g_Quit = true;
	if (g_lpSoapServerConn != nullptr)
		/* sets quit flag in dispatcher */
		g_lpSoapServerConn->ShutDown();
}

static void sv_sighup_async(int)
{
	if (g_Quit || g_lpSessionManager == nullptr)
		return;
	sv_sighup_flag = true;
}

void sv_sighup_sync()
{
	bool expect_one = true;
	if (!sv_sighup_flag.compare_exchange_strong(expect_one, false))
		return;
	// g_lpSessionManager only present when kopano_init is called (last init function), signals are initialized much earlier
	if (!g_lpConfig->ReloadSettings())
		ec_log_warn("Unable to reload configuration file, continuing with current settings.");
	if (g_lpConfig->HasErrors())
		ec_log_err("Failed to reload configuration file");

	g_lpSessionManager->GetPluginFactory()->SignalPlugins(SIGHUP);
	auto ll = g_lpConfig->GetSetting("log_level");
	auto new_ll = ll ? strtol(ll, NULL, 0) : EC_LOGLEVEL_WARNING;
	g_lpLogger->SetLoglevel(new_ll);
	g_lpLogger->Reset();
	ec_log_warn("Log connection was reset");

	if (g_lpAudit) {
		ll = g_lpConfig->GetSetting("audit_log_level");
		new_ll = ll ? strtol(ll, NULL, 0) : 1;
		g_lpAudit->SetLoglevel(new_ll);
		g_lpAudit->Reset();
	}
	g_lpSessionManager->m_stats->SetTime(SCN_SERVER_LAST_CONFIGRELOAD, time(nullptr));
	g_lpSoapServerConn->DoHUP();
}

static ECRESULT check_database_engine(ECDatabase *lpDatabase)
{
	DB_RESULT lpResult;
	DB_ROW lpRow = NULL;

	auto engine = g_lpConfig->GetSetting("mysql_engine");
	// Only supported from mysql 5.0
	auto er = lpDatabase->DoSelect(format("SHOW TABLE STATUS WHERE engine != '%s'", engine), &lpResult);
	if (er != erSuccess)
		return er;
	while ((lpRow = lpResult.fetch_row()) != nullptr) {
		ec_log_crit("Database table '%s' not in %s format: %s", lpRow[0] ? lpRow[0] : "unknown table", engine, lpRow[1] ? lpRow[1] : "unknown engine");
		er = KCERR_DATABASE_ERROR;
	}
	if (er != erSuccess) {
		ec_log_crit("Your database was incorrectly created. Please upgrade all tables to the %s format using this query:", engine);
		ec_log_crit("  ALTER TABLE <table name> ENGINE='%s';", engine);
		ec_log_crit("This process may take a very long time, depending on the size of your database.");
	}
	return er;
}

static bool filesv1_extract_fanout(const char *s, unsigned int *x, unsigned int *y)
{
	if (strcmp(s, "files") == 0)
		s = "files_v1-10-20";
	return sscanf(s, "files_v1-%u-%u", x, y) == 2;
}

static inline bool is_filesv1(const char *s)
{
	unsigned int ign;
	return filesv1_extract_fanout(s, &ign, &ign);
}

static ECRESULT check_database_attachments(ECDatabase *lpDatabase)
{
	DB_RESULT lpResult;
	auto er = lpDatabase->DoSelect("SELECT value FROM settings WHERE name = 'attachment_storage'", &lpResult);
	if (er != erSuccess) {
		ec_log_crit("Unable to read from database");
		return er;
	}

	auto lpRow = lpResult.fetch_row();
	auto backend = g_lpConfig->GetSetting("attachment_storage");
	auto autopick = strcmp(backend, "auto") == 0;
	if (autopick)
		backend = lpRow != nullptr && lpRow[0] != nullptr ? lpRow[0] : default_atx_backend;
	if (lpRow != nullptr && lpRow[0] != nullptr &&
	    // check if the mode is the same as last time
	    !autopick && strcmp(lpRow[0], backend) != 0) {
		if (!m_bIgnoreAttachmentStorageConflict) {
			ec_log_err("Attachments are stored with option \"%s\", but \"%s\" is selected.", lpRow[0], backend);
			return KCERR_DATABASE_ERROR;
		}
		ec_log_warn("Ignoring attachment storing conflict as requested. Attachments are now stored with option \"%s\".", backend);
	}

	// first time we start, set the database to the selected mode
	auto strQuery = "REPLACE INTO settings VALUES ('attachment_storage', '"s + lpDatabase->Escape(backend) + "')";
	er = lpDatabase->DoInsert(strQuery);
	if (er != erSuccess) {
		ec_log_err("Unable to update database settings");
		return er;
	}
	ec_log_info("Using the \"%s\" attachment storage backend", backend);
	g_lpConfig->AddSetting("attachment_storage", backend, 0);

	unsigned int l1, l2;
	if (!filesv1_extract_fanout(backend, &l1, &l2))
		return erSuccess;
	// Create attachment directories
	for (unsigned int i = 0; i < l1; ++i)
		for (unsigned int j = 0; j < l2; ++j) {
			string path = (string)g_lpConfig->GetSetting("attachment_path") + PATH_SEPARATOR + stringify(i) + PATH_SEPARATOR + stringify(j);
			auto ret = CreatePath(path.c_str());
			if (ret != 0) {
				ec_log_err("Cannot create %s: %s", path.c_str(), strerror(errno));
				return MAPI_E_UNABLE_TO_COMPLETE;
			}
		}
	return erSuccess;
}

static ECRESULT check_attachment_storage_permissions(void)
{
	auto backend = g_lpConfig->GetSetting("attachment_storage");

	if (strcmp(backend, "files_v2") == 0 || is_filesv1(backend)) {
		std::string strtestpath = g_lpConfig->GetSetting("attachment_path");
		strtestpath += "/testfile";
		auto tmpfile = fopen(strtestpath.c_str(), "w");
		if (!tmpfile) {
			 ec_log_err("Unable to write attachments to the directory '%s' - %s. Please check the directory and sub directories.",  g_lpConfig->GetSetting("attachment_path"), strerror(errno));
			return KCERR_NO_ACCESS;
		}
		fclose(tmpfile);
		unlink(strtestpath.c_str());
	}
	return erSuccess;
}

static ECRESULT check_database_tproperties_key(ECDatabase *lpDatabase)
{
	DB_RESULT lpResult;

	std::string strQuery = "SHOW CREATE TABLE `tproperties`";
	auto er = lpDatabase->DoSelect(strQuery, &lpResult);
	if (er != erSuccess) {
		ec_log_err("Unable to read from database");
		return er;
	}
	er = KCERR_DATABASE_ERROR;
	auto lpRow = lpResult.fetch_row();
	if (!lpRow || !lpRow[1]) {
		ec_log_crit("No tproperties table definition found");
		return er;
	}
	std::string strTable = lpRow[1];
	auto start = strTable.find("PRIMARY KEY");
	if (start == string::npos) {
		ec_log_crit("No primary key found in tproperties table");
		return er;
	}
	auto end = strTable.find(")", start);
	if (end == string::npos) {
		ec_log_crit("No end of primary key found in tproperties table");
		return er;
	}

	strTable.erase(end, string::npos);
	strTable.erase(0, start);
	// correct:
	// PRIMARY KEY (`folderid`,`tag`,`hierarchyid`,`type`),
	// incorrect:
	// PRIMARY KEY `ht` (`folderid`,`tag`,`type`,`hierarchyid`)
	// `ht` part seems to be optional
	start = strTable.find_first_of(',');
	if (start != string::npos)
		start = strTable.find_first_of(',', start+1);
	if (start == string::npos) {
		ec_log_warn("Primary key of tproperties table incorrect, trying: %s", strTable.c_str());
		return er;
	}

	// start+1:end == `type`,`hierarchyid`
	strTable.erase(0, start+1);
	// if not correct...
	if (strTable.compare("`hierarchyid`,`type`") != 0) {
		ec_log_warn("**** WARNING: Installation is not optimal! ****");
		ec_log_warn("  The primary key of the tproperties table is incorrect.");
		ec_log_warn("  Since updating the primary key on a large table is slow, the server will not automatically update this for you.");
	}
	return erSuccess;
}

static ECRESULT check_database_thread_stack(ECDatabase *lpDatabase)
{
	DB_RESULT lpResult;

	// only required when procedures are used
	if (!parseBool(g_lpConfig->GetSetting("enable_sql_procedures")))
		return erSuccess;
	std::string strQuery = "SHOW VARIABLES LIKE 'thread_stack'";
	auto er = lpDatabase->DoSelect(strQuery, &lpResult);
	if (er != erSuccess) {
		ec_log_err("Unable to read from database");
		return er;
	}
	auto lpRow = lpResult.fetch_row();
	if (!lpRow || !lpRow[1]) {
		ec_log_err("No thread_stack variable returned");
		return er;
	}
	auto ulThreadStack = atoui(lpRow[1]);
	if (ulThreadStack < MYSQL_MIN_THREAD_STACK) {
		ec_log_warn("MySQL thread_stack is set to %u, which is too small", ulThreadStack);
		ec_log_warn("Please set thread_stack to %uK or higher in your MySQL configuration", MYSQL_MIN_THREAD_STACK / 1024);
		if (!m_bIgnoreDbThreadStackSize)
			return KCERR_DATABASE_ERROR;
		ec_log_warn("MySQL thread_stack setting ignored. Please reconsider when 'Thread stack overrun' errors appear in the log.");
	}
	return erSuccess;
}

/**
 * Checks the server_hostname value of the configuration, and if
 * empty, gets the current FQDN through DNS lookups, and updates the
 * server_hostname value in the config object.
 */
static ECRESULT check_server_fqdn(void)
{
	ECRESULT er = erSuccess;
	char hostname[256] = {0};
	struct addrinfo *aiResult = NULL;

	// If admin has set the option, we're not using DNS to check the name
	auto option = g_lpConfig->GetSetting("server_hostname");
	if (option && option[0] != '\0')
		return erSuccess;
	auto rc = gethostname(hostname, sizeof(hostname));
	if (rc != 0)
		return KCERR_NOT_FOUND;

	// if we exit hereon after, hostname will always contain a correct hostname, which we can set in the config.
	rc = getaddrinfo(hostname, nullptr, nullptr, &aiResult);
	if (rc != 0) {
		er = KCERR_NOT_FOUND;
		goto exit;
	}
	// Name lookup is required, so set that flag
	rc = getnameinfo(aiResult->ai_addr, aiResult->ai_addrlen, hostname, sizeof(hostname), nullptr, 0, NI_NAMEREQD);
	if (rc != 0) {
		er = KCERR_NOT_FOUND;
		goto exit;
	}
exit:
	if (hostname[0] != '\0')
		g_lpConfig->AddSetting("server_hostname", hostname);
	if (aiResult)
		freeaddrinfo(aiResult);
	return er;
}

/**
 * Checks config options for sane multi-server environments and
 * updates some SSO options if detauls may be inadequate.
 *
 * @return always returns erSuccess
 */
static ECRESULT check_server_configuration(void)
{
	bool bHaveErrors = false;
	ECSession		*lpecSession = NULL;
	serverdetails_t	sServerDetails;

	// Find FQDN if Kerberos is enabled (remove check if we're using 'server_hostname' for other purposes)
	auto bCheck = parseBool(g_lpConfig->GetSetting("enable_sso"));
	if (bCheck && check_server_fqdn() != erSuccess)
		ec_log_err("WARNING: Unable to find FQDN, please specify in 'server_hostname'. Now using '%s'.", g_lpConfig->GetSetting("server_hostname"));
	// all other checks are only required for multi-server environments
	if (!parseBool(g_lpConfig->GetSetting("enable_distributed_kopano")))
		return erSuccess;
	std::string strServerName = g_lpConfig->GetSetting("server_name");
	if (strServerName.empty()) {
		ec_log_crit("ERROR: No 'server_name' specified while operating in multiserver mode.");
		return KCERR_INVALID_PARAMETER;
		// unable to check any other server details if we have no name, skip other tests
	}

	auto er = g_lpSessionManager->CreateSessionInternal(&lpecSession);
	if (er != erSuccess) {
		ec_log_crit("Internal error 0x%08x while checking distributed configuration", er);
		return er;
	}
	auto cleanup = make_scope_success([&]() {
		g_lpSessionManager->RemoveSessionInternal(lpecSession);
		// we could return an error when bHaveErrors is set, but we currently find this not fatal as a sysadmin might be smarter than us.
		if (bHaveErrors)
			ec_log_warn("WARNING: Inconsistencies detected between local and LDAP based configuration.");
	});
	std::lock_guard<ECSession> holder(*lpecSession);
	er = lpecSession->GetUserManagement()->GetServerDetails(strServerName, &sServerDetails);
	if (er != erSuccess) {
		ec_log_crit("ERROR: Unable to find server information on LDAP for \"%s\": %s (%x). Check your server name.",
			strServerName.c_str(), GetMAPIErrorMessage(kcerr_to_mapierr(er)), er);
		// unable to check anything else if we have no details, skip other tests
		// we do return er, since if that is set GetServerDetails() does not work and that is quite vital to work in distributed systems.
		return er;
	}

	// Check the various connection parameters for consistency
	if (g_listen_pipe) {
		if (sServerDetails.GetFilePath().empty()) {
			ec_log_warn("WARNING: 'server_pipe_enabled' is set, but LDAP returns nothing");
			bHaveErrors = true;
		}
		if (sServerDetails.GetFilePath().compare("file://"s + g_lpConfig->GetSetting("server_pipe_name")) != 0 &&
		    sServerDetails.GetFilePath().compare("file:"s + g_lpConfig->GetSetting("server_pipe_name")) != 0) {
			ec_log_warn("WARNING: 'server_pipe_name' is set to '%s', but LDAP returns '%s'", g_lpConfig->GetSetting("server_pipe_name"), sServerDetails.GetFilePath().c_str());
			bHaveErrors = true;
		}
	} else if (!sServerDetails.GetFilePath().empty()) {
		ec_log_warn("WARNING: 'server_pipe_enabled' is unset, but LDAP returns '%s'", sServerDetails.GetFilePath().c_str());
		bHaveErrors = true;
	}

	auto http = tokenize(g_lpConfig->GetSetting("server_listen"), ' ', true);
	auto https = tokenize(g_lpConfig->GetSetting("server_listen_tls"), ' ', true);
	auto http_ok = http.size() == 0 || std::any_of(http.cbegin(), http.cend(),
		[&](const auto &i) { return sServerDetails.GetHttpPort() == ec_parse_bindaddr(i.c_str()).m_port; });
	auto https_ok = https.size() == 0 || std::any_of(https.cbegin(), https.cend(),
		[&](const auto &i) { return sServerDetails.GetSslPort() == ec_parse_bindaddr(i.c_str()).m_port; });
	if (http.size() > 0) {
		if (sServerDetails.GetHttpPath().empty()) {
			ec_log_warn("WARNING: \"server_listen\" is set, but LDAP host entry contains nothing.");
			bHaveErrors = true;
		}
		if (!http_ok) {
			ec_log_warn("WARNING: No entry in \"server_listen\" matches LDAP host entry port %u", sServerDetails.GetHttpPort());
			bHaveErrors = true;
		}
	} else if (!sServerDetails.GetHttpPath().empty()) {
		ec_log_warn("WARNING: \"server_listen\" is empty, but LDAP returns \"%s\"", sServerDetails.GetHttpPath().c_str());
		bHaveErrors = true;
	}

	if (https.size() > 0) {
		if (sServerDetails.GetSslPath().empty()) {
			ec_log_warn("WARNING: \"server_listen_tls\" is set, but LDAP host entry contains nothing.");
			bHaveErrors = true;
		}
		if (!https_ok) {
			ec_log_warn("WARNING: No entry in \"server_listen_tls\" matches LDAP host entry port %u", sServerDetails.GetSslPort());
			bHaveErrors = true;
		}
	} else if (!sServerDetails.GetSslPath().empty()) {
		ec_log_warn("WARNING: \"server_listen_tls\" is empty, but LDAP returns \"%s\"", sServerDetails.GetSslPath().c_str());
		bHaveErrors = true;
	}
	return erSuccess;
}

/**
 * Setup env vars for loading a new allocator on restart
 * @argv:	full argv of current invocation
 * @lib:	library to load via LD_PRELOAD
 *
 * As every program under Linux is linked to libc and symbol resolution is done
 * breadth-first, having just libkcserver.so linked to the alternate allocator
 * is not enough to ensure the allocator is being used in favor of libc malloc.
 * As such, one will have to use the exec syscall to completely re-launch the
 * program.
 *
 * A program built against glibc will have a record for e.g.
 * "malloc@GLIBC_2.2.5". The use of LD_PRELOAD appears to relax the version
 * requirement, though; the benefit would be that libtcmalloc's malloc will
 * take over _all_ malloc calls.
 *
 * Returns 0 on success (no action), or >0 (actioned).
 */
static int kc_reexec_setup_allocator(const char *lib)
{
	if (*lib == '\0' || getenv("KC_AVOID_REEXEC") != nullptr ||
	    getenv("KC_REEXEC_DONE") != nullptr)
		return 0;
	auto handle = dlopen(lib, RTLD_LAZY | RTLD_GLOBAL);
	if (handle == nullptr)
		/*
		 * Ignore libraries that won't load anyway. This avoids
		 * ld.so emitting a scary warning if we did re-exec.
		 */
		return 0;
	dlclose(handle);
	auto s = getenv("LD_PRELOAD");
	if (s == nullptr) {
		setenv("KC_ORIGINAL_PRELOAD", "", true);
		setenv("LD_PRELOAD", lib, true);
	} else if (strstr(s, "/valgrind/") != nullptr) {
		/*
		 * Within vg, everything is a bit different — since it catches
		 * execve itself. Execing /proc/self/exe therefore won't work,
		 * we would need to use argv[0]. But… don't bother.
		 */
		return 0;
	} else {
		setenv("KC_ORIGINAL_PRELOAD", s, true);
		setenv("LD_PRELOAD", (std::string(s) + ":" + lib).c_str(), true);
	}
	ec_log_debug("Preparing relaunch with allocator lib %s", lib);
	return 1;
}

int main(int argc, char* argv[])
{
	int nReturn = 0;
	const char *config = ECConfig::GetDefaultPath("server.cfg");
	const char *default_config = config;
	bool exp_config = false;

	enum {
		OPT_HELP = UCHAR_MAX + 1,
		OPT_CONFIG,
		OPT_RESTART_SEARCHES,
		OPT_IGNORE_DATABASE_VERSION_CONFLICT,
		OPT_IGNORE_ATTACHMENT_STORAGE_CONFLICT,
		OPT_OVERRIDE_DISTRIBUTED_LOCK,
		OPT_FORCE_DATABASE_UPGRADE,
		OPT_IGNORE_UNKNOWN_CONFIG_OPTIONS,
		OPT_IGNORE_DB_THREAD_STACK_SIZE,
		OPT_DUMP_CONFIG,
	};
	static const struct option long_options[] = {
		{ "help", 0, NULL, OPT_HELP },	// help text
		{ "config", 1, NULL, OPT_CONFIG },	// config file
		{ "restart-searches", 0, NULL, OPT_RESTART_SEARCHES },
		{ "ignore-database-version-conflict", 0, NULL, OPT_IGNORE_DATABASE_VERSION_CONFLICT },
		{ "ignore-attachment-storage-conflict", 0, NULL, OPT_IGNORE_ATTACHMENT_STORAGE_CONFLICT },
		{ "override-multiserver-lock", 0, NULL, OPT_OVERRIDE_DISTRIBUTED_LOCK },
		{ "force-database-upgrade", 0, NULL, OPT_FORCE_DATABASE_UPGRADE },
		{ "ignore-unknown-config-options", 0, NULL, OPT_IGNORE_UNKNOWN_CONFIG_OPTIONS },
		{ "ignore-db-thread-stack-size", 0, NULL, OPT_IGNORE_DB_THREAD_STACK_SIZE },
		{"dump-config", 0, nullptr, OPT_DUMP_CONFIG},
		{ NULL, 0, NULL, 0 }
	};

	// check for configfile
	while (1) {
		int c = my_getopt_long_permissive(argc, argv, "c:VFiuR", long_options, NULL);
		if(c == -1)
			break;

		switch (c) {
		case 'c':
		case OPT_CONFIG:
			config = optarg;
			exp_config = true;
			break;
		case OPT_HELP:
			cout << "kopano-server " PROJECT_VERSION;
			cout << endl;
			cout << argv[0] << " [options...]" << endl;
			cout << "  -c --config=FILE                           Set new config file location. Default: " << default_config << endl;
			cout << "  -V                                         Print version info." << endl;
			cout << "  -R --restart-searches                      Rebuild searchfolders." << endl;
			cout << "     --ignore-database-version-conflict      Start even if database version conflict with server version" << endl;
			cout << "     --ignore-attachment-storage-conflict    Start even if the attachment_storage config option changed" << endl;
			cout << "     --override-multiserver-lock             Start in multiserver mode even if multiserver mode is locked" << endl;
			cout << "     --force-database-upgrade                Start upgrade from 6.x database and continue running if upgrade is complete" << endl;
			cout << "     --ignore-db-thread-stack-size           Start even if the thread_stack setting for MySQL is too low" << endl;
			return 0;
		case 'V':
			cout << "kopano-server " PROJECT_VERSION << endl;
			return 0;
		case 'R':
		case OPT_RESTART_SEARCHES:
			restart_searches = 1;
			break;
		case OPT_IGNORE_DATABASE_VERSION_CONFLICT:
			m_bIgnoreDatabaseVersionConflict = true;
			break;
		case OPT_IGNORE_ATTACHMENT_STORAGE_CONFLICT:
			m_bIgnoreAttachmentStorageConflict = true;
			break;
		case OPT_FORCE_DATABASE_UPGRADE:
			m_bForceDatabaseUpdate = true;
			break;
		case OPT_IGNORE_UNKNOWN_CONFIG_OPTIONS:
			m_bIgnoreUnknownConfigOptions = true;
			break;
		case OPT_IGNORE_DB_THREAD_STACK_SIZE:
			m_bIgnoreDbThreadStackSize = true;
			break;
		case OPT_DUMP_CONFIG:
			g_dump_config = true;
			break;
		};
	}
	try {
		nReturn = running_server(argv[0], config, exp_config, argc, argv,
		          argc - optind, &argv[optind]);
	} catch (const std::exception &e) {
		ec_log_err("Exception caught: %s", e.what());
	}
	return nReturn;
}

#define KOPANO_SERVER_PIPE "/var/run/kopano/server.sock"
#define KOPANO_SERVER_PRIO "/var/run/kopano/prio.sock"

static void InitBindTextDomain(void)
{
	// Set gettext codeset, used for generated folder name translations
	bind_textdomain_codeset("kopano", "UTF-8");
}

static int ksrv_listen_inet(ECSoapServerConnection *ssc, ECConfig *cfg)
{
	auto info = ec_bindspec_to_sockets(tokenize(cfg->GetSetting("server_listen"), ' ', true),
	            S_IRWUGO, cfg->GetSetting("run_as_user"), cfg->GetSetting("run_as_group"));
	if (info.first < 0)
		return info.first;
	auto http_sock = std::move(info.second);
	info = ec_bindspec_to_sockets(tokenize(cfg->GetSetting("server_listen_tls"), ' ', true),
	       S_IRWUGO, cfg->GetSetting("run_as_user"), cfg->GetSetting("run_as_group"));
	if (info.first < 0)
		return info.first;
	auto https_sock = std::move(info.second);

	/* Launch */
	for (auto &spec : http_sock) {
		auto er = ssc->ListenTCP(spec);
		if (er != erSuccess)
			return er;
	}

	auto keyfile = cfg->GetSetting("server_ssl_key_file", "", nullptr);
	auto keypass = cfg->GetSetting("server_ssl_key_pass", "", nullptr);
	auto cafile  = cfg->GetSetting("server_ssl_ca_file", "", nullptr);
	auto capath  = cfg->GetSetting("server_ssl_ca_path", "", nullptr);
	for (auto &spec : https_sock) {
		auto er = ssc->ListenSSL(spec, keyfile, keypass, cafile, capath);
		if (er != erSuccess)
			return er;
	}
	g_listen_http  = !http_sock.empty();
	g_listen_https = !https_sock.empty();
	return erSuccess;
}

static int ksrv_listen_pipe(ECSoapServerConnection *ssc, ECConfig *cfg)
{
	auto list = tokenize(cfg->GetSetting("server_pipe_priority"), ' ', true);
	for (auto &e : list)
		e.insert(0, "unix:");
	auto prio = ec_bindspec_to_sockets(std::move(list), S_IRWUG,
	            cfg->GetSetting("run_as_user"), cfg->GetSetting("run_as_group"));
	if (prio.first < 0)
		return prio.first;
	/*
	 * Priority queue is always enabled, create as first socket, so this
	 * socket is returned first too on activity. [This is no longer true…
	 * need to create INET sockets beforehand because of privilege drop.]
	 */
	for (auto &spec : prio.second) {
		auto er = ssc->ListenPipe(spec, true);
		if (er != erSuccess)
			return er;
	}
	if (strcmp(cfg->GetSetting("server_pipe_enabled"), "yes") == 0) {
		list = tokenize(cfg->GetSetting("server_pipe_name"), ' ', true);
		for (auto &e : list)
			e.insert(0, "unix:");
		auto info = ec_bindspec_to_sockets(std::move(list), S_IRWUGO,
		            cfg->GetSetting("run_as_user"), cfg->GetSetting("run_as_group"));
		if (info.first < 0)
			return info.first;
		auto pipe_sock = std::move(info.second);
		for (auto &spec : pipe_sock) {
			auto er = ssc->ListenPipe(spec, false);
			if (er != erSuccess)
				return er;
		}
		g_listen_pipe = !pipe_sock.empty();
	}
	return erSuccess;
}

#ifdef HAVE_KCOIDC_H
	bool kcoidc_initialized = false;
#endif

static void cleanup(ECRESULT er)
{
	if (er != erSuccess) {
		auto msg = format("An error occurred: %s (0x%x).", GetMAPIErrorMessage(kcerr_to_mapierr(er)), er);
		if (g_lpConfig)
			msg += format(" Please check logfile %s:%s for details.",
			       g_lpConfig->GetSetting("log_method"), g_lpConfig->GetSetting("log_file"));
		else
			msg += " Please check logfile for details.";
		fprintf(stderr, "\n%s\n\n", msg.c_str());
	}

	if (g_lpAudit)
		g_lpAudit->Log(EC_LOGLEVEL_ALWAYS, "server shutdown in progress");

	/* Ensure threads are stopped before ripping away the underlying session state */
	g_lpSoapServerConn.reset();
	if (g_lpSessionManager != nullptr)
		g_lpSessionManager->RemoveAllSessions();
	kopano_exit();
#ifdef HAVE_KCOIDC_H
	if (kcoidc_initialized) {
		auto res = kcoidc_uninitialize();
		if (res != 0)
			ec_log_always("KCOIDC: failed to uninitialize: 0x%llx", res);
	}
#endif
	kopano_unloadlibrary();
	ec_log_always("Server shutdown complete.");
	// cleanup ICU data so valgrind is happy
	u_cleanup();
}

static int running_server(char *szName, const char *szConfig, bool exp_config,
    int argc, char **argv, int trim_argc, char **trim_argv)
{
	int retval = -1;
	ECRESULT		er = erSuccess;
	const configsetting_t lpDefaults[] = {
		// Aliases
		{"server_port", "server_tcp_port", CONFIGSETTING_ALIAS | CONFIGSETTING_OBSOLETE},
		{ "unix_socket",				"server_pipe_name", CONFIGSETTING_ALIAS },
		// Default settings
		{ "enable_hosted_kopano",		"false" },	// Will only be checked when license allows hosted
		{ "enable_distributed_kopano",	"false" },
		{ "server_name",				"" }, // used by multi-server
		{ "server_hostname",			"" }, // used by kerberos, if empty, gethostbyname is used
		// server connections
		{"server_pipe_enabled", "yes", CONFIGSETTING_NONEMPTY},
		{"server_pipe_name", KOPANO_SERVER_PIPE, CONFIGSETTING_NONEMPTY},
		{"server_pipe_priority", KOPANO_SERVER_PRIO, CONFIGSETTING_NONEMPTY},
		{ "server_recv_timeout",		"5", CONFIGSETTING_RELOADABLE },	// timeout before reading next XML request
		{ "server_read_timeout",		"60", CONFIGSETTING_RELOADABLE }, // timeout during reading of XML request
		{ "server_send_timeout",		"60", CONFIGSETTING_RELOADABLE },
		{ "allow_local_users",			"yes", CONFIGSETTING_RELOADABLE },			// allow any user connect through the Unix socket
		{ "local_admin_users",			"root", CONFIGSETTING_RELOADABLE },			// this local user is admin
		{ "run_as_user",			"kopano" }, // drop root privileges, and run as this user/group
		{ "run_as_group",			"kopano" },
		{ "pid_file",					"/var/run/kopano/server.pid" },
		{"allocator_library", "libtcmalloc_minimal.so.4"},
		{ "coredump_enabled",			"yes" },

		{ "system_email_address",		"postmaster@localhost", CONFIGSETTING_RELOADABLE },
		{"server_ssl_key_file", "/etc/kopano/ssl/server.pem", CONFIGSETTING_RELOADABLE},
		{"server_ssl_key_pass", "server", CONFIGSETTING_EXACT | CONFIGSETTING_RELOADABLE},
		{"server_ssl_ca_file", "/etc/kopano/ssl/cacert.pem", CONFIGSETTING_RELOADABLE},
		{"server_ssl_ca_path", "", CONFIGSETTING_RELOADABLE},
		{"server_tls_min_proto", KC_DEFAULT_TLSMINPROTO, CONFIGSETTING_RELOADABLE},
		{"server_ssl_protocols", "", CONFIGSETTING_UNUSED},
		{"server_ssl_ciphers", KC_DEFAULT_CIPHERLIST, CONFIGSETTING_RELOADABLE},
		{"server_ssl_prefer_server_ciphers", "yes", CONFIGSETTING_RELOADABLE},
		{"server_ssl_curves", KC_DEFAULT_ECDH_CURVES, CONFIGSETTING_RELOADABLE},
		{"server_listen", "*%lo:236"},
		{"server_listen_tls", ""},
		{ "sslkeys_path",				"/etc/kopano/sslkeys" },	// login keys
		// Database options
		{ "database_engine",			"mysql" },
		// MySQL Settings
		{ "mysql_host",					"localhost" },
		{ "mysql_port",					"3306" },
		{ "mysql_user",					"root" },
		{ "mysql_password",				"",	CONFIGSETTING_EXACT },
		{ "mysql_database",				"kopano" },
		{ "mysql_socket",				"" },
		{ "mysql_engine",				"InnoDB"},
		{"attachment_storage", "auto"},
#ifdef HAVE_LIBS3_H
		{"attachment_s3_hostname", ""},
		{"attachment_s3_protocol", "https"},
		{"attachment_s3_uristyle", "virtualhost"},
		{"attachment_s3_accesskeyid", ""},
		{"attachment_s3_secretaccesskey", ""},
		{"attachment_s3_bucketname", ""},
		{"attachment_s3_region", ""},
#endif
		{"attachment_path", "/var/lib/kopano/attachments"},
		{ "attachment_compression",		"6" },

		// Log options
		{"log_method", "auto", CONFIGSETTING_NONEMPTY},
		{"log_file", ""},
		{"log_level", "3", CONFIGSETTING_NONEMPTY | CONFIGSETTING_RELOADABLE},
		{ "log_timestamp",				"1" },
		{ "log_buffer_size", "0" },
		// security log options
		{"audit_log_enabled", "no", CONFIGSETTING_NONEMPTY},
		{"audit_log_method", "syslog", CONFIGSETTING_NONEMPTY},
		{"audit_log_file", "-", CONFIGSETTING_NONEMPTY},
		{"audit_log_level", "1", CONFIGSETTING_NONEMPTY | CONFIGSETTING_RELOADABLE},
		{ "audit_log_timestamp",		"0" },

		// user plugin
		{ "user_plugin",				"db" },
		{ "user_plugin_config",			"/etc/kopano/ldap.cfg" },
		{"createuser_script", "/usr/lib/kopano/userscripts/createuser", CONFIGSETTING_RELOADABLE},
		{"deleteuser_script", "/usr/lib/kopano/userscripts/deleteuser", CONFIGSETTING_RELOADABLE},
		{"creategroup_script", "/usr/lib/kopano/userscripts/creategroup", CONFIGSETTING_RELOADABLE},
		{"deletegroup_script", "/usr/lib/kopano/userscripts/deletegroup", CONFIGSETTING_RELOADABLE},
		{"createcompany_script", "/usr/lib/kopano/userscripts/createcompany", CONFIGSETTING_RELOADABLE},
		{"deletecompany_script", "/usr/lib/kopano/userscripts/deletecompany", CONFIGSETTING_RELOADABLE},
		{ "user_safe_mode",				"no", CONFIGSETTING_RELOADABLE },

		// Storename format
		{ "storename_format",			"%f" },
		{ "loginname_format",			"%u" },

		// internal server controls
		{ "softdelete_lifetime",		"30", CONFIGSETTING_RELOADABLE },	// time expressed in days, 0 == never delete anything
		{ "cache_cell_size",			"0", CONFIGSETTING_SIZE },
		{ "cache_object_size",		"0", CONFIGSETTING_SIZE },
		{ "cache_indexedobject_size",	"0", CONFIGSETTING_SIZE },
		{ "cache_quota_size",			"0", CONFIGSETTING_SIZE },
		{ "cache_quota_lifetime",		"1" },							// 1 minute
		{ "cache_user_size",			"1M", CONFIGSETTING_SIZE },		// 48 bytes per struct, can hold 21k+ users, allocated 2x (user and ueid cache)
		{ "cache_userdetails_size",		"0", CONFIGSETTING_SIZE },
		{ "cache_userdetails_lifetime", "0" },							// 0 minutes - forever
		{ "cache_acl_size",				"1M", CONFIGSETTING_SIZE },		// 1Mb, acl table cache
		{ "cache_store_size",			"1M", CONFIGSETTING_SIZE },		// 1Mb, store table cache (storeid, storeguid), 40 bytes
		{ "cache_server_size",			"1M", CONFIGSETTING_SIZE },		// 1Mb
		{ "cache_server_lifetime",		"30" },							// 30 minutes
		/* Default no quotas. Note: quota values are in Mb, and thus have no size flag. */
		{ "quota_warn",				"0", CONFIGSETTING_RELOADABLE },
		{ "quota_soft",				"0", CONFIGSETTING_RELOADABLE },
		{ "quota_hard",				"0", CONFIGSETTING_RELOADABLE },
		{ "companyquota_warn",		"0", CONFIGSETTING_RELOADABLE },
		{ "session_timeout",		"300", CONFIGSETTING_RELOADABLE },		// 5 minutes
		{ "sync_lifetime",			"90", CONFIGSETTING_RELOADABLE },		// 90 days
		{ "auth_method",			"plugin", CONFIGSETTING_RELOADABLE },		// plugin (default), pam, kerberos
		{ "pam_service",			"passwd", CONFIGSETTING_RELOADABLE },		// pam service, found in /etc/pam.d/
		{ "enable_sso",				"no", CONFIGSETTING_RELOADABLE },			// autodetect between Kerberos and NTLM
		{ "session_ip_check",		"yes", CONFIGSETTING_RELOADABLE },			// check session id comes from same ip address (or not)
		{ "hide_everyone",			"no", CONFIGSETTING_RELOADABLE },			// whether internal group Everyone should be removed for users
		{ "hide_system",			"yes", CONFIGSETTING_RELOADABLE },			// whether internal user SYSTEM should be removed for users
		{ "enable_gab",				"yes", CONFIGSETTING_RELOADABLE },			// whether the GAB is enabled
		{"abtable_initially_empty", "no", CONFIGSETTING_RELOADABLE},
        { "enable_enhanced_ics",    "yes", CONFIGSETTING_RELOADABLE },			// (dis)allow enhanced ICS operations (stream and notifications)
        { "enable_sql_procedures",  "no" },			// (dis)allow SQL procedures (requires mysql config stack adjustment), not reloadable because in the middle of the streaming flip

		{ "search_enabled",			"yes", CONFIGSETTING_RELOADABLE },
		{ "search_socket",			"file:///var/run/kopano/search.sock", CONFIGSETTING_RELOADABLE },
		{ "search_timeout",			"10", CONFIGSETTING_RELOADABLE },

		{ "threads",				"8", CONFIGSETTING_RELOADABLE },
		{"thread_limit", "40", CONFIGSETTING_RELOADABLE},
		{ "watchdog_max_age",		"500", CONFIGSETTING_RELOADABLE },
		{ "watchdog_frequency",		"1", CONFIGSETTING_RELOADABLE },

		{ "folder_max_items",		"1000000", CONFIGSETTING_RELOADABLE },
		{ "default_sort_locale_id",		"en_US", CONFIGSETTING_RELOADABLE },
		{ "sync_gab_realtime",			"yes", CONFIGSETTING_RELOADABLE },
		{ "max_deferred_records",		"0", CONFIGSETTING_RELOADABLE },
		{ "max_deferred_records_folder", "20", CONFIGSETTING_RELOADABLE },
		{ "enable_test_protocol",		"no", CONFIGSETTING_RELOADABLE },
		{ "disabled_features", "imap pop3", CONFIGSETTING_RELOADABLE },
		{ "mysql_group_concat_max_len", "21844", CONFIGSETTING_RELOADABLE },
		{ "restrict_admin_permissions", "no", 0 },
		{"embedded_attachment_limit", "20", CONFIGSETTING_NONEMPTY | CONFIGSETTING_RELOADABLE},
		{ "proxy_header", "", CONFIGSETTING_RELOADABLE },
		{ "owner_auto_full_access", "true" },
		{ "attachment_files_fsync", "yes", 0 },
		{ "tmp_path", "/tmp" },
		{ "shared_reminders", "yes", CONFIGSETTING_RELOADABLE }, // enable/disable reminders for shared stores
		{"statsclient_url", "unix:/var/run/kopano/statsd.sock", CONFIGSETTING_RELOADABLE},
		{"statsclient_interval", "0", CONFIGSETTING_RELOADABLE},
		{"statsclient_ssl_verify", "yes", CONFIGSETTING_RELOADABLE},
		{"surveyclient_url", "https://stats.kopano.io/api/stats/v1/submit", CONFIGSETTING_RELOADABLE},
		{"surveyclient_interval", "3600", CONFIGSETTING_RELOADABLE},
		{"surveyclient_ssl_verify", "yes", CONFIGSETTING_RELOADABLE},
#ifdef HAVE_KCOIDC_H
		{ "kcoidc_issuer_identifier", "", 0},
		{ "kcoidc_insecure_skip_verify", "no", 0},
		{ "kcoidc_initialize_timeout", "60", 0 },
#endif
		{"cache_cellcache_reads", "yes", CONFIGSETTING_RELOADABLE},
		{ NULL, NULL },
	};

	// Init random generator
	rand_init();
	/*
	 * Init translations according to environment variables.
	 * It also changes things like decimal separator, which gsoap < 2.8.39
	 * fails to cope with properly.
	 */
	setlocale(LC_ALL, "");
	forceUTF8Locale(true);
	InitBindTextDomain();

	auto laters = make_scope_success([&]() {
		cleanup(er);
		ssl_threading_cleanup();
		SSL_library_cleanup(); //cleanup memory so valgrind is happy
	});
	// Load settings
	g_lpConfig.reset(ECConfig::Create(lpDefaults));
	if (!g_lpConfig->LoadSettings(szConfig, !exp_config) ||
	    g_lpConfig->ParseParams(trim_argc, trim_argv) < 0 ||
	    (!m_bIgnoreUnknownConfigOptions && g_lpConfig->HasErrors()) ) {
		/* Create info logger without a timestamp to stderr. */
		g_lpLogger.reset(new(std::nothrow) ECLogger_File(EC_LOGLEVEL_INFO, 0, "-", false));
		if (g_lpLogger == nullptr) {
			er = MAPI_E_NOT_ENOUGH_MEMORY;
			return retval;
		}
		ec_log_set(g_lpLogger);
		LogConfigErrors(g_lpConfig.get());
		er = MAPI_E_UNCONFIGURED;
		return retval;
	}
	if (g_dump_config)
		return g_lpConfig->dump_config(stdout) == 0 ? hrSuccess : MAPI_E_CALL_FAILED;

	// setup logging
	g_lpLogger = CreateLogger(g_lpConfig.get(), szName, "KopanoServer");
	if (!g_lpLogger) {
		fprintf(stderr, "Error in log configuration, unable to resume.\n");
		er = MAPI_E_UNCONFIGURED;
		return retval;
	}
	ec_log_set(g_lpLogger);
	if (m_bIgnoreUnknownConfigOptions && g_lpConfig->HasErrors())
		LogConfigErrors(g_lpConfig.get());
	if (!TmpPath::instance.OverridePath(g_lpConfig.get()))
		ec_log_err("Ignoring invalid path-setting!");
	g_lpAudit = CreateLogger(g_lpConfig.get(), szName, "KopanoServer", true);
	if (g_lpAudit)
		g_lpAudit->logf(EC_LOGLEVEL_NOTICE, "server startup uid=%d", getuid());
	else
		ec_log_info("Audit logging not enabled.");

	ec_log_always("Starting kopano-server version " PROJECT_VERSION " (pid %d uid %u)", getpid(), getuid());
	if (g_lpConfig->HasWarnings())
		LogConfigErrors(g_lpConfig.get());

	/* setup connection handler */
	g_lpSoapServerConn.reset(new(std::nothrow) ECSoapServerConnection(g_lpConfig));
	er = ksrv_listen_inet(g_lpSoapServerConn.get(), g_lpConfig.get());
	if (er != erSuccess)
		return retval;
	er = ksrv_listen_pipe(g_lpSoapServerConn.get(), g_lpConfig.get());
	if (er != erSuccess)
		return retval;

	struct rlimit limit;
	limit.rlim_cur = KC_DESIRED_FILEDES;
	limit.rlim_max = KC_DESIRED_FILEDES;
	if (setrlimit(RLIMIT_NOFILE, &limit) < 0) {
		ec_log_warn("setrlimit(RLIMIT_NOFILE, %d) failed, you will only be able to connect up to %d sockets.", KC_DESIRED_FILEDES, getdtablesize());
		ec_log_warn("Either start the process as root, or increase user limits for open file descriptors.");
	}
	unix_coredump_enable(g_lpConfig->GetSetting("coredump_enabled"));
	auto did_setid = unix_runas(g_lpConfig.get());
	if (did_setid < 0) {
		er = MAPI_E_CALL_FAILED;
		return retval;
	}
	auto do_allocator = kc_reexec_setup_allocator(g_lpConfig->GetSetting("allocator_library"));
	if (did_setid == 0 && do_allocator == 0) {
		ec_reexec_finalize();
	} else if (did_setid > 0 || do_allocator > 0) {
		ec_reexec_prepare_sockets();
		auto ret = ec_reexec(argv);
		if (ret < 0)
			ec_log_notice("K-1240: Failed to re-exec self: %s. "
				"Continuing with standard allocator and/or restricted coredumps.",
				strerror(-ret));
	}

	auto aback = g_lpConfig->GetSetting("attachment_storage");
	if (strcmp(aback, "files_v2") == 0 || is_filesv1(aback) ||
	    strcmp(aback, "auto") == 0) {
		/*
		 * Either (1.) the attachment directory or (2.) its immediate
		 * parent directory needs to exist with right permissions.
		 * (Official KC builds use #2 as of this writing.)
		 */
		auto ret = CreatePath(g_lpConfig->GetSetting("attachment_path"));
		if (ret < 0) {
			ec_log_err("Unable to create attachment directory \"%s\": %s", g_lpConfig->GetSetting("attachment_path"), strerror(-ret));
			er = KCERR_DATABASE_ERROR;
			return retval;
		}
		struct stat dir;
		if (stat(g_lpConfig->GetSetting("attachment_path"), &dir) != 0) {
			ec_log_err("Unable to stat attachment directory '%s', error: %s", g_lpConfig->GetSetting("attachment_path"), strerror(errno));
			er = KCERR_DATABASE_ERROR;
			return retval;
		}
		auto runasUser = getpwnam(g_lpConfig->GetSetting("run_as_user","","root"));
		if (runasUser == NULL) {
			ec_log_err("Fatal: run_as_user '%s' is unknown", g_lpConfig->GetSetting("run_as_user","","root"));
			er = MAPI_E_UNCONFIGURED;
			return retval;
		}
		if (runasUser->pw_uid != dir.st_uid) {
			auto ret = unix_chown(g_lpConfig->GetSetting("attachment_path"), g_lpConfig->GetSetting("run_as_user"), g_lpConfig->GetSetting("run_as_group"));
			if (ret != 0) {
				ec_log_err("Unable to change ownership for attachment directory \"%s\": %s", g_lpConfig->GetSetting("attachment_path"), strerror(-ret));
				er = KCERR_DATABASE_ERROR;
				return retval;
			}
		}
#ifdef HAVE_LIBS3_H
	} else if (strcmp(aback, "s3") == 0) {
		// @todo check S3 settings and connectivity
		ec_log_info("Attachment storage set to S3 Storage");
#endif
	} else if (strcmp(aback, "database") != 0) {
		ec_log_err("Unknown attachment_storage option '%s', reverting to default 'database' method.", g_lpConfig->GetSetting("attachment_storage"));
		g_lpConfig->AddSetting("attachment_storage", "database");
	}

	if (strcasecmp(g_lpConfig->GetSetting("user_plugin"), "db") == 0 &&
	    !parseBool(g_lpConfig->GetSetting("sync_gab_realtime"))) {
		ec_log_info("Unsupported sync_gab_realtime = no when using DB plugin. Enabling sync_gab_realtime.");
		g_lpConfig->AddSetting("sync_gab_realtime", "yes");
	}

	kopano_notify_done = kcsrv_notify_done;
	kopano_get_server_stats = kcsrv_get_server_stats;
	kopano_initlibrary(g_lpConfig->GetSetting("mysql_database_path"), g_lpConfig->GetSetting("mysql_config_file"));
    soap_ssl_init(); // Always call this in the main thread once!
    ssl_threading_setup();
#ifdef HAVE_KCOIDC_H
	if (parseBool(g_lpConfig->GetSetting("kcoidc_insecure_skip_verify"))) {
		auto res = kcoidc_insecure_skip_verify(1);
		if (res != 0) {
			ec_log_err("KCOIDC: insecure_skip_verify failed: 0x%llx", res);
			return retval;
		}
	}
	auto issuer = g_lpConfig->GetSetting("kcoidc_issuer_identifier");
	if (issuer && strlen(issuer) > 0) {
		ec_log_info("KCOIDC: initializing provider (%s)", issuer);
		auto res = kcoidc_initialize(const_cast<char *>(issuer));
		if (res != 0) {
			ec_log_err("KCOIDC: provider (%s) initialization failed: 0x%llx", issuer, res);
			return retval;
		}
		auto kcoidc_initialize_timeout = atoi(g_lpConfig->GetSetting("kcoidc_initialize_timeout"));
		ec_log_debug("KCOIDC: provider (%s) waiting on initialization for %d seconds", issuer, kcoidc_initialize_timeout);
		if (kcoidc_initialize_timeout > 0) {
			res = kcoidc_wait_until_ready(kcoidc_initialize_timeout);
			if (res != 0) {
				ec_log_err("KCOIDC: provider (%s) failed to initialize: 0x%llx", issuer, res);
				return retval;
			}
			ec_log_info("KCOIDC: initialized oidc provider (%s)", issuer);
		}
		kcoidc_initialized = true;
	}
#endif

	// Test database settings
	auto stats = std::make_shared<server_stats>(g_lpConfig);
	auto lpDatabaseFactory = std::make_unique<ECDatabaseFactory>(g_lpConfig, stats);
	std::unique_ptr<ECDatabase> lpDatabase;
	std::string dbError;
	// open database
	er = lpDatabaseFactory->CreateDatabaseObject(&unique_tie(lpDatabase), dbError);
	if(er == KCERR_DATABASE_NOT_FOUND) {
		er = lpDatabaseFactory->CreateDatabase();
		if (er != erSuccess)
			return retval;
	}

	unsigned int attempts = 1;
	while (lpDatabase == nullptr && attempts < 10) {
		er = lpDatabaseFactory->CreateDatabaseObject(&unique_tie(lpDatabase), dbError);
		if (er == erSuccess)
			break;
		ec_log_info("Unable to connect, retrying in 10s");
		sleep(10);
		attempts++;
	}
	if(er != erSuccess) {
		ec_log_crit("Unable to connect to database: %s", dbError.c_str());
		return retval;
	}

	ec_log_notice("Connection to database '%s' succeeded", g_lpConfig->GetSetting("mysql_database"));
	auto hosted = parseBool(g_lpConfig->GetSetting("enable_hosted_kopano"));
	auto distributed = parseBool(g_lpConfig->GetSetting("enable_distributed_kopano"));
	unix_create_pidfile(szName, g_lpConfig.get());

	struct sigaction act{};
	sigemptyset(&act.sa_mask);
	// normally ignore these signals
	signal(SIGUSR1, SIG_IGN);
	signal(SIGUSR2, SIG_IGN);
	signal(SIGPIPE, SIG_IGN);
	act.sa_handler = sv_sighup_async;
	act.sa_flags = SA_ONSTACK;
	sigemptyset(&act.sa_mask);
	sigaction(SIGHUP, &act, nullptr);
	act.sa_handler = sv_sigterm_async;
	act.sa_flags = SA_ONSTACK | SA_RESETHAND;
	sigaction(SIGINT, &act, nullptr);
	sigaction(SIGTERM, &act, nullptr);
	ec_setup_segv_handler("kopano-server", PROJECT_VERSION);

	// ignore ignorable signals that might stop the server during database upgrade
	// all these signals will be reset after the database upgrade part.
	m_bDatabaseUpdateIgnoreSignals = true;
	// add a lock file to disable the /etc/init.d scripts
	auto tmplock = open(upgrade_lock_file, O_CREAT | O_EXCL, S_IRUSR | S_IWUSR);
	if (tmplock == -1)
		ec_log_warn("WARNING: Unable to place upgrade lockfile: %s", strerror(errno));

	// perform database upgrade .. may take a very long time
	er = lpDatabaseFactory->UpdateDatabase(m_bForceDatabaseUpdate, dbError);
	// remove lock file
	if (tmplock != -1) {
		if (unlink(upgrade_lock_file) == -1)
			ec_log_warn("WARNING: Unable to delete upgrade lockfile (%s): %s", upgrade_lock_file, strerror(errno));
		close(tmplock);
	}

	if(er == KCERR_INVALID_VERSION) {
		ec_log_warn("WARNING: %s", dbError.c_str());
		if (!m_bIgnoreDatabaseVersionConflict) {
			ec_log_warn("   You can force the server to start with --ignore-database-version-conflict");
			ec_log_warn("   Warning, you can lose data! If you don't know what you're doing, you shouldn't be using this option!");
			return retval;
		}
	}else if(er != erSuccess) {
		if (er != KCERR_USER_CANCEL)
			ec_log_err("Can't update the database: %s", dbError.c_str());
		return retval;
	}
	er = lpDatabase->InitializeDBState();
	if(er != erSuccess) {
		ec_log_err("Can't initialize database settings");
		return retval;
	}
	m_bDatabaseUpdateIgnoreSignals = false;
	if(searchfolder_restart_required) {
		ec_log_warn("Update requires searchresult folders to be rebuilt. This may take some time. You can restart this process with the --restart-searches option");
		restart_searches = 1;
	}

	// check database tables for requested engine
	er = check_database_engine(lpDatabase.get());
	if (er != erSuccess)
		return retval;
	// check attachment database started with, and maybe reject startup
	er = check_database_attachments(lpDatabase.get());
	if (er != erSuccess)
		return retval;
	// check you can write into the file attachment storage
	er = check_attachment_storage_permissions();
	if (er != erSuccess)
		return retval;
	// check upgrade problem with wrong sequence in tproperties table primary key
	er = check_database_tproperties_key(lpDatabase.get());
	if (er != erSuccess)
		return retval;
	// check whether the thread_stack is large enough.
	er = check_database_thread_stack(lpDatabase.get());
	if (er != erSuccess)
		return retval;
	//Init the main system, now you can use the values like session manager
	// This also starts several threads, like SessionCleaner, NotificationThread and TPropsPurge.
	er = kopano_init(g_lpConfig, g_lpAudit, stats, hosted, distributed);
	if (er != erSuccess) { // create SessionManager
		ec_log_err("Unable to initialize kopano session manager");
		return retval;
	}
	// check for conflicting settings in local config and LDAP, after kopano_init since this needs the sessionmanager.
	er = check_server_configuration();
	if (er != erSuccess)
		return retval;
	// Load search folders from disk
	er = g_lpSessionManager->GetSearchFolders()->LoadSearchFolders();
	if (er != erSuccess) {
		ec_log_err("Unable to load searchfolders");
		return retval;
	}
	if (restart_searches) // restart_searches if specified
		g_lpSessionManager->GetSearchFolders()->RestartSearches();

	// Create scheduler system
	ECScheduler sch;
	// Add a task on the scheduler
	sch.AddSchedule(SCHEDULE_HOUR, 00, &SoftDeleteRemover, &g_Quit);
	sch.AddSchedule(SCHEDULE_HOUR, 15, &CleanupSyncsTable);
	sch.AddSchedule(SCHEDULE_HOUR, 16, &CleanupSyncedMessagesTable);

	// high loglevel to always see when server is started.
	ec_log_notice("Startup succeeded on pid %d", getpid() );
	stats->SetTime(SCN_SERVER_STARTTIME, time(nullptr));

	// Enter main accept loop
	auto scleanup = make_scope_success([&]() { stats->stop(); });
	stats->start();
	retval = 0;
	while(!g_Quit) {
		if (sv_sighup_flag)
			sv_sighup_sync();
		// Select on the sockets
		er = g_lpSoapServerConn->MainLoop();
		if(er == KCERR_NETWORK_ERROR) {
			retval = -1;
			break; // Exit loop
		} else if (er != erSuccess) {
			continue;
		}
	}
	return retval;
}<|MERGE_RESOLUTION|>--- conflicted
+++ resolved
@@ -76,12 +76,7 @@
 static const char upgrade_lock_file[] = "/tmp/kopano-upgrade-lock";
 static const char default_atx_backend[] = "files_v2"; /* for new installs */
 static int g_Quit = 0;
-<<<<<<< HEAD
-bool sv_sighup_flag;
-=======
 std::atomic<bool> sv_sighup_flag{false};
-static int daemonize = 1;
->>>>>>> 9f9a199a
 static int restart_searches = 0;
 static bool m_bIgnoreDatabaseVersionConflict = false;
 static bool m_bIgnoreAttachmentStorageConflict = false;
