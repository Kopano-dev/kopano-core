--- conflicted
+++ resolved
@@ -50,12 +50,6 @@
 	uint16_t usType = 0;
 	uint16_t usFlags = 0; /* Before Zarafa 7.1, ulFlags did not exist, and ulType was ULONG */
 	GUID uniqueId{};
-<<<<<<< HEAD
-	char szServer[1]{}, szPadding[3]{};
-
-	EID() = default;
-	EID(unsigned short type, const GUID &g, const GUID &id, unsigned short flags = 0) :
-=======
 	char szServer[];
 
 	EID(EID &&) = delete;
@@ -73,7 +67,6 @@
 
 	EID_FIXED() = default;
 	EID_FIXED(unsigned short type, const GUID &g, const GUID &id, unsigned short flags = 0) :
->>>>>>> 69dc17c6
 		guid(g), usType(type), usFlags(flags), uniqueId(id)
 	{}
 };
@@ -93,13 +86,9 @@
 	uint16_t usType = 0;
 	uint16_t usFlags = 0; /* Before Zarafa 7.1, ulFlags did not exist, and ulType was ULONG */
 	uint32_t ulId = 0;
-<<<<<<< HEAD
-	char szServer[1]{}, szPadding[3]{};
-=======
 	char szServer[];
 
 	EID_V0(EID_V0 &&) = delete;
->>>>>>> 69dc17c6
 };
 
 #define SIZEOF_EID_V0_FIXED (sizeof(EID_V0) + 4)
@@ -109,12 +98,6 @@
 	BYTE abFlags[4]{};
 	GUID guid{};
 	uint32_t ulVersion = 0, ulType = 0, ulId = 0;
-<<<<<<< HEAD
-	char szExId[1]{}, szPadding[3]{};
-
-	ABEID() = default;
-	ABEID(unsigned int type, const GUID &g, ULONG id) :
-=======
 	char szExId[];
 
 	ABEID(ABEID &&) = delete;
@@ -129,19 +112,11 @@
 
 	constexpr ABEID_FIXED() = default;
 	constexpr ABEID_FIXED(unsigned int type, const GUID &g, unsigned int id) :
->>>>>>> 69dc17c6
 		guid(g), ulType(type), ulId(id)
 	{}
 };
 typedef struct ABEID *PABEID;
-<<<<<<< HEAD
-#define CbABEID_2(p) ((sizeof(ABEID) + strlen((char *)(p)->szExId)) & ~3)
-#define CbABEID(p) std::max(sizeof(ABEID), CbABEID_2(p))
-#define CbNewABEID_2(p) ((sizeof(ABEID) + strlen((char *)(p))) & ~3)
-#define CbNewABEID(p) std::max(sizeof(ABEID), CbNewABEID_2(p))
-=======
 #define CbNewABEID(p) ((sizeof(ABEID) + strlen(p) + 4) / 4 * 4)
->>>>>>> 69dc17c6
 
 static inline ULONG ABEID_TYPE(const ABEID *p)
 {
@@ -166,18 +141,9 @@
 	ULONG	ulVersion;
 	ULONG	ulType;
 	ULONG	ulId;
-<<<<<<< HEAD
-	CHAR	szServerId[1];
-	CHAR	szPadding[3];
-
-	SIEID() {
-		memset(this, 0, sizeof(SIEID));
-	}
-=======
 	char szServerId[];
 
 	SIEID(SIEID &&) = delete;
->>>>>>> 69dc17c6
 };
 typedef struct SIEID *LPSIEID;
 
