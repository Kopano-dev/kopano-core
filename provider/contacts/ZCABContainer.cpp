/*
 * SPDX-License-Identifier: AGPL-3.0-only
 * Copyright 2005 - 2016 Zarafa and its licensors
 */
#include <kopano/platform.h>
<<<<<<< HEAD
#include <algorithm>
#include <new>
#include <set>
#include <string>
=======
#include <memory>
#include <new>
#include <utility>
>>>>>>> ac9f8034
#include <vector>
#include <climits>
#include <cstring>
#include "ZCABContainer.h"
#include "ZCMAPIProp.h"
#include <mapiutil.h>
#include <kopano/ECMemTable.h>
#include <kopano/ECGuid.h>
#include <kopano/CommonUtil.h>
#include <kopano/hl.hpp>
#include <kopano/mapiext.h>
#include <kopano/mapiguidext.h>
#include <kopano/memory.hpp>
#include <kopano/namedprops.h>
#include <kopano/charset/convert.h>
#include <kopano/ECGetText.h>
#include <kopano/EMSAbTag.h>
#include <kopano/ECRestriction.h>
#include <kopano/Util.h>
#include <kopano/stringutil.h>

using namespace KC;

<<<<<<< HEAD
ZCABContainer::ZCABContainer(const std::vector<zcabFolderEntry> *lpFolders,
    IMAPIFolder *lpContacts, IMAPISupport *lpMAPISup, void *lpProvider) :
	m_lpFolders(lpFolders), m_lpContactFolder(lpContacts),
	m_lpMAPISup(lpMAPISup), m_lpProvider(lpProvider)
=======
ZCABContainer::ZCABContainer(std::shared_ptr<std::vector<zcabFolderEntry>> lpFolders,
    IMAPIFolder *lpContacts, LPMAPISUP lpMAPISup, void *lpProvider,
    const char *cls_name) :
	ECUnknown(cls_name), m_lpFolders(std::move(lpFolders)),
	m_lpContactFolder(lpContacts), m_lpMAPISup(lpMAPISup),
	m_lpProvider(lpProvider)
>>>>>>> ac9f8034
{
	assert(lpFolders == nullptr || lpContacts == nullptr);
}

HRESULT	ZCABContainer::QueryInterface(REFIID refiid, void **lppInterface)
{
	if (m_lpDistList == NULL)
		REGISTER_INTERFACE2(ZCABContainer, this);
	else
		REGISTER_INTERFACE3(ZCDistList, ZCABContainer, this);
	REGISTER_INTERFACE2(ECUnknown, this);

	if (m_lpDistList == NULL)
		REGISTER_INTERFACE2(IABContainer, this);
	else
		REGISTER_INTERFACE2(IDistList, this);
	REGISTER_INTERFACE2(IMAPIProp, this);
	REGISTER_INTERFACE2(IUnknown, this);
	return MAPI_E_INTERFACE_NOT_SUPPORTED;
}

/** 
 * Create a ZCABContainer as either the top level (lpFolders is set) or
 * as a subfolder (lpContacts is set).
 * 
 * @param[in] lpFolders Only the top container has the list to the wanted Kopano Contacts Folders, NULL otherwise.
 * @param[in] lpContacts Create this object as wrapper for the lpContacts folder, NULL if 
 * @param[in] lpMAPISup 
 * @param[in] lpProvider 
 * @param[out] lppABContainer The newly created ZCABContainer class
 * 
 * @return 
 */
HRESULT ZCABContainer::Create(std::shared_ptr<std::vector<zcabFolderEntry>> lpFolders,
    IMAPIFolder *lpContacts, IMAPISupport *lpMAPISup, void *lpProvider,
    ZCABContainer **lppABContainer)
{
<<<<<<< HEAD
	return alloc_wrap<ZCABContainer>(lpFolders, lpContacts, lpMAPISup, lpProvider).put(lppABContainer);
=======
	return alloc_wrap<ZCABContainer>(std::move(lpFolders), lpContacts, lpMAPISup, lpProvider, "IABContainer").put(lppABContainer);
>>>>>>> ac9f8034
}

HRESULT ZCABContainer::Create(IMessage *lpContact, ULONG cbEntryID,
    const ENTRYID *lpEntryID, IMAPISupport *lpMAPISup,
    ZCABContainer **lppABContainer)
{
	HRESULT hr = hrSuccess;
	object_ptr<ZCMAPIProp> lpDistList;
	object_ptr<ZCABContainer> lpABContainer(new(std::nothrow) ZCABContainer(nullptr, nullptr, lpMAPISup, nullptr));
	if (lpABContainer == nullptr)
		return MAPI_E_NOT_ENOUGH_MEMORY;
	hr = ZCMAPIProp::Create(lpContact, cbEntryID, lpEntryID, &~lpDistList);
	if (hr != hrSuccess)
		return hr;
	hr = lpDistList->QueryInterface(IID_IMAPIProp, &~lpABContainer->m_lpDistList);
	if (hr != hrSuccess)
		return hr;
	return lpABContainer->QueryInterface(IID_ZCDistList, reinterpret_cast<void **>(lppABContainer));
}

// IMAPIContainer
HRESULT ZCABContainer::MakeWrappedEntryID(ULONG cbEntryID, LPENTRYID lpEntryID, ULONG ulObjType, ULONG ulOffset, ULONG *lpcbEntryID, LPENTRYID *lppEntryID)
{
	cabEntryID *lpWrapped = NULL;
	ULONG cbWrapped = CbNewCABENTRYID(cbEntryID);
	HRESULT hr = MAPIAllocateBuffer(cbWrapped,
	             reinterpret_cast<void **>(&lpWrapped));
	if (hr != hrSuccess)
		return hr;

	memset(lpWrapped, 0, cbWrapped);
	memcpy(&lpWrapped->muid, &MUIDZCSAB, sizeof(MAPIUID));
	lpWrapped->ulObjType = ulObjType;
	lpWrapped->ulOffset = ulOffset;
	memcpy(lpWrapped->origEntryID, lpEntryID, cbEntryID);
	

	*lpcbEntryID = cbWrapped;
	*lppEntryID = (LPENTRYID)lpWrapped;
	return hrSuccess;
}

static constexpr const MAPINAMEID default_namedprops[(6*5)+2] = {
#define PS const_cast<GUID *>(&PSETID_Address)
	/* index with MVI_FLAG */
	{PS, MNID_ID, {dispidABPEmailList}},

	/* MVI offset 0: email1 set */
	{PS, MNID_ID, {dispidEmail1DisplayName}},
	{PS, MNID_ID, {dispidEmail1AddressType}},
	{PS, MNID_ID, {dispidEmail1Address}},
	{PS, MNID_ID, {dispidEmail1OriginalDisplayName}},
	{PS, MNID_ID, {dispidEmail1OriginalEntryID}},

	/* MVI offset 1: email2 set */
	{PS, MNID_ID, {dispidEmail2DisplayName}},
	{PS, MNID_ID, {dispidEmail2AddressType}},
	{PS, MNID_ID, {dispidEmail2Address}},
	{PS, MNID_ID, {dispidEmail2OriginalDisplayName}},
	{PS, MNID_ID, {dispidEmail2OriginalEntryID}},

	/* MVI offset 2: email3 set */
	{PS, MNID_ID, {dispidEmail3DisplayName}},
	{PS, MNID_ID, {dispidEmail3AddressType}},
	{PS, MNID_ID, {dispidEmail3Address}},
	{PS, MNID_ID, {dispidEmail3OriginalDisplayName}},
	{PS, MNID_ID, {dispidEmail3OriginalEntryID}},

	/* MVI offset 3: business fax (fax2) set */
	{PS, MNID_ID, {dispidFax2DisplayName}},
	{PS, MNID_ID, {dispidFax2AddressType}},
	{PS, MNID_ID, {dispidFax2Address}},
	{PS, MNID_ID, {dispidFax2OriginalDisplayName}},
	{PS, MNID_ID, {dispidFax2OriginalEntryID}},

	/* MVI offset 4: home fax (fax3) set */
	{PS, MNID_ID, {dispidFax3DisplayName}},
	{PS, MNID_ID, {dispidFax3AddressType}},
	{PS, MNID_ID, {dispidFax3Address}},
	{PS, MNID_ID, {dispidFax3OriginalDisplayName}},
	{PS, MNID_ID, {dispidFax3OriginalEntryID}},

	/* MVI offset 5: primary fax (fax1) set */
	{PS, MNID_ID, {dispidFax1DisplayName}},
	{PS, MNID_ID, {dispidFax1AddressType}},
	{PS, MNID_ID, {dispidFax1Address}},
	{PS, MNID_ID, {dispidFax1OriginalDisplayName}},
	{PS, MNID_ID, {dispidFax1OriginalEntryID}},

	/* restriction */
	{PS, MNID_ID, {dispidABPArrayType}},
#undef PS
};

HRESULT ZCABContainer::GetFolderContentsTable(ULONG ulFlags, LPMAPITABLE *lppTable)
{
	HRESULT hr = hrSuccess;
	object_ptr<ECMemTable> lpTable;
	object_ptr<ECMemTableView> lpTableView;
	ULONG i, j = 0;
	ECAndRestriction resAnd;
	SPropValue sRestrictProp;

	// I_MV_INDEX is dispidABPEmailList from mnNamedProps
	enum {
		I_DISPLAY_NAME = 0, I_ADDRTYPE, I_EMAIL_ADDRESS,
		I_NORMALIZED_SUBJECT, I_ENTRYID, I_MESSAGE_CLASS,
		I_ORIGINAL_DISPLAY_NAME, I_PARENT_ENTRYID, I_SOURCE_KEY,
		I_PARENT_SOURCE_KEY, I_CHANGE_KEY, I_COMPANY_NAME,
		I_PHONE_BUS, I_PHONE_MOB, I_NCOLS,
		I_MV_INDEX = I_NCOLS, I_NAMEDSTART
	};
	// data from the contact
	SizedSPropTagArray(I_NCOLS, inputCols) =
		{I_NCOLS, {PR_DISPLAY_NAME, PR_ADDRTYPE, PR_EMAIL_ADDRESS,
		PR_NORMALIZED_SUBJECT, PR_ENTRYID, PR_MESSAGE_CLASS,
		PR_ORIGINAL_DISPLAY_NAME, PR_PARENT_ENTRYID, PR_SOURCE_KEY,
		PR_PARENT_SOURCE_KEY, PR_CHANGE_KEY, PR_COMPANY_NAME,
		PR_BUSINESS_TELEPHONE_NUMBER, PR_MOBILE_TELEPHONE_NUMBER}};

	// data for the table
	enum {
		O_DISPLAY_NAME = 0, O_ADDRTYPE, O_EMAIL_ADDRESS,
		O_NORMALIZED_SUBJECT, O_ENTRYID, O_DISPLAY_TYPE, O_OBJECT_TYPE,
		O_ORIGINAL_DISPLAY_NAME, O_ZC_ORIGINAL_ENTRYID,
		O_ZC_ORIGINAL_PARENT_ENTRYID, O_ZC_ORIGINAL_SOURCE_KEY,
		O_ZC_ORIGINAL_PARENT_SOURCE_KEY, O_ZC_ORIGINAL_CHANGE_KEY,
		O_SEARCH_KEY, O_INSTANCE_KEY, O_COMPANY_NAME,
		O_PHONE_BUS, O_PHONE_MOB, O_ROWID, O_NCOLS
	};
	SizedSPropTagArray(O_NCOLS, outputCols) =
		{O_NCOLS, {PR_DISPLAY_NAME, PR_ADDRTYPE, PR_EMAIL_ADDRESS,
		PR_NORMALIZED_SUBJECT, PR_ENTRYID, PR_DISPLAY_TYPE,
		PR_OBJECT_TYPE, PR_ORIGINAL_DISPLAY_NAME,
		PR_ZC_ORIGINAL_ENTRYID, PR_ZC_ORIGINAL_PARENT_ENTRYID,
		PR_ZC_ORIGINAL_SOURCE_KEY, PR_ZC_ORIGINAL_PARENT_SOURCE_KEY,
		PR_ZC_ORIGINAL_CHANGE_KEY, PR_SEARCH_KEY, PR_INSTANCE_KEY,
		PR_COMPANY_NAME, PR_BUSINESS_TELEPHONE_NUMBER,
		PR_MOBILE_TELEPHONE_NUMBER, PR_ROWID}};

	// named properties
	memory_ptr<SPropTagArray> ptrNameTags, ptrContactCols;
	memory_ptr<MAPINAMEID *> lppNames;
	ULONG ulNames = (6 * 5) + 2;
	ULONG ulType = (ulFlags & MAPI_UNICODE) ? PT_UNICODE : PT_STRING8;

	Util::proptag_change_unicode(ulFlags, inputCols);
	Util::proptag_change_unicode(ulFlags, outputCols);
	hr = ECMemTable::Create(outputCols, PR_ROWID, &~lpTable);
	if(hr != hrSuccess)
		return hr;

	// root container has no contents, on hierarchy entries
	object_ptr<IMAPITable> ptrContents;
	if (m_lpContactFolder == NULL)
		goto done;
	hr = m_lpContactFolder->GetContentsTable(ulFlags | MAPI_DEFERRED_ERRORS, &~ptrContents);
	if (hr != hrSuccess)
		return hr;
	hr = MAPIAllocateBuffer(sizeof(MAPINAMEID *) * ulNames, &~lppNames);
	if (hr != hrSuccess)
		return hr;

	std::remove_cv_t<decltype(default_namedprops)> mnNamedProps;
	memcpy(mnNamedProps, default_namedprops, sizeof(default_namedprops));
	for (i = 0; i < ulNames; ++i)
		lppNames[i] = &mnNamedProps[i];
	hr = m_lpContactFolder->GetIDsFromNames(ulNames, lppNames, MAPI_CREATE, &~ptrNameTags);
	if (FAILED(hr))
		return hr;

	// fix types
	ptrNameTags->aulPropTag[0] = CHANGE_PROP_TYPE(ptrNameTags->aulPropTag[0], PT_MV_LONG | MV_INSTANCE);
	for (i = 0; i < (ulNames - 2) / 5; ++i) {
		ptrNameTags->aulPropTag[1+ (i*5) + 0] = CHANGE_PROP_TYPE(ptrNameTags->aulPropTag[1+ (i*5) + 0], ulType);
		ptrNameTags->aulPropTag[1+ (i*5) + 1] = CHANGE_PROP_TYPE(ptrNameTags->aulPropTag[1+ (i*5) + 1], ulType);
		ptrNameTags->aulPropTag[1+ (i*5) + 2] = CHANGE_PROP_TYPE(ptrNameTags->aulPropTag[1+ (i*5) + 2], ulType);
		ptrNameTags->aulPropTag[1+ (i*5) + 3] = CHANGE_PROP_TYPE(ptrNameTags->aulPropTag[1+ (i*5) + 3], ulType);
		ptrNameTags->aulPropTag[1+ (i*5) + 4] = CHANGE_PROP_TYPE(ptrNameTags->aulPropTag[1+ (i*5) + 4], PT_BINARY);
	}
	ptrNameTags->aulPropTag[ulNames-1] = CHANGE_PROP_TYPE(ptrNameTags->aulPropTag[ulNames-1], PT_LONG);

	// add func HrCombinePropTagArrays(part1, part2, dest);
	hr = MAPIAllocateBuffer(CbNewSPropTagArray(inputCols.cValues + ptrNameTags->cValues), &~ptrContactCols);
	if (hr != hrSuccess)
		return hr;
	j = 0;
	for (i = 0; i < inputCols.cValues; ++i)
		ptrContactCols->aulPropTag[j++] = inputCols.aulPropTag[i];
	for (i = 0; i < ptrNameTags->cValues; ++i)
		ptrContactCols->aulPropTag[j++] = ptrNameTags->aulPropTag[i];
	ptrContactCols->cValues = j;

	// the exists is extra compared to the outlook restriction
	// restrict: ( distlist || ( contact && exist(abparraytype) && abparraytype != 0 ) )

	sRestrictProp.ulPropTag = PR_MESSAGE_CLASS_A;
	sRestrictProp.Value.lpszA = const_cast<char *>("IPM.Contact");
	resAnd += ECContentRestriction(FL_PREFIX|FL_IGNORECASE, PR_MESSAGE_CLASS_A, &sRestrictProp, ECRestriction::Shallow);
	sRestrictProp.ulPropTag = ptrNameTags->aulPropTag[ulNames-1];
	sRestrictProp.Value.ul = 0;
	resAnd += ECExistRestriction(sRestrictProp.ulPropTag);
	resAnd += ECPropertyRestriction(RELOP_NE, sRestrictProp.ulPropTag, &sRestrictProp, ECRestriction::Shallow);

	sRestrictProp.ulPropTag = PR_MESSAGE_CLASS_A;
	sRestrictProp.Value.lpszA = const_cast<char *>("IPM.DistList");
	hr = ECOrRestriction(
		ECContentRestriction(FL_PREFIX | FL_IGNORECASE, PR_MESSAGE_CLASS_A, &sRestrictProp, ECRestriction::Cheap) +
		resAnd
	).RestrictTable(ptrContents, TBL_BATCH);
	if (hr != hrSuccess)
		return hr;
	// set columns
	hr = ptrContents->SetColumns(ptrContactCols, TBL_BATCH);
	if (hr != hrSuccess)
		return hr;

	j = 0;
	while (true) {
		rowset_ptr ptrRows;
		hr = ptrContents->QueryRows(256, 0, &~ptrRows);
		if (hr != hrSuccess)
			return hr;
		if (ptrRows.empty())
			break;

		for (i = 0; i < ptrRows.size(); ++i) {
			ULONG ulOffset = 0;
			std::string strSearchKey;
			SPropValue lpColData[O_NCOLS];

			memset(lpColData, 0, sizeof(lpColData));

			auto props = ptrRows[i].lpProps;
			if (props[I_MV_INDEX].ulPropTag == (ptrNameTags->aulPropTag[0] & ~MVI_FLAG)) {
				// do not index outside named properties
				if (props[I_MV_INDEX].Value.ul > 5)
					continue;
				ulOffset = props[I_MV_INDEX].Value.ul * 5;
			}

			if (PROP_TYPE(props[I_MESSAGE_CLASS].ulPropTag) == PT_ERROR)
				// no PR_MESSAGE_CLASS, unusable
				continue;

			if (((ulFlags & MAPI_UNICODE) && wcscasecmp(props[I_MESSAGE_CLASS].Value.lpszW, L"IPM.Contact") == 0) ||
			    ((ulFlags & MAPI_UNICODE) == 0 && strcasecmp(props[I_MESSAGE_CLASS].Value.lpszA, "IPM.Contact") == 0)) {
				lpColData[O_DISPLAY_TYPE].ulPropTag = PR_DISPLAY_TYPE;
				lpColData[O_DISPLAY_TYPE].Value.ul = DT_MAILUSER;

				lpColData[O_OBJECT_TYPE].ulPropTag = PR_OBJECT_TYPE;
				lpColData[O_OBJECT_TYPE].Value.ul = MAPI_MAILUSER;

				lpColData[O_ADDRTYPE].ulPropTag = CHANGE_PROP_TYPE(outputCols.aulPropTag[O_ADDRTYPE], PROP_TYPE(props[I_NAMEDSTART+ulOffset+1].ulPropTag));
				lpColData[O_ADDRTYPE].Value = props[I_NAMEDSTART+ulOffset+1].Value;
			} else if (((ulFlags & MAPI_UNICODE) && wcscasecmp(props[I_MESSAGE_CLASS].Value.lpszW, L"IPM.DistList") == 0) ||
			    ((ulFlags & MAPI_UNICODE) == 0 && strcasecmp(props[I_MESSAGE_CLASS].Value.lpszA, "IPM.DistList") == 0)) {
				lpColData[O_DISPLAY_TYPE].ulPropTag = PR_DISPLAY_TYPE;
				lpColData[O_DISPLAY_TYPE].Value.ul = DT_PRIVATE_DISTLIST;

				lpColData[O_OBJECT_TYPE].ulPropTag = PR_OBJECT_TYPE;
				lpColData[O_OBJECT_TYPE].Value.ul = MAPI_DISTLIST;

				lpColData[O_ADDRTYPE].ulPropTag = PR_ADDRTYPE_W;
				lpColData[O_ADDRTYPE].Value.lpszW = const_cast<wchar_t *>(L"MAPIPDL");
			} else {
				continue;
			}

			// divide by 5 since a block of properties on a contact is a set of 5 (see mnNamedProps above)
			memory_ptr<ENTRYID> wrapped_eid;
			hr = MakeWrappedEntryID(props[I_ENTRYID].Value.bin.cb, reinterpret_cast<ENTRYID *>(props[I_ENTRYID].Value.bin.lpb),
									lpColData[O_OBJECT_TYPE].Value.ul, ulOffset/5,
						&lpColData[O_ENTRYID].Value.bin.cb, &~wrapped_eid);
			if (hr != hrSuccess)
				return hr;
			lpColData[O_ENTRYID].Value.bin.lpb = reinterpret_cast<BYTE *>(wrapped_eid.get());
			lpColData[O_ENTRYID].ulPropTag = PR_ENTRYID;

			ulOffset += I_NAMEDSTART;

			lpColData[O_DISPLAY_NAME].ulPropTag = CHANGE_PROP_TYPE(outputCols.aulPropTag[O_DISPLAY_NAME], PROP_TYPE(props[ulOffset+0].ulPropTag));
			if (PROP_TYPE(lpColData[O_DISPLAY_NAME].ulPropTag) == PT_ERROR)
				// Email#Display not available, fallback to normal PR_DISPLAY_NAME
				lpColData[O_DISPLAY_NAME] = props[I_DISPLAY_NAME];
			else
				lpColData[O_DISPLAY_NAME].Value = props[ulOffset + 0].Value;

			lpColData[O_EMAIL_ADDRESS].ulPropTag = CHANGE_PROP_TYPE(outputCols.aulPropTag[O_EMAIL_ADDRESS], PROP_TYPE(props[ulOffset+2].ulPropTag));
			if (PROP_TYPE(lpColData[O_EMAIL_ADDRESS].ulPropTag) == PT_ERROR)
				// Email#Address not available, fallback to normal PR_EMAIL_ADDRESS
				lpColData[O_EMAIL_ADDRESS] = props[I_EMAIL_ADDRESS];
			else
				lpColData[O_EMAIL_ADDRESS].Value = props[ulOffset+2].Value;

			lpColData[O_NORMALIZED_SUBJECT].ulPropTag = CHANGE_PROP_TYPE(outputCols.aulPropTag[O_NORMALIZED_SUBJECT], PROP_TYPE(props[ulOffset+3].ulPropTag));
			if (PROP_TYPE(lpColData[O_NORMALIZED_SUBJECT].ulPropTag) == PT_ERROR)
				// Email#OriginalDisplayName not available, fallback to normal PR_NORMALIZED_SUBJECT
				lpColData[O_NORMALIZED_SUBJECT] = props[I_NORMALIZED_SUBJECT];
			else
				lpColData[O_NORMALIZED_SUBJECT].Value = props[ulOffset+3].Value;

			lpColData[O_ORIGINAL_DISPLAY_NAME].ulPropTag = CHANGE_PROP_TYPE(outputCols.aulPropTag[O_ORIGINAL_DISPLAY_NAME], PROP_TYPE(props[I_DISPLAY_NAME].ulPropTag));
			lpColData[O_ORIGINAL_DISPLAY_NAME].Value = props[I_DISPLAY_NAME].Value;
			lpColData[O_ZC_ORIGINAL_ENTRYID].ulPropTag = CHANGE_PROP_TYPE(outputCols.aulPropTag[O_ZC_ORIGINAL_ENTRYID], PROP_TYPE(props[I_ENTRYID].ulPropTag));
			lpColData[O_ZC_ORIGINAL_ENTRYID].Value = props[I_ENTRYID].Value;
			lpColData[O_ZC_ORIGINAL_PARENT_ENTRYID].ulPropTag = CHANGE_PROP_TYPE(outputCols.aulPropTag[O_ZC_ORIGINAL_PARENT_ENTRYID], PROP_TYPE(props[I_PARENT_ENTRYID].ulPropTag));
			lpColData[O_ZC_ORIGINAL_PARENT_ENTRYID].Value = props[I_PARENT_ENTRYID].Value;
			lpColData[O_ZC_ORIGINAL_SOURCE_KEY].ulPropTag = CHANGE_PROP_TYPE(outputCols.aulPropTag[O_ZC_ORIGINAL_SOURCE_KEY], PROP_TYPE(props[I_SOURCE_KEY].ulPropTag));
			lpColData[O_ZC_ORIGINAL_SOURCE_KEY].Value = props[I_SOURCE_KEY].Value;
			lpColData[O_ZC_ORIGINAL_PARENT_SOURCE_KEY].ulPropTag = CHANGE_PROP_TYPE(outputCols.aulPropTag[O_ZC_ORIGINAL_PARENT_SOURCE_KEY], PROP_TYPE(props[I_PARENT_SOURCE_KEY].ulPropTag));
			lpColData[O_ZC_ORIGINAL_PARENT_SOURCE_KEY].Value = props[I_PARENT_SOURCE_KEY].Value;
			lpColData[O_ZC_ORIGINAL_CHANGE_KEY].ulPropTag = CHANGE_PROP_TYPE(outputCols.aulPropTag[O_ZC_ORIGINAL_CHANGE_KEY], PROP_TYPE(props[I_CHANGE_KEY].ulPropTag));
			lpColData[O_ZC_ORIGINAL_CHANGE_KEY].Value = props[I_CHANGE_KEY].Value;
			lpColData[O_COMPANY_NAME].ulPropTag = CHANGE_PROP_TYPE(outputCols.aulPropTag[O_COMPANY_NAME], PROP_TYPE(props[I_COMPANY_NAME].ulPropTag));
			lpColData[O_COMPANY_NAME].Value = props[I_COMPANY_NAME].Value;
			lpColData[O_PHONE_BUS].ulPropTag = CHANGE_PROP_TYPE(outputCols.aulPropTag[O_PHONE_BUS], PROP_TYPE(props[I_PHONE_BUS].ulPropTag));
			lpColData[O_PHONE_BUS].Value = props[I_PHONE_BUS].Value;
			lpColData[O_PHONE_MOB].ulPropTag = CHANGE_PROP_TYPE(outputCols.aulPropTag[O_PHONE_MOB], PROP_TYPE(props[I_PHONE_MOB].ulPropTag));
			lpColData[O_PHONE_MOB].Value = props[I_PHONE_MOB].Value;

			// @note, outlook seems to set the gab original search key (if possible, otherwise SMTP). The IMessage contact in the folder contains some unusable binary blob.
			if (PROP_TYPE(lpColData[O_ADDRTYPE].ulPropTag) == PT_STRING8 &&
			    PROP_TYPE(lpColData[O_EMAIL_ADDRESS].ulPropTag) == PT_STRING8)
				strSearchKey = strToUpper(std::string(lpColData[O_ADDRTYPE].Value.lpszA) + ":" + lpColData[O_EMAIL_ADDRESS].Value.lpszA);
			else if (PROP_TYPE(lpColData[O_ADDRTYPE].ulPropTag) == PT_UNICODE &&
			    PROP_TYPE(lpColData[O_EMAIL_ADDRESS].ulPropTag) == PT_UNICODE)
				strSearchKey = strToUpper(convert_to<std::string>(std::wstring(lpColData[O_ADDRTYPE].Value.lpszW) + L":" + lpColData[O_EMAIL_ADDRESS].Value.lpszW));
			else
				// e.g. distlists
				hr = MAPI_E_NOT_FOUND;
			if (hr == hrSuccess) {
				lpColData[O_SEARCH_KEY].ulPropTag = PR_SEARCH_KEY;
				lpColData[O_SEARCH_KEY].Value.bin.cb = strSearchKey.length()+1;
				lpColData[O_SEARCH_KEY].Value.bin.lpb = (BYTE*)strSearchKey.data();
			} else {
				lpColData[O_SEARCH_KEY].ulPropTag = CHANGE_PROP_TYPE(PR_SEARCH_KEY, PT_ERROR);
				lpColData[O_SEARCH_KEY].Value.ul = MAPI_E_NOT_FOUND;
			}

			lpColData[O_INSTANCE_KEY].ulPropTag = PR_INSTANCE_KEY;
			lpColData[O_INSTANCE_KEY].Value.bin.cb = sizeof(ULONG);
			lpColData[O_INSTANCE_KEY].Value.bin.lpb = (LPBYTE)&j;

			lpColData[O_ROWID].ulPropTag = PR_ROWID;
			lpColData[O_ROWID].Value.ul = j++;

			hr = lpTable->HrModifyRow(ECKeyTable::TABLE_ROW_ADD, NULL, lpColData, O_NCOLS);
			if (hr != hrSuccess)
				return hr;
		}
	}
		
done:
	AddChild(lpTable);
	hr = lpTable->HrGetView(createLocaleFromName(nullptr), ulFlags, &~lpTableView);
	if(hr != hrSuccess)
		return hr;
	return lpTableView->QueryInterface(IID_IMAPITable,
	       reinterpret_cast<void **>(lppTable));
#undef TCOLS
}

HRESULT ZCABContainer::GetDistListContentsTable(ULONG ulFlags, LPMAPITABLE *lppTable)
{
	HRESULT hr = hrSuccess;
	SizedSPropTagArray(13, sptaCols) =
		{13, {PR_NULL /* reserve for PR_ROWID */, PR_ADDRTYPE,
		PR_DISPLAY_NAME, PR_DISPLAY_TYPE, PR_EMAIL_ADDRESS, PR_ENTRYID,
		PR_INSTANCE_KEY, PR_OBJECT_TYPE, PR_RECORD_KEY, PR_SEARCH_KEY,
		PR_SEND_INTERNET_ENCODING, PR_SEND_RICH_INFO,
		PR_TRANSMITABLE_DISPLAY_NAME}};
	object_ptr<ECMemTable> lpTable;
	object_ptr<ECMemTableView> lpTableView;
	unsigned int ulObjType, cValues;
	SPropValue sKey;
	object_ptr<ZCMAPIProp> ptrZCMAPIProp;

	Util::proptag_change_unicode(ulFlags, sptaCols);
	hr = ECMemTable::Create(sptaCols, PR_ROWID, &~lpTable);
	if(hr != hrSuccess)
		return hr;

	// getprops, open real contacts, make table
	// Members "entryids" named property, see data layout below
	memory_ptr<SPropValue> ptrEntries;
	hr = HrGetOneProp(m_lpDistList, PROP_TAG(PT_MV_BINARY, PS_Address_to_static(dispidMembers)), &~ptrEntries);
	if (hr != hrSuccess)
		return hr;

	memset(&sKey, 0, sizeof(sKey));
	sKey.ulPropTag = PR_ROWID;
	for (ULONG i = 0; i < ptrEntries->Value.MVbin.cValues; ++i) {
		ULONG ulOffset = 0;
		BYTE cType = 0;

		// Wrapped entryids:
		// Flags: (ULONG) 0
		// Provider: (GUID) 0xC091ADD3519DCF11A4A900AA0047FAA4
		// Type: (BYTE) <value>, describes wrapped entryid
		//  lower 4 bits:
		//   0x00 = OneOff (use addressbook)
		//   0x03 = Contact (use folder / session?)
		//   0x04 = PDL  (use folder / session?)
		//   0x05 = GAB IMailUser (use addressbook)
		//   0x06 = GAB IDistList (use addressbook)
		//  next 3 bits: if lower is 0x03
		//   0x00 = business fax, or oneoff entryid
		//   0x10 = home fax
		//   0x20 = primary fax
		//   0x30 = no contact data
		//   0x40 = email 1
		//   0x50 = email 2
		//   0x60 = email 3
		//  top bit:
		//   0x80 default on, except for oneoff entryids

		// either WAB_GUID or ONE_OFF_MUID
		auto &tv = ptrEntries->Value.MVbin.lpbin[i];
		if (memcmp(tv.lpb + sizeof(ULONG), &WAB_GUID, sizeof(GUID)) == 0) {
			// handle wrapped entryids
			ulOffset = sizeof(ULONG) + sizeof(GUID) + sizeof(BYTE);
			cType = tv.lpb[sizeof(ULONG) + sizeof(GUID)];
		}
<<<<<<< HEAD
		object_ptr<IMAPIProp> ptrUser;
		hr = m_lpMAPISup->OpenEntry(ptrEntries->Value.MVbin.lpbin[i].cb - ulOffset,
		     reinterpret_cast<ENTRYID *>(ptrEntries->Value.MVbin.lpbin[i].lpb + ulOffset),
=======
		hr = m_lpMAPISup->OpenEntry(tv.cb - ulOffset,
		     reinterpret_cast<ENTRYID *>(tv.lpb + ulOffset),
>>>>>>> ac9f8034
		     &iid_of(ptrUser), 0, &ulObjType, &~ptrUser);
		if (hr != hrSuccess)
			continue;

		memory_ptr<SPropValue> ptrProps;
		if ((cType & 0x80) && (cType & 0x0F) < 5 && (cType & 0x0F) > 0) {
			unsigned int cbEntryID, ulObjOffset = 0;
			memory_ptr<SPropValue> ptrPropEntryID;

			hr = HrGetOneProp(ptrUser, PR_ENTRYID, &~ptrPropEntryID);
			if (hr != hrSuccess)
				return hr;

			if ((cType & 0x0F) == 3) {
				ulObjType = MAPI_MAILUSER;
				ulObjOffset = cType >> 4;
			} else 
				ulObjType = MAPI_DISTLIST;

			memory_ptr<ENTRYID> ptrEntryID;
			hr = MakeWrappedEntryID(ptrPropEntryID->Value.bin.cb, (LPENTRYID)ptrPropEntryID->Value.bin.lpb, ulObjType, ulObjOffset, &cbEntryID, &~ptrEntryID);
			if (hr != hrSuccess)
				return hr;
			hr = ZCMAPIProp::Create(ptrUser, cbEntryID, ptrEntryID, &~ptrZCMAPIProp);
			if (hr != hrSuccess)
				return hr;
			hr = ptrZCMAPIProp->GetProps(sptaCols, 0, &cValues, &~ptrProps);
			if (FAILED(hr))
				continue;
		} else {
			hr = ptrUser->GetProps(sptaCols, 0, &cValues, &~ptrProps);
			if (FAILED(hr))
				continue;
		}

		ptrProps[0] = sKey;

		hr = lpTable->HrModifyRow(ECKeyTable::TABLE_ROW_ADD, NULL, ptrProps.get(), cValues);
		if (hr != hrSuccess)
			return hr;
		++sKey.Value.ul;
	}

	AddChild(lpTable);
	hr = lpTable->HrGetView(createLocaleFromName(nullptr), ulFlags, &~lpTableView);
	if(hr != hrSuccess)
		return hr;
	return lpTableView->QueryInterface(IID_IMAPITable,
	       reinterpret_cast<void **>(lppTable));
}

/** 
 * Returns an addressbook contents table of the IPM.Contacts folder in m_lpContactFolder.
 * 
 * @param[in] ulFlags MAPI_UNICODE for default unicode columns
 * @param[out] lppTable contents table of all items found in folder
 * 
 * @return 
 */
HRESULT ZCABContainer::GetContentsTable(ULONG ulFlags, LPMAPITABLE *lppTable)
{
	if (m_lpDistList)
		return GetDistListContentsTable(ulFlags, lppTable);
	return GetFolderContentsTable(ulFlags, lppTable);
}

/** 
 * Can return 3 kinds of tables:
 * 1. Root Container, contains one entry: the provider container
 * 2. Provider Container, contains user folders
 * 3. CONVENIENT_DEPTH: 1 + 2
 * 
 * @param[in] ulFlags MAPI_UNICODE | CONVENIENT_DEPTH
 * @param[out] lppTable root container table
 * 
 * @return MAPI Error code
 */
HRESULT ZCABContainer::GetHierarchyTable(ULONG ulFlags, LPMAPITABLE *lppTable)
{
	HRESULT			hr = hrSuccess;
	object_ptr<ECMemTable> lpTable;
	object_ptr<ECMemTableView> lpTableView;
	SizedSPropTagArray(9, sptaCols) = {9, {PR_ENTRYID, PR_STORE_ENTRYID, PR_DISPLAY_NAME_W, PR_OBJECT_TYPE, PR_CONTAINER_FLAGS, PR_DISPLAY_TYPE, PR_AB_PROVIDER_ID, PR_DEPTH, PR_INSTANCE_KEY}};
	enum { XENTRYID = 0, STORE_ENTRYID, DISPLAY_NAME, OBJECT_TYPE, CONTAINER_FLAGS, DISPLAY_TYPE, AB_PROVIDER_ID, DEPTH, INSTANCE_KEY, ROWID, XTCOLS };
	ULONG ulInstance = 0;
	convert_context converter;

	if ((ulFlags & MAPI_UNICODE) == 0)
		sptaCols.aulPropTag[DISPLAY_NAME] = PR_DISPLAY_NAME_A;
	hr = ECMemTable::Create(sptaCols, PR_ROWID, &~lpTable);
	if(hr != hrSuccess)
		return hr;
	/*
	  1. root container		: m_lpFolders = NULL, m_lpContactFolder = NULL, m_lpDistList = NULL, m_lpProvider = ZCABLogon (one entry: provider)
	  2. provider container	: m_lpFolders = data, m_lpContactFolder = NULL, m_lpDistList = NULL, m_lpProvider = ZCABLogon (N entries: folders)
	  3. contact folder		: m_lpFolders = NULL, m_lpContactFolder = data, m_lpDistList = NULL, m_lpProvider = ZCABContainer from (2), (no hierarchy entries)
	  4. distlist			: m_lpFolders = NULL, m_lpContactFolder = NULL, m_lpDistList = data, m_lpProvider = ZCABContainer from (3), (no hierarchy entries)

	  when ulFlags contains CONVENIENT_DEPTH, (1) also contains (2)
	  so we open (2) through the provider, which gives the m_lpFolders
	*/

	if (m_lpFolders) {
		// create hierarchy with folders from user stores
		for (const auto &folder : *m_lpFolders) {
			memory_ptr<cabEntryID> lpEntryID;
			ULONG cbEntryID = CbNewCABENTRYID(folder.cbFolder);
			KPropbuffer<XTCOLS> sProps;

			hr = MAPIAllocateBuffer(cbEntryID, &~lpEntryID);
			if (hr != hrSuccess)
				return hr;

			memset(lpEntryID, 0, cbEntryID);
			memcpy(&lpEntryID->muid, &MUIDZCSAB, sizeof(MAPIUID));
			lpEntryID->ulObjType = MAPI_ABCONT;
			lpEntryID->ulOffset = 0;
			memcpy(lpEntryID->origEntryID, folder.lpFolder, folder.cbFolder);

			sProps[XENTRYID].ulPropTag = sptaCols.aulPropTag[XENTRYID];
			sProps[XENTRYID].Value.bin.cb = cbEntryID;
			sProps[XENTRYID].Value.bin.lpb = reinterpret_cast<BYTE *>(lpEntryID.get());
			sProps[STORE_ENTRYID].ulPropTag = CHANGE_PROP_TYPE(sptaCols.aulPropTag[STORE_ENTRYID], PT_ERROR);
			sProps[STORE_ENTRYID].Value.err = MAPI_E_NOT_FOUND;

			if ((ulFlags & MAPI_UNICODE) == 0)
				sProps.set(DISPLAY_NAME, PR_DISPLAY_NAME, converter.convert_to<std::string>(folder.strwDisplayName));
			else
				sProps.set(DISPLAY_NAME, sptaCols.aulPropTag[DISPLAY_NAME], folder.strwDisplayName);

			sProps[OBJECT_TYPE].ulPropTag = sptaCols.aulPropTag[OBJECT_TYPE];
			sProps[OBJECT_TYPE].Value.ul = MAPI_ABCONT;

			sProps[CONTAINER_FLAGS].ulPropTag = sptaCols.aulPropTag[CONTAINER_FLAGS];
			sProps[CONTAINER_FLAGS].Value.ul = AB_RECIPIENTS | AB_UNMODIFIABLE | AB_UNICODE_OK;

			sProps[DISPLAY_TYPE].ulPropTag = sptaCols.aulPropTag[DISPLAY_TYPE];
			sProps[DISPLAY_TYPE].Value.ul = DT_NOT_SPECIFIC;

			sProps[AB_PROVIDER_ID].ulPropTag = sptaCols.aulPropTag[AB_PROVIDER_ID];
			sProps[AB_PROVIDER_ID].Value.bin.cb = sizeof(GUID);
			sProps[AB_PROVIDER_ID].Value.bin.lpb = (BYTE*)&MUIDZCSAB;

			sProps[DEPTH].ulPropTag = PR_DEPTH;
			sProps[DEPTH].Value.ul = (ulFlags & CONVENIENT_DEPTH) ? 1 : 0;

			sProps[INSTANCE_KEY].ulPropTag = PR_INSTANCE_KEY;
			sProps[INSTANCE_KEY].Value.bin.cb = sizeof(ULONG);
			sProps[INSTANCE_KEY].Value.bin.lpb = (LPBYTE)&ulInstance;

			sProps[ROWID].ulPropTag = PR_ROWID;
			sProps[ROWID].Value.ul = ulInstance;
			hr = lpTable->HrModifyRow(ECKeyTable::TABLE_ROW_ADD, nullptr, sProps.get(), XTCOLS);
			if (hr != hrSuccess)
				return hr;
			++ulInstance;
		}
	} else if (!m_lpContactFolder) {
		// only if not using a contacts folder, which should make the contents table. so this would return an empty hierarchy table, which is true.
		// create toplevel hierarchy. one entry: "Kopano Contacts Folders"
		BYTE sEntryID[4 + sizeof(GUID)]; // minimum sized entryid. no extra info needed
		SPropValue sProps[XTCOLS];

		memset(sEntryID, 0, sizeof(sEntryID));
		memcpy(sEntryID + 4, &MUIDZCSAB, sizeof(GUID));

		sProps[XENTRYID].ulPropTag = sptaCols.aulPropTag[XENTRYID];
		sProps[XENTRYID].Value.bin.cb = sizeof(sEntryID);
		sProps[XENTRYID].Value.bin.lpb = sEntryID;
		sProps[STORE_ENTRYID].ulPropTag = CHANGE_PROP_TYPE(sptaCols.aulPropTag[STORE_ENTRYID], PT_ERROR);
		sProps[STORE_ENTRYID].Value.err = MAPI_E_NOT_FOUND;

		sProps[DISPLAY_NAME].ulPropTag = sptaCols.aulPropTag[DISPLAY_NAME];
		if ((ulFlags & MAPI_UNICODE) == 0) {
			sProps[DISPLAY_NAME].ulPropTag = PR_DISPLAY_NAME_A;
			sProps[DISPLAY_NAME].Value.lpszA = KC_A("Kopano Contacts Folders");
		} else {
			sProps[DISPLAY_NAME].Value.lpszW = KC_W("Kopano Contacts Folders");
		}

		sProps[OBJECT_TYPE].ulPropTag = sptaCols.aulPropTag[OBJECT_TYPE];
		sProps[OBJECT_TYPE].Value.ul = MAPI_ABCONT;

		// AB_SUBCONTAINERS flag causes this folder to be skipped in the IAddrBook::GetSearchPath()
		sProps[CONTAINER_FLAGS].ulPropTag = sptaCols.aulPropTag[CONTAINER_FLAGS];
		sProps[CONTAINER_FLAGS].Value.ul = AB_SUBCONTAINERS | AB_UNMODIFIABLE | AB_UNICODE_OK;

		sProps[DISPLAY_TYPE].ulPropTag = sptaCols.aulPropTag[DISPLAY_TYPE];
		sProps[DISPLAY_TYPE].Value.ul = DT_NOT_SPECIFIC;

		sProps[AB_PROVIDER_ID].ulPropTag = sptaCols.aulPropTag[AB_PROVIDER_ID];
		sProps[AB_PROVIDER_ID].Value.bin.cb = sizeof(GUID);
		sProps[AB_PROVIDER_ID].Value.bin.lpb = (BYTE*)&MUIDZCSAB;

		sProps[DEPTH].ulPropTag = PR_DEPTH;
		sProps[DEPTH].Value.ul = 0;

		sProps[INSTANCE_KEY].ulPropTag = PR_INSTANCE_KEY;
		sProps[INSTANCE_KEY].Value.bin.cb = sizeof(ULONG);
		sProps[INSTANCE_KEY].Value.bin.lpb = (LPBYTE)&ulInstance;

		sProps[ROWID].ulPropTag = PR_ROWID;
		sProps[ROWID].Value.ul = ulInstance++;
		hr = lpTable->HrModifyRow(ECKeyTable::TABLE_ROW_ADD, nullptr, sProps, XTCOLS);
		if (hr != hrSuccess)
			return hr;

		if (ulFlags & CONVENIENT_DEPTH) {
			object_ptr<IABContainer> ptrContainer;
			ULONG ulObjType;

			hr = ((ZCABLogon*)m_lpProvider)->OpenEntry(sizeof(sEntryID), reinterpret_cast<ENTRYID *>(sEntryID),
			     &iid_of(ptrContainer), 0, &ulObjType, &~ptrContainer);
			if (hr != hrSuccess)
				return hr;
			object_ptr<IMAPITable> ptrTable;
			hr = ptrContainer->GetHierarchyTable(ulFlags, &~ptrTable);
			if (hr != hrSuccess)
				return hr;
			rowset_ptr ptrRows;
			hr = ptrTable->QueryRows(INT_MAX, 0, &~ptrRows);
			if (hr != hrSuccess)
				return hr;

			for (rowset_ptr::size_type i = 0; i < ptrRows.size(); ++i) {
				// use PR_STORE_ENTRYID field to set instance key, since that is always MAPI_E_NOT_FOUND (see above)
				auto lpProp = ptrRows[i].find(CHANGE_PROP_TYPE(PR_STORE_ENTRYID, PT_ERROR));
				if (lpProp == nullptr)
					continue;
				lpProp->ulPropTag = PR_ROWID;
				lpProp->Value.ul = ulInstance++;

				hr = lpTable->HrModifyRow(ECKeyTable::TABLE_ROW_ADD, NULL, ptrRows[i].lpProps, ptrRows[i].cValues);
				if (hr != hrSuccess)
					return hr;
			}
		}
	}

	AddChild(lpTable);
	hr = lpTable->HrGetView(createLocaleFromName(nullptr), ulFlags, &~lpTableView);
	if(hr != hrSuccess)
		return hr;
	return lpTableView->QueryInterface(IID_IMAPITable,
	       reinterpret_cast<void **>(lppTable));
}

/** 
 * Opens the contact from any given contact folder, and makes a ZCMAPIProp object for that contact.
 * 
 * @param[in] cbEntryID wrapped contact entryid bytes
 * @param[in] lpEntryID 
 * @param[in] lpInterface requested interface
 * @param[in] ulFlags unicode flags
 * @param[out] lpulObjType returned object type
 * @param[out] lppUnk returned object
 * 
 * @return MAPI Error code
 */
HRESULT ZCABContainer::OpenEntry(ULONG cbEntryID, const ENTRYID *lpEntryID,
    const IID *lpInterface, ULONG ulFlags, ULONG *lpulObjType,
    IUnknown **lppUnk)
{
	HRESULT hr = hrSuccess;
	auto lpCABEntryID = reinterpret_cast<const cabEntryID *>(lpEntryID);
	unsigned int cbNewCABEntryID = CbNewCABENTRYID(0), cbFolder = 0, ulObjType = 0;
	LPENTRYID lpFolder = NULL;
	object_ptr<ZCABContainer> lpZCABContacts;
	object_ptr<ZCMAPIProp> lpZCMAPIProp;

	if (cbEntryID < cbNewCABEntryID || lpEntryID == nullptr ||
	    memcmp(&lpCABEntryID->muid, &MUIDZCSAB, sizeof(MAPIUID)) != 0)
		return MAPI_E_UNKNOWN_ENTRYID;

	if (m_lpDistList)
		// there is nothing to open from the distlist point of view
		// @todo, passthrough to IMAPISupport object?
		return MAPI_E_NO_SUPPORT;

	cbFolder = cbEntryID - cbNewCABEntryID;
	lpFolder = (LPENTRYID)((LPBYTE)lpEntryID + cbNewCABEntryID);

	if (lpCABEntryID->ulObjType == MAPI_ABCONT) {
		object_ptr<IMAPIFolder> ptrContactFolder;
		hr = m_lpMAPISup->OpenEntry(cbFolder, lpFolder, &iid_of(ptrContactFolder), 0, &ulObjType, &~ptrContactFolder);
		if (hr == MAPI_E_NOT_FOUND) {
			// the folder is most likely in a store that is not yet available through this MAPI session
			// try opening the store through the support object, and see if we can get it anyway
			object_ptr<IMAPIGetSession> ptrGetSession;

			hr = m_lpMAPISup->QueryInterface(IID_IMAPIGetSession, &~ptrGetSession);
			if (hr != hrSuccess)
				return hr;
			object_ptr<IMAPISession> ptrSession;
			hr = ptrGetSession->GetMAPISession(&~ptrSession);
			if (hr != hrSuccess)
				return hr;

			std::vector<zcabFolderEntry>::iterator i;
			// find the store of this folder
			for (i = m_lpFolders->begin();
			     i != m_lpFolders->end(); ++i) {
				ULONG res;
				if ((m_lpMAPISup->CompareEntryIDs(i->cbFolder, (LPENTRYID)i->lpFolder, cbFolder, lpFolder, 0, &res) == hrSuccess) && res == TRUE)
					break;
			}
			if (i == m_lpFolders->cend())
				return MAPI_E_NOT_FOUND;
<<<<<<< HEAD
			object_ptr<IMsgStore> ptrStore;
			hr = ptrSession->OpenMsgStore(0, i->cbStore, reinterpret_cast<ENTRYID *>(i->lpStore), nullptr, 0, &~ptrStore);
			if (hr != hrSuccess)
				return hr;
			hr = ptrStore->OpenEntry(cbFolder, lpFolder, &iid_of(ptrContactFolder), 0, &ulObjType, &~ptrContactFolder);
=======
			ulock_normal lk(m_storemap_lock);
			if (i->store == nullptr) {
				hr = ptrSession->OpenMsgStore(0, i->cbStore, reinterpret_cast<ENTRYID *>(i->lpStore), nullptr, 0, &~i->store);
				if (hr != hrSuccess)
					return hr;
			}
			hr = i->store->OpenEntry(cbFolder, lpFolder, &iid_of(ptrContactFolder), 0, &ulObjType, &~ptrContactFolder);
>>>>>>> ac9f8034
		}
		if (hr != hrSuccess)
			return hr;
		hr = ZCABContainer::Create(nullptr, ptrContactFolder, m_lpMAPISup, m_lpProvider, &~lpZCABContacts);
		if (hr != hrSuccess)
			return hr;
		AddChild(lpZCABContacts);
		hr = lpZCABContacts->QueryInterface(lpInterface != nullptr ? *lpInterface : IID_IABContainer, reinterpret_cast<void **>(lppUnk));
	} else if (lpCABEntryID->ulObjType == MAPI_DISTLIST) {
		// open the Original Message
		object_ptr<IMessage> ptrContact;
		hr = m_lpMAPISup->OpenEntry(cbFolder, lpFolder, &iid_of(ptrContact), 0, &ulObjType, &~ptrContact);
		if (hr != hrSuccess)
			return hr;
		hr = ZCABContainer::Create(ptrContact, cbEntryID, lpEntryID, m_lpMAPISup, &~lpZCABContacts);
		if (hr != hrSuccess)
			return hr;
		AddChild(lpZCABContacts);
		hr = lpZCABContacts->QueryInterface(lpInterface != nullptr ? *lpInterface : IID_IDistList, reinterpret_cast<void **>(lppUnk));
	} else if (lpCABEntryID->ulObjType == MAPI_MAILUSER) {
		// open the Original Message
		object_ptr<IMessage> ptrContact;
		hr = m_lpMAPISup->OpenEntry(cbFolder, lpFolder, &iid_of(ptrContact), 0, &ulObjType, &~ptrContact);
		if (hr != hrSuccess)
			return hr;
		hr = ZCMAPIProp::Create(ptrContact, cbEntryID, lpEntryID, &~lpZCMAPIProp);
		if (hr != hrSuccess)
			return hr;
		AddChild(lpZCMAPIProp);
		hr = lpZCMAPIProp->QueryInterface(lpInterface != nullptr ? *lpInterface : IID_IMailUser, reinterpret_cast<void **>(lppUnk));
	} else {
		return MAPI_E_UNKNOWN_ENTRYID;
	}

	if (lpulObjType != nullptr)
		*lpulObjType = lpCABEntryID->ulObjType;
	return hr;
}

/** 
 * Resolve MAPI_UNRESOLVED items in lpAdrList and possibly add resolved
 * 
 * @param[in] lpPropTagArray properties to be included in lpAdrList
 * @param[in] ulFlags EMS_AB_ADDRESS_LOOKUP | MAPI_UNICODE
 * @param[in,out] lpAdrList 
 * @param[in,out] lpFlagList MAPI_AMBIGUOUS | MAPI_RESOLVED | MAPI_UNRESOLVED
 * 
 * @return 
 */
HRESULT ZCABContainer::ResolveNames(const SPropTagArray *lpPropTagArray,
    ULONG ulFlags, LPADRLIST lpAdrList, LPFlagList lpFlagList)
{
	HRESULT hr;
	// only columns we can set from our contents table
	static constexpr const SizedSPropTagArray(7, sptaDefault) =
		{7, {PR_ADDRTYPE_A, PR_DISPLAY_NAME_A, PR_DISPLAY_TYPE,
		PR_EMAIL_ADDRESS_A, PR_ENTRYID, PR_INSTANCE_KEY,
		PR_OBJECT_TYPE}};
	static constexpr const SizedSPropTagArray(7, sptaUnicode) =
		{7, {PR_ADDRTYPE_W, PR_DISPLAY_NAME_W, PR_DISPLAY_TYPE,
		PR_EMAIL_ADDRESS_W, PR_ENTRYID, PR_INSTANCE_KEY,
		PR_OBJECT_TYPE}};
	ULONG i;
	rowset_ptr ptrRows;

	if (lpPropTagArray == NULL)
		lpPropTagArray = (ulFlags & MAPI_UNICODE) ? sptaUnicode : sptaDefault;

	// in this container table, find given PR_DISPLAY_NAME
	if (m_lpFolders) {
		// return MAPI_E_NO_SUPPORT ? since you should not query on this level
		// @todo search in all folders, loop over self, since we want this providers entry ids
		if (m_lpFolders->empty())
			return hrSuccess;
		object_ptr<IMAPITable> ptrHierarchy;
		hr = GetHierarchyTable(0, &~ptrHierarchy);
		if (hr != hrSuccess)
			return hr;
		hr = ptrHierarchy->QueryRows(m_lpFolders->size(), 0, &~ptrRows);
		if (hr != hrSuccess)
			return hr;

		for (i = 0; i < ptrRows.size(); ++i) {
			auto lpEntryID = ptrRows[i].cfind(PR_ENTRYID);
			ULONG ulObjType;

			if (!lpEntryID)
				continue;

			// this? provider?
			object_ptr<IABContainer> ptrContainer;
			hr = OpenEntry(lpEntryID->Value.bin.cb, reinterpret_cast<ENTRYID *>(lpEntryID->Value.bin.lpb),
			     &iid_of(ptrContainer), 0, &ulObjType, &~ptrContainer);
			if (hr != hrSuccess)
				return hr;
			hr = ptrContainer->ResolveNames(lpPropTagArray, ulFlags, lpAdrList, lpFlagList);
			if (hr != hrSuccess)
				return hr;
		}
	} else if (m_lpContactFolder) {
		// only search within this folder and set entries in lpAdrList / lpFlagList
		std::set<ULONG> stProps;

		// make joint proptags
		std::copy(lpPropTagArray->aulPropTag, lpPropTagArray->aulPropTag + lpPropTagArray->cValues, std::inserter(stProps, stProps.begin()));
		for (i = 0; i < lpAdrList->aEntries[0].cValues; ++i)
			stProps.emplace(lpAdrList->aEntries[0].rgPropVals[i].ulPropTag);
		memory_ptr<SPropTagArray> ptrColumns;
		hr = MAPIAllocateBuffer(CbNewSPropTagArray(stProps.size()), &~ptrColumns);
		if (hr != hrSuccess)
			return hr;
		ptrColumns->cValues = stProps.size();
		std::copy(stProps.begin(), stProps.end(), ptrColumns->aulPropTag);

		object_ptr<IMAPITable> ptrContents;
		hr = GetContentsTable(ulFlags & MAPI_UNICODE, &~ptrContents);
		if (hr != hrSuccess)
			return hr;
		hr = ptrContents->SetColumns(ptrColumns, 0);
		if (hr != hrSuccess)
			return hr;

		for (i = 0; i < lpAdrList->cEntries; ++i) {
			auto lpDisplayNameA = lpAdrList->aEntries[i].cfind(PR_DISPLAY_NAME_A);
			auto lpDisplayNameW = lpAdrList->aEntries[i].cfind(PR_DISPLAY_NAME_W);
			if (!lpDisplayNameA && !lpDisplayNameW)
				continue;

			ULONG ulResFlag = (ulFlags & EMS_AB_ADDRESS_LOOKUP) ? FL_FULLSTRING : FL_PREFIX | FL_IGNORECASE;
			ULONG ulStringType = lpDisplayNameW ? PT_UNICODE : PT_STRING8;
			SPropValue sProp = lpDisplayNameW ? *lpDisplayNameW : *lpDisplayNameA;

			ECOrRestriction resFind;
			static const ULONG ulSearchTags[] = {PR_DISPLAY_NAME, PR_EMAIL_ADDRESS, PR_ORIGINAL_DISPLAY_NAME};

			for (size_t j = 0; j < ARRAY_SIZE(ulSearchTags); ++j) {
				sProp.ulPropTag = CHANGE_PROP_TYPE(ulSearchTags[j], ulStringType);
				resFind += ECContentRestriction(ulResFlag, CHANGE_PROP_TYPE(ulSearchTags[j], ulStringType), &sProp, ECRestriction::Cheap);
			}

			hr = resFind.RestrictTable(ptrContents, 0);
			if (hr != hrSuccess)
				return hr;
			hr = ptrContents->QueryRows(INT_MAX, MAPI_UNICODE, &~ptrRows);
			if (hr != hrSuccess)
				return hr;

			if (ptrRows.size() == 1) {
				lpFlagList->ulFlag[i] = MAPI_RESOLVED;

				// release old row
				MAPIFreeBuffer(lpAdrList->aEntries[i].rgPropVals);
				lpAdrList->aEntries[i].rgPropVals = NULL;

				hr = Util::HrCopySRow(reinterpret_cast<SRow *>(&lpAdrList->aEntries[i]), &ptrRows[0], nullptr);
				if (hr != hrSuccess)
					return hr;
			} else if (ptrRows.size() > 1) {
				lpFlagList->ulFlag[i] = MAPI_AMBIGUOUS;
			}
		}
	} else {
		// not supported within MAPI_DISTLIST container
		return MAPI_E_NO_SUPPORT;
	}
	return hrSuccess;
}

// IMAPIProp for m_lpDistList
HRESULT ZCABContainer::GetProps(const SPropTagArray *lpPropTagArray,
    ULONG ulFlags, ULONG *lpcValues, SPropValue **lppPropArray)
{
	if (m_lpDistList != NULL)
		return m_lpDistList->GetProps(lpPropTagArray, ulFlags, lpcValues, lppPropArray);
	return MAPI_E_NO_SUPPORT;
}

HRESULT ZCABContainer::GetPropList(ULONG ulFlags, LPSPropTagArray *lppPropTagArray)
{
	if (m_lpDistList != NULL)
		return m_lpDistList->GetPropList(ulFlags, lppPropTagArray);
	return MAPI_E_NO_SUPPORT;
}<|MERGE_RESOLUTION|>--- conflicted
+++ resolved
@@ -3,16 +3,12 @@
  * Copyright 2005 - 2016 Zarafa and its licensors
  */
 #include <kopano/platform.h>
-<<<<<<< HEAD
 #include <algorithm>
+#include <memory>
 #include <new>
 #include <set>
 #include <string>
-=======
-#include <memory>
-#include <new>
 #include <utility>
->>>>>>> ac9f8034
 #include <vector>
 #include <climits>
 #include <cstring>
@@ -36,19 +32,11 @@
 
 using namespace KC;
 
-<<<<<<< HEAD
-ZCABContainer::ZCABContainer(const std::vector<zcabFolderEntry> *lpFolders,
-    IMAPIFolder *lpContacts, IMAPISupport *lpMAPISup, void *lpProvider) :
-	m_lpFolders(lpFolders), m_lpContactFolder(lpContacts),
-	m_lpMAPISup(lpMAPISup), m_lpProvider(lpProvider)
-=======
 ZCABContainer::ZCABContainer(std::shared_ptr<std::vector<zcabFolderEntry>> lpFolders,
-    IMAPIFolder *lpContacts, LPMAPISUP lpMAPISup, void *lpProvider,
-    const char *cls_name) :
-	ECUnknown(cls_name), m_lpFolders(std::move(lpFolders)),
+    IMAPIFolder *lpContacts, LPMAPISUP lpMAPISup, void *lpProvider) :
+	m_lpFolders(std::move(lpFolders)),
 	m_lpContactFolder(lpContacts), m_lpMAPISup(lpMAPISup),
 	m_lpProvider(lpProvider)
->>>>>>> ac9f8034
 {
 	assert(lpFolders == nullptr || lpContacts == nullptr);
 }
@@ -86,11 +74,7 @@
     IMAPIFolder *lpContacts, IMAPISupport *lpMAPISup, void *lpProvider,
     ZCABContainer **lppABContainer)
 {
-<<<<<<< HEAD
-	return alloc_wrap<ZCABContainer>(lpFolders, lpContacts, lpMAPISup, lpProvider).put(lppABContainer);
-=======
-	return alloc_wrap<ZCABContainer>(std::move(lpFolders), lpContacts, lpMAPISup, lpProvider, "IABContainer").put(lppABContainer);
->>>>>>> ac9f8034
+	return alloc_wrap<ZCABContainer>(std::move(lpFolders), lpContacts, lpMAPISup, lpProvider).put(lppABContainer);
 }
 
 HRESULT ZCABContainer::Create(IMessage *lpContact, ULONG cbEntryID,
@@ -515,14 +499,9 @@
 			ulOffset = sizeof(ULONG) + sizeof(GUID) + sizeof(BYTE);
 			cType = tv.lpb[sizeof(ULONG) + sizeof(GUID)];
 		}
-<<<<<<< HEAD
 		object_ptr<IMAPIProp> ptrUser;
-		hr = m_lpMAPISup->OpenEntry(ptrEntries->Value.MVbin.lpbin[i].cb - ulOffset,
-		     reinterpret_cast<ENTRYID *>(ptrEntries->Value.MVbin.lpbin[i].lpb + ulOffset),
-=======
 		hr = m_lpMAPISup->OpenEntry(tv.cb - ulOffset,
 		     reinterpret_cast<ENTRYID *>(tv.lpb + ulOffset),
->>>>>>> ac9f8034
 		     &iid_of(ptrUser), 0, &ulObjType, &~ptrUser);
 		if (hr != hrSuccess)
 			continue;
@@ -831,13 +810,7 @@
 			}
 			if (i == m_lpFolders->cend())
 				return MAPI_E_NOT_FOUND;
-<<<<<<< HEAD
 			object_ptr<IMsgStore> ptrStore;
-			hr = ptrSession->OpenMsgStore(0, i->cbStore, reinterpret_cast<ENTRYID *>(i->lpStore), nullptr, 0, &~ptrStore);
-			if (hr != hrSuccess)
-				return hr;
-			hr = ptrStore->OpenEntry(cbFolder, lpFolder, &iid_of(ptrContactFolder), 0, &ulObjType, &~ptrContactFolder);
-=======
 			ulock_normal lk(m_storemap_lock);
 			if (i->store == nullptr) {
 				hr = ptrSession->OpenMsgStore(0, i->cbStore, reinterpret_cast<ENTRYID *>(i->lpStore), nullptr, 0, &~i->store);
@@ -845,7 +818,6 @@
 					return hr;
 			}
 			hr = i->store->OpenEntry(cbFolder, lpFolder, &iid_of(ptrContactFolder), 0, &ulObjType, &~ptrContactFolder);
->>>>>>> ac9f8034
 		}
 		if (hr != hrSuccess)
 			return hr;
