--- conflicted
+++ resolved
@@ -109,17 +109,13 @@
 \fImysql\fR
 .SS allow_local_users
 .PP
-<<<<<<< HEAD
-Named Unix users which connect through the unix socket (server_pipe_name) which are added here, those users will become the internal SYSTEM user in Kopano, and have administrative rights. Normally, this is only \fBroot\fP, so the unix root user can use the kopano\-admin tool. You can add a generic user to be used by the kopano\-dagent here. This user is most likely called \fBvmail\fP. Note that the field is SPACE separated.
-=======
 A boolean that controls whether Unix users can authenticate as the Kopano user
 of the same name without a password through the Unix socket.
 .PP
 Default: \fIyes\fP
 .SS local_admin_users
 .PP
-Named Unix users which connect through the unix socket (server_pipe_name) which are added here, those users will become the internal SYSTEM user in Kopano, and have administrative rights. Normally, this is only \*(Aqroot\*(Aq, so the unix root user can use the kopano\-admin tool. You can add a generic user to be used by the kopano\-dagent here. This user is most likely called \*(Aqvmail\*(Aq. Note that the field is SPACE separated.
->>>>>>> 813e23a0
+Named Unix users which connect through the unix socket (server_pipe_name) which are added here, those users will become the internal SYSTEM user in Kopano, and have administrative rights. Normally, this is only \fBroot\fP, so the unix root user can use the kopano\-admin tool. You can add a generic user to be used by the kopano\-dagent here. This user is most likely called \fBvmail\fP. Note that the field is SPACE separated.
 .PP
 Default:
 \fIroot\fR
@@ -341,12 +337,6 @@
 Default: \fI21844\fP
 .SS attachment_storage
 .PP
-<<<<<<< HEAD
-The location where attachments are stored. This can be in the MySQL database, or as separate files. The drawback of \fBdatabase\fP is that the large data of attachment will push useful data from the MySQL cache. The drawback of separate files is that a mysqldump is not enough for a full disaster recovery.
-.PP
-Possible values: \fBdatabase\fP, \fBfiles\fP, \fBfiles_v2\fP (experimental),
-and, if built with libs3/AWS support, \fBs3\fP.
-=======
 The attachment backend to use. Different ones are available:
 .TP
 db
@@ -362,7 +352,6 @@
 .TP
 s3
 Basic S3 backend for AWS/Minio. Not shareable.
->>>>>>> 813e23a0
 .PP
 Default:
 \fIfiles\fR
