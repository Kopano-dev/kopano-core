--- conflicted
+++ resolved
@@ -957,11 +957,7 @@
 .RS 4
 The hostname of the entry point to the S3 cloud where the bucket is located.
 .sp
-<<<<<<< HEAD
-If you are using minio or another S3 compatible implementation that is using another port, you can specify the port with hostname:port\&.
-=======
-If you are using miniio or an other S3 compatible implementation that is using another port, you can specify the port with hostname:port.
->>>>>>> a87117cf
+If you are using minio or an other S3 compatible implementation that is using another port, you can specify the port with hostname:port.
 .RE
 .PP
 \fBattachment_s3_region\fR
