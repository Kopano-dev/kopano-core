.TH "KOPANO" "7" "November 2016" "Kopano 8" "Kopano Core user reference"
.\" http://bugs.debian.org/507673
.ie \n(.g .ds Aq \(aq
.el       .ds Aq '
.\" disable hyphenation
.nh
.\" disable justification (adjust text to left margin only)
.ad l
.SH "NAME"
kopano \- Kopano server overview.
.SH "DESCRIPTION"
.PP
Kopano is a full-featured e-mail and groupware solution, focused towards clients using the MAPI standard. The Kopano suite consists of the following parts:
.PP
kopano\-server
.RS 4
The main server process, accepting client connections, and managing storage and retrieval of data from the database.
.RE
.PP
kopano\-spooler
.RS 4
The outgoing e-mail spooler. This service makes sure that e-mails sent by clients are converted to internet e-mail and forwarded to an SMTP server.
.RE
.PP
kopano\-dagent
.RS 4
The Kopano delivery agent is called by your MTA to deliver an incoming e-mail message into a user's inbox.
.RE
.PP
kopano\-admin
.RS 4
The admin program can be started from the command line to perform various administrational tasks such add creating users, and managing groups.
.RE
.PP
kopano\-monitor
.RS 4
The monitor server process monitors user stores for quota limits. When a user goes over the warning quota level, kopano\-monitor will issue a warning e-mail.
.RE
.PP
kopano\-gateway
.RS 4
The gateway server process enables POP3 and/or IMAP connectivity to the storage server. Users with other non\-Outlook or webaccess clients can still retrieve their e-mail from the server.
.RE
.PP
kopano\-passwd
.RS 4
The passwd program can be started from the command line to update the user password when the server is running with dbplugin.
.RE
.PP
kopano\-fsck
.RS 4
The fsck program can be started from the command line to check and possibly fix broken items in your calendar or tasks folder.
.RE
.PP
kopano\-backup
.RS 4
The backup tool creates an incremental dump of a store. The data can be restored by the same tool. This tool can be used as a brick\-level\-backup. From a performance point of view it might not make sense to be used as a disaster\-recovery tool.
.RE
.PP
kopano\-ical
.RS 4
The iCal/CalDAV gateway enables users to retrieve their own Kopano calendar using the iCalendar standard.
.RE
.PP
kopano\-stats
.RS 4
A simple program that dumps some statistics the kopano\-server program collects.
.RE
.PP
kopano\-cfgchecker
.RS 4
This program tests for common configuration errors for a given config file.
.RE
.PP
kopano\-search
.RS 4
The kopano\-search daemon is used to index all messages for all users in the kopano\-server. Indexing messages greatly enhances the search performance of the kopano\-server.
.RE
<<<<<<< HEAD
=======
.SH Environment variables
.SS KOPANO_CLIENT_LOGLEVEL
.PP
The initial loglevel and bitmask for all KC programs.
.PP
Possible severity levels:
.IP \(bu 4
\fB0\fP (nothing)
.IP \(bu 4
\fB1\fP (fatal conditions)
.IP \(bu 4
\fB2\fP (error or worse)
.IP \(bu 4
\fB3\fP (warning or worse)
.IP \(bu 4
\fB4\fP (notice or worse)
.IP \(bu 4
\fB5\fP (info or worse)
.IP \(bu 4
\fB6\fP (debug or worse)
.PP
Possible additional subsystem bits that can be ORed with the level:
.IP \(bu 4
\fB0x10000\fP (SQL)
.IP \(bu 4
\fB0x20000\fP (userplugin)
.IP \(bu 4
\fB0x40000\fP (cache)
.IP \(bu 4
\fB0x80000\fP (usercache)
.IP \(bu 4
\fB0x100000\fP (soap)
.IP \(bu 4
\fB0x200000\fP (ics)
.IP \(bu 4
\fB0x400000\fP (search)
.IP \(bu 4
\fB0x800000\fP (sync)
.PP
Default: \fB4\fP
.PP
Example: \fB0x800006\fP
.SH "AUTHOR"
.PP
Written by Kopano.
>>>>>>> 04fd1957
.SH "SEE ALSO"
.PP
\fBkopano-server\fR(8),
\fBkopano-spooler\fR(8),
\fBkopano-dagent\fR(8),
\fBkopano-admin\fR(8),
\fBkopano-monitor\fR(8),
\fBkopano-gateway\fR(8),
\fBkopano-passwd\fR(1),
\fBkopano-fsck\fR(1),
\fBkopano-backup\fR(8),
\fBkopano-ical\fR(8),
\fBkopano-stats\fR(1),
\fBkopano-cfgchecker\fR(8),
\fBkopano-search\fR(8),
\fBmapi\fP(7)<|MERGE_RESOLUTION|>--- conflicted
+++ resolved
@@ -76,8 +76,6 @@
 .RS 4
 The kopano\-search daemon is used to index all messages for all users in the kopano\-server. Indexing messages greatly enhances the search performance of the kopano\-server.
 .RE
-<<<<<<< HEAD
-=======
 .SH Environment variables
 .SS KOPANO_CLIENT_LOGLEVEL
 .PP
@@ -123,7 +121,6 @@
 .SH "AUTHOR"
 .PP
 Written by Kopano.
->>>>>>> 04fd1957
 .SH "SEE ALSO"
 .PP
 \fBkopano-server\fR(8),
