--- conflicted
+++ resolved
@@ -60,10 +60,6 @@
 
 ## deferredupdate
 
-<<<<<<< HEAD
-Is a per-folder list of changes to tproperties that have not been written to
-tproperties yet (for performance reasons)
-=======
 Because the collection of data for the purpose of populating the "tproperties"
 table can potentially be load-intensive, this work is done lazily. So, when
 properties do get changed in the "properties" table and tproperties is not to
@@ -74,7 +70,6 @@
 
 The "deferredupdate" table has both a "folderid" and "srcfolderid" column;
 these two differ only when a copy operation was used (cf. copyFolder RPC).
->>>>>>> 6642ba7a
 
 ## hierarchy
 
