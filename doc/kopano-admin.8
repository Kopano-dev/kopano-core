.TH "KOPANO\-ADMIN" "8" "November 2016" "Kopano 8" "Kopano Core user reference"
.\" http://bugs.debian.org/507673
.ie \n(.g .ds Aq \(aq
.el       .ds Aq '
.\" disable hyphenation
.nh
.\" disable justification (adjust text to left margin only)
.ad l
.SH "NAME"
kopano-admin \- Manages Kopano users and stores.
.SH "SYNOPSIS"
.HP \w'\fBkopano\-admin\fR\ 'u
\fBkopano\-admin\fR \fIACTION\fR [\fIOPTION\fR...]
.SH "DESCRIPTION"
.PP
This tool can be used to create the public store and to add, update and remove users from Kopano. The storage server must be running for
\fBkopano\-admin\fR
to work.
.PP
If no action is given, a listing of the possible parameters is printed. When invalid actions or not enough options for an action are given, an error message is printed.
.PP
When using LDAP as the users source, create, modify and delete actions are done in the LDAP tree and not using the kopano\-admin tool. Please see the
\fBEXTERNAL USERS\fR()
section for more information.
.SH "ACTIONS"
.PP
kopano\-admin needs an action command with the appropriate options. Valid actions are:
.PP
\fB\-s\fR
.RS 4
Create a public store. No other options are needed. Only one public store can be created. Successive calls will fail.
.RE
.PP
\fB\-c\fR \fIusername\fR
.RS 4
Create a new user,
\fB\-p\fP,
\fB\-f\fP
and
\fB\-e\fP
options are required,
\fB\-a\fP
and
\fB\-n\fP
parameters are optional. To set a password using a password prompt, use the
\fB\-P\fP
option in stead of
\fB\-p\fP.
.RE
.PP
\fB\-d\fR \fIusername\fR
.RS 4
Delete a user. No other options are needed. The deleted store of the user will be marked as orphan store and can be restored with
\fB\-\-hook\-store\fP.
.RE
.PP
\fB\-u\fR \fIusername\fR
.RS 4
Update user information. Valid parameters are:
[\fB\-p\fP|\fB\-P\fP],
\fB\-f\fP,
\fB\-e\fP,
\fB\-a\fP,
\fB\-n\fP
and
\fB\-U\fP
to update user information. Use:
\fB\-\-qo\fP,
\fB\-\-qw\fP,
\fB\-\-qs\fP
or
\fB\-\-qh\fP
to set quota levels. Use 0 with quota options to set as unlimited.
.sp
\fB\-\-enable\-feature\fP
and
\fB\-\-disable\-feature\fP
to enable or disable specific features for users.
.sp
This action is also required for all options to control the autoaccept of meeting requests. See the
\fB\-\-mr\-accept\fP,
\fB\-\-mr\-decline\-conflict\fP,
\fB\-\-mr\-decline\-recurring\fP and \fB\-\-mr\-process\fP
options.
.RE
.PP
\fB\-g\fR \fIgroupname\fR
.RS 4
Create a new group. Valid parameters are:
\fB\-e\fP
.RE
.PP
\fB\-\-update\-group\fR \fIgroupname\fR
.RS 4
Update group information. Valid parameters are:
\fB\-e\fP
.RE
.PP
\fB\-G\fR \fIgroupname\fR
.RS 4
Delete a group. No other options are needed.
.RE
.PP
\fB\-b\fR \fIusername\fR
.RS 4
Add a user to a group. Use the
\fB\-i\fP
to set the groupname.
.RE
.PP
\fB\-B\fR \fIusername\fR
.RS 4
Remove a user from a group. Use the
\fB\-i\fP
to set the groupname.
.RE
.PP
\fB\-l\fR, \fB\-\-list\-users\fP
.RS 4
List all users available in Kopano. When using an external user source, this action will implicitly synchronize all users in the external source, creating, updating and/or removing users and stores.
.RE
.PP
\fB\-L\fR, \fB\-\-list\-groups\fP
.RS 4
List all groups available in Kopano. When using an external user source, this action will implicitly synchronize all groups in the external source, creating updating and/or removing groups and memberships.
.RE
.PP
\fB\-\-list\-companies\fR
.RS 4
List all tenans available in Kopano. When using an external user source, this action will implicitly synchronize all tenants in the external source, creating updating and/or removing companies.
.sp
This option is only available in multi-tenancy Kopano
.RE
.PP
\fB\-\-details\fR \fIname\fR
.RS 4
Show all the details of a user, showing the fullname, e-mailaddress, active state, administator state, group memberships and quota settings. Optionally use
\fB\-\-type\fP
to indicate for what kind of object the details are being requested.
.sp
Note: This function does not synchronize with the external user plugin. Thus changes from e.g. LDAP will not be set during this function.
.RE
.PP
\fB\-\-type\fR \fItype\fR
.RS 4
Additional argument for
\fB\-\-details\fP. The argument with this option indicates for what type of object the details are being requested. Allowed values are
\fBuser\fP,
\fBgroup\fP
or
\fBcompany\fP
When this option is not used, it defaults to
\fBuser\fP.
.RE
.PP
\fB\-\-create\-company\fR \fIcompanyname\fR
.RS 4
Create a new tenant space.
.sp
Use:
\fB\-\-qo\fP,
\fB\-\-qw\fP,
\fB\-\-qs\fP,
\fB\-\-qh\fP
to set quota levels for the tenant.
.sp
Use:
\fB\-\-udqo\fP,
\fB\-\-udqw\fP,
\fB\-\-udqs\fP,
\fB\-\-udqh\fP
to set the default quota levels for the users inside the tenant.
.sp
This option is only available in multi-tenancy Kopano.
.RE
.PP
\fB\-\-update\-company\fR \fIcompanyname\fR
.RS 4
Update an existing tenant space.
.sp
Use:
\fB\-\-qo\fP,
\fB\-\-qw\fP,
\fB\-\-qs\fP,
\fB\-\-qh\fP
to set quota levels for the tenant.
.sp
Use:
\fB\-\-udqo\fP,
\fB\-\-udqw\fP,
\fB\-\-udqs\fP,
\fB\-\-udqh\fP
to set the default quota levels for the users inside the .
.sp
This option is only available in multi-tenancy Kopano.
.RE
.PP
\fB\-\-delete\-company\fR \fIcompanyname\fR
.RS 4
Delete company space.
.sp
This option is only available in multi-tenancy Kopano.
.RE
.PP
\fB\-\-set\-system\-admin\fR \fIcompanyname\fR
.RS 4
Set system administrator for the tenant specified by
\fB\-I\fP.
.sp
Please be aware that this option does not provide the user with administrator privileges. The system administrator is considered the main contact person for a company, it will for example be used as default sender for quota warning emails.
.sp
This option is only available in multi-tenancy Kopano.
.RE
.PP
\fB\-\-add\-to\-viewlist\fR \fIcompanyname\fR
.RS 4
Add tenant
\fIcompanyname\fP
to remote view list of company specified by
\fB\-I\fP. After this command the
\fIcompanyname\fP
is capable of viewing all members of the company specified by
\fB\-I\fP.
.sp
This option is only available in multi-tenancy Kopano.
.RE
.PP
\fB\-\-del\-from\-viewlist\fR \fIcompanyname\fR
.RS 4
Delete company
\fIcompanyname\fP
from remote view list of tenant specified by
\fB\-I\fP. After this command the
\fIcompanyname\fP
is no longer capable of viewing all members of the tenant specified by
\fB\-I\fP.
.sp
This option is only available in multi-tenancy Kopano.
.RE
.PP
\fB\-\-list\-view\fR
.RS 4
List all tenants in the remote view list of the tenant specified by
\fB\-I\fP. The tenants in this list are able to view all members of the specified tenant in their Address Book.
.sp
This option is only available in multi-tenancy Kopano.
.RE
.PP
\fB\-\-add\-to\-adminlist\fR \fIusername\fR
.RS 4
Add user
\fIusername\fP
to remote\-admin list of tenant specified by
\fB\-I\fP. This is the administrator list for remote administrators, as such it only manages administrators from a different tenant. Users who should be administrator over their own tenant are managed by updating (\fB\-u\fR) the user and specifying the
\fB\-a\fR
argument.
.sp
Users can only be administrator over a different company when they have also been granted view privileges, can be granted by using the
\fB\-\-add\-to\-viewlist\fR.
.sp
This option is only available in multi-tenancy Kopano.
.RE
.PP
\fB\-\-del\-from\-adminlist\fR \fIusername\fR
.RS 4
Delete user
\fIusername\fP
from remote\-admin list of company specified by
\fB\-I\fP. This is the administrator list for remote administrators, as such it only manages administrators from a different tenant. Users who should be administrator over their own tenant are managed by updating (\fB\-u\fR) the user and specifying the
\fB\-a\fR
argument.
.sp
This option is only available in multi-tenancy Kopano.
.RE
.PP
\fB\-\-list\-admin\fR
.RS 4
List all users in the remote\-admin list of the tenant specified by
\fB\-I\fP. This is the administrator list for remote administrators, as such it only manages administrators from a different tenant. Users who should be administrator over their own tenant are managed by updating (\fB\-u\fR) the user and specifying the
\fB\-a\fR
argument.
.sp
Users can only be administrator over a different tenant when they have also been granted view privileges, can be granted by using the
\fB\-\-add\-to\-viewlist\fR.
.sp
This option is only available in multi-tenancy Kopano.
.RE
.PP
\fB\-\-add\-userquota\-recipient\fR \fIuser\fR
.RS 4
Add
<<<<<<< HEAD
\fIuser\fP
as recipient to userquota warning emails. You can optionally use
\fB\-I\fP
=======
\fI\*(Aquser\*(Aq\fR
as recipient to userquota warning emails. You must use
\fI\-I\fR
>>>>>>> f88fa418
to set the tenant space to apply the recipient action on.
.RE
.PP
\fB\-\-del\-userquota\-recipient\fR \fIuser\fR
.RS 4
Delete
<<<<<<< HEAD
\fIuser\fP
as recipient to userquota warning emails. You can optionally use
\fB\-I\fP
=======
\fI\*(Aquser\*(Aq\fR
as recipient to userquota warning emails. You must use
\fI\-I\fR
>>>>>>> f88fa418
to set the tenant space to apply the recipient action on.
.RE
.PP
\fB\-\-list\-userquota\-recipients\fR
.RS 4
List all additional recipients for a userquota warning email. Use
\fB\-I\fP
to request the recipient list for a particular tenant space.
.RE
.PP
\fB\-\-add\-companyquota\-recipient\fR \fIuser\fR
.RS 4
Add
<<<<<<< HEAD
\fIuser\fP
as recipient to tenant quota warning emails. You can optionally use
\fB\-I\fP
=======
\fI\*(Aquser\*(Aq\fR
as recipient to tenant quota warning emails. You must use
\fI\-I\fR
>>>>>>> f88fa418
to set the tenant space to apply the recipient action on.
.RE
.PP
\fB\-\-del\-companyquota\-recipient\fR \fIuser\fR
.RS 4
Delete
<<<<<<< HEAD
\fIuser\fP
as recipient to tenant quota warning emails. You can optionally use
\fB\-I\fP
=======
\fI\*(Aquser\*(Aq\fR
as recipient to tenant quota warning emails. You must use
\fI\-I\fR
>>>>>>> f88fa418
to set the tenant space to apply the recipient action on.
.RE
.PP
\fB\-\-list\-companyquota\-recipients\fR
.RS 4
List all additional recipients for a tenant quota warning email. Use
\fB\-I\fP
to request the recipient list for a particular tenant space
.RE
.PP
\fB\-\-list\-sendas\fR \fIuser\fR
.RS 4
List all users who are able to directly send an email as
\fIuser\fR. This has been set in the LDAP server, or with the
\fB\-\-add\-sendas\fR
command for Unix and DB plugins. Optionally use
\fB\-\-type\fP
to indicate for what kind of object the sendas details are being requested.
.RE
.PP
\fB\-\-clear\-cache\fR
.RS 4
Clears the server's caches. All data cached inside the kopano\-server is cleared. Although this can never cause any data loss, it can affect the performance of your server, since any data requested after the cache is cleared needs to be re\-requested from the database or LDAP server. Normally this option is never needed; it is mostly used as a diagnostics tool.
.sp
Optionally use
\fB\-\-clear\-cache=\fP
to specify a set of purge options. The following options can be used:
.RS 4
0x0000    Release no longer used memory back to the kernel
.RE
.RS 4
0x0001    Purge the quota cache
.RE
.RS 4
0x0002    Purge the quota default cache
.RE
.RS 4
0x0004    Purge the object cache
.RE
.RS 4
0x0008    Purge the store cache
.RE
.RS 4
0x0010    Purge the ACL cache
.RE
.RS 4
0x0020    Purge the cell cache
.RE
.RS 4
0x0040    Purge the index1 cache
.RE
.RS 4
0x0080    Purge the index2 cache
.RE
.RS 4
0x0100    Purge the indexproperty cache
.RE
.RS 4
0x0200    Purge the user object cache
.RE
.RS 4
0x0400    Purge the externid cache
.RE
.RS 4
0x0800    Purge the userdetails cache
.RE
.RS 4
0x1000    Purge the server cache
.RE
.RE
.PP
\fB\-\-purge\-softdelete\fR \fIdays\fR
.RS 4
Starts a softdelete purge on the server, removing all soft\-deleted items which have been deleted
\fIdays\fR
days ago, or earlier
.RE
.PP
\fB\-\-purge\-deferred\fR
.RS 4
The server has an optimization in which changes to the tproperties table are not writted directly, but delayed for a more efficient write at a later time. The server auto\-purges these regularly. This command allows you to purge all changes pending. It may be useful to run this during low I/O load of your server (eg at night).
.RE
.PP
\fB\-\-list\-orphans\fR
.RS 4
When a user is removed, the store becomes orphaned. This option shows a list of stores that are not hooked to a user. You can use the
\fB\-\-remove\-store\fR
and
\fB\-\-hook\-store\fR
from this list.
.RE
.PP
\fB\-\-hook\-store\fR \fIstore\-guid\fR
.RS 4
You can hook an orphaned store to an existing user, so you may access the store again. Use the
\fB\-u\fR
\fIusername\fR
to specify the user to hook the store to.
.sp
You can copy an orphaned store to the public store. Use the
\fB\-\-copyto\-public\fR
to copy the store to the public folder named "Deleted Stores". This folder is then only visible for users with Kopano admin privileges.
.sp
To hook a public store, use
\fB\-\-type\fR
group/company to influence the name type in the \fB\-u\fP switch.
.sp
To hook an archive store, use
\fB\-\-type\fR
\fIarchive\fR.
.RE
.PP
\fB\-\-remove\-store\fR \fIstore\-guid\fR
.RS 4
Use this action to remove the store from the database. The store is actually just marked as deleted, so the softdelete system can remove the store from the database.
.RE
.PP
\fB\-\-create\-store\fR \fIusername\fR
.RS 4
This action will create a store for a newly created user, and is normally called through the createuser script. If the
\fB\-\-list\-orphans\fR
action listed users without a store, you can create a new store for those users with this command.
.RE
.PP
\fB\-\-unhook\-store\fR \fIusername\fR
.RS 4
You can unhook a store from a user, so you can remove the store and create a new one.
.sp
To unhook a public store, use the
\fB\-\-type\fR
group/company option to influence the name type in the
\fIusername\fR
argument. Use a company name with type company or "Everyone" with type group to unhook the public.
.sp
To unhook an archive store, use
\fB\-\-type\fR
\fIarchive\fR.
.RE
.PP
\fB\-\-force\-resync\fR \fIusernames\fR
.RS 4
You can force a resync of cached profiles when the data is out of sync. One or more usernames can be specified. If no usernames are given, all offline profiles can be resynced.
.RE
.PP
\fB\-\-reset\-folder\-count\fR \fIusername\fR
.RS 4
Reset the counters on all folders in
\fIusername\fR's store.
.RE
.PP
\fB\-\-user\-count\fR
.RS 4
Shows an overview of user counts per type of user
.RE
.SH "OPTIONS"
.PP
The options used by actions are as follows:
.PP
\fB\-\-verbose\fR \fIlevel\fR
.RS 4
Set the verbosity level (0=critical, ..., 6=debug).
.sp
Default: \fI3\fP
.RE
.PP
\fB\-v\fR
.RS 4
Increases the verbosity level by one, up to the maximum of 6.
.RE
.PP
\fB\-U\fR \fInew_username\fP
.RS 4
Use this parameter to rename a user. This option is only valid with the
\fB\-u\fP
update action.
.RE
.PP
\fB\-p\fR, \fB\-\-password\fP \fIpassword\fR
.RS 4
Set password for a user. This option is only valid with the
\fB\-c\fP
create or
\fB\-u\fP
update action.
.RE
.PP
\fB\-P\fR, \fB\-\-password\-prompt\fP
.RS 4
Set password for a user. The password can be entered on the password prompt. The password will not be shown. This option is only valid with the
\fB\-c\fP
create or
\fB\-u\fP
update action.
.RE
.PP
\fB\-f\fR, \fB\-\-fullname\fP "\fIfull name\fP"
.RS 4
Specify full user name. Use single quotes around the name to pass it as a single parameter. This option is only valid with the
\fB\-c\fP
create or
\fB\-u\fP
update action.
.RE
.PP
\fB\-e\fR, \fB\-\-email\fP \fIemail_address\fP
.RS 4
Specify the email address. This address will be used to set the "From" email address in outgoing email messages. Use single quotes around the name to pass it as a single parameter. This option is only valid with the
\fB\-c\fP
create or
\fB\-u\fP
update action.
.RE
.PP
\fB\-a\fR \fI[yes|y|1|2 / no|n|0]\fR
.RS 4
Set the user as administrator by passing \fByes\fP. When passing \fBno\fP, administrator rights will be revoked from the user. This option is only valid with the
\fB\-c\fP
create or
\fB\-u\fP
update action.
.sp
It is also possible to pass 2 as administrator level, this will make the user a system administrator who can create/modify/delete companies.
.RE
.PP
\fB\-n\fR \fI[yes|y|1 / no|n|0]\fR
.RS 4
Specify a non\-active user. This user cannot login, but email can be delivered, and the store can be opened by users with correct rights.
.RE
.PP
\fB\-\-qo\fR \fI[yes|y|1 / no|n|0]\fR
.RS 4
Override the default server quota settings for this user. User specific quota levels will used. The default value of this option is \fBno\fP, always using server quota levels. This option is only valid with the
\fB\-c\fP
create or
\fB\-u\fP
update action.
.RE
.PP
\fB\-\-qw\fR \fIvalue in Mb\fR
.RS 4
Set the warning quota level for a user. The user may receive a warning email when this level is reached. See
\fBkopano-monitor\fR(8)
for warning emails. This option is only valid with the
\fB\-c\fP
create or
\fB\-u\fP
update action.
.RE
.PP
\fB\-\-qs\fR \fIvalue in Mb\fR
.RS 4
Set the soft quota level for a user. The user will be unable to receive new emails, bouncing the email back to the sender. This option is only valid with the
\fB\-c\fP
create or
\fB\-u\fP
update action.
.RE
.PP
\fB\-\-qh\fR \fIvalue in Mb\fR
.RS 4
Set the hard quota level for a user. The user will be unable to receive and create new emails. This option is only valid with the
\fB\-c\fP
create or
\fB\-u\fP
update action.
.RE
.PP
\fB\-\-udqo\fR \fI[yes|y|1 / no|n|0]\fR
.RS 4
Override the default server quota settings for all user within the specified tenant. default value of this option is \fBno\fP, always using server quota levels.
.RE
.PP
\fB\-\-udqw\fR \fIvalue in Mb\fR
.RS 4
Set the warning quota level for all users within the specified tenant. The user may receive a warning email when this level is reached. See
\fBkopano-monitor\fR(8)
for warning emails.
.RE
.PP
\fB\-\-udqs\fR \fIvalue in Mb\fR
.RS 4
Set the soft quota level for all users within the specified tenant. The user will be unable to receive new emails, bouncing the email back to the sender. See
\fBkopano-monitor\fR(8)
for warning emails.
.RE
.PP
\fB\-\-udqh\fR \fIvalue in Mb\fR
.RS 4
Set the hard quota level for all users within the specified tenant. The user will be unable to receive and create new emails. See
\fBkopano-monitor\fR(8)
for warning emails.
.RE
.PP
\fB\-i\fR \fIgroupname\fR
.RS 4
This sets the groupname for
\fB\-b\fP
and
\fB\-B\fP
actions.
.RE
.PP
\fB\-I\fR \fIcompanyname\fR
.RS 4
This sets the companyname for all user, group and tenant commands. This option is only available for multi-tenancy Kopano.
.RE
.PP
\fB\-\-mr\-accept\fR \fI[yes|y|1 / no|n|0]\fR
.RS 4
Specified that meeting requests should automatically be accepted for a user. This means that when a meeting request is sent to this user when specified as being a "resource", the request will directly be honoured and written to the calendar. This is a client\-side action and this setting therefore does not affect actual meeting requests being delivered via kopano\-dagent. The user on which to operate is select using the
\fB\-u\fP
switch.
.RE
.PP
\fB\-\-mr\-decline\-conflict\fR \fI[yes|y|1 / no|n|0]\fR
.RS 4
This option only has effect when \-\-mr\-accept=yes is in effect. When specifying \-\-mr\-decline\-conflict, meeting requests that conflict with an existing meeting will be declined. The user on which to operate is select using the
\fB\-u\fP
switch.
.RE
.PP
\fB\-\-mr\-decline\-recurring\fR \fI[yes|y|1 / no|n|0]\fR
.RS 4
This option only has effect when \-\-mr\-accept=yes is in effect. When specifying \-\-mr\-decline\-recurring, meeting requests that are recurring will be declined. The user on which to operate is select using the
\fB\-u\fP
switch.
.RE
.PP
\fB\-\-mr\-process\fP [\fByes\fP|\fBno\fP]
.PP
.RS 4
Controls the meeting request autoprocessing flag. The user on which to operate
is selected using the \fB\-u\fP switch.
.RE
.PP
\fB\-\-add\-sendas\fR \fIsender\fR
.RS 4
Add user
\fIsender\fR
to the list of the senders you are updating as a "send as" user. The
\fIsender\fR
can now send mails under the updated user's name, unless the updated user sets the
\fIsender\fR
as a delegate. When the
\fIsender\fR
is a delegate, the mail will be sent with "On behalf of" markings in the email. This option is only valid with the
\fB\-u\fP
and
\fB\-\-update\-group\fPl
update action.
.RE
.PP
\fB\-\-del\-sendas\fR \fIsender\fR
.RS 4
Remove user
\fIsender\fR
from the list of the senders you are updating as a "send as" user. This option is only valid with the
\fB\-u\fP
and
\fB\-\-update\-group\fP update action.
.RE
.PP
\fB\-\-lang\fR \fIlanguage\fR
.RS 4
Use
\fIlanguage\fR
to create new stores; this means that folders in the new store will be in the language specified. Only valid in combination with \-\-create\-store. When this options in not specified, the system default will be selected according the LC_* and LANG environment variables, depending on your OS.
.RE
.PP
\fB\-\-utf8\fR
.RS 4
Force the current locale to UTF\-8
.RE
.PP
Other options to control the connection to the kopano\-server are:
.PP
\fB\-\-host\fR, \fB\-h\fR \fIpath\fR
.RS 4
Connect to the storage server through
\fIpath\fR, e.g.
file:///path/to/socket. Default:
file:///var/run/kopano/server.sock. This option can always be specified.
.RE
.PP
\fB\-\-node\fR \fIname\fR
.RS 4
Execute the command on cluster node
\fIname\fRreplaceable>
.RE
.PP
\fB\-\-config\fR \fIfile\fR
.RS 4
Use a configuration file. See the
\fBCONFIG\fR()
section for more information.
.sp
Default:
\fI/etc/kopano/admin.cfg\fR
.RE
.SH "CONFIG"
.PP
Normally, no configuration file is used or required. If the file
\fI/etc/kopano/admin.cfg\fR
exists, it is used as configuration file, but no error checking is performed. This way, you can use any config file from a kopano program, e.g. kopano\-spooler or kopano\-dagent, to load SSL settings.
.PP
See \fBkopano\-admin.cfg\fP(5) for syntax and allowed options.
.SH "EXAMPLES"
.PP
For creating a user:
.PP
\fBkopano\-admin\fR
\fB\-c\fR
\fIloginname\fR
\fB\-p\fR
\fIpassword\fR
\fB\-f\fR
"\fIFirstname Lastname\fP"
\fB\-e\fR
\fIf.lastname@tenant.com\fR
.PP
When using multi-tenancy and user_plugin=db in server.cfg, the company name
is to be specified in the \fIloginname\fP according to server.cfg's loginname_format=
directive.
.PP
For creating a non\-login store:
.PP
\fBkopano\-admin\fR
\fB\-c\fR
\fIloginname\fR
\fB\-p\fR
\fIpassword\fR
\fB\-f\fR
"\fIFirstname Lastname\fP"
\fB\-e\fR
\fIf.lastname@tenant.com\fR
\fB\-n\fP
1
.PP
For modifying the password and e-mail address:
.PP
\fBkopano\-admin\fR
\fB\-u\fR
\fIloginname\fR
\fB\-p\fR
\fInewpass\fR
\fB\-e\fR
\fIfistname@tenant.com\fR
.PP
For deleting a user:
.PP
\fBkopano\-admin\fR
\fB\-d\fR
\fIloginname\fR
.PP
For adding a user to a group:
.PP
\fBkopano\-admin\fR
\fB\-b\fR
\fIloginname\fR
\fB\-i\fR
\fIgroupname\fR
.PP
For setting a specific quota level for a user. Warning level to 80 Mb, soft level to 90 Mb and hard level to 100 Mb:
.PP
\fBkopano\-admin\fR
\fB\-u\fR
\fIloginname\fR
\fB\-\-qo\fR
\fIyes\fR
\fB\-\-qw\fR
\fI80\fR
\fB\-\-qs\fR
\fI90\fR
\fB\-\-qh\fR
\fI100\fR
.PP
For automatically accepting meeting requests for a user or resource:
.PP
\fBkopano\-admin\fR
\fB\-u\fR
\fIloginname\fR
\fB\-\-mr\-accept\fR
\fIy\fR
\fB\-\-mr\-decline\-conflict\fR
\fIy\fR
\fB\-\-mr\-decline\-recurring\fR
\fIn\fR
.SH "EXTERNAL USERS"
.PP
When the users are located in an external database, and the storage server is configured to use these users, a lot of commands from the kopano\-admin tool make no sense anymore. An example of an external database, and currently the only option, is an LDAP database.
.PP
The following actions can still be used, all other commands will be automatically triggered by changing the values in the LDAP server.
.PP
\fB\-s\fR: create public store.
.PP
\fB\-l\fR: list users known to Kopano.
.PP
\fB\-L\fR: list groups known to Kopano.
.PP
\fB\-\-details\fR
\fIusername\fR: show user details.
.PP
\fB\-\-sync\fR: trigger full synchronization for users and groups from the external source.
.PP
When the users change in the external source, the Kopano server instantly synchronizes to these changes. There are two exceptions that need some extra attention, and these are when users are created or deleted. When a user is created, the
\fBcreateuser_script\fR
from the
\fBkopano-server.cfg\fR(5)
will be started to create a store for a user. Likewise, when deleting a user, the
\fBdeleteuser_script\fR
from the
\fBkopano-server.cfg\fR(5)
will be started to delete a store from a user. The same is valid for creating and deleting a group and tenant, starting the
\fBcreategroup_script\fR/\fBcreatecompany_script\fR
and
\fBdeletegroup_script\fR/\fBdeletecompany_script\fR
scripts respectively.
.SH "DIAGNOSTICS"
.PP
Could not create user/store/public store.
.PP
When you get this error, make sure the storage server and database server are running.
.SH "SEE ALSO"
.PP
\fBkopano-server\fR(8),
\fBkopano-server.cfg\fR(5)<|MERGE_RESOLUTION|>--- conflicted
+++ resolved
@@ -289,30 +289,18 @@
 \fB\-\-add\-userquota\-recipient\fR \fIuser\fR
 .RS 4
 Add
-<<<<<<< HEAD
 \fIuser\fP
-as recipient to userquota warning emails. You can optionally use
+as recipient to userquota warning emails. You must use
 \fB\-I\fP
-=======
-\fI\*(Aquser\*(Aq\fR
+to set the tenant space to apply the recipient action on.
+.RE
+.PP
+\fB\-\-del\-userquota\-recipient\fR \fIuser\fR
+.RS 4
+Delete
+\fIuser\fP
 as recipient to userquota warning emails. You must use
-\fI\-I\fR
->>>>>>> f88fa418
-to set the tenant space to apply the recipient action on.
-.RE
-.PP
-\fB\-\-del\-userquota\-recipient\fR \fIuser\fR
-.RS 4
-Delete
-<<<<<<< HEAD
-\fIuser\fP
-as recipient to userquota warning emails. You can optionally use
 \fB\-I\fP
-=======
-\fI\*(Aquser\*(Aq\fR
-as recipient to userquota warning emails. You must use
-\fI\-I\fR
->>>>>>> f88fa418
 to set the tenant space to apply the recipient action on.
 .RE
 .PP
@@ -326,30 +314,18 @@
 \fB\-\-add\-companyquota\-recipient\fR \fIuser\fR
 .RS 4
 Add
-<<<<<<< HEAD
 \fIuser\fP
-as recipient to tenant quota warning emails. You can optionally use
+as recipient to tenant quota warning emails. You must use
 \fB\-I\fP
-=======
-\fI\*(Aquser\*(Aq\fR
+to set the tenant space to apply the recipient action on.
+.RE
+.PP
+\fB\-\-del\-companyquota\-recipient\fR \fIuser\fR
+.RS 4
+Delete
+\fIuser\fP
 as recipient to tenant quota warning emails. You must use
-\fI\-I\fR
->>>>>>> f88fa418
-to set the tenant space to apply the recipient action on.
-.RE
-.PP
-\fB\-\-del\-companyquota\-recipient\fR \fIuser\fR
-.RS 4
-Delete
-<<<<<<< HEAD
-\fIuser\fP
-as recipient to tenant quota warning emails. You can optionally use
 \fB\-I\fP
-=======
-\fI\*(Aquser\*(Aq\fR
-as recipient to tenant quota warning emails. You must use
-\fI\-I\fR
->>>>>>> f88fa418
 to set the tenant space to apply the recipient action on.
 .RE
 .PP
