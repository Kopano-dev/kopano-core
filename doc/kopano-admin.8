.TH "KOPANO\-ADMIN" "8" "November 2016" "Kopano 8" "Kopano Core user reference"
.\" http://bugs.debian.org/507673
.ie \n(.g .ds Aq \(aq
.el       .ds Aq '
.\" disable hyphenation
.nh
.\" disable justification (adjust text to left margin only)
.ad l
.SH "NAME"
kopano-admin \- Manages Kopano users and stores.
.SH "SYNOPSIS"
.HP \w'\fBkopano\-admin\fR\ 'u
\fBkopano\-admin\fR \fIACTION\fR [\fIOPTION\fR...]
.SH "DESCRIPTION"
.PP
This tool can be used to create the public store and to add, update and remove users from Kopano. The storage server must be running for
\fBkopano\-admin\fR
to work.
.PP
If no action is given, a listing of the possible parameters is printed. When invalid actions or not enough options for an action are given, an error message is printed.
.PP
When using LDAP as the users source, create, modify and delete actions are done in the LDAP tree and not using the kopano\-admin tool. Please see the
\fBEXTERNAL USERS\fR()
section for more information.
.SH "ACTIONS"
.PP
kopano\-admin needs an action command with the appropriate options. Valid actions are:
.PP
\fB\-s\fR
.RS 4
Create a public store. No other options are needed. Only one public store can be created. Successive calls will fail.
.RE
.PP
\fB\-c\fR \fIusername\fR
.RS 4
Create a new user,
\fB\-p\fP,
\fB\-f\fP
and
\fB\-e\fP
options are required,
\fB\-a\fP
and
\fB\-n\fP
parameters are optional. To set a password using a password prompt, use the
<<<<<<< HEAD
\fB\-P\fP
option in stead of
\fB\-p\fP.
=======
\fI\-P\fR
option instead of
\fI\-p\fR.
>>>>>>> 48b7d40b
.RE
.PP
\fB\-d\fR \fIusername\fR
.RS 4
Delete a user. No other options are needed. The deleted store of the user will be marked as orphan store and can be restored with
\fB\-\-hook\-store\fP.
.RE
.PP
\fB\-u\fR \fIusername\fR
.RS 4
Update user information. Valid parameters are:
[\fB\-p\fP|\fB\-P\fP],
\fB\-f\fP,
\fB\-e\fP,
\fB\-a\fP,
\fB\-n\fP
and
\fB\-U\fP
to update user information. Use:
\fB\-\-qo\fP,
\fB\-\-qw\fP,
\fB\-\-qs\fP
or
\fB\-\-qh\fP
to set quota levels. Use 0 with quota options to set as unlimited.
.sp
\fB\-\-enable\-feature\fP
and
\fB\-\-disable\-feature\fP
to enable or disable specific features for users.
.sp
This action is also required for all options to control the autoaccept of meeting requests. See the
\fB\-\-mr\-accept\fP,
\fB\-\-mr\-decline\-conflict\fP,
\fB\-\-mr\-decline\-recurring\fP and \fB\-\-mr\-process\fP
options.
.RE
.PP
\fB\-g\fR \fIgroupname\fR
.RS 4
Create a new group. Valid parameters are:
\fB\-e\fP
.RE
.PP
\fB\-\-update\-group\fR \fIgroupname\fR
.RS 4
Update group information. Valid parameters are:
\fB\-e\fP
.RE
.PP
\fB\-G\fR \fIgroupname\fR
.RS 4
Delete a group. No other options are needed.
.RE
.PP
\fB\-b\fR \fIusername\fR
.RS 4
Add a user to a group. Use the
\fB\-i\fP
to set the groupname.
.RE
.PP
\fB\-B\fR \fIusername\fR
.RS 4
Remove a user from a group. Use the
\fB\-i\fP
to set the groupname.
.RE
.PP
\fB\-l\fR, \fB\-\-list\-users\fP
.RS 4
List all users available in Kopano. When using an external user source, this action will implicitly synchronize all users in the external source, creating, updating and/or removing users and stores.
.RE
.PP
\fB\-L\fR, \fB\-\-list\-groups\fP
.RS 4
List all groups available in Kopano. When using an external user source, this action will implicitly synchronize all groups in the external source, creating updating and/or removing groups and memberships.
.RE
.PP
\fB\-\-list\-companies\fR
.RS 4
List all tenans available in Kopano. When using an external user source, this action will implicitly synchronize all tenants in the external source, creating updating and/or removing companies.
.sp
This option is only available in multi-tenancy Kopano
.RE
.PP
\fB\-\-details\fR \fIname\fR
.RS 4
Show all the details of a user, showing the fullname, e-mailaddress, active state, administator state, group memberships and quota settings. Optionally use
\fB\-\-type\fP
to indicate for what kind of object the details are being requested.
.sp
Note: This function does not synchronize with the external user plugin. Thus changes from e.g. LDAP will not be set during this function.
.RE
.PP
\fB\-\-type\fR \fItype\fR
.RS 4
Additional argument for
\fB\-\-details\fP. The argument with this option indicates for what type of object the details are being requested. Allowed values are
\fBuser\fP,
\fBgroup\fP
or
\fBcompany\fP
When this option is not used, it defaults to
\fBuser\fP.
.RE
.PP
\fB\-\-create\-company\fR \fIcompanyname\fR
.RS 4
Create a new tenant space.
.sp
Use:
\fB\-\-qo\fP,
\fB\-\-qw\fP,
\fB\-\-qs\fP,
\fB\-\-qh\fP
to set quota levels for the tenant.
.sp
Use:
\fB\-\-udqo\fP,
\fB\-\-udqw\fP,
\fB\-\-udqs\fP,
\fB\-\-udqh\fP
to set the default quota levels for the users inside the tenant.
.sp
This option is only available in multi-tenancy Kopano.
.RE
.PP
\fB\-\-update\-company\fR \fIcompanyname\fR
.RS 4
Update an existing tenant space.
.sp
Use:
\fB\-\-qo\fP,
\fB\-\-qw\fP,
\fB\-\-qs\fP,
\fB\-\-qh\fP
to set quota levels for the tenant.
.sp
Use:
\fB\-\-udqo\fP,
\fB\-\-udqw\fP,
\fB\-\-udqs\fP,
\fB\-\-udqh\fP
to set the default quota levels for the users inside the .
.sp
This option is only available in multi-tenancy Kopano.
.RE
.PP
\fB\-\-delete\-company\fR \fIcompanyname\fR
.RS 4
Delete company space.
.sp
This option is only available in multi-tenancy Kopano.
.RE
.PP
\fB\-\-set\-system\-admin\fR \fIcompanyname\fR
.RS 4
Set system administrator for the tenant specified by
\fB\-I\fP.
.sp
Please be aware that this option does not provide the user with administrator privileges. The system administrator is considered the main contact person for a company, it will for example be used as default sender for quota warning emails.
.sp
This option is only available in multi-tenancy Kopano.
.RE
.PP
\fB\-\-add\-to\-viewlist\fR \fIcompanyname\fR
.RS 4
Add tenant
\fIcompanyname\fP
to remote view list of company specified by
\fB\-I\fP. After this command the
\fIcompanyname\fP
is capable of viewing all members of the company specified by
\fB\-I\fP.
.sp
This option is only available in multi-tenancy Kopano.
.RE
.PP
\fB\-\-del\-from\-viewlist\fR \fIcompanyname\fR
.RS 4
Delete company
\fIcompanyname\fP
from remote view list of tenant specified by
\fB\-I\fP. After this command the
\fIcompanyname\fP
is no longer capable of viewing all members of the tenant specified by
\fB\-I\fP.
.sp
This option is only available in multi-tenancy Kopano.
.RE
.PP
\fB\-\-list\-view\fR
.RS 4
List all tenants in the remote view list of the tenant specified by
\fB\-I\fP. The tenants in this list are able to view all members of the specified tenant in their Address Book.
.sp
This option is only available in multi-tenancy Kopano.
.RE
.PP
\fB\-\-add\-to\-adminlist\fR \fIusername\fR
.RS 4
Add user
\fIusername\fP
to remote\-admin list of tenant specified by
\fB\-I\fP. This is the administrator list for remote administrators, as such it only manages administrators from a different tenant. Users who should be administrator over their own tenant are managed by updating (\fB\-u\fR) the user and specifying the
\fB\-a\fR
argument.
.sp
Users can only be administrator over a different company when they have also been granted view privileges, can be granted by using the
\fB\-\-add\-to\-viewlist\fR.
.sp
This option is only available in multi-tenancy Kopano.
.RE
.PP
\fB\-\-del\-from\-adminlist\fR \fIusername\fR
.RS 4
Delete user
\fIusername\fP
from remote\-admin list of company specified by
\fB\-I\fP. This is the administrator list for remote administrators, as such it only manages administrators from a different tenant. Users who should be administrator over their own tenant are managed by updating (\fB\-u\fR) the user and specifying the
\fB\-a\fR
argument.
.sp
This option is only available in multi-tenancy Kopano.
.RE
.PP
\fB\-\-list\-admin\fR
.RS 4
List all users in the remote\-admin list of the tenant specified by
\fB\-I\fP. This is the administrator list for remote administrators, as such it only manages administrators from a different tenant. Users who should be administrator over their own tenant are managed by updating (\fB\-u\fR) the user and specifying the
\fB\-a\fR
argument.
.sp
Users can only be administrator over a different tenant when they have also been granted view privileges, can be granted by using the
\fB\-\-add\-to\-viewlist\fR.
.sp
This option is only available in multi-tenancy Kopano.
.RE
.PP
\fB\-\-add\-userquota\-recipient\fR \fIuser\fR
.RS 4
Add
\fIuser\fP
as recipient to userquota warning emails. You must use
\fB\-I\fP
to set the tenant space to apply the recipient action on.
.RE
.PP
\fB\-\-del\-userquota\-recipient\fR \fIuser\fR
.RS 4
Delete
\fIuser\fP
as recipient to userquota warning emails. You must use
\fB\-I\fP
to set the tenant space to apply the recipient action on.
.RE
.PP
\fB\-\-list\-userquota\-recipients\fR
.RS 4
List all additional recipients for a userquota warning email. Use
\fB\-I\fP
to request the recipient list for a particular tenant space.
.RE
.PP
\fB\-\-add\-companyquota\-recipient\fR \fIuser\fR
.RS 4
Add
\fIuser\fP
as recipient to tenant quota warning emails. You must use
\fB\-I\fP
to set the tenant space to apply the recipient action on.
.RE
.PP
\fB\-\-del\-companyquota\-recipient\fR \fIuser\fR
.RS 4
Delete
\fIuser\fP
as recipient to tenant quota warning emails. You must use
\fB\-I\fP
to set the tenant space to apply the recipient action on.
.RE
.PP
\fB\-\-list\-companyquota\-recipients\fR
.RS 4
List all additional recipients for a tenant quota warning email. Use
\fB\-I\fP
to request the recipient list for a particular tenant space
.RE
.PP
\fB\-\-list\-sendas\fR \fIuser\fR
.RS 4
List all users who are able to directly send an email as
\fIuser\fR. This has been set in the LDAP server, or with the
\fB\-\-add\-sendas\fR
command for Unix and DB plugins. Optionally use
\fB\-\-type\fP
to indicate for what kind of object the sendas details are being requested.
.RE
.PP
\fB\-\-clear\-cache\fR
.RS 4
Clears the server's caches. All data cached inside the kopano\-server is cleared. Although this can never cause any data loss, it can affect the performance of your server, since any data requested after the cache is cleared needs to be re\-requested from the database or LDAP server. Normally this option is never needed; it is mostly used as a diagnostics tool.
.sp
Optionally use
\fB\-\-clear\-cache=\fP
to specify a set of purge options. The following options can be used:
.RS 4
0x0000    Release no longer used memory back to the kernel
.RE
.RS 4
0x0001    Purge the quota cache
.RE
.RS 4
0x0002    Purge the quota default cache
.RE
.RS 4
0x0004    Purge the object cache
.RE
.RS 4
0x0008    Purge the store cache
.RE
.RS 4
0x0010    Purge the ACL cache
.RE
.RS 4
0x0020    Purge the cell cache
.RE
.RS 4
0x0040    Purge the index1 cache
.RE
.RS 4
0x0080    Purge the index2 cache
.RE
.RS 4
0x0100    Purge the indexproperty cache
.RE
.RS 4
0x0200    Purge the user object cache
.RE
.RS 4
0x0400    Purge the externid cache
.RE
.RS 4
0x0800    Purge the userdetails cache
.RE
.RS 4
0x1000    Purge the server cache
.RE
.RE
.PP
\fB\-\-purge\-softdelete\fR \fIdays\fR
.RS 4
Starts a softdelete purge on the server, removing all soft\-deleted items which have been deleted
\fIdays\fR
days ago, or earlier
.RE
.PP
\fB\-\-purge\-deferred\fR
.RS 4
The server has an optimization in which changes to the tproperties table are
not writted directly, but delayed for a more efficient write at a later time.
The server auto\-purges these regularly. This command allows you to purge all
changes pending. It may be useful to run this during low I/O load of your
server (e.g. at night).
.RE
.PP
\fB\-\-list\-orphans\fR
.RS 4
When a user is removed, the store becomes orphaned. This option shows a list of stores that are not hooked to a user. You can use the
\fB\-\-remove\-store\fR
and
\fB\-\-hook\-store\fR
from this list.
.RE
.PP
\fB\-\-hook\-store\fR \fIstore\-guid\fR
.RS 4
You can hook an orphaned store to an existing user, so you may access the store again. Use the
\fB\-u\fR
\fIusername\fR
to specify the user to hook the store to.
.sp
You can copy an orphaned store to the public store. Use the
\fB\-\-copyto\-public\fR
to copy the store to the public folder named "Deleted Stores". This folder is then only visible for users with Kopano admin privileges.
.sp
To hook a public store, use
\fB\-\-type\fR
group/company to influence the name type in the \fB\-u\fP switch.
.sp
To hook an archive store, use
\fB\-\-type\fR
\fIarchive\fR.
.RE
.PP
\fB\-\-remove\-store\fR \fIstore\-guid\fR
.RS 4
Use this action to remove the store from the database. The store is actually just marked as deleted, so the softdelete system can remove the store from the database.
.RE
.PP
\fB\-\-create\-store\fR \fIusername\fR
.RS 4
This action will create a store for a newly created user, and is normally called through the createuser script. If the
\fB\-\-list\-orphans\fR
action listed users without a store, you can create a new store for those users with this command.
.RE
.PP
\fB\-\-unhook\-store\fR \fIusername\fR
.RS 4
You can unhook a store from a user, so you can remove the store and create a new one.
.sp
To unhook a public store, use the
\fB\-\-type\fR
group/company option to influence the name type in the
\fIusername\fR
argument. Use a company name with type company or "Everyone" with type group to unhook the public.
.sp
To unhook an archive store, use
\fB\-\-type\fR
\fIarchive\fR.
.RE
.PP
\fB\-\-force\-resync\fR \fIusernames\fR
.RS 4
You can force a resync of cached profiles when the data is out of sync. One or more usernames can be specified. If no usernames are given, all offline profiles can be resynced.
.RE
.PP
\fB\-\-reset\-folder\-count\fR \fIusername\fR
.RS 4
Reset the counters on all folders in
\fIusername\fR's store.
.RE
.PP
\fB\-\-user\-count\fR
.RS 4
Shows an overview of user counts per type of user
.RE
.SH "OPTIONS"
.PP
The options used by actions are as follows:
.PP
\fB\-\-verbose\fR \fIlevel\fR
.RS 4
Set the verbosity level (0=critical, ..., 6=debug).
.sp
Default: \fI3\fP
.RE
.PP
\fB\-v\fR
.RS 4
Increases the verbosity level by one, up to the maximum of 6.
.RE
.PP
\fB\-U\fR \fInew_username\fP
.RS 4
Use this parameter to rename a user. This option is only valid with the
\fB\-u\fP
update action.
.RE
.PP
\fB\-p\fR, \fB\-\-password\fP \fIpassword\fR
.RS 4
Set password for a user. This option is only valid with the
\fB\-c\fP
create or
\fB\-u\fP
update action.
.RE
.PP
\fB\-P\fR, \fB\-\-password\-prompt\fP
.RS 4
Set password for a user. The password can be entered on the password prompt. The password will not be shown. This option is only valid with the
\fB\-c\fP
create or
\fB\-u\fP
update action.
.RE
.PP
\fB\-f\fR, \fB\-\-fullname\fP "\fIfull name\fP"
.RS 4
Specify full user name. Use single quotes around the name to pass it as a single parameter. This option is only valid with the
\fB\-c\fP
create or
\fB\-u\fP
update action.
.RE
.PP
\fB\-e\fR, \fB\-\-email\fP \fIemail_address\fP
.RS 4
Specify the email address. This address will be used to set the "From" email address in outgoing email messages. Use single quotes around the name to pass it as a single parameter. This option is only valid with the
\fB\-c\fP
create or
\fB\-u\fP
update action.
.RE
.PP
\fB\-a\fR \fI[yes|y|1|2 / no|n|0]\fR
.RS 4
Set the user as administrator by passing \fByes\fP. When passing \fBno\fP, administrator rights will be revoked from the user. This option is only valid with the
\fB\-c\fP
create or
\fB\-u\fP
update action.
.sp
It is also possible to pass 2 as administrator level, this will make the user a system administrator who can create/modify/delete companies.
.RE
.PP
\fB\-n\fR \fI[yes|y|1 / no|n|0]\fR
.RS 4
Specify a non\-active user. This user cannot login, but email can be delivered, and the store can be opened by users with correct rights.
.RE
.PP
\fB\-\-qo\fR \fI[yes|y|1 / no|n|0]\fR
.RS 4
Override the default server quota settings for this user. User specific quota levels will used. The default value of this option is \fBno\fP, always using server quota levels. This option is only valid with the
\fB\-c\fP
create or
\fB\-u\fP
update action.
.RE
.PP
\fB\-\-qw\fR \fIvalue in Mb\fR
.RS 4
Set the warning quota level for a user. The user may receive a warning email when this level is reached. See
\fBkopano-monitor\fR(8)
for warning emails. This option is only valid with the
\fB\-c\fP
create or
\fB\-u\fP
update action.
.RE
.PP
\fB\-\-qs\fR \fIvalue in Mb\fR
.RS 4
Set the soft quota level for a user. The user will be unable to receive new emails, bouncing the email back to the sender. This option is only valid with the
\fB\-c\fP
create or
\fB\-u\fP
update action.
.RE
.PP
\fB\-\-qh\fR \fIvalue in Mb\fR
.RS 4
Set the hard quota level for a user. The user will be unable to receive and create new emails. This option is only valid with the
\fB\-c\fP
create or
\fB\-u\fP
update action.
.RE
.PP
\fB\-\-udqo\fR \fI[yes|y|1 / no|n|0]\fR
.RS 4
Override the default server quota settings for all user within the specified tenant. default value of this option is \fBno\fP, always using server quota levels.
.RE
.PP
\fB\-\-udqw\fR \fIvalue in Mb\fR
.RS 4
Set the warning quota level for all users within the specified tenant. The user may receive a warning email when this level is reached. See
\fBkopano-monitor\fR(8)
for warning emails.
.RE
.PP
\fB\-\-udqs\fR \fIvalue in Mb\fR
.RS 4
Set the soft quota level for all users within the specified tenant. The user will be unable to receive new emails, bouncing the email back to the sender. See
\fBkopano-monitor\fR(8)
for warning emails.
.RE
.PP
\fB\-\-udqh\fR \fIvalue in Mb\fR
.RS 4
Set the hard quota level for all users within the specified tenant. The user will be unable to receive and create new emails. See
\fBkopano-monitor\fR(8)
for warning emails.
.RE
.PP
\fB\-i\fR \fIgroupname\fR
.RS 4
This sets the groupname for
\fB\-b\fP
and
\fB\-B\fP
actions.
.RE
.PP
\fB\-I\fR \fIcompanyname\fR
.RS 4
This sets the companyname for all user, group and tenant commands. This option is only available for multi-tenancy Kopano.
.RE
.PP
\fB\-\-mr\-accept\fR \fI[yes|y|1 / no|n|0]\fR
.RS 4
Specified that meeting requests should automatically be accepted for a user. This means that when a meeting request is sent to this user when specified as being a "resource", the request will directly be honoured and written to the calendar. This is a client\-side action and this setting therefore does not affect actual meeting requests being delivered via kopano\-dagent. The user on which to operate is select using the
\fB\-u\fP
switch.
.RE
.PP
\fB\-\-mr\-decline\-conflict\fR \fI[yes|y|1 / no|n|0]\fR
.RS 4
This option only has effect when \-\-mr\-accept=yes is in effect. When specifying \-\-mr\-decline\-conflict, meeting requests that conflict with an existing meeting will be declined. The user on which to operate is select using the
\fB\-u\fP
switch.
.RE
.PP
\fB\-\-mr\-decline\-recurring\fR \fI[yes|y|1 / no|n|0]\fR
.RS 4
This option only has effect when \-\-mr\-accept=yes is in effect. When specifying \-\-mr\-decline\-recurring, meeting requests that are recurring will be declined. The user on which to operate is select using the
\fB\-u\fP
switch.
.RE
.PP
\fB\-\-mr\-process\fP [\fByes\fP|\fBno\fP]
.PP
.RS 4
Controls the meeting request autoprocessing flag. The user on which to operate
is selected using the \fB\-u\fP switch.
.RE
.PP
\fB\-\-add\-sendas\fR \fIsender\fR
.RS 4
Add user
\fIsender\fR
to the list of the senders you are updating as a "send as" user. The
\fIsender\fR
can now send mails under the updated user's name, unless the updated user sets the
\fIsender\fR
as a delegate. When the
\fIsender\fR
is a delegate, the mail will be sent with "On behalf of" markings in the email. This option is only valid with the
\fB\-u\fP
and
\fB\-\-update\-group\fPl
update action.
.RE
.PP
\fB\-\-del\-sendas\fR \fIsender\fR
.RS 4
Remove user
\fIsender\fR
from the list of the senders you are updating as a "send as" user. This option is only valid with the
\fB\-u\fP
and
\fB\-\-update\-group\fP update action.
.RE
.PP
\fB\-\-lang\fR \fIlanguage\fR
.RS 4
Use
\fIlanguage\fR
to create new stores; this means that folders in the new store will be in the language specified. Only valid in combination with \-\-create\-store. When this options in not specified, the system default will be selected according the LC_* and LANG environment variables, depending on your OS.
.RE
.PP
\fB\-\-utf8\fR
.RS 4
Force the current locale to UTF\-8
.RE
.PP
Other options to control the connection to the kopano\-server are:
.PP
\fB\-\-host\fR, \fB\-h\fR \fIpath\fR
.RS 4
Connect to the storage server through
\fIpath\fR, e.g.
\fIfile:///path/to/socket\fP or \fIhttps://a.example:237/\fP.
This option can always be specified.
.PP
Default:
\fIfile:///var/run/kopano/server.sock\fP
.RE
.PP
\fB\-\-node\fR \fIname\fR
.RS 4
Execute the command on cluster node
\fIname\fRreplaceable>
.RE
.PP
\fB\-\-config\fR \fIfile\fR
.RS 4
Use a configuration file. See the
\fBCONFIG\fR()
section for more information.
.sp
Default:
\fI/etc/kopano/admin.cfg\fR
.RE
.SH "CONFIG"
.PP
Normally, no configuration file is used or required. If the file
\fI/etc/kopano/admin.cfg\fR
exists, it is used as configuration file, but no error checking is performed. This way, you can use any config file from a kopano program, e.g. kopano\-spooler or kopano\-dagent, to load SSL settings.
.PP
See \fBkopano\-admin.cfg\fP(5) for syntax and allowed options.
.SH "EXAMPLES"
.PP
For creating a user:
.PP
\fBkopano\-admin\fR
\fB\-c\fR
\fIloginname\fR
\fB\-p\fR
\fIpassword\fR
\fB\-f\fR
"\fIFirstname Lastname\fP"
\fB\-e\fR
\fIf.lastname@tenant.com\fR
.PP
When using multi-tenancy and user_plugin=db in server.cfg, the company name
is to be specified in the \fIloginname\fP according to server.cfg's loginname_format=
directive.
.PP
For creating a non\-login store:
.PP
\fBkopano\-admin\fR
\fB\-c\fR
\fIloginname\fR
\fB\-p\fR
\fIpassword\fR
\fB\-f\fR
"\fIFirstname Lastname\fP"
\fB\-e\fR
\fIf.lastname@tenant.com\fR
\fB\-n\fP
1
.PP
For modifying the password and e-mail address:
.PP
\fBkopano\-admin\fR
\fB\-u\fR
\fIloginname\fR
\fB\-p\fR
\fInewpass\fR
\fB\-e\fR
\fIfistname@tenant.com\fR
.PP
For deleting a user:
.PP
\fBkopano\-admin\fR
\fB\-d\fR
\fIloginname\fR
.PP
For adding a user to a group:
.PP
\fBkopano\-admin\fR
\fB\-b\fR
\fIloginname\fR
\fB\-i\fR
\fIgroupname\fR
.PP
For setting a specific quota level for a user. Warning level to 80 Mb, soft level to 90 Mb and hard level to 100 Mb:
.PP
\fBkopano\-admin\fR
\fB\-u\fR
\fIloginname\fR
\fB\-\-qo\fR
\fIyes\fR
\fB\-\-qw\fR
\fI80\fR
\fB\-\-qs\fR
\fI90\fR
\fB\-\-qh\fR
\fI100\fR
.PP
For automatically accepting meeting requests for a user or resource:
.PP
\fBkopano\-admin\fR
\fB\-u\fR
\fIloginname\fR
\fB\-\-mr\-accept\fR
\fIy\fR
\fB\-\-mr\-decline\-conflict\fR
\fIy\fR
\fB\-\-mr\-decline\-recurring\fR
\fIn\fR
.SH "EXTERNAL USERS"
.PP
When the users are located in an external database, and the storage server is configured to use these users, a lot of commands from the kopano\-admin tool make no sense anymore. An example of an external database, and currently the only option, is an LDAP database.
.PP
The following actions can still be used, all other commands will be automatically triggered by changing the values in the LDAP server.
.PP
\fB\-s\fR: create public store.
.PP
\fB\-l\fR: list users known to Kopano.
.PP
\fB\-L\fR: list groups known to Kopano.
.PP
\fB\-\-details\fR
\fIusername\fR: show user details.
.PP
\fB\-\-sync\fR: trigger full synchronization for users and groups from the external source.
.PP
When the users change in the external source, the Kopano server instantly synchronizes to these changes. There are two exceptions that need some extra attention, and these are when users are created or deleted. When a user is created, the
\fBcreateuser_script\fR
from the
\fBkopano-server.cfg\fR(5)
will be started to create a store for a user. Likewise, when deleting a user, the
\fBdeleteuser_script\fR
from the
\fBkopano-server.cfg\fR(5)
will be started to delete a store from a user. The same is valid for creating and deleting a group and tenant, starting the
\fBcreategroup_script\fR/\fBcreatecompany_script\fR
and
\fBdeletegroup_script\fR/\fBdeletecompany_script\fR
scripts respectively.
.SH "DIAGNOSTICS"
.PP
Could not create user/store/public store.
.PP
When you get this error, make sure the storage server and database server are running.
.SH "SEE ALSO"
.PP
\fBkopano-server\fR(8),
\fBkopano-server.cfg\fR(5)<|MERGE_RESOLUTION|>--- conflicted
+++ resolved
@@ -43,15 +43,9 @@
 and
 \fB\-n\fP
 parameters are optional. To set a password using a password prompt, use the
-<<<<<<< HEAD
 \fB\-P\fP
-option in stead of
+option instead of
 \fB\-p\fP.
-=======
-\fI\-P\fR
-option instead of
-\fI\-p\fR.
->>>>>>> 48b7d40b
 .RE
 .PP
 \fB\-d\fR \fIusername\fR
