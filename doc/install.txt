--- conflicted
+++ resolved
@@ -4,22 +4,14 @@
 	* C++14 compiler: g++ 5.x or clang++ 3.8
 	* binutils 2.22
 	* pkg-config
-<<<<<<< HEAD
 	* gsoap 2.8.73, generator and library
-=======
-	* gsoap 2.8.49, generator and library
 	* ICU 52 (C++ library)
->>>>>>> c7da368b
 	* libcrypt with crypt_r
 	* libgettext (where separate from libc)
 	* libical 0.9.x
 	* libiconv (where separate from libc)
 	* libcrypto and libssl from LibreSSL or OpenSSL 0.9.8
 	* libncurses 5
-<<<<<<< HEAD
-	* libpython 3.5 & swig 2.x
-=======
->>>>>>> c7da368b
 	* libuuid from util-linux or BSD
 	* libvmime 0.9.2k1 (github.com/kopano-dev/vmime)
 	  or libvmime 0.9.2-56-gf173b0a (github.com/kisli/vmime; see below)
@@ -31,19 +23,13 @@
 
 	* google-perftools libtcmalloc 2.0
 	* MIT Kerberos libkrb5
-<<<<<<< HEAD
-	* libcurl
-	* librrd 1.3
-=======
 	* libcurl 7
-	* libmicrohttpd 0.9.30
->>>>>>> c7da368b
 	* libs3 4.1 (for Amazon S3 attachment storing)
 	* libtidy 5.0 from tidy-html
 	* Linux-PAM 1.1
 	* OpenLDAP libldap_r 2.4
 	* PHP 5.4
-	* Python 2.x & swig 2.x
+	* Python 3.5 & swig 2.x
 	* rrdtool librrd 1.3
 
 Mandatory components during runtime:
