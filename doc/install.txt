
Mandatory build-time dependencies and their minimum versions (if any):

	* C++14 compiler: g++ 5.x or clang++ 3.8
	* binutils 2.22
	* pkg-config
	* gsoap 2.8.73, generator and library
	* libcrypt with crypt_r
	* libgettext (where separate from libc)
	* libical 0.9.x
	* libiconv (where separate from libc)
	* libicu 52
	* libcrypto and libssl from LibreSSL or OpenSSL 0.9.8
	* libmysqlclient: MySQL-compatible C connector library
	* libncurses 5
	* libpython 3.5 & swig 2.x
	* libuuid from util-linux or BSD
	* libvmime 0.9.2k1 (github.com/kopano-dev/vmime)
	  or libvmime 0.9.2-56-gf173b0a (github.com/kisli/vmime; see below)
	* libxml2 2.6
	* zlib

Optional build-time dependencies and their minimum versions:

	* google-perftools libtcmalloc
	* MIT Kerberos libkrb5
	* libcurl
	* libmicrohttpd 0.9.30
	* librrd 1.3
	* libs3 4.1 (for Amazon S3 attachment storing)
	* libtidy 5.0 from tidy-html
	* Linux-PAM
	* OpenLDAP libldap_r
	* php 5.4

Mandatory components during runtime:

	* MySQL 5.1.73 or higher, or MariaDB

Optional components during runtime:

	* libtcmalloc or jemalloc as an alternate allocator
          (preload declarable in server.cfg)
	* libs3 (dlopened)

The following additional noteworthy configure options are available:

	* --with-asan: shorthand for enabling Address Sanitizer
	* --with-ubsan: shorthand for enabling UB Sanitizer
	* --enable-debug: adds -DDEBUG to set some very unusual debug values.
	  This does not enable CXXFLAGS=-ggdb3 which is separate!
	* --enable-release: adds -O2 -fno-strict-aliasing and disables asserts.

<<<<<<< HEAD
Special developer-only treats:

	* CPPFLAGS=-DKC_DISALLOW_OBJECTPTR_REFMOD:
	  Amends the API/ABI such that calling AddRef() and Release()
	  on an object_ptr<T> is disallowed.
=======
About VMIME

Upstream VMIME is presently not doing regular releases and there is no trivial
way to enforce a particular version. Therefore, Kopano's VMIME repository
updates the Version tag itself and uses that as a minimum requirement for the
PKG_CHECK_MODULE check.

To use a non-Kopano vmime, the version check needs to be overridden with:

	./configure vmime_CFLAGS="$(pkg-config vmime --cflags)" \
		vmime_LIBS="$(pkg-config vmime --libs)"
>>>>>>> 1bbadadf
<|MERGE_RESOLUTION|>--- conflicted
+++ resolved
@@ -51,13 +51,12 @@
 	  This does not enable CXXFLAGS=-ggdb3 which is separate!
 	* --enable-release: adds -O2 -fno-strict-aliasing and disables asserts.
 
-<<<<<<< HEAD
 Special developer-only treats:
 
 	* CPPFLAGS=-DKC_DISALLOW_OBJECTPTR_REFMOD:
 	  Amends the API/ABI such that calling AddRef() and Release()
 	  on an object_ptr<T> is disallowed.
-=======
+
 About VMIME
 
 Upstream VMIME is presently not doing regular releases and there is no trivial
@@ -68,5 +67,4 @@
 To use a non-Kopano vmime, the version check needs to be overridden with:
 
 	./configure vmime_CFLAGS="$(pkg-config vmime --cflags)" \
-		vmime_LIBS="$(pkg-config vmime --libs)"
->>>>>>> 1bbadadf
+		vmime_LIBS="$(pkg-config vmime --libs)"