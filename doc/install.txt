
Mandatory build-time dependencies and their minimum versions (if any):

	* C++14 compiler: g++ 5.x or clang++ 3.8
	* binutils 2.22
	* pkg-config
	* gsoap 2.8.73, generator and library
	* libcrypt with crypt_r
	* libgettext (where separate from libc)
	* libical 0.9.x
	* libiconv (where separate from libc)
	* libicu 52
	* libcrypto and libssl from LibreSSL or OpenSSL 0.9.8
	* libmysqlclient: MySQL-compatible C connector library
	* libncurses 5
<<<<<<< HEAD
	* libpython 3.5 & swig 2.x
	* libuuid from util-linux
=======
	* libpython 2.x & swig 2.x
	* libuuid from util-linux or BSD
>>>>>>> db09a84a
	* libvmime 0.9.2
	* libxml2 2.6
	* zlib

Optional build-time dependencies and their minimum versions:

	* google-perftools libtcmalloc
	* MIT Kerberos libkrb5
	* libcurl
	* libmicrohttpd 0.9.30
	* librrd 1.3
	* libs3 4.1 (for Amazon S3 attachment storing)
	* libtidy 5.0 from tidy-html
	* Linux-PAM
	* OpenLDAP libldap_r
	* php 5.4

Mandatory components during runtime:

	* MySQL 5.1.73 or higher, or MariaDB

Optional components during runtime:

	* libtcmalloc or jemalloc as an alternate allocator
          (preload declarable in server.cfg)
	* libs3 (dlopened)

The following additional noteworthy configure options are available:

	* --with-asan: shorthand for enabling Address Sanitizer
	* --with-ubsan: shorthand for enabling UB Sanitizer
	* --enable-debug: adds -DDEBUG to set some very unusual debug values.
	  This does not enable CXXFLAGS=-ggdb3 which is separate!
	* --enable-release: adds -O2 -fno-strict-aliasing and disables asserts.

Special developer-only treats:

	* CPPFLAGS=-DKC_DISALLOW_OBJECTPTR_REFMOD:
	  Amends the API/ABI such that calling AddRef() and Release()
	  on an object_ptr<T> is disallowed.<|MERGE_RESOLUTION|>--- conflicted
+++ resolved
@@ -13,13 +13,8 @@
 	* libcrypto and libssl from LibreSSL or OpenSSL 0.9.8
 	* libmysqlclient: MySQL-compatible C connector library
 	* libncurses 5
-<<<<<<< HEAD
 	* libpython 3.5 & swig 2.x
-	* libuuid from util-linux
-=======
-	* libpython 2.x & swig 2.x
 	* libuuid from util-linux or BSD
->>>>>>> db09a84a
 	* libvmime 0.9.2
 	* libxml2 2.6
 	* zlib
