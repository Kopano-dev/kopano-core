/*
 * Copyright 2005 - 2016 Zarafa and its licensors
 *
 * This program is free software: you can redistribute it and/or modify
 * it under the terms of the GNU Affero General Public License, version 3,
 * as published by the Free Software Foundation.
 *
 * This program is distributed in the hope that it will be useful,
 * but WITHOUT ANY WARRANTY; without even the implied warranty of
 * MERCHANTABILITY or FITNESS FOR A PARTICULAR PURPOSE. See the
 * GNU Affero General Public License for more details.
 *
 * You should have received a copy of the GNU Affero General Public License
 * along with this program.  If not, see <http://www.gnu.org/licenses/>.
 *
 */

#include <kopano/platform.h>

#include <iostream>
#include <map>
#include <memory>
#include <string>
#include <utility>
#include <climits>
#include <getopt.h>
#include <kopano/automapi.hpp>
#include <kopano/CommonUtil.h>
#include <kopano/mapiext.h>
#include <kopano/mapiguidext.h>
#include <kopano/memory.hpp>
#include <mapiutil.h>
#include <mapix.h>
#include <kopano/namedprops.h>
#include <kopano/stringutil.h>
#include <edkmdb.h>
#include <edkguid.h>
#include <kopano/charset/convert.h>
#include <kopano/ecversion.h>
#include "charset/localeutil.h"
#include <kopano/Util.h>
#include <kopano/ECLogger.h>
#include "fsck.h"

using namespace KCHL;
using std::cin;
using std::cout;
using std::endl;
using std::string;

string auto_fix;
string auto_del;
typedef std::map<std::string, std::unique_ptr<Fsck>> CHECKMAP;

enum {
	OPT_HELP = UCHAR_MAX + 1,
	OPT_HOST,
	OPT_PASS,
	OPT_USER,
	OPT_PUBLIC,
	OPT_CALENDAR,
	//OPT_STICKY,
	//OPT_EMAIL,
	OPT_CONTACT,
	OPT_TASK,
	//OPT_JOURNAL,
	OPT_AUTO_FIX,
	OPT_AUTO_DEL,
	OPT_CHECK_ONLY,
	OPT_PROMPT,
	OPT_ACCEPT_DISCLAIMER,
	OPT_ALL
};

static const struct option long_options[] = {
	{ "help",	0, NULL, OPT_HELP },
	{ "host",	1, NULL, OPT_HOST },
	{ "pass",	1, NULL, OPT_PASS },
	{ "user",	1, NULL, OPT_USER },
	{ "public",	0, NULL, OPT_PUBLIC },
	{ "calendar",	0, NULL, OPT_CALENDAR },
	//{ "sticky",	0, NULL, OPT_STICKY }
	//{ "email",	0, NULL, OPT_EMAIL },
	{ "contact",	0, NULL, OPT_CONTACT },
	{ "task",	0, NULL, OPT_TASK },
	//{ "journal",	0, NULL, OPT_JOURNAL },
	{ "all",	0, NULL, OPT_ALL },
	{ "autofix",	1, NULL, OPT_AUTO_FIX },
	{ "autodel",	1, NULL, OPT_AUTO_DEL },
	{ "checkonly",	0, NULL, OPT_CHECK_ONLY },
	{ "prompt",		0, NULL, OPT_PROMPT },
	{ "acceptdisclaimer", 0, NULL, OPT_ACCEPT_DISCLAIMER },
	{}
};

static void print_help(const char *strName)
{
	cout << "Calendar item validator tool" << endl;
	cout << endl;
	cout << "Usage:" << endl;
	cout << strName << " [options] [filters]" << endl;
	cout << endl;
	cout << "Options:" << endl;
	cout << "[-h|--host] <hostname>\tKopano server" << endl;
	cout << "[-u|--user] <username>\tUsername used to login" << endl;
	cout << "[-p|--pass] <password>\tPassword used to login" << endl;
	cout << "[-P|--prompt]\t\tPrompt for password to login" << endl;
	cout << "[--acceptdisclaimer]\tAuto accept disclaimer" << endl;
	cout << "[--public]\t\tCheck the public store for the user" << endl;
        cout << "[--autofix] <yes/no>\tAutoreply to all \"fix property\" messages" << endl;
        cout << "[--autodel] <yes/no>\tAutoreply to all \"delete item\" messages" << endl;
	cout << "[--checkonly]\t\tImplies \"--autofix no\" and \"--autodel no\"" << endl;
	cout << "[--help]\t\tPrint this help screen" << endl;
	cout << endl;
	cout << "Filters:" << endl;
	cout << "[--calendar]\tCheck all Calendar folders" << endl;
	//cout << "[--sticky]\tCheck all Sticky folders" << endl;
	//cout << "[--email]\tCheck all Email folders" << endl;
	cout << "[--contact]\tCheck all Contact folders" << endl;
	cout << "[--task]\tCheck all Task folders" << endl;
	//cout << "[--journal]\tCheck all Journal folders" << endl;
	cout << "[--all]\tCheck all folders" << endl;
}

static void disclaimer(bool acceptDisclaimer)
{
	std::string dummy;

	cout << "*********" << endl;
	cout << " WARNING" << endl;
	cout << "*********" << endl;
	cout << "This tool will repair items and remove invalid items from a mailbox." << endl;
	cout << "It is recommended to use this tool outside of office hours, as it may affect server performance." << endl;
	cout << "Before running this program, ensure a working backup is available." << endl;
	cout << endl;
	cout << "To accept these terms, press <ENTER> to continue or <CTRL-C> to quit." << endl;

	if (!acceptDisclaimer)
		getline(cin,dummy);
}

HRESULT allocNamedIdList(ULONG ulSize, LPMAPINAMEID **lpppNameArray)
{
	memory_ptr<MAPINAMEID *> lppArray;
	LPMAPINAMEID lpBuffer = NULL;

	auto hr = MAPIAllocateBuffer(ulSize * sizeof(LPMAPINAMEID), &~lppArray);
	if (hr != hrSuccess)
		return hr;

	hr = MAPIAllocateMore(ulSize * sizeof(MAPINAMEID), lppArray, (void**)&lpBuffer);
	if (hr != hrSuccess)
		return hr;
	for (ULONG i = 0; i < ulSize; ++i)
		lppArray[i] = &lpBuffer[i];

	*lpppNameArray = lppArray.release();
	return hrSuccess;
}

HRESULT ReadProperties(LPMESSAGE lpMessage, ULONG ulCount, const ULONG *lpTag,
    LPSPropValue *lppPropertyArray)
{
	memory_ptr<SPropTagArray> lpPropertyTagArray;
	ULONG ulPropertyCount = 0;

	auto hr = MAPIAllocateBuffer(sizeof(SPropTagArray) + (sizeof(ULONG) * ulCount), &~lpPropertyTagArray);
	if (hr != hrSuccess)
		return hr;
	lpPropertyTagArray->cValues = ulCount;
	for (ULONG i = 0; i < ulCount; ++i)
		lpPropertyTagArray->aulPropTag[i] = lpTag[i];

	hr = lpMessage->GetProps(lpPropertyTagArray, 0, &ulPropertyCount, lppPropertyArray);
	if (FAILED(hr))
		cout << "Failed to obtain all properties." << endl;
	return hr;
}

HRESULT ReadNamedProperties(LPMESSAGE lpMessage, ULONG ulCount, LPMAPINAMEID *lppTag,
			    LPSPropTagArray *lppPropertyTagArray, LPSPropValue *lppPropertyArray)
{
	ULONG ulReadCount = 0;

	auto hr = lpMessage->GetIDsFromNames(ulCount, lppTag, 0, lppPropertyTagArray);
	if(hr != hrSuccess) {
		cout << "Failed to obtain IDs from names." << endl;
		/*
		 * Override status to make sure FAILED() will catch this,
		 * this is required to make sure the called won't attempt
		 * to access lppPropertyArray.
		 */
		return MAPI_E_CALL_FAILED;
	}

	hr = lpMessage->GetProps(*lppPropertyTagArray, 0, &ulReadCount, lppPropertyArray);
	if (FAILED(hr))
		cout << "Failed to obtain all properties." << endl;
	return hr;
}

static HRESULT DetectFolderDetails(LPMAPIFOLDER lpFolder, string *lpName,
    string *lpClass, ULONG *lpFolderType)
{
	memory_ptr<SPropValue> lpPropertyArray;
	ULONG ulPropertyCount = 0;
	static constexpr const SizedSPropTagArray(3, PropertyTagArray) =
		{3, {PR_DISPLAY_NAME_A, PR_CONTAINER_CLASS_A, PR_FOLDER_TYPE}};

	auto hr = lpFolder->GetProps(PropertyTagArray, 0, &ulPropertyCount,
	          &~lpPropertyArray);
	if (FAILED(hr)) {
		cout << "Failed to obtain all properties." << endl;
		return hr;
	}

	*lpFolderType = 0;

	for (ULONG i = 0; i < ulPropertyCount; ++i) {
		if (PROP_TYPE(lpPropertyArray[i].ulPropTag) == PT_ERROR)
			hr = MAPI_E_INVALID_OBJECT;
		else if (lpPropertyArray[i].ulPropTag == PR_DISPLAY_NAME_A)
			*lpName = lpPropertyArray[i].Value.lpszA;
		else if (lpPropertyArray[i].ulPropTag == PR_CONTAINER_CLASS_A)
			*lpClass = lpPropertyArray[i].Value.lpszA;
		else if (lpPropertyArray[i].ulPropTag == PR_FOLDER_TYPE)
			*lpFolderType = lpPropertyArray[i].Value.ul;
	}

	/*
	 * As long as we found what we were looking for, we should be satisfied.
	 */
	if (!lpName->empty() && !lpClass->empty())
		hr = hrSuccess;
	return hr;
}

static HRESULT
RunFolderValidation(const std::set<std::string> &setFolderIgnore,
    IMAPIFolder *lpRootFolder, const SRow *lpRow, const CHECKMAP &checkmap)
{
	object_ptr<IMAPIFolder> lpFolder;
	ULONG ulObjectType = 0;
	string strName;
	string strClass;
	ULONG ulFolderType = 0;

	auto lpItemProperty = lpRow->cfind(PR_ENTRYID);
	if (!lpItemProperty) {
		cout << "Row does not contain an EntryID." << endl;
		return hrSuccess;
	}
	auto hr = lpRootFolder->OpenEntry(lpItemProperty->Value.bin.cb,
	          reinterpret_cast<ENTRYID *>(lpItemProperty->Value.bin.lpb),
	          &IID_IMAPIFolder, 0, &ulObjectType, &~lpFolder);
	if (hr != hrSuccess) {
		cout << "Failed to open EntryID." << endl;
		return hr;
	}

	/*
	 * Detect folder name and class.
	 */
	hr = DetectFolderDetails(lpFolder, &strName, &strClass, &ulFolderType);
	if (hr != hrSuccess) {
		if (!strName.empty()) {
			cout << "Unknown class, skipping entry";
			cout << " \"" << strName << "\"" << endl;
		} else
			cout << "Failed to detect folder details." << endl;
		return hr;
	}

	if (setFolderIgnore.find(string((const char*)lpItemProperty->Value.bin.lpb, lpItemProperty->Value.bin.cb)) != setFolderIgnore.end()) {
		cout << "Ignoring folder: ";
		cout << "\"" << strName << "\" (" << strClass << ")" << endl;
		return hrSuccess;
	}

	if (ulFolderType != FOLDER_GENERIC) {
		cout << "Ignoring search folder: ";
		cout << "\"" << strName << "\" (" << strClass << ")" << endl;
		return hrSuccess;
	}

	for (const auto &i : checkmap)
		if (i.first == strClass) {
			i.second->ValidateFolder(lpFolder, strName);
			return hrSuccess;
		}

	cout << "Ignoring folder: ";
	cout << "\"" << strName << "\" (" << strClass << ")" << endl;
	return hrSuccess;
}

static HRESULT RunStoreValidation(const char *strHost, const char *strUser,
    const char *strPass, const char *strAltUser, bool bPublic,
    const CHECKMAP &checkmap)
{
	AutoMAPI mapiinit;
	object_ptr<IMAPISession> lpSession;
	object_ptr<IMsgStore> lpStore, lpAltStore;
	LPMDB lpReadStore = NULL;
	object_ptr<IMAPIFolder> lpRootFolder;
	object_ptr<IMAPITable> lpHierarchyTable;
	ULONG ulObjectType;
	ULONG ulCount;
	object_ptr<IExchangeManageStore> lpIEMS;
    // user
    ULONG			cbUserStoreEntryID = 0;
	memory_ptr<ENTRYID> lpUserStoreEntryID, lpEntryIDSrc;
	std::set<std::string> setFolderIgnore;
	memory_ptr<SPropValue> lpAddRenProp;
	ULONG cbEntryIDSrc = 0;

	auto hr = mapiinit.Initialize();
	if (hr != hrSuccess) {
		cout << "Unable to initialize session" << endl;
		return hr;
	}

	// input from commandline is current locale
<<<<<<< HEAD
	hr = HrOpenECSession(&~lpSession, "fsck", PROJECT_VERSION,
	     strUser, strPass, strHost, 0, nullptr, nullptr);
=======
	if (strUser)
		strwUsername = convert_to<std::wstring>(strUser);
	if (strPass)
		strwPassword = convert_to<std::wstring>(strPass);
	if (strAltUser)
		strwAltUsername = convert_to<std::wstring>(strAltUser);
	hr = HrOpenECSession(&~lpSession, PROJECT_VERSION, "fsck",
	     strwUsername.c_str(), strwPassword.c_str(), strHost, 0, NULL, NULL);
>>>>>>> 48a46808
	if(hr != hrSuccess) {
		cout << "Wrong username or password." << endl;
		return hr;
	}
	
	if (bPublic) {
		hr = HrOpenECPublicStore(lpSession, &~lpStore);
		if (hr != hrSuccess) {
			cout << "Failed to open public store." << endl;
			return hr;
		}
	} else {
		hr = HrOpenDefaultStore(lpSession, &~lpStore);
		if (hr != hrSuccess) {
			cout << "Failed to open default store." << endl;
			return hr;
		}
	}

	if (strAltUser != nullptr && *strAltUser != '\0') {
		hr = lpStore->QueryInterface(IID_IExchangeManageStore, &~lpIEMS);
        if (hr != hrSuccess) {
            cout << "Cannot open ExchangeManageStore object" << endl;
		return hr;
        }

		hr = lpIEMS->CreateStoreEntryID(reinterpret_cast<const TCHAR *>(L""),
		     reinterpret_cast<const TCHAR *>(convert_to<std::wstring>(strAltUser).c_str()),
		     MAPI_UNICODE | OPENSTORE_HOME_LOGON, &cbUserStoreEntryID,
		     &~lpUserStoreEntryID);
        if (hr != hrSuccess) {
            cout << "Cannot get user store id for user" << endl;
		return hr;
        }
        hr = lpSession->OpenMsgStore(0, cbUserStoreEntryID, lpUserStoreEntryID, nullptr, MDB_WRITE | MDB_NO_DIALOG | MDB_NO_MAIL | MDB_TEMPORARY, &~lpAltStore);
        if (hr != hrSuccess) {
            cout << "Cannot open user store of user" << endl;
		return hr;
        }
        
        lpReadStore = lpAltStore;
	} else {
	    lpReadStore = lpStore;
    }

	hr = lpReadStore->OpenEntry(0, nullptr, &IID_IMAPIFolder, 0, &ulObjectType, &~lpRootFolder);
	if(hr != hrSuccess) {
		cout << "Failed to open root folder." << endl;
		return hr;
	}

	if (HrGetOneProp(lpRootFolder, PR_IPM_OL2007_ENTRYIDS /*PR_ADDITIONAL_REN_ENTRYIDS_EX*/, &~lpAddRenProp) == hrSuccess &&
	    Util::ExtractSuggestedContactsEntryID(lpAddRenProp, &cbEntryIDSrc, &~lpEntryIDSrc) == hrSuccess)
		setFolderIgnore.emplace(reinterpret_cast<const char *>(lpEntryIDSrc.get()), cbEntryIDSrc);

	hr = lpRootFolder->GetHierarchyTable(CONVENIENT_DEPTH, &~lpHierarchyTable);
	if (hr != hrSuccess) {
		cout << "Failed to open hierarchy." << endl;
		return hr;
	}

	/*
	 * Check if we have found at least *something*.
	 */
	hr = lpHierarchyTable->GetRowCount(0, &ulCount);
	if(hr != hrSuccess) {
		cout << "Failed to count number of rows." << endl;
		return hr;
	} else if (!ulCount) {
		cout << "No entries inside Calendar." << endl;
		return hr;
	}

	/*
	 * Loop through each row/entry and validate.
	 */
	while (true) {
		rowset_ptr lpRows;
		hr = lpHierarchyTable->QueryRows(20, 0, &~lpRows);
		if (hr != hrSuccess)
			return hr;
		if (lpRows->cRows == 0)
			break;

		for (ULONG i = 0; i < lpRows->cRows; ++i)
			RunFolderValidation(setFolderIgnore, lpRootFolder, &lpRows[i], checkmap);
	}
	return hrSuccess;
}

int main(int argc, char *argv[])
{
	CHECKMAP checkmap;
	char* strUser = NULL;
	const char *strPass = "";
	char* strAltUser = NULL;
	int c;
	bool bAll = false;
	bool bPrompt = false;
	bool bPublic = false;
	bool acceptDisclaimer = false;

	setlocale(LC_MESSAGES, "");
	if (!forceUTF8Locale(true))
		return -1;

	auto strHost = GetServerUnixSocket();

	/*
	 * Read arguments.
	 */
	while (true) {
		c = getopt_long(argc, argv, "u:p:h:a:P", long_options, NULL);
		if (c == -1)
			break;

		switch (c) {
		case 'a':
		    strAltUser = optarg;
		    break;
		case OPT_USER:
		case 'u':
			strUser = optarg;
			break;
		case OPT_PASS:
		case 'p':
			strPass = optarg;
			break;
        case OPT_PROMPT:
        case 'P':
            bPrompt = true;
            break;
		case OPT_PUBLIC:
			bPublic = true;
			break;
		case OPT_HOST:
		case 'h':
			strHost = optarg;
			break;
		case OPT_HELP:
			print_help(argv[0]);
			return 0;
		case OPT_CALENDAR:
			/*
			 * g++ 4.9 is not smart enough to derive that "new
			 * FsckCalendar" should be converted to
			 * std::unique_ptr, so it needs to be spelled out.
			 * (Fixed in modern g++s.)
			 */
			checkmap.emplace("IPF.Appointment", std::unique_ptr<Fsck>(new FsckCalendar));
			break;
		//case OPT_STICKY:
		//	checkmap.emplace("IPF.StickyNote", std::unique_ptr<Fsck>(new FsckStickyNote));
		//	break;
		//case OPT_EMAIL:
		//	checkmap.emplace("IPF.Note", std::unique_ptr<Fsck>(new FsckNote));
		//	break;
		case OPT_CONTACT:
			checkmap.emplace("IPF.Contact", std::unique_ptr<Fsck>(new FsckContact));
			break;
		case OPT_TASK:
			checkmap.emplace("IPF.Task", std::unique_ptr<Fsck>(new FsckTask));
			break;
		//case OPT_JOURNAL:
		//	checkmap.emplace("IPF.Journal", std::unique_ptr<Fsck>(new FsckJournal));
		//	break;
		case OPT_ALL:
			bAll = true;
			break;
		case OPT_AUTO_FIX:
			auto_fix = optarg;
			break;
		case OPT_AUTO_DEL:
			auto_del = optarg;
			break;
		case OPT_CHECK_ONLY:
			auto_fix = "no";
			auto_del = "no";
			break;
		case OPT_ACCEPT_DISCLAIMER:
			acceptDisclaimer = true;
			break;
		default:
			cout << "Invalid argument" << endl;
			print_help(argv[0]);
			return 1;
		};
	}

	disclaimer(acceptDisclaimer);

	/*
	 * Validate arguments.
	 */
	if (!strHost || !strUser) {
		cout << "Arguments missing: " << (!strHost ? "Host" : "User") << endl;
		print_help(argv[0]);
		return 1;
	}
	
	if (bPrompt) {
		strPass = get_password("Enter password:");
		if(!strPass) {
			cout << "Invalid password." << endl;
			return 1;
		}
	}

	if (checkmap.empty()) {
		if (!bAll)
			cout << "Filter arguments missing, defaulting to --all" << endl;
		checkmap.emplace("IPF.Appointment", std::unique_ptr<Fsck>(new FsckCalendar));
		//checkmap.emplace("IPF.StickyNote", std::unique_ptr<Fsck>(new FsckStickyNote));
		//checkmap.emplace("IPF.Note", std::unique_ptr<Fsck>(new FsckNote));
		checkmap.emplace("IPF.Contact", std::unique_ptr<Fsck>(new FsckContact));
		checkmap.emplace("IPF.Task", std::unique_ptr<Fsck>(new FsckTask));
		//checkmap.emplace("IPF.Journal", std::unique_ptr<Fsck>(new FsckJournal));
	}

	auto hr = RunStoreValidation(strHost, strUser, strPass, strAltUser, bPublic, checkmap);
	/*
	 * Cleanup
	 */
	if (hr == hrSuccess) {
		cout << endl << "Statistics:" << endl;
		for (auto i = checkmap.begin(); i != checkmap.end(); ++i) {
			i->second->PrintStatistics(i->first);
		}
		return 0;
	} else {
		return 1;
	}
}<|MERGE_RESOLUTION|>--- conflicted
+++ resolved
@@ -321,19 +321,8 @@
 	}
 
 	// input from commandline is current locale
-<<<<<<< HEAD
-	hr = HrOpenECSession(&~lpSession, "fsck", PROJECT_VERSION,
+	hr = HrOpenECSession(&~lpSession, PROJECT_VERSION, "fsck",
 	     strUser, strPass, strHost, 0, nullptr, nullptr);
-=======
-	if (strUser)
-		strwUsername = convert_to<std::wstring>(strUser);
-	if (strPass)
-		strwPassword = convert_to<std::wstring>(strPass);
-	if (strAltUser)
-		strwAltUsername = convert_to<std::wstring>(strAltUser);
-	hr = HrOpenECSession(&~lpSession, PROJECT_VERSION, "fsck",
-	     strwUsername.c_str(), strwPassword.c_str(), strHost, 0, NULL, NULL);
->>>>>>> 48a46808
 	if(hr != hrSuccess) {
 		cout << "Wrong username or password." << endl;
 		return hr;
