/*
 * Copyright 2005 - 2016 Zarafa and its licensors
 *
 * This program is free software: you can redistribute it and/or modify
 * it under the terms of the GNU Affero General Public License, version 3,
 * as published by the Free Software Foundation.
 *
 * This program is distributed in the hope that it will be useful,
 * but WITHOUT ANY WARRANTY; without even the implied warranty of
 * MERCHANTABILITY or FITNESS FOR A PARTICULAR PURPOSE. See the
 * GNU Affero General Public License for more details.
 *
 * You should have received a copy of the GNU Affero General Public License
 * along with this program.  If not, see <http://www.gnu.org/licenses/>.
 *
 */

#include <kopano/platform.h>
#include "config.h"
#include <chrono>
#include <iostream>
#include <string>
#include <mapi.h>
#include <mapiutil.h>
#include <edkmdb.h>

#ifdef HAVE_CURSES_H
#include <curses.h>
#endif

#include <map>
#include <set>
#include <getopt.h>

#include <kopano/CommonUtil.h>
#include <kopano/stringutil.h>
#include <kopano/ECTags.h>
#include <kopano/automapi.hpp>
#include <kopano/ecversion.h>
#include <kopano/memory.hpp>
#include <kopano/ECLogger.h>
#include <kopano/mapi_ptr.h>
#include "ConsoleTable.h"

using namespace KCHL;
using std::cerr;
using std::cout;
using std::endl;

enum eTableType { INVALID_STATS = -1, SYSTEM_STATS, SESSION_STATS, USER_STATS, COMPANY_STATS, SERVER_STATS, SESSION_TOP, OPTION_HOST, OPTION_USER, OPTION_DUMP };

static const struct option long_options[] = {
		{ "system", 0, NULL, SYSTEM_STATS },
		{ "sessions", 0, NULL, SESSION_STATS },
		{ "users", 0, NULL, USER_STATS },
		{ "company", 0, NULL, COMPANY_STATS },
		{ "servers", 0, NULL, SERVER_STATS },
		{ "top", 0, NULL, SESSION_TOP },
		{ "host", 1, NULL, OPTION_HOST },
		{ "user", 1, NULL, OPTION_USER },
		{ "dump", 0, NULL, OPTION_DUMP },
		{ NULL, 0, NULL, 0 }
};

// sort on something invalid to get the order in which the server added the rows
static constexpr const SizedSSortOrderSet(2, tableSortSystem) =
{ 1, 0, 0,
  {
	  { PR_NULL, TABLE_SORT_DESCEND }
  }
}
;
static constexpr const SizedSSortOrderSet(2, tableSortSession) =
{ 2, 0, 0,
  {
	  { PR_EC_STATS_SESSION_IPADDRESS, TABLE_SORT_ASCEND },
	  { PR_EC_STATS_SESSION_IDLETIME, TABLE_SORT_DESCEND }
  }
};

static constexpr const SizedSSortOrderSet(2, tableSortUser) =
{ 2, 0, 0,
  {
	  { PR_EC_COMPANY_NAME, TABLE_SORT_ASCEND },
	  { PR_EC_USERNAME_A, TABLE_SORT_ASCEND },
  }
};

static constexpr const SizedSSortOrderSet(2, tableSortCompany) =
{ 1, 0, 0,
  {
	  { PR_EC_COMPANY_NAME, TABLE_SORT_ASCEND }
  }
};

static constexpr const SizedSSortOrderSet(2, tableSortServers) =
{ 1, 0, 0,
  {
	  { PR_EC_STATS_SERVER_NAME, TABLE_SORT_ASCEND }
  }
};

static const SSortOrderSet *const sortorders[] = {
	tableSortSystem, tableSortSession,
	tableSortUser, tableSortCompany, tableSortServers
};
static const ULONG ulTableProps[] = {
	PR_EC_STATSTABLE_SYSTEM, PR_EC_STATSTABLE_SESSIONS,
	PR_EC_STATSTABLE_USERS, PR_EC_STATSTABLE_COMPANY, PR_EC_STATSTABLE_SERVERS
};

struct TIMES {
	double dblUser, dblSystem, dblReal;
    unsigned int ulRequests;
};

struct SESSION {
	unsigned long long ullSessionId, ullSessionGroupId;
	TIMES times, dtimes;

    unsigned int ulIdle;
    int ulPeerPid;
    bool bLocked;
	std::string strUser, strIP, strBusy, strState, strPeer;
	std::string strClientVersion, strClientApp, strClientAppVersion;
	std::string strClientAppMisc;
    
    bool operator <(const SESSION &b) const
    {
        return this->dtimes.dblReal > b.dtimes.dblReal;
    }
};

static bool sort_sessionid(const SESSION &a, const SESSION &b) { return a.ullSessionId < b.ullSessionId; } // && group < ?
static bool sort_user(const SESSION &a, const SESSION &b) { return a.strUser < b.strUser; }
static bool sort_ippeer(const SESSION &a, const SESSION &b) { return a.strIP < b.strIP || (a.strIP == b.strIP && a.strPeer < b.strPeer); }
static bool sort_version(const SESSION &a, const SESSION &b) { return a.strClientVersion < b.strClientVersion; }
static bool sort_app(const SESSION &a, const SESSION &b) { return a.strClientApp < b.strClientApp; }

typedef bool(*SortFuncPtr)(const SESSION&, const SESSION&);
static SortFuncPtr sortfunc;

static std::string GetString(const SRow &row, ULONG ulPropTag)
{
	auto lpProp = row.cfind(ulPropTag);
    if(lpProp == NULL)
        return "";
        
    switch(PROP_TYPE(ulPropTag)) {
        case PT_STRING8: return lpProp->Value.lpszA;
        case PT_MV_STRING8: {
            std::string s;
            for (ULONG i = 0; i < lpProp->Value.MVszA.cValues; ++i) {
                s+= lpProp->Value.MVszA.lppszA[i];
                s+= " ";
            }
            return s;
        }
        case PT_LONG: {
            char s[80];
            snprintf(s, sizeof(s), "%d", lpProp->Value.ul);
            return s;
        }
    }
    
    return "";
}

static unsigned long long GetLongLong(const SRow &row, ULONG ulPropTag)
{
	auto lpProp = row.cfind(ulPropTag);
    if(lpProp == NULL)
        return -1;
        
    switch(PROP_TYPE(ulPropTag)) {
        case PT_LONG: return lpProp->Value.ul;
        case PT_LONGLONG: return lpProp->Value.li.QuadPart;
    }

    return 0;
}

static double GetDouble(const SRow &row, ULONG ulPropTag)
{
	auto lpProp = row.cfind(ulPropTag);
    if(lpProp == NULL)
        return 0;
        
    switch(PROP_TYPE(ulPropTag)) {
        case PT_DOUBLE: return lpProp->Value.dbl;
    }
    
    return 0;
}

static void showtop(LPMDB lpStore)
{
#ifdef HAVE_CURSES_H
	object_ptr<IMAPITable> lpTable;
    std::map<unsigned long long, TIMES> mapLastTimes;
    std::map<std::string, std::string> mapStats;
    std::map<std::string, double> mapDiffStats;
	std::set<std::string> setHosts;
	char date[64];
	int wx, wy, key;
	KC::time_point dblLast;

	// columns in sizes, not literal offsets
	static const unsigned int cols[] = {0, 4, 21, 8, 25, 16, 20, 8, 8, 7, 7, 5};
	unsigned int ofs = 0;
	bool bColumns[] = {false,false,true,true,true,true,true,true,true,true,true,true}; // key 1 through err?
	static constexpr const SortFuncPtr fSort[] = {nullptr, sort_sessionid, sort_version, sort_user, sort_ippeer, sort_app, nullptr}; // key a through g
	bool bReverse = false;
	static constexpr const SizedSPropTagArray(2, sptaSystem) =
		{2, {PR_DISPLAY_NAME_A, PR_EC_STATS_SYSTEM_VALUE}};

    // Init ncurses
	auto win = initscr();
    if(win == NULL) {
        cerr << "ncurses error\n";
        return;
    }

    cbreak(); 
    noecho();
    nonl();
    nodelay(win, TRUE);

    getmaxyx(win, wy, wx);

    while(1) {
        int line = 0;
		werase(win);
		auto hr = lpStore->OpenProperty(PR_EC_STATSTABLE_SYSTEM, &IID_IMAPITable, 0, 0, &~lpTable);
		if(hr != hrSuccess)
		    goto exit;
		hr = lpTable->SetColumns(sptaSystem, 0);
		if(hr != hrSuccess)
			goto exit;

		rowset_ptr lpsRowSet;
		hr = lpTable->QueryRows(-1, 0, &~lpsRowSet);
        if(hr != hrSuccess)
            goto exit;
		auto cr_now = std::chrono::steady_clock::now();
		auto dblTime = dur2dbl(cr_now - dblLast);
		dblLast = std::move(cr_now);
            
        for (ULONG i = 0; i < lpsRowSet->cRows; ++i) {
		auto lpName  = lpsRowSet[i].cfind(PR_DISPLAY_NAME_A);
		auto lpValue = lpsRowSet[i].cfind(PR_EC_STATS_SYSTEM_VALUE);
            if(lpName && lpValue) {
                mapDiffStats[lpName->Value.lpszA] = atof(lpValue->Value.lpszA) - atof(mapStats[lpName->Value.lpszA].c_str());
                mapStats[lpName->Value.lpszA] = lpValue->Value.lpszA;
            }
        }
        
        hr = lpStore->OpenProperty(PR_EC_STATSTABLE_SESSIONS, &IID_IMAPITable, 0, 0, &~lpTable);
        if(hr != hrSuccess)
            goto exit;
        hr = lpTable->QueryRows(-1, 0, &~lpsRowSet);
        if(hr != hrSuccess)
            break;
            
		std::list<SESSION> lstSessions;
		std::map<unsigned long long, unsigned int> mapSessionGroups;
		std::set<std::string> setUsers;
		double dblUser = 0, dblSystem = 0;
		unsigned int ulSessGrp = 1;
        
        for (ULONG i = 0; i < lpsRowSet->cRows; ++i) {
            SESSION session;

            session.strUser = GetString(lpsRowSet[i], PR_EC_USERNAME_A);
            session.strIP = GetString(lpsRowSet[i], PR_EC_STATS_SESSION_IPADDRESS);
            session.strBusy = GetString(lpsRowSet[i], PR_EC_STATS_SESSION_BUSYSTATES);
            session.strState = GetString(lpsRowSet[i], PR_EC_STATS_SESSION_PROCSTATES);
            session.strClientVersion = GetString(lpsRowSet[i], PR_EC_STATS_SESSION_CLIENT_VERSION);
            session.strClientApp = GetString(lpsRowSet[i], PR_EC_STATS_SESSION_CLIENT_APPLICATION);
            session.strClientAppVersion = GetString(lpsRowSet[i], PR_EC_STATS_SESSION_CLIENT_APPLICATION_VERSION);
            session.strClientAppMisc = GetString(lpsRowSet[i], PR_EC_STATS_SESSION_CLIENT_APPLICATION_MISC);
            session.ulPeerPid = GetLongLong(lpsRowSet[i], PR_EC_STATS_SESSION_PEER_PID);
            session.times.ulRequests = GetLongLong(lpsRowSet[i], PR_EC_STATS_SESSION_REQUESTS);
            session.ullSessionId = GetLongLong(lpsRowSet[i], PR_EC_STATS_SESSION_ID);
            session.ullSessionGroupId = GetLongLong(lpsRowSet[i], PR_EC_STATS_SESSION_GROUP_ID);
			if (session.ulPeerPid != 0)
				session.strPeer = stringify(session.ulPeerPid);

            session.times.dblUser = GetDouble(lpsRowSet[i], PR_EC_STATS_SESSION_CPU_USER);
            session.times.dblSystem = GetDouble(lpsRowSet[i], PR_EC_STATS_SESSION_CPU_SYSTEM);
            session.times.dblReal = GetDouble(lpsRowSet[i], PR_EC_STATS_SESSION_CPU_REAL);

            auto iterTimes = mapLastTimes.find(session.ullSessionId);
            if (iterTimes != mapLastTimes.cend()) {
                session.dtimes.dblUser = (session.times.dblUser - iterTimes->second.dblUser) / dblTime;
                session.dtimes.dblSystem = (session.times.dblSystem - iterTimes->second.dblSystem) / dblTime;
                session.dtimes.dblReal = (session.times.dblReal - iterTimes->second.dblReal) / dblTime;
                
                dblUser += session.dtimes.dblUser;
                dblSystem += session.dtimes.dblSystem;
                
                session.dtimes.ulRequests = session.times.ulRequests - iterTimes->second.ulRequests;
            } else {
                session.dtimes.dblUser = session.dtimes.dblSystem = session.dtimes.dblReal = 0;
            }
            mapLastTimes[session.ullSessionId] = session.times;
			lstSessions.emplace_back(session);
			setUsers.emplace(session.strUser);
			setHosts.emplace(session.strIP);
            if(session.ullSessionGroupId != 0) {
                auto iterSessionGroups = mapSessionGroups.find(session.ullSessionGroupId);
                if (iterSessionGroups == mapSessionGroups.cend())
                    mapSessionGroups[session.ullSessionGroupId] = ulSessGrp++;
            }
        }

		if (sortfunc)
			lstSessions.sort(sortfunc);
		else
			lstSessions.sort();
		if (bReverse)
			lstSessions.reverse();

        wmove(win, 0,0);
		memset(date, 0, sizeof(date));
		auto now = time(nullptr);
		strftime(date, sizeof(date), "%c", localtime(&now) );
        wprintw(win, "Last update: %s (%.1fs since last)", date, dblTime);
		
        wmove(win, 1,0);
        wprintw(win, "Sess: %d", lstSessions.size());
        wmove(win, 1, 12);
        wprintw(win, "Sess grp: %d", mapSessionGroups.size());
        wmove(win, 1, 30);
        wprintw(win, "Users: %d", setUsers.size());
        wmove(win, 1, 42);
        wprintw(win, "Hosts: %d", setHosts.size());
        wmove(win, 1, 54);
        wprintw(win, "CPU: %d%%", (int)((dblUser+dblSystem)*100));
        wmove(win, 1, 64);
        wprintw(win, "QLen: %s", mapStats["queuelen"].c_str());
        wmove(win, 1, 73);
        wprintw(win, "QAge: %.5s", mapStats["queueage"].c_str());
        wmove(win, 1, 85);
        if(mapDiffStats["soap_request"] > 0)
            wprintw(win, "RTT: %d ms", (int)(mapDiffStats["response_time"] / mapDiffStats["soap_request"]));

        wmove(win, 2, 0);
        wprintw(win, "SQL/s SEL:%5d UPD:%4d INS:%4d DEL:%4d", (int)(mapDiffStats["sql_select"]/dblTime), (int)(mapDiffStats["sql_update"]/dblTime), (int)(mapDiffStats["sql_insert"]/dblTime), (int)(mapDiffStats["sql_delete"]/dblTime));
        wmove(win, 2, 50);
        wprintw(win, "Threads(idle): %s(%s)", mapStats["threads"].c_str(), mapStats["threads_idle"].c_str());
        wmove(win, 2, 75);
        wprintw(win, "MWOPS: %d  MROPS: %d", (int)(mapDiffStats["mwops"]/dblTime), (int)(mapDiffStats["mrops"]/dblTime));
        wmove(win, 2, 102);
        wprintw(win, "SOAP calls: %d", (int)(mapDiffStats["soap_request"]/dblTime));

		ofs = cols[0];
        if (bColumns[0]) { wmove(win, 4, ofs); wprintw(win, "GRP");			ofs += cols[1]; }
        if (bColumns[1]) { wmove(win, 4, ofs); wprintw(win, "SESSIONID");	ofs += cols[2]; }
        if (bColumns[2]) { wmove(win, 4, ofs); wprintw(win, "VERSION");		ofs += cols[3]; }
        if (bColumns[3]) { wmove(win, 4, ofs); wprintw(win, "USERID");		ofs += cols[4]; }
        if (bColumns[4]) { wmove(win, 4, ofs); wprintw(win, "IP/PID");		ofs += cols[5]; }
        if (bColumns[5]) { wmove(win, 4, ofs); wprintw(win, "APP");			ofs += cols[6]; }
        if (bColumns[6]) { wmove(win, 4, ofs); wprintw(win, "TIME");		ofs += cols[7]; }
        if (bColumns[7]) { wmove(win, 4, ofs); wprintw(win, "CPUTIME");		ofs += cols[8]; }
        if (bColumns[8]) { wmove(win, 4, ofs); wprintw(win, "CPU%");		ofs += cols[9]; }
        if (bColumns[9]) { wmove(win, 4, ofs); wprintw(win, "NREQ");		ofs += cols[10]; }
        if (bColumns[10]) { wmove(win, 4, ofs); wprintw(win, "STAT");		ofs += cols[11]; }
        if (bColumns[11]) { wmove(win, 4, ofs); wprintw(win, "TASK"); }
        
	for (const auto &ses : lstSessions) {
		if (ses.dtimes.dblUser + ses.dtimes.dblSystem > 0)
                wattron(win, A_BOLD);
            else
                wattroff(win, A_BOLD);

			ofs = cols[0];
			if (bColumns[0]) {
				wmove(win, 5 + line, ofs);
				if (ses.ullSessionGroupId > 0)
					wprintw(win, "%3d", mapSessionGroups[ses.ullSessionGroupId]);
				ofs += cols[1];
			}
			if (bColumns[1]) {
				wmove(win, 5 + line, ofs);
				wprintw(win, "%19llu", ses.ullSessionId);
				ofs += cols[2];
			}
			if (bColumns[2]) {
				wmove(win, 5 + line, ofs);
				wprintw(win, "%.*s", cols[3] - 1, ses.strClientVersion.c_str());
				ofs += cols[3];
			}
			if (bColumns[3]) {
				wmove(win, 5 + line, ofs);
				// the .24 caps off 24 bytes, not characters, so multi-byte UTF-8 is capped earlier than you might expect
				wprintw(win, "%.24s", ses.strUser.c_str());
				ofs += cols[4];
			}
			if (bColumns[4]) {
				wmove(win, 5 + line, ofs);
				if (ses.ulPeerPid > 0)
					wprintw(win, "%.20s", ses.strPeer.c_str());
				else
					wprintw(win, "%s", ses.strIP.c_str());
				ofs += cols[5];
			}
			if (bColumns[5]) {
				auto dummy = ses.strClientAppMisc + "/" +
					ses.strClientAppVersion + "(" +
					ses.strClientApp + ")";
				if (dummy.size() >= cols[6])
					dummy = dummy.substr(0, cols[6] - 1);
				wmove(win, 5 + line, ofs);
				wprintw(win, "%.*s", cols[6] - 1, dummy.c_str());
				ofs += cols[6];
			}
			if (bColumns[6]) {
				wmove(win, 5 + line, ofs);
				wprintw(win, "%d:%02d", static_cast<int>(ses.times.dblReal) / 60,
					static_cast<int>(ses.times.dblReal) % 60);
				ofs += cols[7];
			}
			if (bColumns[7]) {
				wmove(win, 5 + line, ofs);
				wprintw(win, "%d:%02d", static_cast<int>(ses.times.dblUser + ses.times.dblSystem) / 60,
					static_cast<int>(ses.times.dblUser + ses.times.dblUser) % 60);
				ofs += cols[8];
			}
			if (bColumns[8]) {
				wmove(win, 5 + line, ofs);
				wprintw(win, "%d", static_cast<int>(ses.dtimes.dblUser * 100.0 + ses.dtimes.dblSystem * 100.0));
				ofs += cols[9];
			}
			if (bColumns[9]) {
				wmove(win, 5 + line, ofs);
				wprintw(win, "%d", static_cast<int>(ses.dtimes.ulRequests));
				ofs += cols[10];
			}
			if (bColumns[10]) {
				wmove(win, 5 + line, ofs);
				wprintw(win, "%s", ses.strState.c_str());
				ofs += cols[11];
			}

			if (bColumns[11]) {
				wmove(win, 5 + line, ofs);
				wprintw(win, "%s", ses.strBusy.c_str());
			}

            ++line;
            
            if(line + 5>= wy)
            	break;
        }
		wattroff(win, A_BOLD);

        wrefresh(win);
        timeout(1000);
        if((key = getch()) != ERR) {
			if (key == 27 || key == 'q')				// escape key
				break;
			if (key == KEY_RESIZE)		// resize action
				getmaxyx(win, wy, wx);
			if (key >= '0' && key <= '9')
				bColumns[key-'1'] = !bColumns[key-'1']; // en/disable columns
			if (key >= 'a' && key <= 'g') {				// 'a' - 'g', sort columns
				if (sortfunc == fSort[key-'a'])
					bReverse = !bReverse;
				else
					bReverse = false;
				sortfunc = fSort[key-'a'];
			}
		}
    }

exit:
    endwin();
#else
	cerr << "Not compiled with ncurses support." << endl;
#endif
}
 
static std::string mapitable_ToString(const SPropValue *lpProp)
{
	switch (PROP_TYPE(lpProp->ulPropTag)) {
	case PT_STRING8:
		return std::string(lpProp->Value.lpszA);
	case PT_LONG:
		return stringify(lpProp->Value.ul);
	case PT_DOUBLE:
		return stringify(lpProp->Value.dbl);
	case PT_FLOAT:
		return stringify(lpProp->Value.flt);
	case PT_I8:
		return stringify_int64(lpProp->Value.li.QuadPart);
	case PT_SYSTIME: {
		char buf[32]; // must be at least 26 bytes
		auto t = FileTimeToUnixTime(lpProp->Value.ft);
		ctime_r(&t, buf);
		return trim(buf, " \t\n\r\v\f");
	}
	case PT_MV_STRING8: {
		std::string s;
		for (unsigned int i = 0; i < lpProp->Value.MVszA.cValues; ++i) {
			if (!s.empty())
				s += ",";
			s += lpProp->Value.MVszA.lppszA[i];
		}
		return s;
	}
	}
	return std::string();
}

static HRESULT MAPITablePrint(IMAPITable *lpTable, bool humanreadable /* = true */)
{
	SPropTagArrayPtr ptrColumns;
	SRowSetPtr ptrRows;
	ConsoleTable ct(0, 0);

	HRESULT hr = lpTable->QueryColumns(0, &~ptrColumns);
	if (hr != hrSuccess)
		return hr;
	hr = lpTable->QueryRows(-1, 0, &~ptrRows);
	if (hr != hrSuccess)
		return hr;
	ct.Resize(ptrRows.size(), ptrColumns->cValues);
	for (unsigned int i = 0; i < ptrColumns->cValues; ++i)
		ct.SetHeader(i, stringify(ptrColumns->aulPropTag[i], true));
	for (unsigned int i = 0; i < ptrRows.size(); ++i)
		for (unsigned int j = 0; j < ptrRows[i].cValues; ++j)
			ct.SetColumn(i, j, mapitable_ToString(&ptrRows[i].lpProps[j]));
	humanreadable ? ct.PrintTable() : ct.DumpTable();
	return hrSuccess;
}

static void dumptable(eTableType eTable, LPMDB lpStore, bool humanreadable)
{
	HRESULT hr = hrSuccess;
	object_ptr<IMAPITable> lpTable;

	hr = lpStore->OpenProperty(ulTableProps[eTable], &IID_IMAPITable, 0, MAPI_DEFERRED_ERRORS, &~lpTable);
	if (hr != hrSuccess) {
		cout << "Unable to open requested statistics table" << endl;
		return;
	}

	if (sortorders[eTable] != NULL)
		hr = lpTable->SortTable(sortorders[eTable], 0);

	if (hr != hrSuccess) {
		cout << "Unable to sort statistics table" << endl;
		return;
	}
	MAPITablePrint(lpTable, humanreadable);
}

static void print_help(const char *name)
{
	cout << "Usage:" << endl;
	cout << name << " <options> [table]" << endl << endl;
	cout << "Supported tables:" << endl;
	cout << "  --system" << "\tGives information about threads, SQL and caches" << endl;
	cout << "  --session" << "\tGives information about sessions and server time spent in SOAP calls" << endl;
	cout << "  --users" << "\tGives information about users, store sizes and quotas" << endl;
	cout << "  --company" << "\tGives information about companies, company sizes and quotas" << endl;
	cout << "  --servers" << "\tGives information about cluster nodes" << endl;
	cout << "  --top" << "\t\tShows top-like information about sessions" << endl;
	cout << "Options:" << endl;
	cout << "  --user, -u <user>" << "\tUse specified username to logon" << endl;
	cout << "  --host, -h <url>" << "\tUse specified url to logon (eg http://127.0.0.1:236/)" << endl;
	cout << "  --dump, -d" << "\t\tPrint output as comma separated fields" << endl;
}

int main(int argc, char *argv[])
{
	HRESULT hr = hrSuccess;
	object_ptr<ECLogger> lpLogger(new ECLogger_File(EC_LOGLEVEL_FATAL, 0, "-", false), false);
	AutoMAPI mapiinit;
	object_ptr<IMAPISession> lpSession;
	object_ptr<IMsgStore> lpStore;
	eTableType eTable = INVALID_STATS;
	const char *user = nullptr, *pass = "", *host = nullptr;
	bool humanreadable(true);

	setlocale(LC_MESSAGES, "");
	setlocale(LC_CTYPE, "");
	
	if(argc < 2) {
		print_help(argv[0]);
		return 1;
	}

	int c;
	while (1) {
		c = getopt_long(argc, argv, "h:u:d", long_options, NULL);
		if(c == -1)
			break;
		switch(c) {
		case '?':
			print_help(argv[0]);
			return 1;
		case OPTION_HOST:
		case 'h':
			host = optarg;
			break;
		case 'u':
			user = optarg;
			break;
		case OPTION_DUMP:
		case 'd':
			humanreadable = false;
			break;
		case SYSTEM_STATS:
		case SESSION_STATS:
		case USER_STATS:
		case COMPANY_STATS:
		case SERVER_STATS:
		case SESSION_TOP:
			eTable = (eTableType)c;
			break;
		}
	}
	if (eTable == INVALID_STATS) {
		print_help(argv[0]);
		return 1;
	}

	hr = mapiinit.Initialize();
	if (hr != hrSuccess) {
		cerr << "Cannot init mapi" << endl;
		return EXIT_FAILURE;
	}
	
	if(user) {
        pass = get_password("Enter password:");
        if(!pass) {
            cout << "Invalid password." << endl;
            return 1;
	    }
	}
<<<<<<< HEAD
	if (user == nullptr)
		user = KOPANO_SYSTEM_USER;
	if (pass == nullptr)
		pass = "";
	hr = HrOpenECSession(&~lpSession, "stats", PROJECT_VERSION, user, pass,
	     host, EC_PROFILE_FLAGS_NO_NOTIFICATIONS | EC_PROFILE_FLAGS_NO_PUBLIC_STORE);
=======

	auto strwUsername = convert_to<std::wstring>(user ? user : "SYSTEM");
	auto strwPassword = convert_to<std::wstring>(pass ? pass : "");
	hr = HrOpenECSession(&~lpSession, PROJECT_VERSION, "stats",
	     strwUsername.c_str(), strwPassword.c_str(), host,
	     EC_PROFILE_FLAGS_NO_NOTIFICATIONS | EC_PROFILE_FLAGS_NO_PUBLIC_STORE);
>>>>>>> 48a46808
	if (hr != hrSuccess) {
		cout << "Cannot open admin session on host " << (host ? host : "localhost") << ", username " << (user ? user : "SYSTEM") << endl;
		return EXIT_FAILURE;
	}
	hr = HrOpenDefaultStore(lpSession, &~lpStore);
	if (hr != hrSuccess) {
		cout << "Unable to open default store" << endl;
		return EXIT_FAILURE;
	}
	if (eTable == SESSION_TOP)
		showtop(lpStore);
	else
		dumptable(eTable, lpStore, humanreadable);
	return EXIT_SUCCESS;
}<|MERGE_RESOLUTION|>--- conflicted
+++ resolved
@@ -640,21 +640,12 @@
             return 1;
 	    }
 	}
-<<<<<<< HEAD
 	if (user == nullptr)
 		user = KOPANO_SYSTEM_USER;
 	if (pass == nullptr)
 		pass = "";
-	hr = HrOpenECSession(&~lpSession, "stats", PROJECT_VERSION, user, pass,
+	hr = HrOpenECSession(&~lpSession, PROJECT_VERSION, "stats", user, pass,
 	     host, EC_PROFILE_FLAGS_NO_NOTIFICATIONS | EC_PROFILE_FLAGS_NO_PUBLIC_STORE);
-=======
-
-	auto strwUsername = convert_to<std::wstring>(user ? user : "SYSTEM");
-	auto strwPassword = convert_to<std::wstring>(pass ? pass : "");
-	hr = HrOpenECSession(&~lpSession, PROJECT_VERSION, "stats",
-	     strwUsername.c_str(), strwPassword.c_str(), host,
-	     EC_PROFILE_FLAGS_NO_NOTIFICATIONS | EC_PROFILE_FLAGS_NO_PUBLIC_STORE);
->>>>>>> 48a46808
 	if (hr != hrSuccess) {
 		cout << "Cannot open admin session on host " << (host ? host : "localhost") << ", username " << (user ? user : "SYSTEM") << endl;
 		return EXIT_FAILURE;
