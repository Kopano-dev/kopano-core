--- conflicted
+++ resolved
@@ -13,13 +13,8 @@
 #include <mapi.h>
 #include <mapiutil.h>
 #include <edkmdb.h>
-<<<<<<< HEAD
-#ifdef HAVE_CURSES_H
-#include <curses.h>
-=======
 #ifdef HAVE_NCURSES_H
 #include <ncurses.h>
->>>>>>> b0a27c74
 #endif
 #include <map>
 #include <set>
