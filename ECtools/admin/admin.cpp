/*
 * SPDX-License-Identifier: AGPL-3.0-only
 * Copyright 2005 - 2016 Zarafa and its licensors
 */
#include <kopano/platform.h>
#include <algorithm>
#include <exception>
#include <iostream>
#include <list>
#include <set>
#include <string>
#include <utility>
#include <vector>
#include <climits>
#include <cstdio>
#include <cstdlib>
#include <ctime>
#include <getopt.h>
#include <kopano/memory.hpp>
#include <mapidefs.h>
#include <mapispi.h>
#include <mapix.h>
#include <mapiutil.h>
#include <kopano/automapi.hpp>
#include <kopano/IECInterfaces.hpp>
#include "SSLUtil.h"
#include <kopano/ECConfig.h>
#include <kopano/ECLogger.h>
#include <kopano/ECTags.h>
#include <kopano/EMSAbTag.h>
#include <kopano/ECGuid.h>
#include <kopano/ECABEntryID.h>
#include <kopano/CommonUtil.h>
#include <kopano/stringutil.h>
#include <kopano/ecversion.h>
#include <kopano/mapiext.h>
#include <kopano/timeutil.hpp>
#include <kopano/Util.h>
#include <kopano/ECRestriction.h>
#include <kopano/charset/convert.h>
#include "ConsoleTable.h"
#include <kopano/mapi_ptr.h>
#include <kopano/ECFeatures.hpp>
#include "ECACL.h"
#include "charset/localeutil.h"
#include <kopano/MAPIErrors.h>
#include <edkmdb.h>
#include <edkguid.h>
#include <libintl.h>
#include "Archiver.h"
#include <kopano/MAPIErrors.h> // for declaration of GetMAPIErrorMessage()
#include "kcore.hpp"

using namespace KC;
using std::cerr;
using std::cin;
using std::cout;
using std::endl;
using std::string;
using std::wstring;

static int forcedExitCode = 0;

enum modes {
	MODE_INVALID = 0, MODE_LIST_USERS, MODE_CREATE_PUBLIC,
	MODE_CREATE_USER, MODE_CREATE_STORE, MODE_HOOK_STORE, MODE_UNHOOK_STORE,
	MODE_DELETE_STORE, MODE_REMOVE_STORE, MODE_UPDATE_USER, MODE_DELETE_USER,
	MODE_CREATE_GROUP, MODE_UPDATE_GROUP, MODE_DELETE_GROUP,
	MODE_LIST_GROUP, MODE_ADDUSER_GROUP, MODE_DELETEUSER_GROUP,
	MODE_CREATE_COMPANY, MODE_UPDATE_COMPANY, MODE_DELETE_COMPANY, MODE_LIST_COMPANY,
	MODE_ADD_VIEW, MODE_DEL_VIEW, MODE_LIST_VIEW,
	MODE_ADD_ADMIN, MODE_DEL_ADMIN, MODE_LIST_ADMIN,
	MODE_ADD_USERQUOTA_RECIPIENT, MODE_DEL_USERQUOTA_RECIPIENT, MODE_LIST_USERQUOTA_RECIPIENT,
	MODE_ADD_COMPANYQUOTA_RECIPIENT, MODE_DEL_COMPANYQUOTA_RECIPIENT, MODE_LIST_COMPANYQUOTA_RECIPIENT,
	MODE_SYNC_USERS, MODE_DETAILS, MODE_LIST_SENDAS, MODE_HELP,
	MODE_SYSTEM_ADMIN,
	MODE_FORCE_RESYNC, MODE_USER_COUNT, MODE_RESET_FOLDER_COUNT
};

enum {
	OPT_CREATE_STORE = UCHAR_MAX + 1, // high to avoid clashes with modes
	OPT_DELETE_STORE,
	OPT_HOOK_STORE,
	OPT_UNHOOK_STORE,
	OPT_REMOVE_STORE,
	OPT_COPYTO_PUBLIC,
	OPT_HELP,
	OPT_HOST,
	OPT_SYNC_USERS,
	OPT_DETAILS,
	OPT_DETAILS_TYPE,
	OPT_USER_QUOTA_HARD,
	OPT_USER_QUOTA_SOFT,
	OPT_USER_QUOTA_WARN,
	OPT_USER_QUOTA_OVERRIDE,
	OPT_USER_DEFAULT_QUOTA_HARD,
	OPT_USER_DEFAULT_QUOTA_SOFT,
	OPT_USER_DEFAULT_QUOTA_WARN,
	OPT_USER_DEFAULT_QUOTA_OVERRIDE,
	OPT_LANG,
	OPT_MR_ACCEPT,
	OPT_MR_DECLINE_CONFLICT,
	OPT_MR_DECLINE_RECURRING,
	OPT_MR_PROCESS,
	OPT_ADD_SENDAS,
	OPT_DEL_SENDAS,
	OPT_LIST_SENDAS,
	OPT_UPDATE_GROUP,
	OPT_CREATE_COMPANY,
	OPT_UPDATE_COMPANY,
	OPT_DELETE_COMPANY,
	OPT_LIST_COMPANY,
	OPT_ADD_VIEW,
	OPT_DEL_VIEW,
	OPT_LIST_VIEW,
	OPT_ADD_ADMIN,
	OPT_DEL_ADMIN,
	OPT_LIST_ADMIN,
	OPT_SYSTEM_ADMIN,
	OPT_ADD_UQUOTA_RECIPIENT,
	OPT_DEL_UQUOTA_RECIPIENT,
	OPT_LIST_UQUOTA_RECIPIENT,
	OPT_ADD_CQUOTA_RECIPIENT,
	OPT_DEL_CQUOTA_RECIPIENT,
	OPT_LIST_CQUOTA_RECIPIENT,
	OPT_PURGE_SOFTDELETE,
	OPT_PURGE_DEFERRED,
	OPT_CLEAR_CACHE,
	OPT_LIST_ORPHANS,
	OPT_CONFIG,
	OPT_UTF8,
	OPT_FORCE_RESYNC,
	OPT_USER_COUNT,
	OPT_ENABLE_FEATURE,
	OPT_DISABLE_FEATURE,
	OPT_SELECT_NODE,
	OPT_RESET_FOLDER_COUNT,
	OPT_VERBOSITY,
	OPT_VERSION,
	OPT_LIST_USERS,
	OPT_LIST_GROUPS,
	OPT_PASSWORD,
	OPT_PASSWORD_PROMPT,
	OPT_FULLNAME,
	OPT_EMAIL,
};

static const struct option long_options[] = {
	{ "create-store", 1, NULL, OPT_CREATE_STORE },
	{ "delete-store", 1, NULL, OPT_DELETE_STORE },
	{ "hook-store", 1, NULL, OPT_HOOK_STORE },
	{ "unhook-store", 1, NULL, OPT_UNHOOK_STORE },
	{ "remove-store", 1, NULL, OPT_REMOVE_STORE },
	{ "copyto-public", 0, NULL, OPT_COPYTO_PUBLIC },
	{ "list-orphans", 0, NULL, OPT_LIST_ORPHANS },
	{ "details", 1, NULL, OPT_DETAILS },
	{ "type", 1, NULL, OPT_DETAILS_TYPE },
	{ "help", 0, NULL, OPT_HELP },
	{ "host", 1, NULL, OPT_HOST },
	{ "sync", 0, NULL, OPT_SYNC_USERS },
	{ "qh", 1, NULL, OPT_USER_QUOTA_HARD },
	{ "qs", 1, NULL, OPT_USER_QUOTA_SOFT },
	{ "qw", 1, NULL, OPT_USER_QUOTA_WARN },
	{ "qo", 1, NULL, OPT_USER_QUOTA_OVERRIDE },
	{ "udqh", 1, NULL, OPT_USER_DEFAULT_QUOTA_HARD },
	{ "udqs", 1, NULL, OPT_USER_DEFAULT_QUOTA_SOFT },
	{ "udqw", 1, NULL, OPT_USER_DEFAULT_QUOTA_WARN },
	{ "udqo", 1, NULL, OPT_USER_DEFAULT_QUOTA_OVERRIDE },
	{ "lang", 1, NULL, OPT_LANG },
	{ "mr-accept", 1, NULL, OPT_MR_ACCEPT },
	{ "mr-decline-conflict", 1, NULL, OPT_MR_DECLINE_CONFLICT },
	{ "mr-decline-recurring", 1, NULL, OPT_MR_DECLINE_RECURRING },
	{"mr-process", 1, nullptr, OPT_MR_PROCESS},
	{ "add-sendas", 1, NULL, OPT_ADD_SENDAS },
	{ "del-sendas", 1, NULL, OPT_DEL_SENDAS },
	{ "list-sendas", 1, NULL, OPT_LIST_SENDAS },
	{ "update-group", 1, NULL, OPT_UPDATE_GROUP },
	{ "create-company", 1, NULL, OPT_CREATE_COMPANY },
	{ "update-company", 1, NULL, OPT_UPDATE_COMPANY },
	{ "delete-company", 1, NULL, OPT_DELETE_COMPANY },
	{ "list-companies", 0, NULL, OPT_LIST_COMPANY },
	{ "add-to-viewlist", 1, NULL, OPT_ADD_VIEW },
	{ "del-from-viewlist", 1, NULL, OPT_DEL_VIEW },
	{ "list-view", 0, NULL, OPT_LIST_VIEW },
	{ "add-to-adminlist", 1, NULL, OPT_ADD_ADMIN },
	{ "del-from-adminlist", 1, NULL, OPT_DEL_ADMIN },
	{ "list-admin", 0, NULL, OPT_LIST_ADMIN },
	{ "set-system-admin", 1, NULL, OPT_SYSTEM_ADMIN },
	{ "add-userquota-recipient", 1, NULL, OPT_ADD_UQUOTA_RECIPIENT },
	{ "del-userquota-recipient", 1, NULL, OPT_DEL_UQUOTA_RECIPIENT },
	{ "list-userquota-recipients", 0, NULL, OPT_LIST_UQUOTA_RECIPIENT },
	{ "add-companyquota-recipient", 1, NULL, OPT_ADD_CQUOTA_RECIPIENT },
	{ "del-companyquota-recipient", 1, NULL, OPT_DEL_CQUOTA_RECIPIENT },
	{ "list-companyquota-recipients", 0, NULL, OPT_LIST_CQUOTA_RECIPIENT },
	{ "purge-softdelete", 1, NULL, OPT_PURGE_SOFTDELETE },
	{ "purge-deferred", 0, NULL, OPT_PURGE_DEFERRED },
	{ "clear-cache", 2, NULL, OPT_CLEAR_CACHE },
	{ "config", 1, NULL, OPT_CONFIG },
	{ "utf8", 0, NULL, OPT_UTF8 },
	{ "force-resync", 0, NULL, OPT_FORCE_RESYNC },
	{ "user-count", 0, NULL, OPT_USER_COUNT },
	{ "enable-feature", 1, NULL, OPT_ENABLE_FEATURE },
	{ "disable-feature", 1, NULL, OPT_DISABLE_FEATURE },
	{ "node", 1, NULL, OPT_SELECT_NODE },
	{ "reset-folder-count", 1, NULL, OPT_RESET_FOLDER_COUNT },
	{ "verbose", required_argument, NULL, OPT_VERBOSITY },
	{ "version", no_argument, NULL, OPT_VERSION },
	{"list-users", no_argument, nullptr, OPT_LIST_USERS},
	{"list-groups", no_argument, nullptr, OPT_LIST_GROUPS},
	{"password", required_argument, nullptr, OPT_PASSWORD},
	{"password-prompt", no_argument, nullptr, OPT_PASSWORD_PROMPT},
	{"fullname", required_argument, nullptr, OPT_FULLNAME},
	{"email", required_argument, nullptr, OPT_EMAIL},
	{ NULL, 0, NULL, 0 }
};

/**
 * Prints all options on screen. This should always be in sync with reality.
 *
 * @param[in]	name	The name of the program (arg[0])
 */
static void print_help(const char *name)
{
	ConsoleTable ct(0,0);
	cout << "Usage:" << endl;
	cout << name << " [action] [options]" << endl << endl;
	cout << "Actions: [-s] | [[-c|-u|-d|-b|-B|--details] username] | [[-g|-G] groupname] | [-l|-L]" << endl;
	ct.Resize(15, 2);
	ct.AddColumn(0, "-s");		ct.AddColumn(1, "Create public store.");
	ct.AddColumn(0, "--sync");	ct.AddColumn(1, "Synchronize users and groups with external source.");
	ct.AddColumn(0, "--clear-cache");			ct.AddColumn(1, "Clear all caches in the server.");
	ct.AddColumn(0, "--purge-softdelete N");	ct.AddColumn(1, "Purge items in marked as softdeleted that are older than N days.");
	ct.AddColumn(0, "--purge-deferred"); 		ct.AddColumn(1, "Purge all items in the deferred update table.");
	ct.AddColumn(0, "-l");		ct.AddColumn(1, "List users. Use -I to list users of a specific company, if applicable.");
	ct.AddColumn(0, "-L");		ct.AddColumn(1, "List groups. Use -I to list groups of a specific company, if applicable.");
	ct.AddColumn(0, "--list-sendas name");	ct.AddColumn(1, "List all users who are allowed to send-as 'name'. Use --type to indicate the object type.");
	ct.AddColumn(0, "--list-companies");	ct.AddColumn(1, "List all companies.");
	ct.AddColumn(0, "--list-view");			ct.AddColumn(1, "List all companies in the remote-view list.");
	ct.AddColumn(0, "--list-admin");		ct.AddColumn(1, "List all users in the remote-admin list.");
	ct.AddColumn(0, "--list-userquota-recipients");		ct.AddColumn(1, "List all additional recipients for a userquota warning email.");
	ct.AddColumn(0, "--list-companyquota-recipients");	ct.AddColumn(1, "List all additional recipients for a companyquota warning email.");
	ct.AddColumn(0, "--details");	ct.AddColumn(1, "Show object details, use --type to indicate the object type.");
	ct.AddColumn(0, "--type type");	ct.AddColumn(1, "Set object type for --details. Values can be \"user\", \"group\" or \"company\".");
	ct.AddColumn(0, "--user-count");	ct.AddColumn(1, "Output the system users counts.");
	ct.PrintTable();
	cout << endl;
	cout << "Additional Actions when using the DB user plugin:" << endl;
	ct.Resize(8,2);
	ct.AddColumn(0, "-c user");	ct.AddColumn(1, "Create user, -p, -f, -e options required, -a and -n are optional. Quota options are optional.");
	ct.AddColumn(0, "-u user");	ct.AddColumn(1, "Update user, -U, -p, -f, -e, -n and -a optional. Quota options are optional.");
	ct.AddColumn(0, "-d user");	ct.AddColumn(1, "Delete user.");
	ct.AddColumn(0, "-g group");	ct.AddColumn(1, "Create group, -e options optional.");
	ct.AddColumn(0, "--update-group group");	ct.AddColumn(1, "Update group, -e optional.");
	ct.AddColumn(0, "-G group");	ct.AddColumn(1, "Delete group.");
	ct.AddColumn(0, "-b user");	ct.AddColumn(1, "Add user to a group, -i required.");
	ct.AddColumn(0, "-B user");	ct.AddColumn(1, "Delete user from a group, -i required.");
	ct.PrintTable();
	cout << endl;
	cout << "Additional Actions when using the Unix user plugin:" << endl;
	ct.Resize(2,2);
	ct.AddColumn(0, "-u user");	ct.AddColumn(1, "Update user, -e and -a optional. Quota options are optional.");
	ct.AddColumn(0, "--update-group group");	ct.AddColumn(1, "Update group, -e optional.");
	ct.PrintTable();
	cout << endl;
	cout << "Additional Actions when using the DB or Unix user plugin:" << endl;
	ct.Resize(2,2);
	ct.AddColumn(0, "--enable-feature feature");	ct.AddColumn(1, "Update user to explicitly enable a feature.");
	ct.AddColumn(0, "--disable-feature feature");	ct.AddColumn(1, "Update user to explicitly disable a feature.");
	ct.PrintTable();
	cout << endl;
	cout << "Additional Actions when using the DB user plugin in hosted mode:" << endl;
	ct.Resize(12,2);
	ct.AddColumn(0, "--create-company name");	ct.AddColumn(1, "Create company space");
	ct.AddColumn(0, "--update-company name");	ct.AddColumn(1, "Update company space");
	ct.AddColumn(0, "--delete-company name");	ct.AddColumn(1, "Delete company space");
	ct.AddColumn(0, "--set-system-admin name");	ct.AddColumn(1, "Set system administrator for the company specified by -I (does not grant Admin privileges)");
	ct.AddColumn(0, "--add-to-viewlist name");	ct.AddColumn(1, "Add company 'name' to remote-view list of company specified by -I");
	ct.AddColumn(0, "--del-from-viewlist name");	ct.AddColumn(1, "Delete company 'name' from remote-view list of company specified by -I");
	ct.AddColumn(0, "--add-to-adminlist name");	ct.AddColumn(1, "Add user 'name' to remote-admin list of company specified by -I");
	ct.AddColumn(0, "--del-from-adminlist name");	ct.AddColumn(1, "Delete user 'name' from remote-admin list of company specified by -I");
	ct.AddColumn(0, "--add-userquota-recipient user");	ct.AddColumn(1, "Add 'user' as recipient to userquota warning emails.");
	ct.AddColumn(0, "--del-userquota-recipient user");	ct.AddColumn(1, "Delete 'user' as recipient to userquota warning emails.");
	ct.AddColumn(0, "--add-companyquota-recipient user");	ct.AddColumn(1, "Add 'user' as recipient to companyquota warning emails.");
	ct.AddColumn(0, "--del-companyquota-recipient user");	ct.AddColumn(1, "Delete 'user' as recipient to companyquota warning emails.");
	ct.PrintTable();
	cout << endl;
	cout << "Options: [-U new username] [-P|-p password] [-f fullname] [-e emailaddress]" << endl;
	cout << "         [-a [y|n]] [-n [y|n]] [-h path] [-i group] [--qo [y|n]] [--qh value] [--qs value] [--qw value]" << endl;
	ct.Resize(22,2);
	ct.AddColumn(0, "-U new username"); ct.AddColumn(1, "Rename username to new username");
	ct.AddColumn(0, "-P"); ct.AddColumn(1, "Prompt for password, can be substituted by '-p pass'");
	ct.AddColumn(0, "-p pass"); ct.AddColumn(1, "Set password to pass, can be substituted by '-P'");
	ct.AddColumn(0, "-f full"); ct.AddColumn(1, "Set fullname to full");
	ct.AddColumn(0, "-e addr"); ct.AddColumn(1, "Set email address to addr");
	ct.AddColumn(0, "-a [y|n]"); ct.AddColumn(1, "Set administrator level for user. yes/no, y/n or 2/1/0.");
	ct.AddColumn(0, "-n [y|n]"); ct.AddColumn(1, "set user to non-active. yes/no, y/n or 1/0.");
	ct.AddColumn(0, "--qo [y|n]"); ct.AddColumn(1, "Override server quota limits. yes/no, y/n or 1/0.");
	ct.AddColumn(0, "--qh hardquota"); ct.AddColumn(1, "Set hardquota limit in Mb");
	ct.AddColumn(0, "--qs softquota"); ct.AddColumn(1, "Set softquota limit in Mb");
	ct.AddColumn(0, "--qw warnquota"); ct.AddColumn(1, "Set warnquota limit in Mb");
	ct.AddColumn(0, "--udqo [y|n]"); ct.AddColumn(1, "Override user default server quota limits for specific company. yes/no, y/n or 1/0.");
	ct.AddColumn(0, "--udqh hardquota"); ct.AddColumn(1, "Set user default hardquota limit for specific company in Mb");
	ct.AddColumn(0, "--udqs softquota"); ct.AddColumn(1, "Set user default softquota limit for specific company in Mb");
	ct.AddColumn(0, "--udqw warnquota"); ct.AddColumn(1, "Set user default warnquota limit for specific company in Mb");
	ct.AddColumn(0, "-i group"); ct.AddColumn(1, "Name of the group");
	ct.AddColumn(0, "-I company"); ct.AddColumn(1, "Name of the company");
	ct.AddColumn(0, "--mr-accept"); ct.AddColumn(1, "(resource) auto-accept meeting requests. yes/no");
	ct.AddColumn(0, "--mr-decline-conflict"); ct.AddColumn(1, "(resource) decline meeting requests for conflicting times. yes/no");
	ct.AddColumn(0, "--mr-decline-recurring"); ct.AddColumn(1, "(resource) decline meeting requests for all recurring items. yes/no");
	ct.AddColumn(0, "--add-sendas name"); ct.AddColumn(1, "Add user 'name' to send-as list of user specified by -u or --update-group");
	ct.AddColumn(0, "--del-sendas name"); ct.AddColumn(1, "Delete user 'name' from send-as list of user specified by -u or --update-group");
	ct.PrintTable();
	cout << endl;
	cout << "The following functions are to control stores of users:" << endl;
	ct.Resize(10,2);
	ct.AddColumn(0, "--list-orphans"); ct.AddColumn(1, "List all users without stores and stores without users.");
	ct.AddColumn(0, "--remove-store storeguid"); ct.AddColumn(1, "Delete orphaned store of user that is deleted from external source.");
	ct.AddColumn(0, "--hook-store storeguid"); ct.AddColumn(1, "Hook orphaned store to a user or copy to a public.");
	ct.AddColumn(0, "  -u username"); ct.AddColumn(1, "Update user to received orphaned store given in --hook-store.");
	ct.AddColumn(0, "  --type"); ct.AddColumn(1, "Type of the user to hook. Defaults to 'user', can be 'group' or 'company' for public store. Use 'archive' for archive stores.");
	ct.AddColumn(0, "  --copyto-public"); ct.AddColumn(1, "Copy the orphan store to the public folder.");
	ct.AddColumn(0, "--unhook-store username"); ct.AddColumn(1, "Unhook store from user.");
	ct.AddColumn(0, "  --type"); ct.AddColumn(1, "Type of the user to hook. Defaults to 'user', can be 'group' or 'company' for public store. Use 'archive' for archive stores.");
	ct.AddColumn(0, ""); ct.AddColumn(1, "Use 'Everyone' as username with type 'group' to unhook the public store, or use the company name and type 'company'.");
	ct.AddColumn(0, "--force-resync [username [username [...]]]"); ct.AddColumn(1, "Force a resynchronisation of offline profiles for specified users.");
	ct.AddColumn(0, "--reset-folder-count username"); ct.AddColumn(1, "Reset the counters on all folder in the store.");
	ct.PrintTable();
	cout << endl;
	cout << "The following functions are for use from the create/delete user/group scripts:" << endl;
	ct.Resize(2,2);
	ct.AddColumn(0, "--create-store user"); ct.AddColumn(1, "Create store for user that exists in external source.");
	ct.AddColumn(0, "--lang language"); ct.AddColumn(1, "Create folders in a new store in this language (e.g. en_EN.UTF-8).");
	ct.PrintTable();
	cout << endl;
	cout << "Note: the list-orphans and create/remove/hook/unhook-store functions only work on the server you're connected to. The commands will not be redirected in a multi-server environment." << endl;
	cout << endl;
	cout << "Global options: [-h|--host path]" << endl;
	ct.Resize(4,2);
	ct.AddColumn(0, "--config file"); ct.AddColumn(1, "Use a configuration file");
	ct.AddColumn(0, "-h path"); ct.AddColumn(1, "Connect through <path>, e.g. file:///var/run/socket");
	ct.AddColumn(0, "--node name"); ct.AddColumn(1, "Execute the command on cluster node <name>");
	ct.AddColumn(0, "--utf8"); ct.AddColumn(1, "Force the current locale to UTF-8");
	ct.AddColumn(0, "-v"); ct.AddColumn(1, "Increase verbosity by one.");
	ct.AddColumn(0, "--verbose x"); ct.AddColumn(1, "Set verbosity to value 'x': 0...6 (0=disable, default=3)");
	ct.AddColumn(0, "-V"); ct.AddColumn(1, "Print version info.");
	ct.AddColumn(0, "--version"); ct.AddColumn(1, "Print version info.");
	ct.AddColumn(0, "--help"); ct.AddColumn(1, "Show this help text.");
	ct.PrintTable();
	cout << endl;
}

/**
 * Reads a password twice from stdin, and doesn't print on stdout.
 *
 * @return	char	The typed password if ok, or NULL when failed.
 */
static char *get_password(void)
{
	static char password[80] = {0};
	auto s = get_password("Type password:");
	if(s == NULL)
		return NULL;
	strncpy(password, s, sizeof(password)-1);
	s = get_password("Retype password:");
	if (s == NULL)
		return NULL;
	if (strcmp(password, s) != 0)
		return NULL;
	return password;
}

/**
 * Parse given string to return 1 for true (yes) or 0 for false (no).
 *
 * @note Does not accept uppercase 'yes'
 *
 * @param[in]	char*	String containing a boolean
 * @return	int	1 for true (yes) or 0 for false (no).
 */
static int parse_yesno(const char *opt)
{
	return opt[0] == 'y' || opt[0] == '1';
}

/**
 * Print quota levels and/or store size.
 *
 * @param[in]	lpQuota			Optional ECQuota object with a users quota settings
 * @param[in]	lpQuotaStatus	Optional ECQuotaStatus object with the storesize of a user
 */
static void print_quota(const ECQUOTA *lpQuota,
    const ECQUOTASTATUS *lpQuotaStatus, bool isPublic = false)
{
	if (lpQuota) {
		// watch the not:
		if (!isPublic)
			cout << "Current user store quota settings:" << endl;
		else
			cout << "Current public store quota settings:" << endl;

		cout << " Quota overrides:\t" << (!lpQuota->bUseDefaultQuota?"yes":"no") << endl;
		cout << " Warning level:\t\t" << str_storage(lpQuota->llWarnSize) << endl;
		if(!isPublic) {
			cout << " Soft level:\t\t" << str_storage(lpQuota->llSoftSize) << endl;
			cout << " Hard level:\t\t" << str_storage(lpQuota->llHardSize) << endl;
		}
	}

	if (lpQuotaStatus == nullptr)
		return;
	if (!isPublic)
		cout << "Current store size:\t";
	else
		cout << "Public store size:\t";
	cout << str_storage(lpQuotaStatus->llStoreSize, false) << endl;
}

/**
 * Set new quota levels for a given user (EntryID). This only works
 * for DB and Unix plugin.
 *
 * @param[in]	lpServiceAdmin	IECServiceAdmin object on the Admin store
 * @param[in]	cbEid		Size of lpEid
 * @param[in]	lpEid		EntryID of a user
 * @param[in]	quota		New yes/no quota override flag setting, or -1 for default quota settings for user
 * @param[in]	udefault	IsUserDefaultQuota setting (Default quota for users within company)
 * @param[in]	warn		New warning level for user, or -1 for default system settings
 * @param[in]	soft		New soft level for user, or -1 for default system settings
 * @param[in]	hard		New hard level for user, or -1 for default system settings
 * @param[in]	print		Prints old and new quota settings for a user (optional, default false)
 */
static HRESULT setQuota(IECServiceAdmin *lpServiceAdmin, ULONG cbEid,
    LPENTRYID lpEid, int quota, bool udefault, long long warn, long long soft,
    long long hard, bool print = false, bool company = false)
{
	memory_ptr<ECQUOTASTATUS> lpsQuotaStatus;
	memory_ptr<ECQUOTA> lpsQuota;
	ECQUOTA sQuota;

	if (lpEid == NULL)
		return MAPI_E_INVALID_PARAMETER;
	auto hr = lpServiceAdmin->GetQuota(cbEid, lpEid, false, &~lpsQuota);
	if (hr != hrSuccess)
		return kc_perror("Unable to update quota", hr);
	if (print) {
		cout << "Old quota settings:" << endl;
		print_quota(lpsQuota, NULL, company);
		cout << endl;
	}

	if (quota == -1)
		sQuota.bUseDefaultQuota = lpsQuota->bUseDefaultQuota;
	else
		sQuota.bUseDefaultQuota = !quota;
	sQuota.bIsUserDefaultQuota = udefault;
	sQuota.llHardSize = (hard >= 0) ? hard : lpsQuota->llHardSize;
	sQuota.llSoftSize = (soft >= 0) ? soft : lpsQuota->llSoftSize;
	sQuota.llWarnSize = (warn >= 0) ? warn : lpsQuota->llWarnSize;
	hr = lpServiceAdmin->SetQuota(cbEid, lpEid, &sQuota);
	if (hr != hrSuccess)
		return kc_perror("Unable to update quota information", hr);
	if (!print)
		return hrSuccess;
	hr = lpServiceAdmin->GetQuotaStatus(cbEid, lpEid, &~lpsQuotaStatus);
	if (hr != hrSuccess)
		return kc_perror("Unable to request updated quota information", hr);
	cout << "New quota settings:" << endl;
	print_quota(&sQuota, lpsQuotaStatus, company);
	cout << endl;
	return hrSuccess;
}

/**
 * Returns the string PR_* name for a set of addressbook properties,
 * not using the type of the tag to compare.
 *
 * @param[in]	ulPropTag	A MAPI proptag
 * @return		string		The PR_ string of a property, or the number.
 */
static string getMapiPropertyString(ULONG ulPropTag)
{
#define PROP_TO_STRING(tag) \
	case PROP_ID(tag): return #tag

	switch (PROP_ID(ulPropTag))
	{
		 PROP_TO_STRING(PR_MANAGER_NAME);
		 PROP_TO_STRING(PR_GIVEN_NAME);
		 PROP_TO_STRING(PR_INITIALS);
		 PROP_TO_STRING(PR_SURNAME);
		 PROP_TO_STRING(PR_DISPLAY_NAME);
		 PROP_TO_STRING(PR_ACCOUNT);
		 PROP_TO_STRING(PR_STREET_ADDRESS);
		 PROP_TO_STRING(PR_LOCALITY);
		 PROP_TO_STRING(PR_STATE_OR_PROVINCE);
		 PROP_TO_STRING(PR_POSTAL_CODE);
		 PROP_TO_STRING(PR_COUNTRY);
		 PROP_TO_STRING(PR_TITLE);
		 PROP_TO_STRING(PR_COMPANY_NAME);
		 PROP_TO_STRING(PR_DEPARTMENT_NAME);
		 PROP_TO_STRING(PR_OFFICE_LOCATION);
		 PROP_TO_STRING(PR_ASSISTANT);
		 PROP_TO_STRING(PR_BUSINESS_TELEPHONE_NUMBER);
		 PROP_TO_STRING(PR_BUSINESS2_TELEPHONE_NUMBER);
		 PROP_TO_STRING(PR_BUSINESS_FAX_NUMBER);
		 PROP_TO_STRING(PR_HOME_TELEPHONE_NUMBER);
		 PROP_TO_STRING(PR_HOME2_TELEPHONE_NUMBER);
		 PROP_TO_STRING(PR_MOBILE_TELEPHONE_NUMBER);
		 PROP_TO_STRING(PR_PAGER_TELEPHONE_NUMBER);
		 PROP_TO_STRING(PR_PRIMARY_FAX_NUMBER);
		 PROP_TO_STRING(PR_COMMENT);
		 PROP_TO_STRING(PR_EMS_AB_MANAGER);
		 PROP_TO_STRING(PR_EMS_AB_REPORTS);
		 PROP_TO_STRING(PR_EMS_AB_IS_MEMBER_OF_DL);
		 PROP_TO_STRING(PR_EMS_AB_PROXY_ADDRESSES);
		 PROP_TO_STRING(PR_EMS_AB_OWNER);
		 PROP_TO_STRING(PR_EMS_AB_MEMBER);
		 PROP_TO_STRING(PR_EMS_AB_X509_CERT);
		 PROP_TO_STRING(PR_EC_ENABLED_FEATURES);
		 PROP_TO_STRING(PR_EC_DISABLED_FEATURES);
		 PROP_TO_STRING(PR_EC_ARCHIVE_SERVERS);
		 PROP_TO_STRING(PR_EC_ARCHIVE_COUPLINGS);
		 default:
		 return stringify_hex(ulPropTag);
	}
}

/**
 * Prints a list of companies, enter or comma separated.
 *
 * @param[in]	cCompanies		Number of companies in lpECCompanies
 * @param[in]	lpECCompanies	Array of ECCompany structs
 * @param[in]	bList			true to list with comma separation, otherwise enters are used.
 */
static void print_companies(unsigned int cCompanies,
    const ECCOMPANY *lpECCompanies, bool bList)
{
	for (unsigned int i = 0; i< cCompanies; ++i) {
		if (!bList)
			cout << ((i > 0) ? ", " : "");
		else
			cout << "\t";
		cout << (LPSTR)lpECCompanies[i].lpszCompanyname;
		if (bList)
			cout << endl;
	}
}

/**
 * Prints a list of groups, enter or comma separated.
 *
 * @param[in]	cGroups		Number of groups in lpECGroups
 * @param[in]	lpECGroups	Array of ECGroup structs
 * @param[in]	bList		true to list with comma's separation, otherwise enters are used.
 */
static void print_groups(unsigned int cGroups, const ECGROUP *lpECGroups,
    bool bList)
{
	for (unsigned int i = 0; i < cGroups; ++i) {
		if (!bList)
			cout << ((i > 0) ? ", " : "");
		else
			cout << "\t";
		cout << (LPSTR)lpECGroups[i].lpszGroupname;
		if (bList)
			cout << endl;
	}
}

/**
 * Prints a list of users, enter or comma separated.
 *
 * @param[in]	cUsers		Number of users in lpECUsers
 * @param[in]	lpECUsers	Array of ECUser structs
 * @param[in]	bShowHomeServer	true to print home server in multiserver environment if available
 */
static void print_users(unsigned int cUsers, const ECUSER *lpECUsers,
    bool bShowHomeServer = false)
{
	ConsoleTable ct(cUsers, bShowHomeServer?3:2);

	ct.SetHeader(0, "Username");
	ct.SetHeader(1, "Fullname");
	if (bShowHomeServer)
		ct.SetHeader(2, "Homeserver");

	for (unsigned int i = 0; i < cUsers; ++i) {
		ct.SetColumn(i, 0, (LPSTR)lpECUsers[i].lpszUsername);
		ct.SetColumn(i, 1, (LPSTR)lpECUsers[i].lpszFullName);
		if (!bShowHomeServer)
			continue;
		if (lpECUsers[i].lpszServername != NULL && *reinterpret_cast<LPSTR>(lpECUsers[i].lpszServername) != '\0')
			ct.SetColumn(i, 2, (LPSTR)lpECUsers[i].lpszServername);
		else
			// make sure we fill in all table parts. not using "<unknown>" tag,
			// since bShowHomeServer can be set to true even on non-multiserver environments
			ct.SetColumn(i, 2, string());
	}
	ct.PrintTable();
}

/**
 * Prints extra addressbook properties of an addressbook object, if present.
 *
 * @param[in]	lpPropmap	SPROPMAP struct, custom addressbook properties
 * @param[in]	lpMVPropmap	MVSPROPMAP struct, custom addressbook multi-valued properties
 * @param[in]	group	Indicate if the caller of this function is print_group_settings
 */
static void print_extra_settings(const SPROPMAP *lpPropmap,
    const MVPROPMAP *lpMVPropmap, bool is_group = false)
{
	unsigned int c = 0;

	if (!lpPropmap->cEntries && !lpMVPropmap->cEntries)
		return;

	ConsoleTable ct(lpPropmap->cEntries + lpMVPropmap->cEntries, 2);
	for (unsigned int i = 0; i < lpPropmap->cEntries; ++i) {
		ct.SetColumn(c, 0, getMapiPropertyString(lpPropmap->lpEntries[i].ulPropId));
		if (PROP_TYPE(lpPropmap->lpEntries[i].ulPropId) == PT_BINARY)
			ct.SetColumn(c, 1, stringify(strlen((LPSTR)lpPropmap->lpEntries[i].lpszValue)) + " bytes");
		else
			ct.SetColumn(c, 1, (LPSTR)lpPropmap->lpEntries[i].lpszValue);
		++c;
	}
	for (unsigned int i = 0; i < lpMVPropmap->cEntries; ++i) {
		string strMVValues;

		if (is_group && (lpMVPropmap->lpEntries[i].ulPropId == PR_EC_ENABLED_FEATURES_A ||
		    lpMVPropmap->lpEntries[i].ulPropId == PR_EC_DISABLED_FEATURES_A))
			continue;

		ct.SetColumn(c, 0, getMapiPropertyString(lpMVPropmap->lpEntries[i].ulPropId));

		if (PROP_TYPE(lpMVPropmap->lpEntries[i].ulPropId) == PT_MV_BINARY) {
			strMVValues = stringify(lpMVPropmap->lpEntries[i].cValues) + " values";
		} else {
			for (int j = 0; j < lpMVPropmap->lpEntries[i].cValues; ++j) {
				if (!strMVValues.empty())
					strMVValues += "; ";

				strMVValues += (LPSTR)lpMVPropmap->lpEntries[i].lpszValues[j];
			}
		}
		ct.SetColumn(c, 1, strMVValues);
		++c;
	}
	if (c == 0)
		return;
	cout << "Mapped properties:" << endl;
	ct.PrintTable();
}

static void show_eid_data(const SBinary &v)
{
	auto ab = reinterpret_cast<const ABEID *>(v.lpb);
	if (v.cb >= sizeof(ABEID) && memcmp(&ab->guid, &MUIDECSAB, sizeof(GUID)) == 0) {
		printf("%-23s %u\n", "Object id:", get_unaligned_le32(&ab->ulId));
		if (get_unaligned_le32(&ab->ulVersion) == 1)
			printf("%-23s %s\n", "Extern id:", bin2txt(base64_decode(ab->szExId)).c_str());
		return;
	}
	printf("%-23s %s\n", "EID:", bin2hex(v).c_str());
	if (memcmp(&ab->guid, &muidStoreWrap, sizeof(GUID)) != 0)
		return;
	unsigned int uw_size;
	memory_ptr<ENTRYID> uw_eid;
	auto ret = UnWrapStoreEntryID(v.cb, reinterpret_cast<const ENTRYID *>(v.lpb), &uw_size, &~uw_eid);
	if (ret != hrSuccess)
		return;
	printf("%-23s %s\n", "Unwrapped EID:", bin2hex(uw_size, uw_eid).c_str());
}

static void show_store_provider(IMsgStore *store)
{
	memory_ptr<SPropValue> pv;
	auto ret = HrGetOneProp(store, PR_MDB_PROVIDER, &~pv);
	if (ret != hrSuccess)
		return;
	auto fit = pv->Value.bin.cb == sizeof(GUID);
	const auto guid = pv->Value.bin.lpb;
	const auto hdr = "MDB provider:";
	if (fit && memcmp(guid, &KOPANO_SERVICE_GUID, sizeof(GUID)) == 0)
		printf("%-23s KOPANO_SERVICE_GUID\n", hdr);
	else if (fit && memcmp(guid, &KOPANO_STORE_DELEGATE_GUID, sizeof(GUID)) == 0)
		printf("%-23s KOPANO_STORE_DELEGATE_GUID\n", hdr);
	else if (fit && memcmp(guid, &KOPANO_STORE_PUBLIC_GUID, sizeof(GUID)) == 0)
		printf("%-23s KOPANO_STORE_PUBLIC_GUID\n", hdr);
	else if (fit && memcmp(guid, &KOPANO_STORE_ARCHIVE_GUID, sizeof(GUID)) == 0)
		printf("%-23s KOPANO_STORE_ARCHIVE_GUID\n", hdr);
	else
		printf("%-23s %s\n", hdr, bin2hex(pv->Value.bin).c_str());
}

static void show_record_key(const char *text, IMAPIProp *prop)
{
	memory_ptr<SPropValue> pv;
	auto ret = HrGetOneProp(prop, PR_RECORD_KEY, &~pv);
	if (ret == hrSuccess)
		printf("%-23s %s\n", text, bin2hex(pv->Value.bin).c_str());
}

static inline const char *ab_hidden(bool h)
{
	return h ? "Hidden" : "Visible to current user";
}

/**
 * Prints company details
 *
 * @param[in]	lpECCompany			ECCompany struct
 * @param[in]	lpECAdministrator	ECUser struct with the administrator of this company
 */
static void print_company_settings(const ECCOMPANY *lpECCompany,
    const ECUSER *lpECAdministrator)
{
	cout << "Companyname:\t\t" << (LPSTR)lpECCompany->lpszCompanyname << endl;
	show_eid_data(lpECCompany->sCompanyId);
	cout << "Sysadmin:\t\t" << (LPSTR)lpECAdministrator->lpszUsername << endl;
	show_eid_data(lpECAdministrator->sUserId);
	if (lpECCompany->lpszServername != NULL && *reinterpret_cast<LPSTR>(lpECCompany->lpszServername) != '\0')
		cout << "Home server:\t\t" << (LPSTR)lpECCompany->lpszServername << endl;
	cout << "Address book:\t\t" << ab_hidden(lpECCompany->ulIsABHidden) << endl;
	print_extra_settings(&lpECCompany->sPropmap, &lpECCompany->sMVPropmap);
}

/**
 * Prints group details
 *
 * @param[in]	lpECGroups	ECGroup struct
 */
static void print_group_settings(const ECGROUP *lpECGroup)
{
	cout << "Groupname:\t\t" << (LPSTR)lpECGroup->lpszGroupname << endl;
	cout << "Fullname:\t\t" << (LPSTR)lpECGroup->lpszFullname << endl;
	cout << "Emailaddress:\t\t" << (LPSTR)lpECGroup->lpszFullEmail << endl;
	cout << "Address book:\t\t" << ab_hidden(lpECGroup->ulIsABHidden) << endl;
	print_extra_settings(&lpECGroup->sPropmap, &lpECGroup->sMVPropmap, true);
}

/**
 * Converts an objectclass_t (common/ECDefs.h) to a string.
 *
 * @param[in]	eClass	Returns a user readable string for this objectclass
 * @return		string
 */
static string ClassToString(objectclass_t eClass)
{
	switch (eClass) {
	case ACTIVE_USER: return "User";
	case NONACTIVE_USER: return "Shared store";
	case NONACTIVE_ROOM: return "Room";
	case NONACTIVE_EQUIPMENT: return "Equipment";
	case NONACTIVE_CONTACT: return "Contact";
	case DISTLIST_GROUP: return "Group";
	case DISTLIST_SECURITY: return "Security group";
	case DISTLIST_DYNAMIC: return "Dynamic group";
	case CONTAINER_COMPANY: return "Company";
	case CONTAINER_ADDRESSLIST: return "Addresslist";
	default: return "Unknown";
	};
}

static void adm_oof_status(const SPropValue *const prop)
{
	char start_buf[64] = {'\0'}, end_buf[64] = {'\0'};
	time_t ts, now = time(NULL);
	/* o = out of office marked as switched on */
	bool o = prop[2].ulPropTag == PR_EC_OUTOFOFFICE && prop[2].Value.b;
	/* a = is it currently active with respect to time interval */
	bool a = o;

	if (prop[3].ulPropTag == PR_EC_OUTOFOFFICE_FROM) {
		if (FileTimeToTimestamp(prop[3].Value.ft, ts, start_buf, sizeof(start_buf)) == -1)
			return;
		a &= ts <= now;
	}
	if (prop[4].ulPropTag == PR_EC_OUTOFOFFICE_UNTIL) {
		if (FileTimeToTimestamp(prop[4].Value.ft, ts, end_buf, sizeof(start_buf)) == -1)
			return;
		a &= now <= ts;
	}
	if (!o) {
		printf("Out Of Office:          disabled\n");
		return;
	}
	if (start_buf[0] == '\0' && end_buf[0] == '\0') {
		printf("Out Of Office:          enabled\n");
		return;
	}
	printf("Out Of Office:          ");
	if (start_buf[0] != '\0')
		printf("from %s ", start_buf);
	if (end_buf[0] != '\0')
		printf("until %s ", end_buf);
	printf("(currently %s)\n", a ? "active" : "inactive");
}

/**
 * Print user details
 *
 * @param[in]	lpStore				Store of the user
 * @param[in]	lpECUser			ECUser struct with user details
 * @param[in]	bAutoAccept			Meeting request settings of user
 * @param[in]	bDeclineConflict	Meeting request settings of user
 * @param[in]	bDeclineRecurring	Meeting request settings of user
 * @param[in]	lstArchives			List of attached archives
 */
static void print_user_settings(IMsgStore *lpStore, const ECUSER *lpECUser,
    bool bAutoAccept, bool bDeclineConflict, bool bDeclineRecur,
    bool auto_proc, const ArchiveList &lstArchives)
{
	memory_ptr<SPropValue> lpProps;
	static constexpr const SizedSPropTagArray(6, sptaProps) =
		{6, {PR_LAST_LOGON_TIME, PR_LAST_LOGOFF_TIME,
		PR_EC_OUTOFOFFICE, PR_EC_OUTOFOFFICE_FROM,
		PR_EC_OUTOFOFFICE_UNTIL, CHANGE_PROP_TYPE(PR_EC_SERVER_VERSION, PT_STRING8)}};
	ULONG cValues = 0;

	if (lpStore)
		lpStore->GetProps(sptaProps, 0, &cValues, &~lpProps);

	cout << "Username:\t\t" << (LPSTR)lpECUser->lpszUsername << endl;
	cout << "Fullname:\t\t" << (LPSTR)lpECUser->lpszFullName << endl;
	cout << "Emailaddress:\t\t" << (LPSTR)lpECUser->lpszMailAddress << endl;
	cout << "Active:\t\t\t" << ((lpECUser->ulObjClass==ACTIVE_USER) ? "yes" : "no") << endl;
	if (lpECUser->ulObjClass != ACTIVE_USER)
		cout << "Non-active type:\t" << ClassToString(static_cast<objectclass_t>(lpECUser->ulObjClass)) << endl;
	if (lpECUser->ulObjClass == NONACTIVE_ROOM || lpECUser->ulObjClass == NONACTIVE_EQUIPMENT)
		cout << "Resource capacity:\t" << lpECUser->ulCapacity << endl;
	cout << "Administrator:\t\t" << ((lpECUser->ulIsAdmin >= 1) ? "yes" : "no") << ((lpECUser->ulIsAdmin == 2) ? " (system)" : "") << endl;
	cout << "Address book:\t\t" << ab_hidden(lpECUser->ulIsABHidden) << endl;
	cout << "Auto-accept meeting req:" << (bAutoAccept ? "yes" : "no") << endl;
	if (bAutoAccept) {
		cout << "Decline dbl meetingreq:\t" << (bDeclineConflict ? "yes" : "no") << endl;
		cout << "Decline recur meet.req:\t" << (bDeclineRecur ? "yes" : "no") << endl;
	}
	cout << "Auto-process meeting req:" << (auto_proc ? "yes" : "no") << endl;
	if (lpECUser->lpszServername != NULL && *reinterpret_cast<LPSTR>(lpECUser->lpszServername) != '\0')
		cout << "Home server:\t\t" << (LPSTR)lpECUser->lpszServername << endl;

	if (lpProps) {
		time_t logon = 0, logoff = 0;
		char d[64];

		show_store_provider(lpStore);
		show_record_key("Store GUID:", lpStore);
		adm_oof_status(lpProps);
		if(lpProps[0].ulPropTag == PR_LAST_LOGON_TIME)
			logon = FileTimeToUnixTime(lpProps[0].Value.ft);
		if(lpProps[1].ulPropTag == PR_LAST_LOGOFF_TIME)
			logoff = FileTimeToUnixTime(lpProps[1].Value.ft);
		if(logon) {
			strftime(d, sizeof(d), "%x %X", localtime(&logon));
			cout << "Last logon:\t\t" << d << std::endl;
		}
		if(logoff) {
			strftime(d, sizeof(d), "%x %X", localtime(&logoff));
			cout << "Last logoff:\t\t" << d << std::endl;
		}
		if (lpProps[5].ulPropTag == sptaProps.aulPropTag[5])
			cout << "Server version:\t\t" << lpProps[5].Value.lpszA << endl;
	}

	print_extra_settings(&lpECUser->sPropmap, &lpECUser->sMVPropmap);

	if (lstArchives.empty())
		return;
	cout << "Attached archives:\t" << lstArchives.size() << endl;
	for (const auto &arc : lstArchives) {
		cout << "\t" << arc.FolderName << " in " << arc.StoreName << " (" << arc.StoreGuid << ")";
		if (arc.Rights != ARCHIVE_RIGHTS_ABSENT) {
			if (arc.Rights == ROLE_OWNER)
				cout << " [Read Write]";
			else if (arc.Rights == ROLE_REVIEWER)
				cout << " [Read Only]";
			else
				cout << " [Modified: " << AclRightsToString(arc.Rights) << "]";
		}
		cout << endl;
	}
}

/**
 * Print archive store details on local server
 *
 * @param[in]	lpSession		MAPI session of the internal Kopano System administrator user
 * @param[in]	lpECMsgStore	The IUnknown PR_EC_OBJECT pointer, used as IECServiceAdmin and IExchangeManageStore interface
 * @param[in]	lpszName		Name to resolve, using type in ulClass
 * @return		MAPI error code
 */
static HRESULT print_archive_details(LPMAPISESSION lpSession,
    IECServiceAdmin *ptrServiceAdmin, const char *lpszName)
{
	ULONG cbArchiveId = 0;
	EntryIdPtr ptrArchiveId;
	MsgStorePtr ptrArchive;
	SPropValuePtr ptrArchiveSize;

	auto hr = ptrServiceAdmin->GetArchiveStoreEntryID(LPCTSTR(lpszName), nullptr, 0, &cbArchiveId, &~ptrArchiveId);
	if (hr != hrSuccess) {
		cerr << "No archive found for user '" << lpszName << "'." << endl;
		return hr;
	}
	hr = lpSession->OpenMsgStore(0, cbArchiveId, ptrArchiveId, &iid_of(ptrArchive), 0, &~ptrArchive);
	if (hr != hrSuccess)
		return kc_perror("Unable to open archive", hr);
	show_store_provider(ptrArchive);
	show_record_key("Archive GUID:", ptrArchive);
	hr = HrGetOneProp(ptrArchive, PR_MESSAGE_SIZE_EXTENDED, &~ptrArchiveSize);
	if (hr != hrSuccess)
		return kc_perror("Unable to get archive store size", hr);
	cout << "Current store size:\t";
	cout << stringify_double((double)ptrArchiveSize->Value.li.QuadPart /1024.0 /1024.0, 2, true) << " MiB" << endl;
	return hrSuccess;
}

static LPMVPROPMAPENTRY FindMVPropmapEntry(ECUSER *lpUser, ULONG ulPropTag)
{
	for (unsigned i = 0; i < lpUser->sMVPropmap.cEntries; ++i)
		if (lpUser->sMVPropmap.lpEntries[i].ulPropId == ulPropTag)
			return &lpUser->sMVPropmap.lpEntries[i];
	return NULL;
}

/**
 * Print the defaults of any user object (user/group/company)
 *
 * Depending on the input ulClass, find the object on the server, and
 * print the details of the object if found.
 *
 * @param[in]	lpSession		MAPI session of the internal Kopano System administrator user
 * @param[in]	lpECMsgStore	The IUnknown PR_EC_OBJECT pointer, used as IECServiceAdmin and IExchangeManageStore interface
 * @param[in]	ulClass			addressbook objectclass of input lpszName
 * @param[in]	lpszName		Name to resolve, using type in ulClass
 * @return		MAPI error code
 */
static HRESULT print_details(LPMAPISESSION lpSession,
    IECServiceAdmin *lpServiceAdmin, objectclass_t ulClass,
    const char *lpszName)
{
	memory_ptr<ECUSER> lpECUser;
	memory_ptr<ECGROUP> lpECGroup, lpECGroups;
	memory_ptr<ECCOMPANY> lpECCompany, lpECViews;
	memory_ptr<ECQUOTASTATUS> lpsQuotaStatus;
	memory_ptr<ECQUOTA> lpsQuota;
	memory_ptr<ECUSER> lpECUsers, lpECAdmins;
	ULONG cGroups = 0, cUsers = 0, cAdmins = 0, cViews = 0, cbEntryID = 0;
	memory_ptr<ENTRYID> lpEntryID;
	object_ptr<IMsgStore> lpStore;
	object_ptr<IExchangeManageStore> lpIEMS;
	bool bAutoAccept = false, bDeclineConflict = false, bDeclineRecurring = false;
	bool auto_proc = false;
	ULONG cbObjectId = 0;
	memory_ptr<ENTRYID> lpObjectId;
	ArchiveManagePtr ptrArchiveManage;
	ArchiveList lstArchives;
	convert_context converter;
	HRESULT hr = hrSuccess;

	switch (ulClass) {
	case OBJECTCLASS_CONTAINER:
	case CONTAINER_COMPANY:
		hr = lpServiceAdmin->ResolveCompanyName((LPTSTR)lpszName, 0, &cbObjectId, &~lpObjectId);
		if (hr != hrSuccess) {
			cerr << "Unable to resolve company: " << getMapiCodeString(hr, lpszName) << endl;
			return hr;
		}
		hr = lpServiceAdmin->GetCompany(cbObjectId, lpObjectId, 0, &~lpECCompany);
		if (hr != hrSuccess)
			return kc_perror("Unable to show company details", hr);
		hr = lpServiceAdmin->QueryInterface(IID_IExchangeManageStore, &~lpIEMS);
		if (hr != hrSuccess)
			return kc_perror("Unable to get admin interface", hr);
		hr = lpIEMS->CreateStoreEntryID(reinterpret_cast<const TCHAR *>(""), lpECCompany->lpszCompanyname, 0, &cbEntryID, &~lpEntryID);
		if (hr != hrSuccess)
			return kc_perror("Unable to get company store entry id. Company possibly has no store", hr);
		hr = lpSession->OpenMsgStore(0, cbEntryID, lpEntryID, &IID_IMsgStore, MDB_WRITE, &~lpStore);
		if (hr != hrSuccess)
			return kc_perror("Unable to open company store", hr);
		hr = lpServiceAdmin->GetUser(lpECCompany->sAdministrator.cb, (LPENTRYID)lpECCompany->sAdministrator.lpb, 0, &~lpECUser);
		if (hr != hrSuccess)
			return kc_perror("Unable to resolve company administrator", hr);
		hr = lpServiceAdmin->GetRemoteAdminList(cbObjectId, lpObjectId, 0, &cAdmins, &~lpECAdmins);
		if (hr != hrSuccess) {
			kc_perror("Unable to display remote-admin list", hr);
			hr = hrSuccess; /* Don't make error fatal */
		}
		hr = lpServiceAdmin->GetRemoteViewList(cbObjectId, lpObjectId, 0, &cViews, &~lpECViews);
		if (hr != hrSuccess) {
			kc_perror("Unable to display remote-view list", hr);
			hr = hrSuccess; /* Don't make error fatal */
		}
		print_company_settings(lpECCompany, lpECUser);
		show_store_provider(lpStore);
		show_record_key("Store GUID:", lpStore);
		break;
	case OBJECTCLASS_DISTLIST:
	case DISTLIST_GROUP:
	case DISTLIST_SECURITY:
	case DISTLIST_DYNAMIC:
		hr = lpServiceAdmin->ResolveGroupName((LPTSTR)lpszName, 0, &cbObjectId, &~lpObjectId);
		if (hr != hrSuccess) {
			cerr << "Unable to resolve group: " << getMapiCodeString(hr, lpszName) << endl;
			return hr;
		}
		hr = lpServiceAdmin->GetGroup(cbObjectId, lpObjectId, 0, &~lpECGroup);
		if (hr != hrSuccess)
			return kc_perror("Unable to show group details", hr);
		hr = lpServiceAdmin->GetUserListOfGroup(cbObjectId, lpObjectId, 0, &cUsers, &~lpECUsers);
		if (hr != hrSuccess) {
			kc_perror("Unable to request users for group", hr);
			hr = hrSuccess; /* Don't make error fatal */
		}
		print_group_settings(lpECGroup);
		show_eid_data(lpECGroup->sGroupId);
		break;
	case OBJECTCLASS_USER:
	case ACTIVE_USER:
	case NONACTIVE_USER:
	case NONACTIVE_ROOM:
	case NONACTIVE_EQUIPMENT:
	case NONACTIVE_CONTACT:
	default:
		hr = lpServiceAdmin->ResolveUserName((LPTSTR)lpszName, 0, &cbObjectId, &~lpObjectId);
		if (hr != hrSuccess) {
			cerr << "Unable to resolve user: " << getMapiCodeString(hr, lpszName) << endl;
			return hr;
		}
		hr = lpServiceAdmin->GetUser(cbObjectId, lpObjectId, 0, &~lpECUser);
		if (hr != hrSuccess)
			return kc_perror("Unable to show user details", hr);
		hr = lpServiceAdmin->QueryInterface(IID_IExchangeManageStore, &~lpIEMS);
		if (hr != hrSuccess)
			return kc_perror("Unable to get admin interface", hr);
		hr = lpIEMS->CreateStoreEntryID(reinterpret_cast<const TCHAR *>(""), lpECUser->lpszUsername, 0, &cbEntryID, &~lpEntryID);
		if (hr != hrSuccess) {
			kc_pwarn("Unable to get user store entry id. User possibly has no store.", hr);
			lpStore.reset();
			forcedExitCode = 1;
		}
		else {
			hr = lpSession->OpenMsgStore(0, cbEntryID, lpEntryID, &IID_IMsgStore, MDB_WRITE, &~lpStore);
			if (hr != hrSuccess)
				return kc_perror("Unable to open user store", hr);
			GetAutoAcceptSettings(lpStore, &bAutoAccept, &bDeclineConflict, &bDeclineRecurring);
			/* Ignore return value */
		}
		hr = lpServiceAdmin->GetGroupListOfUser(cbObjectId, lpObjectId, 0, &cGroups, &~lpECGroups);
		if (hr != hrSuccess) {
			kc_perror("Unable to request groups for user", hr);
			hr = hrSuccess; /* Don't make error fatal */
		}
		hr = ArchiveManage::Create(lpSession, NULL, converter.convert_to<LPTSTR>(lpszName), &ptrArchiveManage);
		if (hr != hrSuccess) {
			if (hr != MAPI_E_NOT_FOUND)
				kc_perror("Error while obtaining archive details", hr);
			hr = hrSuccess; /* Don't make error fatal */
		}
		if (ptrArchiveManage.get() != NULL) {
			hr = ptrArchiveManage->ListArchives(&lstArchives, "Root Folder");
			if (hr != hrSuccess) {
				kc_perror("Error while obtaining archive list", hr);
				hr = hrSuccess; /* Don't make error fatal */
			}
		}
		show_eid_data(lpECUser->sUserId);
		print_user_settings(lpStore, lpECUser, bAutoAccept, bDeclineConflict, bDeclineRecurring, auto_proc, lstArchives);
		break;
	}

	/* Group quota is not completely implemented at this time on the server... */
	if (ulClass != DISTLIST_GROUP) {
		hr = lpServiceAdmin->GetQuota(cbObjectId, lpObjectId, false, &~lpsQuota);
		if (hr != hrSuccess) {
			kc_perror("Unable to show object quota", hr);
			hr = hrSuccess; /* Don't make error fatal */
		} else {
			hr = Util::HrGetQuotaStatus(lpStore, lpsQuota, &~lpsQuotaStatus);
			if (hr != hrSuccess) {
				kc_perror("Unable to show object quota information", hr);
				hr = hrSuccess; /* Don't make error fatal */
			} else
				print_quota(lpsQuota, lpsQuotaStatus, (ulClass == CONTAINER_COMPANY));
		}
	}

	if (ulClass == CONTAINER_COMPANY) {
		hr = lpServiceAdmin->GetQuota(cbObjectId, lpObjectId, true, &~lpsQuota);
		if (hr != hrSuccess) {
			kc_perror("Unable to get user default quota for company", hr);
			hr = hrSuccess; /* not fatal */
		} else
			print_quota(lpsQuota, NULL, false);
	}

	if (cUsers) {
		cout << "Users (" << cUsers << "):" << endl;
		print_users(cUsers, lpECUsers, true);
		cout << endl;
	}
	if (cGroups) {
		cout << "Groups (" << cGroups << "):" << endl;
		print_groups(cGroups, lpECGroups, true);
		cout << endl;
	}
	if (cAdmins) {
		cout << "Remote admins (" << cAdmins << "):" << endl;
		print_users(cAdmins, lpECAdmins);
		cout << endl;
	}
	if (cViews) {
		cout << "Remote viewers (" << cViews << "):" << endl;
		print_companies(cViews, lpECViews, true);
		cout << endl;
	}
	if (lpECUser == nullptr)
		return hr;

	LPMVPROPMAPENTRY lpArchiveServers = FindMVPropmapEntry(lpECUser, PR_EC_ARCHIVE_SERVERS_A);
	if (lpArchiveServers == nullptr || lpArchiveServers->cValues == 0)
		return hr;

	MsgStorePtr ptrAdminStore;
	hr = lpServiceAdmin->QueryInterface(IID_IMsgStore, &~ptrAdminStore);
	if (hr != hrSuccess)
		return hr;

	for (int i = 0; i < lpArchiveServers->cValues; ++i) {
		MsgStorePtr ptrRemoteAdminStore;
		SPropValuePtr ptrPropValue;

		cout << "Archive details on node '" << (LPSTR)lpArchiveServers->lpszValues[i] << "':" << endl;
		auto hrTmp = HrGetRemoteAdminStore(lpSession, ptrAdminStore, lpArchiveServers->lpszValues[i], 0, &~ptrRemoteAdminStore);
		if (FAILED(hrTmp)) {
			cerr << "Unable to access node '" <<
				(LPSTR)lpArchiveServers->lpszValues[i] <<
				"': " << GetMAPIErrorMessage(hr) <<
				"(" << stringify_hex(hrTmp) <<
				")" << endl;
			continue;
		}

		object_ptr<IECServiceAdmin> svcadm;
		hr = GetECObject(ptrRemoteAdminStore, iid_of(svcadm), &~svcadm);
		if (hr != hrSuccess) {
			cerr << "Admin object not found." << endl;
			return hr;
		}
		print_archive_details(lpSession, svcadm, lpszName);
		cout << endl;
	}
	return hr;
}

/**
 * Print a list of all users within a company.
 *
 * @param[in]	lpServiceAdmin	IECServiceAdmin on SYSTEM store
 * @param[in]	lpCompany		The company to request users from. NULL EntryID in a non-hosted environment
 * @return		MAPI Error code
 */
static HRESULT ListUsers(IECServiceAdmin *lpServiceAdmin, ECCOMPANY *lpCompany)
{
	memory_ptr<ECUSER> lpECUsers;
	ULONG		cUsers = 0;

	auto hr = lpServiceAdmin->GetUserList(lpCompany->sCompanyId.cb, (LPENTRYID)lpCompany->sCompanyId.lpb, 0, &cUsers, &~lpECUsers);
	if (hr != hrSuccess)
		return kc_perror("Unable to list users", hr);
	cout << "User list for " << (LPSTR)lpCompany->lpszCompanyname << "("<< cUsers <<"):" << endl;
	print_users(cUsers, lpECUsers, true);
	cout << endl;
	return hrSuccess;
}

/**
 * Print a list of all groups within a company.
 *
 * @param[in]	lpServiceAdmin	IECServiceAdmin on SYSTEM store
 * @param[in]	lpCompany		The company to request users from. NULL EntryID in a non-hosted environment
 * @return		HRESULT			MAPI Error code
 */
static HRESULT ListGroups(IECServiceAdmin *lpServiceAdmin,
    ECCOMPANY *lpCompany)
{
	memory_ptr<ECGROUP> lpECGroups;
	ULONG		cGroups = 0;

	auto hr = lpServiceAdmin->GetGroupList(lpCompany->sCompanyId.cb, (LPENTRYID)lpCompany->sCompanyId.lpb, 0, &cGroups, &~lpECGroups);
	if (hr != hrSuccess)
		return kc_perror("Unable to list groups", hr);
	cout << "Group list for " << (LPSTR)lpCompany->lpszCompanyname << "("<< cGroups <<"):" << endl;
	cout << "\t" << "groupname" << "" << endl;
	cout << "\t-------------------------------------" << endl;
	print_groups(cGroups, lpECGroups, true);
	cout << endl;
	return hrSuccess;
}

/**
 * Call the sync function to flush user cache on the server.
 *
 * @param[in]	lpServiceAdmin	IECServiceAdmin on SYSTEM store
 * @return		HRESULT			MAPI Error code
 */
static HRESULT SyncUsers(IECServiceAdmin *lpServiceAdmin)
{
	// we don't sync one company, since the complete cache is flushed in the server
	auto hr = lpServiceAdmin->SyncUsers(0, nullptr);
	if (hr != hrSuccess)
		kc_perror("User/group synchronization failed", hr);
	return hr;
}

/**
 * Loop a function over one or a list of companies.
 *
 * @param[in]	lpServiceAdmin	IECServiceAdmin on SYSTEM store
 * @param[in]	lpszCompanyname	Only work on given company. NULL to work on all companies available.
 * @param[in]	lpWork			Function to call given any company found in this function.
 * @return		HRESULT			MAPI Error code
 */
static HRESULT ForEachCompany(IECServiceAdmin *lpServiceAdmin,
    const char *lpszCompanyName,
    HRESULT (*lpWork)(IECServiceAdmin *, ECCOMPANY *))
{
	HRESULT hr = hrSuccess;
	ULONG cbCompanyId = 0;
	memory_ptr<ENTRYID> lpCompanyId;
	ULONG cCompanies = 0;
	ECCOMPANY *lpECCompanies = NULL;
	memory_ptr<ECCOMPANY> lpECCompaniesAlloc;
	ECCOMPANY sRootCompany = {{g_cbSystemEid, g_lpSystemEid}, (LPTSTR)"Default", NULL, {0, NULL}};

	if (lpszCompanyName) {
		hr = lpServiceAdmin->ResolveCompanyName((LPTSTR)lpszCompanyName, 0, &cbCompanyId, &~lpCompanyId);
		if (hr != hrSuccess) {
			cerr << "Failed to resolve company name: " << getMapiCodeString(hr, lpszCompanyName) << endl;
			return hr;
		}

		cCompanies = 1;
		sRootCompany.sCompanyId.cb = cbCompanyId;
		sRootCompany.sCompanyId.lpb = reinterpret_cast<unsigned char *>(lpCompanyId.get());
		sRootCompany.lpszCompanyname = (LPTSTR)lpszCompanyName;
		lpECCompanies = &sRootCompany;
	} else {
		hr = lpServiceAdmin->GetCompanyList(0, &cCompanies, &~lpECCompaniesAlloc);
		if (hr != hrSuccess) {
			cCompanies = 1;
			lpECCompanies = &sRootCompany;
			hr = hrSuccess;
		} else {
			lpECCompanies = lpECCompaniesAlloc;
		}
	}

	if (cCompanies == 0) {
		cerr << "No companies found." << endl;
		return hr;
	}
	for (unsigned int i = 0; i < cCompanies; ++i) {
		hr = lpWork(lpServiceAdmin, &lpECCompanies[i]);
		if (hr != hrSuccess)
			return hr;
	}
	return hr;
}

static HRESULT ForceResyncFor(LPMAPISESSION lpSession, LPMDB lpAdminStore,
    const char *lpszAccount, const char *lpszHomeMDB)
{
	ExchangeManageStorePtr ptrEMS;
	ULONG cbEntryID = 0;
	EntryIdPtr ptrEntryID;
	MsgStorePtr ptrUserStore;
	MAPIFolderPtr ptrRoot;
	SPropValuePtr ptrPropResyncID;
	ULONG ulType = 0;

	auto hr = lpAdminStore->QueryInterface(iid_of(ptrEMS), &~ptrEMS);
	if (hr != hrSuccess)
		return hr;
	hr = ptrEMS->CreateStoreEntryID(reinterpret_cast<const TCHAR *>(lpszHomeMDB), reinterpret_cast<const TCHAR *>(lpszAccount), 0, &cbEntryID, &~ptrEntryID);
	if (hr != hrSuccess)
		return hr;
	hr = lpSession->OpenMsgStore(0, cbEntryID, ptrEntryID, NULL, MDB_WRITE|MAPI_DEFERRED_ERRORS, &~ptrUserStore);
	if (hr != hrSuccess)
		return hr;
	hr = ptrUserStore->OpenEntry(0, nullptr, &iid_of(ptrRoot), MAPI_MODIFY, &ulType, &~ptrRoot);
	if (hr != hrSuccess)
		return hr;
	hr = HrGetOneProp(ptrRoot, PR_EC_RESYNC_ID, &~ptrPropResyncID);
	if (hr == MAPI_E_NOT_FOUND) {
		SPropValue sPropResyncID;
		sPropResyncID.ulPropTag = PR_EC_RESYNC_ID;
		sPropResyncID.Value.ul = 1;
		return HrSetOneProp(ptrRoot, &sPropResyncID);
	} else if (hr != hrSuccess) {
		return hr;
	}
	++ptrPropResyncID->Value.ul;
	return HrSetOneProp(ptrRoot, ptrPropResyncID);
}

static HRESULT ForceResyncAll(LPMAPISESSION lpSession, LPMDB lpAdminStore)
{
	AddrBookPtr		ptrAdrBook;
	ABContainerPtr	ptrABContainer;
	MAPITablePtr	ptrTable;
	SRowSetPtr	ptrRows;
	ULONG			ulType = 0;
	bool			bFail = false;
	static constexpr const SizedSPropTagArray(1, sGALProps) = {1, {PR_ENTRYID}};
	SPropValue			  sGALPropVal;
	static constexpr const SizedSPropTagArray(2, sContentsProps) =
		{2, {PR_ACCOUNT, PR_EMS_AB_HOME_MDB}};
	SPropValue			  sObjTypePropVal;
	SPropValue			  sDispTypePropVal;

	auto hr = lpSession->OpenAddressBook(0, &iid_of(ptrAdrBook), AB_NO_DIALOG, &~ptrAdrBook);
	if (hr != hrSuccess)
		return hr;
	hr = ptrAdrBook->OpenEntry(0, nullptr, &iid_of(ptrABContainer), 0, &ulType, &~ptrABContainer);
	if (hr != hrSuccess)
		return hr;
	hr = ptrABContainer->GetHierarchyTable(0, &~ptrTable);
	if (hr != hrSuccess)
		return hr;

	sGALPropVal.ulPropTag = PR_AB_PROVIDER_ID;
	sGALPropVal.Value.bin.cb = sizeof(GUID);
	sGALPropVal.Value.bin.lpb = (LPBYTE)&MUIDECSAB;

	hr = ptrTable->SetColumns(sGALProps, TBL_BATCH);
	if (hr != hrSuccess)
		return hr;
	hr = ECPropertyRestriction(RELOP_EQ, PR_AB_PROVIDER_ID, &sGALPropVal, ECRestriction::Cheap)
	     .RestrictTable(ptrTable, TBL_BATCH);
	if (hr != hrSuccess)
		return hr;
	hr = ptrTable->QueryRows(1, 0, &~ptrRows);
	if (hr != hrSuccess)
		return hr;
	if (ptrRows.size() != 1 || ptrRows[0].lpProps[0].ulPropTag != PR_ENTRYID)
		return MAPI_E_NOT_FOUND;
	hr = ptrAdrBook->OpenEntry(ptrRows[0].lpProps[0].Value.bin.cb, reinterpret_cast<ENTRYID *>(ptrRows[0].lpProps[0].Value.bin.lpb),
	     &iid_of(ptrABContainer), MAPI_BEST_ACCESS, &ulType, &~ptrABContainer);
	if (hr != hrSuccess)
		return hr;
	hr = ptrABContainer->GetContentsTable(0, &~ptrTable);
	if (hr != hrSuccess)
		return hr;

	sObjTypePropVal.ulPropTag = PR_OBJECT_TYPE;
	sObjTypePropVal.Value.l = MAPI_MAILUSER;
	sDispTypePropVal.ulPropTag = PR_DISPLAY_TYPE;
	sDispTypePropVal.Value.l = DT_MAILUSER;

	hr = ptrTable->SetColumns(sContentsProps, TBL_BATCH);
	if (hr != hrSuccess)
		return hr;
	hr = ECAndRestriction(
			ECPropertyRestriction(RELOP_EQ, PR_OBJECT_TYPE, &sObjTypePropVal, ECRestriction::Cheap) +
			ECPropertyRestriction(RELOP_EQ, PR_DISPLAY_TYPE, &sDispTypePropVal, ECRestriction::Cheap)
		).RestrictTable(ptrTable, TBL_BATCH);
	if (hr != hrSuccess)
		return hr;

	while (true) {
		hr = ptrTable->QueryRows(50, 0, &~ptrRows);
		if (hr != hrSuccess)
			goto exit;
		if (ptrRows.empty())
			break;

		for (SRowSetPtr::size_type i = 0; i < ptrRows.size(); ++i) {
			if (PROP_TYPE(ptrRows[i].lpProps[0].ulPropTag) == PT_ERROR ||
			    PROP_TYPE(ptrRows[i].lpProps[1].ulPropTag) == PT_ERROR)
			{
				cerr << "Ignoring incomplete entry." << endl;
				continue;
			}

			hr = ForceResyncFor(lpSession, lpAdminStore, ptrRows[i].lpProps[0].Value.lpszA, ptrRows[i].lpProps[1].Value.lpszA);
			if (hr == hrSuccess)
				continue;
			cerr << "Failed to force resync for user " <<
				ptrRows[i].lpProps[0].Value.lpszA <<
				": " << GetMAPIErrorMessage(hr) <<
				" (" << stringify_hex(hr) << ")" <<
				endl;
			bFail = true;
		}
	}

exit:
	if (!FAILED(hr) && bFail)
		hr = MAPI_W_ERRORS_RETURNED;
	return hr;
}

static HRESULT ForceResync(LPMAPISESSION lpSession, LPMDB lpAdminStore,
    const std::list<std::string> &lstUsernames)
{
	HRESULT hr = hrSuccess;
	bool bFail = false;

	for (const auto &user : lstUsernames) {
		hr = ForceResyncFor(lpSession, lpAdminStore, user.c_str(), NULL);
		if (hr == hrSuccess)
			continue;
		cerr << "Failed to force resync for user " <<
			user << ": " << GetMAPIErrorMessage(hr) <<
			" (" << stringify_hex(hr) << ")" << endl;
		bFail = true;
	}

	if (!FAILED(hr) && bFail)
		return MAPI_W_ERRORS_RETURNED;
	return hr;
}

static HRESULT DisplayUserCount(LPMDB lpAdminStore)
{
	MAPITablePtr ptrSystemTable;
	SPropValue sPropDisplayName;
	SRowSetPtr ptrRows;
	ULONG ulLicensedUsers = 0;
	ULONG ulActiveUsers = (ULONG)-1;	//!< used active users
	ULONG ulNonActiveTotal = (ULONG)-1;	//!< used non-active users
	ULONG ulNonActiveUsers = (ULONG)-1;	//!< used shared stores, subset of used non-active users
	ULONG ulRooms = (ULONG)-1;			//!< used rooms, subset of used non-active users
	ULONG ulEquipment = (ULONG)-1;		//!< used equipment, subset of used non-active users
	ULONG ulMaxTotal = 0;				//!< complete total of user objects allowed by license, aka ulNonActiveHigh limit
	ULONG ulNonActiveLow = 0; //!< at least non-active users allowed
	ULONG ulActiveAsNonActive = 0;		//!< non-active users taken from active count
	ConsoleTable ct(3, 4);
	ULONG ulExtraRow = 0;
	ULONG ulExtraRows = 0;
	static constexpr const SizedSPropTagArray(2, sptaStatsProps) =
		{2, {PR_DISPLAY_NAME_A, PR_EC_STATS_SYSTEM_VALUE}};
	enum {IDX_DISPLAY_NAME_A, IDX_EC_STATS_SYSTEM_VALUE};
	enum {COL_ALLOWED=1, COL_USED, COL_AVAILABLE};

	auto hr = lpAdminStore->OpenProperty(PR_EC_STATSTABLE_SYSTEM, &iid_of(ptrSystemTable), 0, 0, &~ptrSystemTable);
	if (hr != hrSuccess)
		return hr;

	sPropDisplayName.ulPropTag = PR_DISPLAY_NAME_A;
	sPropDisplayName.Value.lpszA = const_cast<char *>("usercnt_");

	hr = ECContentRestriction(FL_PREFIX, PR_DISPLAY_NAME_A, &sPropDisplayName, ECRestriction::Cheap)
	     .RestrictTable(ptrSystemTable, TBL_BATCH);
	if (hr != hrSuccess)
		return hr;
	hr = ptrSystemTable->SetColumns(sptaStatsProps, TBL_BATCH);
	if (hr != hrSuccess)
		return hr;
	hr = ptrSystemTable->QueryRows(0xffff, 0, &~ptrRows);
	if (hr != hrSuccess)
		return hr;
	// We expect at least the first 3
	if (ptrRows.size() < 3)
		return MAPI_E_NOT_FOUND;

	for (SRowSetPtr::size_type i = 0; i < ptrRows.size(); ++i) {
		const char *lpszDisplayName = ptrRows[i].lpProps[IDX_DISPLAY_NAME_A].Value.lpszA;

		if (strcmp(lpszDisplayName, "usercnt_licensed") == 0)
			ulLicensedUsers = atoui(ptrRows[i].lpProps[IDX_EC_STATS_SYSTEM_VALUE].Value.lpszA);
		else if (strcmp(lpszDisplayName, "usercnt_active") == 0)
			ulActiveUsers = atoui(ptrRows[i].lpProps[IDX_EC_STATS_SYSTEM_VALUE].Value.lpszA);
		else if (strcmp(lpszDisplayName, "usercnt_nonactive") == 0)
			ulNonActiveTotal = atoui(ptrRows[i].lpProps[IDX_EC_STATS_SYSTEM_VALUE].Value.lpszA);
		else if (strcmp(lpszDisplayName, "usercnt_na_user") == 0)
			ulNonActiveUsers = atoui(ptrRows[i].lpProps[IDX_EC_STATS_SYSTEM_VALUE].Value.lpszA);
		else if (strcmp(lpszDisplayName, "usercnt_room") == 0)
			ulRooms = atoui(ptrRows[i].lpProps[IDX_EC_STATS_SYSTEM_VALUE].Value.lpszA);
		else if (strcmp(lpszDisplayName, "usercnt_equipment") == 0)
			ulEquipment = atoui(ptrRows[i].lpProps[IDX_EC_STATS_SYSTEM_VALUE].Value.lpszA);
	}

	if (ulLicensedUsers == static_cast<ULONG>(-1) ||
	    ulActiveUsers == static_cast<ULONG>(-1) ||
	    ulNonActiveTotal == static_cast<ULONG>(-1))
		return MAPI_E_NOT_FOUND;
	if (ulNonActiveUsers != (ULONG)-1)
		++ulExtraRows;
	if (ulRooms != (ULONG)-1)
		++ulExtraRows;
	if (ulEquipment != (ULONG)-1)
		++ulExtraRows;
	if (ulExtraRows > 0)
		ct.Resize(3 + ulExtraRows, 4);

	ulMaxTotal = std::max(ulLicensedUsers + 25, (ulLicensedUsers *5)/ 2);
	ulNonActiveLow = ulMaxTotal - ulLicensedUsers;
	ulActiveAsNonActive = (ulNonActiveTotal > ulNonActiveLow) ? ulNonActiveTotal - ulNonActiveLow : 0;

	cout << "User counts:" << endl;
	ct.SetHeader(COL_ALLOWED, "Allowed");
	ct.SetHeader(COL_USED, "Used");
	ct.SetHeader(COL_AVAILABLE, "Available");
	ct.SetColumn(0, 0, "Active");
	ct.SetColumn(0, COL_USED, stringify(ulActiveUsers));
	if (ulLicensedUsers == 0) {
		ct.SetColumn(0, COL_ALLOWED, "no limit");
		ct.SetColumn(0, COL_AVAILABLE, "-");
	} else {
		ct.SetColumn(0, COL_ALLOWED, stringify(ulLicensedUsers));
		ct.SetColumn(0, COL_AVAILABLE, stringify_signed(ulLicensedUsers - ulActiveUsers - ulActiveAsNonActive));
	}

	ct.SetColumn(1, 0, "Non-active");
	if (ulNonActiveTotal > ulNonActiveLow)
		ct.SetColumn(1, COL_USED, stringify(ulNonActiveLow) + " + " + stringify(ulActiveAsNonActive));
	else
		ct.SetColumn(1, COL_USED, stringify(ulNonActiveTotal));
	if (ulLicensedUsers == 0) {
		ct.SetColumn(1, COL_ALLOWED, "no limit");
		ct.SetColumn(1, COL_AVAILABLE, "-");
	} else {
		ct.SetColumn(1, COL_ALLOWED, stringify_signed(ulMaxTotal - ulLicensedUsers));
		if (ulNonActiveTotal > ulNonActiveLow)
			ct.SetColumn(1, COL_AVAILABLE, "0 (+" + stringify_signed(ulLicensedUsers - ulActiveUsers - ulActiveAsNonActive) + ")");
		else
			ct.SetColumn(1, COL_AVAILABLE, stringify_signed(ulNonActiveLow - ulNonActiveTotal) +
					" (+" + stringify_signed(ulLicensedUsers - ulActiveUsers - ulActiveAsNonActive) + ")");
	}

	if (ulNonActiveUsers != (ULONG)-1) {
		ct.SetColumn(2 + ulExtraRow, 0, "  Users");
		ct.SetColumn(2 + ulExtraRow, COL_USED, stringify(ulNonActiveUsers));
		++ulExtraRow;
	}
	if (ulRooms != (ULONG)-1) {
		ct.SetColumn(2 + ulExtraRow, 0, "  Rooms");
		ct.SetColumn(2 + ulExtraRow, COL_USED, stringify(ulRooms));
		++ulExtraRow;
	}
	if (ulEquipment != (ULONG)-1) {
		ct.SetColumn(2 + ulExtraRow, 0, "  Equipment");
		ct.SetColumn(2 + ulExtraRow, COL_USED, stringify(ulEquipment));
		++ulExtraRow;
	}

	ct.SetColumn(2 + ulExtraRows, 0, "Total");
	ct.SetColumn(2 + ulExtraRows, COL_USED, stringify(ulActiveUsers + ulNonActiveTotal));
	// available & allowed columns are too confusing in totals field.
	ct.SetColumn(2 + ulExtraRows, COL_AVAILABLE, string()); // add empty last column to make sure we print this row
	ct.PrintTable();
	return hrSuccess;
}

static HRESULT ResetFolderCount(LPMAPISESSION lpSession, LPMDB lpAdminStore,
    const char *lpszAccount)
{
	ExchangeManageStorePtr ptrEMS;
	ULONG cbEntryID;
	EntryIdPtr ptrEntryID;
	ULONG ulType = 0;
	MsgStorePtr ptrUserStore;
	MAPIFolderPtr ptrRoot;
	ECServiceAdminPtr ptrServiceAdmin;
	SPropValuePtr ptrPropEntryID;
	ULONG ulUpdates = 0;
	ULONG bFailures = false;
	ULONG ulTotalUpdates = 0;
	MAPITablePtr ptrTable;
	SRowSetPtr ptrRows;
	static constexpr const SizedSPropTagArray(2, sptaTableProps) =
		{2, {PR_DISPLAY_NAME_A, PR_ENTRYID}};
	enum {IDX_DISPLAY_NAME, IDX_ENTRYID};

	auto hr = lpAdminStore->QueryInterface(iid_of(ptrEMS), &~ptrEMS);
	if (hr != hrSuccess)
		return hr;
	hr = ptrEMS->CreateStoreEntryID(nullptr, reinterpret_cast<const TCHAR *>(lpszAccount), 0, &cbEntryID, &~ptrEntryID);
	if (hr != hrSuccess) {
		ec_log_err("Unable to resolve store for \"%s\": %s (%x)\n",
			lpszAccount, GetMAPIErrorMessage(hr), hr);
		return hr;
	}

	hr = lpSession->OpenMsgStore(0, cbEntryID, ptrEntryID, nullptr, MDB_WRITE, &~ptrUserStore);
	if (hr != hrSuccess) {
		ec_log_err("Unable to open store for \"%s\": %s (%x)\n",
			lpszAccount, GetMAPIErrorMessage(hr), hr);
		return hr;
	}
	hr = ptrUserStore->QueryInterface(iid_of(ptrServiceAdmin), &~ptrServiceAdmin);
	if (hr != hrSuccess)
		return hr;
	hr = ptrUserStore->OpenEntry(0, nullptr, &iid_of(ptrRoot), 0, &ulType, &~ptrRoot);
	if (hr != hrSuccess)
		return hr;
	hr = HrGetOneProp(ptrRoot, PR_ENTRYID, &~ptrPropEntryID);
	if (hr != hrSuccess)
		return hr;

	hr = ptrServiceAdmin->ResetFolderCount(ptrPropEntryID->Value.bin.cb, (LPENTRYID)ptrPropEntryID->Value.bin.lpb, &ulUpdates);
	if (hr != hrSuccess) {
		cerr << "Failed to update counters in the root folder." << endl;
		bFailures = true;
	} else if (ulUpdates) {
		cerr << "Updated " << ulUpdates << " counters in the root folder." << endl;
		ulTotalUpdates += ulUpdates;
	}

	hr = ptrRoot->GetHierarchyTable(CONVENIENT_DEPTH, &~ptrTable);
	if (hr != hrSuccess)
		goto exit;
	hr = HrQueryAllRows(ptrTable, sptaTableProps, nullptr, nullptr, 0, &~ptrRows);
	if (hr != hrSuccess)
		goto exit;

	for (SRowSetPtr::size_type i = 0; i < ptrRows.size(); ++i) {
		const SRow &row = ptrRows[i];
		const char* lpszName = "<Unknown>";

		if (PROP_TYPE(row.lpProps[IDX_DISPLAY_NAME].ulPropTag) != PT_ERROR)
			lpszName = row.lpProps[IDX_DISPLAY_NAME].Value.lpszA;
		hr = ptrServiceAdmin->ResetFolderCount(row.lpProps[IDX_ENTRYID].Value.bin.cb,
				(LPENTRYID)row.lpProps[IDX_ENTRYID].Value.bin.lpb,
				&ulUpdates);
		if (hr != hrSuccess) {
			cerr << "Failed to update counters in folder '" << lpszName << "'." << endl;
			bFailures = true;
			hr = hrSuccess;
		} else if (ulUpdates) {
			cerr << "Updated " << ulUpdates << " counters in folder '" << lpszName << "'." << endl;
			ulTotalUpdates += ulUpdates;
		}
	}

	if (ulTotalUpdates == 0)
		cerr << "No counters needed to be updated." << endl;
exit:
	if (hr == hrSuccess && bFailures)
		hr = MAPI_W_ERRORS_RETURNED;
	return hr;
}

class InputValidator {
	public:
	bool failed = false;

		/**
		 * Checks for 'invalid' input from the command prompt. Any
		 * non-printable or control ascii character is not allowed.
		 *
		 * @param[in] szInput command line input string
		 *
		 * @return validated input or NULL
		 */
		char* operator()(char *szInput) {
			wstring strInput;
			failed = szInput == nullptr || TryConvert(szInput, strInput) != hrSuccess ||
			       !std::all_of(strInput.cbegin(), strInput.cend(), iswprint);
			return failed ? nullptr : szInput;
		}
};

static HRESULT fillMVPropmap(ECUSER &sECUser, ULONG ulPropTag, int index,
    std::set<std::string, strcasecmp_comparison> &sFeatures, void *lpBase)
{
	sECUser.sMVPropmap.lpEntries[index].ulPropId = ulPropTag;
	sECUser.sMVPropmap.lpEntries[index].cValues = sFeatures.size();
	sECUser.sMVPropmap.lpEntries[index].lpszValues = NULL;
	if (sFeatures.size() == 0)
		return hrSuccess;
	auto hr = MAPIAllocateMore(sizeof(LPTSTR) * sFeatures.size(), lpBase,
	          reinterpret_cast<void **>(&sECUser.sMVPropmap.lpEntries[index].lpszValues));
	if (hr != hrSuccess) {
		cerr << "Memory error" << endl;
		return hr;
	}
	auto i = sFeatures.cbegin();
	// @note we store char* data in a LPTSTR (whcar_t by -DUNICODE) pointer.
	for (unsigned int n = 0; i != sFeatures.cend(); ++i, ++n)
		sECUser.sMVPropmap.lpEntries[index].lpszValues[n] = (TCHAR*)i->c_str();
	return hrSuccess;
}

static void missing_quota(int hard, int warn, int soft)
{
}

static int fexec(const std::string &admin, std::vector<std::string> &&cmd)
{
	/*
	 * Run @cmd[0] with the directory contained in @admin (if any),
	 * so that the redirect also works in just-built trees.
	 */
	auto pos = admin.rfind('/');
	if (pos != std::string::npos)
		cmd[0] = admin.substr(0, pos + 1) + cmd[0];
	cerr << "The selected option is deprecated in this utility.\n";
	cerr << "\e[1;33m""Forwarding call to: `" << kc_join(cmd, " ") << "`.\e[0m\n";
	auto argv = make_unique_nt<const char *[]>(cmd.size() + 1);
	int argc = 0;
	if (argv == nullptr) {
		perror("new");
		return EXIT_FAILURE;
	}
	for (const auto &e : cmd)
		argv[argc++] = e.c_str();
	argv[argc] = nullptr;
	execvp(argv[0], const_cast<char * const *>(argv.get()));
	return EXIT_FAILURE;
}

static int fexech(const std::string &prog, std::vector<std::string> &&cmd, const char *path)
{
	if (path != nullptr && *path != '\0' && cmd.size() > 0)
		cmd.insert(std::next(cmd.begin()), {"-h", path});
	return fexec(prog, std::move(cmd));
}

static int clearcache(const char *arg0, const char *path, const char *s_mode)
{
	unsigned int mode = PURGE_CACHE_ALL;
	std::vector<std::string> v;
	if (s_mode != nullptr)
		mode = strtoul(s_mode, nullptr, 0);
	if (mode == PURGE_CACHE_ALL) {
		v.push_back("all");
	} else {
#define E(m, s) if (mode & m) v.push_back(s)
		E(PURGE_CACHE_QUOTA, "quota");
		E(PURGE_CACHE_QUOTADEFAULT, "quotadefault");
		E(PURGE_CACHE_OBJECTS, "object");
		E(PURGE_CACHE_STORES, "store");
		E(PURGE_CACHE_ACL, "acl");
		E(PURGE_CACHE_CELL, "cell");
		E(PURGE_CACHE_INDEX1, "index1");
		E(PURGE_CACHE_INDEX2, "index2");
		E(PURGE_CACHE_INDEXEDPROPERTIES, "indexedproperty");
		E(PURGE_CACHE_USEROBJECT, "userobject");
		E(PURGE_CACHE_EXTERNID, "externid");
		E(PURGE_CACHE_USERDETAILS, "userdetail");
		E(PURGE_CACHE_SERVER, "server");
#undef E
	}
	return fexech(arg0, {"kopano-srvadm", "--clear-cache", kc_join(v, ",").c_str()}, path);
}

int main(int argc, char **argv) try
{
	AutoMAPI mapiinit;
	object_ptr<IMAPISession> lpSession;
	object_ptr<IMsgStore> lpMsgStore, lpUserStore;
	object_ptr<IECServiceAdmin> lpServiceAdmin;
	unsigned int cbUserId = 0, cbEntryID = 0;
	memory_ptr<ENTRYID> lpUserId, lpSenderId, lpGroupId, lpCompanyId;
	memory_ptr<ENTRYID> lpSetCompanyId, lpEntryID, lpUnWrappedEntry;
	unsigned int cbGroupId = 0, cbSenderId = 0, cbCompanyId = 0, cbSetCompanyId = 0;
	ECUSER sECUser;
	memory_ptr<ECUSER> lpECUser, lpSenders;
	ECGROUP		sECGroup;
	unsigned int cCompanies = 0, cUsers = 0, cSenders = 0;
	ECCOMPANY sECCompany, *lpECCompanies = nullptr;
	objectclass_t ulClass = OBJECTCLASS_UNKNOWN;
	const char *detailstype = nullptr, *path = nullptr;
	char *username = nullptr, *groupname = nullptr, *new_username = nullptr;
	char *companyname = nullptr, *set_companyname = nullptr;
	char *password = nullptr, *emailadr = nullptr, *fullname = nullptr;
	char *storeguid = nullptr, *lang = nullptr, *feature = nullptr;
	char *node = nullptr, *sendas_user = nullptr;
	bool bFeature = true, bCopyToPublic = false, bExplicitConfig = false;
	std::set<std::string, strcasecmp_comparison> sEnabled, sDisabled;
	int quota = -1, ud_quota = -1, isadmin = -1, isnonactive = -1;
	long long quotahard = -1, quotasoft = -1, quotawarn = -1;
	long long ud_quotahard = -1, ud_quotasoft = -1, ud_quotawarn = -1;
	int mr_accept = -1, mr_process = -1, mr_decline_conflict = -1, mr_decline_recurring = -1;
	int sendas_action = -1, passprompt = 0;
	modes mode = MODE_INVALID;
	std::list<std::string> lstUsernames;
	bool bAutoAccept = false, bDeclineConflict = false, bDeclineRecurring = false;
	bool auto_proc = false;
	object_ptr<IExchangeManageStore> lpIEMS;
	unsigned int loglevel = EC_LOGLEVEL_NONE;
	std::shared_ptr<ECLogger> lpLogger;
	const configsetting_t lpDefaults[] = {
		{"default_store_locale", ""}, /* ignored here; creation is in storeadm */
		{ "server_socket", "default:" },
		{ "sslkey_file", "" },
		{ "sslkey_pass", "", CONFIGSETTING_EXACT },
		{ NULL, NULL },
	};
	std::unique_ptr<ECConfig> lpsConfig(ECConfig::Create(lpDefaults));
	ConsoleTable ct(0,0);
	const char *szConfig = ECConfig::GetDefaultPath("admin.cfg");

	// Set locale to system variables
	setlocale(LC_MESSAGES, "");
	setlocale(LC_CTYPE, "");
	setlocale(LC_TIME, "");

	if(argc < 2) {
		print_help(argv[0]);
		return 1;
	}

	while (1) {
		InputValidator validateInput;
		auto c = getopt_long(argc, argv, "VlLsc:u:d:U:Pp:f:e:a:h:g:G:b:B:i:I:n:v", long_options, NULL);
		if (c == -1)
			break;
		switch (c) {
		case OPT_VERBOSITY:
			loglevel = strtoul(optarg, NULL, 0);
			break;
		case 'v':
			if (loglevel < EC_LOGLEVEL_DEBUG + 1)
				++loglevel;
			break;
		case 'l':
		case OPT_LIST_USERS:
			mode = MODE_LIST_USERS;
			break;
		case 's':
			mode = MODE_CREATE_PUBLIC;
			break;
		case 'c':
			mode = MODE_CREATE_USER;
			username = validateInput(optarg);
			break;
		case 'u':
			if (mode != MODE_HOOK_STORE)
				mode = MODE_UPDATE_USER;
			username = validateInput(optarg);
			break;
		case 'd':
			mode = MODE_DELETE_USER;
			username = validateInput(optarg);
			break;
		case 'g':
			mode = MODE_CREATE_GROUP;
			groupname = validateInput(optarg);
			break;
		case 'G':
			mode = MODE_DELETE_GROUP;
			groupname = validateInput(optarg);
			break;
		case 'L':
		case OPT_LIST_GROUPS:
			mode = MODE_LIST_GROUP;
			break;
		case 'b':
			mode = MODE_ADDUSER_GROUP;
			username = validateInput(optarg);
			break;
		case 'B':
			mode = MODE_DELETEUSER_GROUP;
			username = validateInput(optarg);
			break;
		case 'U':
			new_username = validateInput(optarg);
			break;
		case 'P':
		case OPT_PASSWORD:
			passprompt = 1;
			break;
		case 'p':
		case OPT_PASSWORD_PROMPT:
			password = validateInput(optarg);
			break;
		case 'f':
		case OPT_FULLNAME:
			fullname = validateInput(optarg);
			break;
		case 'e':
		case OPT_EMAIL:
			emailadr = validateInput(optarg);
			break;
		case 'a':
			isadmin = atoi(optarg);
			if (isadmin == 0)
				isadmin = parse_yesno(optarg);
			else
				isadmin = std::min(2, isadmin);
			break;
		case 'n':
			isnonactive = parse_yesno(optarg);
			break;
		case 'i':
			groupname = validateInput(optarg);
			break;
		case 'I':
			companyname = validateInput(optarg);
			break;
			// error handling?
		case '?':
			break;
		case OPT_HOST:
		case 'h':
			path = validateInput(optarg);
			break;
		case OPT_HELP:
			mode = MODE_HELP;
			break;
		case OPT_CREATE_STORE:
			mode = MODE_CREATE_STORE;
			username = validateInput(optarg);
			break;
		case OPT_DELETE_STORE:
			mode = MODE_DELETE_STORE;
			username = validateInput(optarg);
			break;
		case OPT_HOOK_STORE:
			mode = MODE_HOOK_STORE;
			storeguid = validateInput(optarg);
			break;
		case OPT_UNHOOK_STORE:
			mode = MODE_UNHOOK_STORE;
			username = validateInput(optarg);
			break;
		case OPT_REMOVE_STORE:
			mode = MODE_REMOVE_STORE;
			storeguid = validateInput(optarg);
			break;
		case OPT_COPYTO_PUBLIC:
			bCopyToPublic = true;
			break;
		case OPT_SYNC_USERS:
			mode = MODE_SYNC_USERS;
			break;
		case OPT_DETAILS:
			mode = MODE_DETAILS;
			username = validateInput(optarg);
			break;
		case OPT_DETAILS_TYPE:
			detailstype = validateInput(optarg);
			break;
			// Make values from Mb to bytes which the server wants
		case OPT_USER_QUOTA_HARD:
			quotahard = atoll(optarg) *1024*1024;
			break;
		case OPT_USER_QUOTA_SOFT:
			quotasoft = atoll(optarg) *1024*1024;
			break;
		case OPT_USER_QUOTA_WARN:
			quotawarn = atoll(optarg) *1024*1024;
			break;
		case OPT_USER_QUOTA_OVERRIDE:
			quota = parse_yesno(optarg);
			break;
		case OPT_USER_DEFAULT_QUOTA_HARD:
			ud_quotahard = atoll(optarg) * 1024 * 1024;
			break;
		case OPT_USER_DEFAULT_QUOTA_SOFT:
			ud_quotasoft = atoll(optarg) * 1024 * 1024;
			break;
		case OPT_USER_DEFAULT_QUOTA_WARN:
			ud_quotawarn = atoll(optarg) * 1024 * 1024;
			break;
		case OPT_USER_DEFAULT_QUOTA_OVERRIDE:
			ud_quota = parse_yesno(optarg);
			break;
		case OPT_LANG:
			// Use alternate language
			lang = validateInput(optarg);
			break;
		case OPT_MR_ACCEPT:
			mr_accept = parse_yesno(optarg);
			break;
		case OPT_MR_DECLINE_CONFLICT:
			mr_decline_conflict = parse_yesno(optarg);
			break;
		case OPT_MR_DECLINE_RECURRING:
			mr_decline_recurring = parse_yesno(optarg);
			break;
		case OPT_MR_PROCESS:
			mr_process = parse_yesno(optarg);
			break;
		case OPT_LIST_SENDAS:
			mode = MODE_LIST_SENDAS;
			username = validateInput(optarg);
			break;
		case OPT_ADD_SENDAS:
			sendas_user = validateInput(optarg);
			sendas_action = 1;
			break;
		case OPT_DEL_SENDAS:
			sendas_user = validateInput(optarg);
			sendas_action = 0;
			break;
		case OPT_UPDATE_GROUP:
			mode = MODE_UPDATE_GROUP;
			groupname = validateInput(optarg);
			break;
		case OPT_CREATE_COMPANY:
			mode = MODE_CREATE_COMPANY;
			companyname = validateInput(optarg);
			break;
		case OPT_UPDATE_COMPANY:
			mode = MODE_UPDATE_COMPANY;
			companyname = validateInput(optarg);
			break;
		case OPT_DELETE_COMPANY:
			mode = MODE_DELETE_COMPANY;
			companyname = validateInput(optarg);
			break;
		case OPT_LIST_COMPANY:
			mode = MODE_LIST_COMPANY;
			break;
		case OPT_ADD_VIEW:
			mode = MODE_ADD_VIEW;
			set_companyname = validateInput(optarg);
			break;
		case OPT_DEL_VIEW:
			mode = MODE_DEL_VIEW;
			set_companyname = validateInput(optarg);
			break;
		case OPT_LIST_VIEW:
			mode = MODE_LIST_VIEW;
			break;
		case OPT_ADD_ADMIN:
			mode = MODE_ADD_ADMIN;
			username = validateInput(optarg);
			break;
		case OPT_DEL_ADMIN:
			mode = MODE_DEL_ADMIN;
			username = validateInput(optarg);
			break;
		case OPT_LIST_ADMIN:
			mode = MODE_LIST_ADMIN;
			break;
		case OPT_SYSTEM_ADMIN:
			mode = MODE_SYSTEM_ADMIN;
			username = validateInput(optarg);
			break;
		case OPT_ADD_UQUOTA_RECIPIENT:
			mode = MODE_ADD_USERQUOTA_RECIPIENT;
			username = validateInput(optarg);
			break;
		case OPT_DEL_UQUOTA_RECIPIENT:
			mode = MODE_DEL_USERQUOTA_RECIPIENT;
			username = validateInput(optarg);
			break;
		case OPT_LIST_UQUOTA_RECIPIENT:
			mode = MODE_LIST_USERQUOTA_RECIPIENT;
			break;
		case OPT_ADD_CQUOTA_RECIPIENT:
			mode = MODE_ADD_COMPANYQUOTA_RECIPIENT;
			username = validateInput(optarg);
			break;
		case OPT_DEL_CQUOTA_RECIPIENT:
			mode = MODE_DEL_COMPANYQUOTA_RECIPIENT;
			username = validateInput(optarg);
			break;
		case OPT_LIST_CQUOTA_RECIPIENT:
			mode = MODE_LIST_COMPANYQUOTA_RECIPIENT;
			break;
		case OPT_PURGE_SOFTDELETE:
			return fexech(argv[0], {"kopano-srvadm", "--purge-softdelete", optarg}, path);

		case OPT_CLEAR_CACHE:
			return clearcache(argv[0], path, optarg);
		case OPT_PURGE_DEFERRED:
			return fexech(argv[0], {"kopano-srvadm", "--purge-deferred"}, path);
		case OPT_LIST_ORPHANS:
			return fexech(argv[0], {"kopano-storeadm", "-O"}, path);
		case OPT_CONFIG:
			szConfig = validateInput(optarg);
			bExplicitConfig = true;
			break;
		case OPT_UTF8: {
			// set early, so other arguments are parsed in this charset.
			std::string locale;
			if (!forceUTF8Locale(false, &locale)) {
				cerr << "Your system does not have the '" << locale << "' locale installed." << endl;
				cerr << "Please install this locale before creating new users." << endl;
				return 1;
			}
			break;
		}
		case OPT_FORCE_RESYNC:
			mode = MODE_FORCE_RESYNC;
			break;
		case OPT_USER_COUNT:
			mode = MODE_USER_COUNT;
			break;
		case OPT_ENABLE_FEATURE:
		case OPT_DISABLE_FEATURE:
			if (feature) {
			       cerr << "Only one feature can be enabled/disabled at a time" << endl;
			       break;
			}
			if (!isFeature(optarg)) {
			       cerr << optarg << " is not a valid kopano feature" << endl;
			       break;
			}
			feature = optarg;
			bFeature = (c == OPT_ENABLE_FEATURE);
			break;
		case OPT_VERSION:
		case 'V':
			cout << "kopano-admin " PROJECT_VERSION << endl;
			return EXIT_SUCCESS;
		case OPT_SELECT_NODE:
			node = validateInput(optarg);
			break;
		case OPT_RESET_FOLDER_COUNT:
			mode = MODE_RESET_FOLDER_COUNT;
			username = validateInput(optarg);
			break;
		default:
			break;
		};
		if (validateInput.failed) {
			cerr << "Invalid input '" << optarg << "' found." << endl;
			// no need to return, later input checking will print an error too
		}
	}

	// check empty input
	if (username && username[0] == 0x00) {
		cerr << "Username (-u) cannot be empty" << endl;
		return 1;
	}
	if (mode != MODE_DETAILS && username != nullptr &&
	    strcasecmp(username, "SYSTEM") == 0) {
		cerr << "Username (-u) cannot be SYSTEM" << endl;
		return 1;
	}
	if (password && password[0] == 0x00) {
		cerr << "Password (-p) cannot be empty" << endl;
		return 1;
	}
	if (companyname && companyname[0] == 0x00){
		cerr << "Companyname (-I) cannot be empty" << endl;
		return 1;
	}
	if (groupname && groupname[0] == 0x00) {
		cerr << "Groupname cannot be empty" << endl;
		return 1;
	}
	if (fullname && fullname[0] == 0x00) {
		cerr << "Fullname (-f) cannot be empty" << endl;
		return 1;
	}
	if (emailadr && emailadr[0] == 0x00) {
		cerr << "Email address (-e) cannot be empty" << endl;
		return 1;
	}

	// --force-resync takes all left over arguments as usernames
	if (mode == MODE_FORCE_RESYNC) {
		assert(optind <= argc);
		std::copy(argv + optind, argv + argc, std::back_inserter(lstUsernames));
		optind = argc;
	}

	// check parameters
	if (optind < argc) {
		cerr << "Too many options given." << endl;
		return 1;
	}
	if (mode == MODE_INVALID) {
		cerr << "No correct command (e.g. -c for create user) given." << endl;
		return 1;
	}
	if (mode == MODE_HELP) {
		print_help(argv[0]);
		cout << endl << "Please read kopano-admin(8) for detailed information. Enter `man kopano-admin` to view it." << endl << endl;
		return 0;
	}
	// For the following modes we need a company name.
	if (!companyname &&
			(mode == MODE_ADD_VIEW || mode == MODE_DEL_VIEW || mode == MODE_LIST_VIEW ||
			 mode == MODE_ADD_ADMIN || mode == MODE_DEL_ADMIN || mode == MODE_LIST_ADMIN ||
			 mode == MODE_SYSTEM_ADMIN)){
		cerr << "Missing companyname to perform action" << endl;
		return 1;
	}
	if (mode == MODE_DETAILS && username == NULL) {
		cerr << "Missing information to show user details." << endl;
		return 1;
	}
	if (mode == MODE_CREATE_USER) {
		bool has_username = username != NULL;
		bool has_password = !(password == NULL && passprompt == 0 && isnonactive < 1);
		bool has_emailaddr = emailadr != NULL;
		bool has_fullname = fullname != NULL;

		if (!has_username || !has_password || !has_emailaddr || !has_fullname) {
			cerr << "Missing information to create user:";

			if (!has_username)
				cerr << " username (-u)";
			if (!has_password)
				cerr << " password (-p)";
			if (!has_emailaddr)
				cerr << " email address (-e)";
			if (!has_fullname)
				cerr << " full name (-f)";

			cerr << endl;
			return EXIT_FAILURE;
		}
	}
	if (mode == MODE_CREATE_USER && quota == 1 && (quotahard == -1 || quotawarn == -1 || quotasoft == -1)) {
		cerr << "Not all user specific quota levels are given." << endl;
		cerr << "Missing information to create user:";
		missing_quota(quotahard, quotawarn, quotasoft);
		cerr << endl;
		return 1;
	}
	if (mode == MODE_CREATE_COMPANY &&
			((quota == 1 && quotawarn == -1) ||
			 (ud_quota == 1 && (ud_quotahard == -1 || ud_quotasoft == -1 || ud_quotawarn == -1)))) {
		cerr << "Not all company specific quota levels are given." << endl;
		cerr << "Missing information to create company:";

		if (quota == 1 && quotawarn == -1)
			cerr << " warn quota (--qw)";
		if (ud_quota == 1)
			missing_quota(ud_quotahard, ud_quotawarn, ud_quotasoft);
		cerr << endl;
		return 1;
	}
	if (mode == MODE_CREATE_STORE && username == NULL) {
		cerr << "Missing username (-u) to be able to create store." << endl;
		return 1;
	}
	if (mode == MODE_DELETE_STORE) {
		cerr << "Delete store action is not available anymore. Use --remove-store to remove a store from the database." << endl;
		return 1;
	}
	if (mode == MODE_HOOK_STORE && (storeguid == nullptr || (username == nullptr && !bCopyToPublic))) {
		cerr << "Missing information to hook store:";
		if (storeguid == NULL)
			cerr << " store GUID (--hook-store)";
		if (username == nullptr && !bCopyToPublic)
			cerr << " username (-u)";
		cerr << endl;
		return 1;
	}
	if (mode == MODE_UNHOOK_STORE && username == NULL) {
		cerr << "Missing username (-u) to unhook store for." << endl;
		return 1;
	}
	if (mode == MODE_REMOVE_STORE && storeguid == NULL) {
		cerr << "Missing guid (--remove-store) to remove store for." << endl;
		return 1;
	}
	if (mode == MODE_UPDATE_USER && password == NULL && passprompt == 0 &&
			emailadr == NULL && fullname == NULL && new_username == NULL && isadmin == -1 &&
			quota == -1 && quotahard == -1 && quotasoft == -1 && quotawarn == -1 &&
			mr_accept == -1 && mr_decline_conflict == -1 && mr_decline_recurring == -1 && mr_process == -1 &&
			sendas_user == NULL && isnonactive == -1 && feature == NULL) {
		cerr << "Missing information to update user (e.g. password, quota, see --help)." << endl;
		return 1;
	}
	if (mode == MODE_DELETE_USER && username == NULL) {
		cerr << "Missing username (-u) to delete." << endl;
		return 1;
	}
	if (mode == MODE_CREATE_GROUP && groupname == NULL) {
		cerr << "Missing name of group (-g) to create." << endl;
		return 1;
	}
	if (mode == MODE_UPDATE_GROUP && (groupname == NULL || (emailadr == NULL && sendas_user == NULL) ) ) {
		cerr << "Missing information to update group:";
		if (!groupname)
			cerr << " group name";
		if (!emailadr && !sendas_user)
			cerr << " either e-mail address (-e) or \"send-as user\" (--add-sendas)";
		cerr << endl;
		return 1;
	}
	if (mode == MODE_DELETE_GROUP && groupname == NULL) {
		cerr << "Missing name of group (-G) to delete." << endl;
		return 1;
	}
	if (mode == MODE_ADDUSER_GROUP && (groupname == NULL || username == NULL)) {
		cerr << "Missing information to add user to group:";
		if (!groupname)
			cerr << " group name (-i)";
		if (!username)
			cerr << " user name";
		cerr << endl;
		return 1;
	}
	if (mode == MODE_DELETEUSER_GROUP && (groupname == NULL || username == NULL)) {
		cerr << "Missing information to remove user from group:";
		if (!groupname)
			cerr << " group name (-i)";
		if (!username)
			cerr << " user name";
		cerr << endl;
		return 1;
	}
	if (mode == MODE_CREATE_COMPANY && companyname == NULL) {
		cerr << "Missing name of company to create." << endl;
		return 1;
	}
<<<<<<< HEAD
	if (mode == MODE_UPDATE_COMPANY &&
			((quota == 1 && quotawarn == -1) ||
			 (ud_quota == 1 && (ud_quotahard == -1 || ud_quotasoft == -1 || ud_quotawarn == -1)))) {
=======
	if (mode == MODE_UPDATE_COMPANY && quota == 1 && quotawarn == -1) {
>>>>>>> 76e599ee
		cerr << "Missing information to update company:";
		cerr << " warn quota (--qw)";
		cerr << endl;
		return 1;
	}
	if (mode == MODE_UPDATE_COMPANY && (ud_quota == 1 &&
	    (ud_quotahard == -1 || ud_quotasoft == -1 || ud_quotawarn == -1))) {
		cerr << "Missing information to update company:";
		if (ud_quotahard == -1)
			cerr << " hard quota (--udqh)";
		if (ud_quotawarn == -1)
			cerr << " warn quota (--udqw)";
		if (ud_quotasoft == -1)
			cerr << " soft quota (--udqs)";
		cerr << endl;
		return 1;
	}
	if (mode == MODE_DELETE_COMPANY && companyname == NULL) {
		cerr << "Missing name of company to delete." << endl;
		return 1;
	}
	if (mode == MODE_ADD_VIEW && set_companyname == NULL) {
		cerr << "Missing company name to add remote view privilege to." << endl;
		return 1;
	}
	if (mode == MODE_DEL_VIEW && set_companyname == NULL) {
		cerr << "Missing company name to delete remote view privilege to." << endl;
		return 1;
	}
	if (mode == MODE_ADD_ADMIN && username == NULL) {
		cerr << "Missing username to add remote administrator to." << endl;
		return 1;
	}
	if (mode == MODE_DEL_ADMIN && username == NULL) {
		cerr << "Missing username to delete remote administration privilege for." << endl;
		return 1;
	}
	if (mode == MODE_SYSTEM_ADMIN && username == NULL) {
		cerr << "Missing username to set system administrator privilege for." << endl;
		return 1;
	}
	if ((mode == MODE_ADD_USERQUOTA_RECIPIENT || mode == MODE_DEL_USERQUOTA_RECIPIENT ||
				mode == MODE_ADD_COMPANYQUOTA_RECIPIENT || mode == MODE_DEL_COMPANYQUOTA_RECIPIENT) &&
			username == NULL) {
		cerr << "Missing username to edit quota recipients for." << endl;
		return 1;
	}
	if (mode == MODE_RESET_FOLDER_COUNT && username == NULL) {
		cerr << "Missing username to reset folder counts for." << endl;
		return 1;
	}
	if (lang && mode != MODE_CREATE_STORE) {
		cerr << "You can only use the --lang option in combination with --create-store." << endl;
		return 1;
	}

	// check warnings
	if (new_username != NULL && mode != MODE_UPDATE_USER) {
		cerr << "WARNING: new username \"" << new_username << "\" will be ignored (only used for -U)."  << endl;
	}
	if ((quota == 0 && (quotawarn >= 0 || quotasoft >= 0 || quotahard >= 0)) ||
			(ud_quota == 0 && (ud_quotawarn >= 0 || ud_quotasoft >= 0 || ud_quotahard >= 0))) {
		cerr << "Disabling quota override, but quota levels are provided." << endl;
		cerr << "By disabling quota overrides the existing values will be reset," << endl;
		cerr << "and these new values will be ignored." << endl;
	}
	if ((quota == -1 && (quotawarn >= 0 || quotasoft >= 0 || quotahard >= 0)) ||
			(ud_quota == -1 && (ud_quotawarn >= 0 || ud_quotasoft >= 0 || ud_quotahard >= 0))) {
		cerr << "Quota levels are provided, but not quota level override" << endl;
		cerr << "Without an explicit quota override value the quota levels will be ignored." << endl;
	}

	// confirmations
	if (mode == MODE_FORCE_RESYNC && lstUsernames.empty()) {
		string response;

		cout << "You requested a forced resync without arguments, are you sure you want" << endl;
		cout << "force a resync of all offline profiles for all users? [y/N]: ";
		cin >> response;
		if (response.empty() || strcasecmp(response.c_str(), "n") == 0 || strcasecmp(response.c_str(), "no") == 0)
			return 0;
		if (strcasecmp(response.c_str(), "y") != 0 && strcasecmp(response.c_str(), "yes") != 0) {
			cout << "Invalid response." << endl;
			return 1;
		}
	}

	bool bHaveConfig = lpsConfig->LoadSettings(szConfig);
	/* Special case on complaining errors in config file:
	 * - explicit config file given, but was not found
	 * - default config file loaded, but contains errors
	 * This makes that we do not complain for errors when an "invalid" config was given but did load ok.
	 * This is a trick that people can use to give the spooler or dagent a config for its client SSL settings,
	 * which are the only settings used by the admin program.
	 */
	if ((!bHaveConfig && bExplicitConfig) || (bHaveConfig && !bExplicitConfig && lpsConfig->HasErrors())) {
		cerr << "Error while reading configuration file " << szConfig << endl;
		// create fatal logger without a timestamp to stderr
		lpLogger = std::make_shared<ECLogger_File>(EC_LOGLEVEL_FATAL, 0, "-", false);
		ec_log_set(lpLogger);
		LogConfigErrors(lpsConfig.get());
		return 1;
	}
	if(lang) {
		char* locale = setlocale(LC_MESSAGES, lang);
		if (!locale) {
			cerr << "Your system does not have the '" << lang << "' locale installed." << endl;
			cerr << "Please install this locale before creating new users." << endl;
			// do not create store in wrong language, give admin a chance to make store in right locale
			return 1;
		}
	}

	if (loglevel > EC_LOGLEVEL_DEBUG)
		loglevel = EC_LOGLEVEL_ALWAYS;
	if (loglevel > EC_LOGLEVEL_NONE)
		lpLogger = std::make_shared<ECLogger_File>(loglevel, 0, "-", false);
	else
		lpLogger = std::make_shared<ECLogger_Null>();
	ec_log_set(lpLogger);

	//Init mapi
	auto hr = mapiinit.Initialize();
	if (hr != hrSuccess) {
		kc_perror("Unable to initialize", hr);
		goto exit;
	}

	/*
	 * server path sequence is:
	 * 1. -h option from command line
	 * 2. KOPANO_SOCKET environment variable
	 * 3. config setting option
	 */
	if (!path) {
		path = lpsConfig->GetSetting("server_socket");
		// environment variable may override setting variable
		path = GetServerUnixSocket(path);
	}
	hr = HrOpenECAdminSession(&~lpSession, PROJECT_VERSION, "admin",
	     path, EC_PROFILE_FLAGS_NO_NOTIFICATIONS,
	     lpsConfig->GetSetting("sslkey_file", "", NULL),
	     lpsConfig->GetSetting("sslkey_pass", "", NULL));
	if(hr != hrSuccess) {
		kc_perror("Unable to open Admin session", hr);
		switch (hr) {
		case MAPI_E_NETWORK_ERROR:
			cerr << "The server is not running, or not accessible";
			if (path != NULL && *path != '\0')
				cerr << " through \"" << path << "\"";
			cerr << "." << endl;
			break;
		case MAPI_E_LOGON_FAILED:
		case MAPI_E_NO_ACCESS:
			cerr << "Access was denied on " << path << "." << endl;
			break;
		default:
			break;
		};
		goto exit;
	}

	hr = HrOpenDefaultStore(lpSession, &~lpMsgStore);
	if(hr != hrSuccess) {
		kc_perror("Unable to open Admin store", hr);
		goto exit;
	}

	if (node != NULL && *node != '\0') {
		MsgStorePtr ptrRemoteStore;

		hr = HrGetRemoteAdminStore(lpSession, lpMsgStore, (LPTSTR)node, 0, &~ptrRemoteStore);
		if (hr != hrSuccess) {
			cerr << "Unable to connect to node '" << node << "':" <<
				GetMAPIErrorMessage(hr) << " (" <<
				stringify_hex(hr) << ")" << endl;
			switch (hr) {
			case MAPI_E_NETWORK_ERROR:
				cerr << "The server is not running, or not accessible." << endl;
				break;
			case MAPI_E_LOGON_FAILED:
			case MAPI_E_NO_ACCESS:
				cerr << "Access was denied." << endl;
				break;
			case MAPI_E_NOT_FOUND:
				cerr << "Node '" << node << "' is unknown." << endl;
				break;
			default:
				break;
			}
			goto exit;
		}
		lpMsgStore.reset(ptrRemoteStore.release(), false);
	}

	hr = GetECObject(lpMsgStore, iid_of(lpServiceAdmin), &~lpServiceAdmin);
	if (hr != hrSuccess) {
		cerr << "Admin object not found." << endl;
		goto exit;
	}

	switch (mode) {
	case MODE_UPDATE_COMPANY:
	case MODE_DELETE_COMPANY:
	case MODE_ADD_VIEW:
	case MODE_DEL_VIEW:
	case MODE_LIST_VIEW:
	case MODE_ADD_ADMIN:
	case MODE_DEL_ADMIN:
	case MODE_LIST_ADMIN:
	case MODE_SYSTEM_ADMIN:
	case MODE_ADD_USERQUOTA_RECIPIENT:
	case MODE_DEL_USERQUOTA_RECIPIENT:
	case MODE_LIST_USERQUOTA_RECIPIENT:
	case MODE_ADD_COMPANYQUOTA_RECIPIENT:
	case MODE_DEL_COMPANYQUOTA_RECIPIENT:
	case MODE_LIST_COMPANYQUOTA_RECIPIENT:
		hr = lpServiceAdmin->ResolveCompanyName((LPTSTR)companyname, 0, &cbCompanyId, &~lpCompanyId);
		if (hr != hrSuccess) {
			fprintf(stderr, "Failed to resolve company: %s\n", getMapiCodeString(hr, companyname).c_str());
			goto exit;
		}
		break;
	default:
		break;
	}

	switch (mode) {
	case MODE_DELETE_USER:
	case MODE_UPDATE_USER:
	case MODE_ADDUSER_GROUP:
	case MODE_DELETEUSER_GROUP:
	case MODE_ADD_ADMIN:
	case MODE_DEL_ADMIN:
	case MODE_SYSTEM_ADMIN:
	case MODE_ADD_USERQUOTA_RECIPIENT:
	case MODE_DEL_USERQUOTA_RECIPIENT:
	case MODE_ADD_COMPANYQUOTA_RECIPIENT:
	case MODE_DEL_COMPANYQUOTA_RECIPIENT:
		if (username == nullptr)
			break;
		hr = lpServiceAdmin->ResolveUserName(reinterpret_cast<LPTSTR>(username), 0, &cbUserId, &~lpUserId);
		if (hr != hrSuccess) {
			fprintf(stderr, "Failed to resolve user: %s\n", getMapiCodeString(hr, username).c_str());
			goto exit;
		}
		break;
	default:
		break;
	}

	// fully logged on, action!
	switch(mode) {
	case MODE_LIST_USERS:
		hr = ForEachCompany(lpServiceAdmin, companyname, ListUsers);
		if (hr != hrSuccess)
			goto exit;
		break;
	case MODE_DETAILS:
		if (detailstype == NULL || strcasecmp(detailstype, "user") == 0)
			ulClass = ACTIVE_USER;
		else if (strcasecmp(detailstype, "group") == 0)
			ulClass = DISTLIST_GROUP;
		else if (strcasecmp(detailstype, "company") == 0)
			ulClass = CONTAINER_COMPANY;
		else if (strcasecmp(detailstype, "archive") != 0) {
			hr = MAPI_E_INVALID_TYPE;
			cerr << "Unknown userobject type \"" << detailstype << "\"" << endl;
			goto exit;
		}
		if (detailstype && strcasecmp(detailstype, "archive") == 0)
			hr = print_archive_details(lpSession, lpServiceAdmin, username);
		else
			hr = print_details(lpSession, lpServiceAdmin, ulClass, username);
		if (hr != hrSuccess)
			goto exit;
		break;
	case MODE_CREATE_PUBLIC:
		if (companyname == nullptr)
			return fexech(argv[0], {"kopano-storeadm", "-P"}, path);
		return fexech(argv[0], {"kopano-storeadm", "-Pk", companyname}, path);
	case MODE_CREATE_USER:
		memset(&sECUser, 0, sizeof(sECUser));
		sECUser.lpszUsername = (LPTSTR)username;

		if (passprompt && isnonactive != 1) {
			sECUser.lpszPassword = (LPTSTR)get_password();
			if (sECUser.lpszPassword == NULL) {
				cerr << "Passwords don't match" << endl;
				return 1;
			}
			if (sECUser.lpszPassword[0] == 0x00) {
				cerr << "Password cannot be empty" << endl;
				return 1;
			}
		}
		else if (isnonactive == 1)
			sECUser.lpszPassword = NULL;
		else
			sECUser.lpszPassword = (LPTSTR)password;

		sECUser.lpszMailAddress = (LPTSTR)emailadr;
		sECUser.lpszFullName = (LPTSTR)fullname;
		sECUser.ulIsAdmin = (isadmin != -1)?isadmin:0;
		// FIXME: create user, room or equipment!
		sECUser.ulObjClass = ACTIVE_USER;
		if (isnonactive == 1)
			sECUser.ulObjClass = NONACTIVE_USER; // NONACTIVE_ROOM, NONACTIVE_EQUIPMENT, (NONACTIVE_CONTACT?)

		hr = lpServiceAdmin->CreateUser(&sECUser, 0, &cbUserId, &~lpUserId);
		if (hr != hrSuccess) {
			cerr << "Unable to create user: " << getMapiCodeString(hr, username) << endl;
			cerr << "Check server.log for details." << endl;
			goto exit;
		}
		// set quota data
		if (quota != -1 || quotahard != -1 || quotasoft != -1 || quotawarn != -1) {
			hr = setQuota(lpServiceAdmin, cbUserId, lpUserId, quota, false, quotawarn, quotasoft, quotahard);
			if(hr != hrSuccess)
				goto exit;
		}
		cout << "User created." << endl;
		break;
	case MODE_CREATE_STORE:
		if (lang == nullptr)
			return fexech(argv[0], {"kopano-storeadm", "-Cn", username}, path);
		return fexech(argv[0], {"kopano-storeadm", "-Cn", username, "-l", lang}, path);
	case MODE_DELETE_USER:
		hr = lpServiceAdmin->DeleteUser(cbUserId, lpUserId);
		if (hr != hrSuccess) {
			cerr << "Unable to delete user: " << getMapiCodeString(hr, username) << endl;
			goto exit;
		}
		cout << "User deleted." << endl;
		break;
	case MODE_DELETE_STORE:
		// happy compiler
		break;
	case MODE_HOOK_STORE:
		if (bCopyToPublic)
			return fexech(argv[0], {"kopano-storeadm", "-A", storeguid, "-p"}, path);
		return fexech(argv[0], {"kopano-storeadm", "-A", storeguid, "-n", username}, path);
	case MODE_UNHOOK_STORE:
		if (detailstype == NULL)
			return fexech(argv[0], {"kopano-storeadm", "-Dn", username}, path);
		return fexech(argv[0], {"kopano-storeadm", "-Dn", username, "-t", detailstype}, path);
	case MODE_REMOVE_STORE:
		return fexech(argv[0], {"kopano-storeadm", "-R", storeguid}, path);
	case MODE_UPDATE_USER:
		if (new_username) {
			memory_ptr<ENTRYID> userid;
			ULONG usize;
			hr = lpServiceAdmin->ResolveUserName(reinterpret_cast<LPTSTR>(new_username), 0, &usize, &~userid);
			if (hr == hrSuccess) {
				cerr << "User with name '" << new_username << "' is already present." << endl;
				hr = MAPI_E_COLLISION;
				goto exit;
			}
		}
		// get old features. we need these, because not setting them would mean: remove
		hr = lpServiceAdmin->GetUser(cbUserId, lpUserId, 0, &~lpECUser);
		if (hr != hrSuccess) {
			cerr << "Unable to get user details: " << getMapiCodeString(hr, username) << endl;
			goto exit;
		}

		// lpECUser memory will be kept alive to let the SetUser() call work
		for (ULONG i = 0; i < lpECUser->sMVPropmap.cEntries; ++i) {
			if (lpECUser->sMVPropmap.lpEntries[i].ulPropId == PR_EC_ENABLED_FEATURES_A)
				sEnabled.insert((char**)lpECUser->sMVPropmap.lpEntries[i].lpszValues,
						(char**)lpECUser->sMVPropmap.lpEntries[i].lpszValues + lpECUser->sMVPropmap.lpEntries[i].cValues);
			else if (lpECUser->sMVPropmap.lpEntries[i].ulPropId == PR_EC_DISABLED_FEATURES_A)
				sDisabled.insert((char**)lpECUser->sMVPropmap.lpEntries[i].lpszValues,
						(char**)lpECUser->sMVPropmap.lpEntries[i].lpszValues + lpECUser->sMVPropmap.lpEntries[i].cValues);
		}

		if (feature) {
			if (bFeature) {
				sEnabled.emplace(feature);
				sDisabled.erase(feature);
			} else {
				sEnabled.erase(feature);
				sDisabled.emplace(feature);
			}
		}

		if (new_username || password || passprompt || emailadr || fullname || isadmin != -1 || isnonactive != -1 || feature) {
			memset(&sECUser, 0, sizeof(sECUser));

			// if the user did not select an active/inactive state on the command-line,
			// then check what the status was before admin started; that status
			// will then be re-used
			if (isnonactive == -1)
				isnonactive = lpECUser -> ulObjClass == NONACTIVE_USER;

			// copy static info
			sECUser.sUserId.cb = cbUserId;
			sECUser.sUserId.lpb = reinterpret_cast<unsigned char *>(lpUserId.get());
			// possibly set new values
			sECUser.lpszUsername = (LPTSTR)(new_username ? new_username : username);
			if (passprompt) {
				sECUser.lpszPassword = (LPTSTR)get_password();
				if (sECUser.lpszPassword == NULL)
				{
					cerr << "Passwords don't match" << endl;
					return 1;
				}
				if (sECUser.lpszPassword[0] == 0)
				{
					cerr << "Password cannot be empty" << endl;
					return 1;
				}
			} else
				sECUser.lpszPassword = (LPTSTR)password;
			sECUser.lpszMailAddress = (LPTSTR)emailadr;
			sECUser.lpszFullName = (LPTSTR)fullname;
			sECUser.ulIsAdmin = isadmin;
			sECUser.ulObjClass = ACTIVE_USER;
			if (isnonactive == 1)
				sECUser.ulObjClass = NONACTIVE_USER;

			// sEnabled to sECUser.sMVPropmap ergens
			sECUser.sMVPropmap.cEntries = 2; // @note: if we have more mv props than the feature lists, adjust this value!
			// mapi allocate more on lpECUser, so this will be freed automatically at exit.
			hr = MAPIAllocateMore(sizeof(MVPROPMAPENTRY) * sECUser.sMVPropmap.cEntries, lpECUser,
			     reinterpret_cast<void **>(&sECUser.sMVPropmap.lpEntries));
			if (hr != hrSuccess) {
				cerr << "Memory error" << endl;
				goto exit;
			}
			if (fillMVPropmap(sECUser, PR_EC_ENABLED_FEATURES_A, 0, sEnabled, lpECUser) != hrSuccess ||
			    fillMVPropmap(sECUser, PR_EC_DISABLED_FEATURES_A, 1, sDisabled, lpECUser) != hrSuccess)
				goto exit;
			hr = lpServiceAdmin->SetUser(&sECUser, 0);
			if (hr != hrSuccess) {
				kc_perror("Unable to update user information", hr);
				goto exit;
			}
		}

		// update quota data
		if (quota != -1 || quotahard != -1 || quotasoft != -1 || quotawarn != -1) {
			hr = setQuota(lpServiceAdmin, cbUserId, lpUserId, quota, false, quotawarn, quotasoft, quotahard, true);
			if (hr != hrSuccess)
				goto exit;
		}

		if (mr_accept != -1 || mr_decline_conflict != -1 || mr_decline_recurring != -1 || mr_process != -1) {
			hr = lpServiceAdmin->QueryInterface(IID_IExchangeManageStore, &~lpIEMS);
			if (hr != hrSuccess) {
				kc_perror("Unable to get admin interface", hr);
				goto exit;
			}
			hr = lpIEMS->CreateStoreEntryID(reinterpret_cast<const TCHAR *>(""), reinterpret_cast<const TCHAR *>(username), 0, &cbEntryID, &~lpEntryID);
			if (hr != hrSuccess) {
				kc_perror("Unable to get user store entry id. User has possibly has not store.", hr);
				goto exit;
			}
			hr = lpSession->OpenMsgStore(0, cbEntryID, lpEntryID, &IID_IMsgStore, MDB_WRITE, &~lpUserStore);
			if (hr != hrSuccess) {
				kc_perror("Unable to open user store", hr);
				goto exit;
			}
			hr = GetAutoAcceptSettings(lpUserStore, &bAutoAccept, &bDeclineConflict, &bDeclineRecurring, &auto_proc);
			if (hr != hrSuccess)
				// ignore and assume 'false' for all values
				hr = hrSuccess;
			if (mr_accept != -1)
				bAutoAccept = mr_accept;
			if (mr_decline_conflict != -1)
				bDeclineConflict = mr_decline_conflict;
			if (mr_decline_recurring != -1)
				bDeclineRecurring = mr_decline_recurring;
			if (mr_process != -1)
				auto_proc = mr_process;

			hr = SetAutoAcceptSettings(lpUserStore, bAutoAccept, bDeclineConflict, bDeclineRecurring, auto_proc);
			if (hr != hrSuccess) {
				kc_perror("Unable to set auto-accept settings", hr);
				goto exit;
			}
		}

		if (sendas_user) {
			hr = lpServiceAdmin->ResolveUserName((LPTSTR)sendas_user, 0, &cbSenderId, &~lpSenderId);
			if (hr != hrSuccess) {
				cerr << "Unable to update user, sendas user not available: " << getMapiCodeString(hr, sendas_user) << endl;
				goto exit;
			}
			if (sendas_action == 0)
				// delete sendas user
				hr = lpServiceAdmin->DelSendAsUser(cbUserId, lpUserId, cbSenderId, lpSenderId);
			else if (sendas_action == 1)
				// add sendas user
				hr = lpServiceAdmin->AddSendAsUser(cbUserId, lpUserId, cbSenderId, lpSenderId);

			switch (hr) {
			case MAPI_E_NOT_FOUND:
				// on del, not in list
				if (sendas_action == 0)
					cerr << "Unable to update user, sender " << sendas_user << " not found in sendas list" << endl;
				else
					cerr << "Unable to update user, sender " << sendas_user << " not allowed in sendas list" << endl;
				goto exit;
			case MAPI_E_COLLISION:
				// on add, already added ... too bad an insert collision does not return this error :|
				cerr << "Unable to update user, sender " << sendas_user << " already in sendas list" << endl;
				goto exit;
			default:
				if (hr != hrSuccess) {
					cerr << "Unable to update user, unable to update sendas list: " << getMapiCodeString(hr, username) << endl;
					goto exit;
				}
				break;
			};
		}
		cout << "User information updated." << endl;
		break;
	case MODE_CREATE_COMPANY:
		memset(&sECCompany, 0, sizeof(sECCompany));
		sECCompany.lpszCompanyname = (LPTSTR)companyname;
		hr = lpServiceAdmin->CreateCompany(&sECCompany, 0, &cbCompanyId, &~lpCompanyId);
		if (hr != hrSuccess) {
			cerr << "Unable to create company: " << getMapiCodeString(hr, companyname) << endl;
			goto exit;
		}
		if (quota != -1) {
			// this is the company public quota, and only contains a warning, nothing more.
			hr = setQuota(lpServiceAdmin, cbCompanyId, lpCompanyId, quota, false, quotawarn, 0, 0, false, true);
			if(hr != hrSuccess)
				goto exit;
		}
		if (ud_quota != -1) {
			hr = setQuota(lpServiceAdmin, cbCompanyId, lpCompanyId, ud_quota, true, ud_quotawarn, ud_quotasoft, ud_quotahard);
			if (hr != hrSuccess)
				goto exit;
		}
		cout << "Company created" << endl;
		break;
	case MODE_UPDATE_COMPANY:
		if (quota != -1 || quotahard != -1 || quotasoft != -1 || quotawarn != -1) {
			hr = setQuota(lpServiceAdmin, cbCompanyId, lpCompanyId, quota, false, quotawarn, quotasoft, quotahard, true, true);
			if (hr != hrSuccess)
				goto exit;
		}
		if (ud_quota != -1 || ud_quotahard != -1 || ud_quotasoft != -1 || ud_quotawarn != -1) {
			hr = setQuota(lpServiceAdmin, cbCompanyId, lpCompanyId, ud_quota, true, ud_quotawarn, ud_quotasoft, ud_quotahard);
			if (hr != hrSuccess)
				goto exit;
		}
		break;
	case MODE_DELETE_COMPANY:
		hr = lpServiceAdmin->DeleteCompany(cbCompanyId, lpCompanyId);
		if (hr != hrSuccess) {
			cerr << "Unable to delete company: " << getMapiCodeString(hr, companyname) << endl;
			goto exit;
		}
		cout << "Company deleted" << endl;
		break;
	case MODE_LIST_COMPANY:
		hr = lpServiceAdmin->GetCompanyList(0, &cCompanies, &lpECCompanies);
		if(hr != hrSuccess) {
			kc_perror("Unable to list companies", hr);
			goto exit;
		}
		cout << "Company list ("<< cCompanies <<"):" << endl;
		ct.Resize(cCompanies, 2);
		ct.SetHeader(0, "Companyname");
		ct.SetHeader(1, "System administrator");
		for (unsigned int i = 0; i < cCompanies; ++i) {
			ct.AddColumn(0, (LPSTR)lpECCompanies[i].lpszCompanyname);
			hr = lpServiceAdmin->GetUser(lpECCompanies[i].sAdministrator.cb, reinterpret_cast<ENTRYID *>(lpECCompanies[i].sAdministrator.lpb), 0, &~lpECUser);
			if (hr != hrSuccess) {
				cerr << "Unable to get administrator details: " << getMapiCodeString(hr, "administrator") << endl;
				goto exit;
			}
			ct.AddColumn(1, (LPSTR)lpECUser->lpszUsername);
		}
		ct.PrintTable();
		break;
	case MODE_CREATE_GROUP:
		memset(&sECGroup, 0, sizeof(sECGroup));
		sECGroup.lpszGroupname = (LPTSTR)groupname;
		sECGroup.lpszFullname = (LPTSTR)groupname;
		sECGroup.lpszFullEmail = (LPTSTR)emailadr;
		hr = lpServiceAdmin->CreateGroup(&sECGroup, 0, &cbGroupId, &~lpGroupId);
		if (hr != hrSuccess) {
			cerr << "Unable to create group: " << getMapiCodeString(hr, groupname) << endl;
			goto exit;
		}
		cout << "Group created." << endl;
		break;
	case MODE_UPDATE_GROUP:
		hr = lpServiceAdmin->ResolveGroupName(reinterpret_cast<LPTSTR>(groupname), 0, &cbGroupId, &~lpGroupId);
		if (hr != hrSuccess) {
			cerr << "Unable to update group: " << getMapiCodeString(hr, groupname) << endl;
			goto exit;
		}

		if (emailadr) {
			memset(&sECGroup, 0, sizeof(sECGroup));
			// copy static info
			sECGroup.sGroupId.cb = cbGroupId;
			sECGroup.sGroupId.lpb = reinterpret_cast<unsigned char *>(lpGroupId.get());
			// possibly set new values
			sECGroup.lpszFullEmail = (LPTSTR)emailadr;
			sECGroup.lpszGroupname = (LPTSTR)groupname;
			sECGroup.lpszFullname = (LPTSTR)groupname;

			hr = lpServiceAdmin->SetGroup(&sECGroup, 0);
			if (hr != hrSuccess) {
				kc_perror("Unable to update group information", hr);
				goto exit;
			}
		}

		if (sendas_user) {
			hr = lpServiceAdmin->ResolveUserName(reinterpret_cast<LPTSTR>(sendas_user), 0, &cbSenderId, &~lpSenderId);
			if (hr != hrSuccess) {
				cerr << "Unable to update group, sendas user not available: " << getMapiCodeString(hr, sendas_user) << endl;
				goto exit;
			}
			if (sendas_action == 0)
				// delete sendas user
				hr = lpServiceAdmin->DelSendAsUser(cbGroupId, lpGroupId, cbSenderId, lpSenderId);
			else if (sendas_action == 1)
				// add sendas user
				hr = lpServiceAdmin->AddSendAsUser(cbGroupId, lpGroupId, cbSenderId, lpSenderId);

			switch (hr) {
			case MAPI_E_NOT_FOUND:
				// on del, not in list
				if (sendas_action == 0)
					cerr << "Unable to update group, sender " << sendas_user << " not found in sendas list" << endl;
				else
					cerr << "Unable to update group, sender " << sendas_user << " not allowed in sendas list" << endl;
				goto exit;
			case MAPI_E_COLLISION:
				// on add, already added ... too bad an insert collision does not return this error :|
				cerr << "Unable to update group, sender " << sendas_user << " already in sendas list" << endl;
				goto exit;
			default:
				if (hr != hrSuccess) {
					cerr << "Unable to update group, unable to update sendas list: " << getMapiCodeString(hr, username) << endl;
					goto exit;
				}
				break;
			};
		}
		cout << "Group information updated." << endl;
		break;
	case MODE_DELETE_GROUP:
		hr = lpServiceAdmin->ResolveGroupName(reinterpret_cast<LPTSTR>(groupname), 0, &cbGroupId, &~lpGroupId);
		if (hr != hrSuccess) {
			cerr << "Unable to delete group: " << getMapiCodeString(hr, groupname) << endl;
			goto exit;
		}
		hr = lpServiceAdmin->DeleteGroup(cbGroupId, lpGroupId);
		if (hr != hrSuccess) {
			kc_perror("Unable to delete group", hr);
			goto exit;
		}
		cout << "Group deleted." << endl;
		break;
	case MODE_LIST_GROUP:
		hr = ForEachCompany(lpServiceAdmin, companyname, ListGroups);
		if (hr != hrSuccess)
			goto exit;
		break;
	case MODE_ADDUSER_GROUP:
		hr = lpServiceAdmin->ResolveGroupName(reinterpret_cast<LPTSTR>(groupname), 0, &cbGroupId, &~lpGroupId);
		if (hr != hrSuccess) {
			cerr << "Unable to add user to group: " << getMapiCodeString(hr, groupname) << endl;
			goto exit;
		}
		hr = lpServiceAdmin->AddGroupUser(cbGroupId, lpGroupId, cbUserId, lpUserId);
		if (hr != hrSuccess) {
			kc_perror("Unable to add user to group", hr);
			goto exit;
		}
		cout << "User added to group." << endl;
		break;
	case MODE_DELETEUSER_GROUP:
		hr = lpServiceAdmin->ResolveGroupName(reinterpret_cast<LPTSTR>(groupname), 0, &cbGroupId, &~lpGroupId);
		if (hr != hrSuccess) {
			cerr << "Unable to remove user from group: " << getMapiCodeString(hr, groupname) << endl;
			goto exit;
		}
		hr = lpServiceAdmin->DeleteGroupUser(cbGroupId, lpGroupId, cbUserId, lpUserId);
		if (hr != hrSuccess) {
			kc_perror("Unable to remove user from group", hr);
			goto exit;
		}
		cout << "User removed from group." << endl;
		break;
	case MODE_SYNC_USERS:
		hr = SyncUsers(lpServiceAdmin);
		if (hr != hrSuccess)
			goto exit;
		cout << "Users and groups synchronized." << endl;
		break;
	case MODE_ADD_VIEW:
		hr = lpServiceAdmin->ResolveCompanyName(reinterpret_cast<LPTSTR>(set_companyname), 0, &cbSetCompanyId, &~lpSetCompanyId);
		if (hr != hrSuccess) {
			cerr << "Failed to resolve company name: " << getMapiCodeString(hr, set_companyname) << endl;
			goto exit;
		}
		hr = lpServiceAdmin->AddCompanyToRemoteViewList(cbSetCompanyId, lpSetCompanyId, cbCompanyId, lpCompanyId);
		if (hr != hrSuccess) {
			cerr << "Failed to add company to remote-view list" << endl;
			goto exit;
		}
		cout << "Company " << set_companyname << " added to the remote-view list of " << companyname << endl;
		break;
	case MODE_DEL_VIEW:
		hr = lpServiceAdmin->ResolveCompanyName(reinterpret_cast<LPTSTR>(set_companyname), 0, &cbSetCompanyId, &~lpSetCompanyId);
		if (hr != hrSuccess) {
			cerr << "Failed to resolve company name: " << getMapiCodeString(hr, set_companyname) << endl;
			goto exit;
		}
		hr = lpServiceAdmin->DelCompanyFromRemoteViewList(cbSetCompanyId, lpSetCompanyId, cbCompanyId, lpCompanyId);
		if (hr != hrSuccess) {
			kc_perror("Failed to remove company from remote-view list", hr);
			goto exit;
		}
		cout << "Company " << set_companyname << " removed from the remote-view list of " << companyname << endl;
		break;
	case MODE_LIST_VIEW:
		hr = lpServiceAdmin->GetRemoteViewList(cbCompanyId, lpCompanyId, 0, &cCompanies, &lpECCompanies);
		if (hr != hrSuccess) {
			kc_perror("Unable to display remote-view list", hr);
			goto exit;
		}
		cout << "remote-view list ("<< cCompanies <<"):" << endl;
		cout << "\t" << "companyname" << "" << endl;
		cout << "\t-------------------------------------" << endl;
		print_companies(cCompanies, lpECCompanies, true);
		break;
	case MODE_ADD_ADMIN:
		hr = lpServiceAdmin->AddUserToRemoteAdminList(cbUserId, lpUserId, cbCompanyId, lpCompanyId);
		if (hr != hrSuccess) {
			kc_perror("Failed to add user to remote-admin list", hr);
			goto exit;
		}
		cout << "User " << username << " added to the remote-admin list of " << companyname << endl;
		break;
	case MODE_DEL_ADMIN:
		hr = lpServiceAdmin->DelUserFromRemoteAdminList(cbUserId, lpUserId, cbCompanyId, lpCompanyId);
		if (hr != hrSuccess) {
			kc_perror("Failed to delete user from remote-admin list", hr);
			goto exit;
		}
		cout << "User " << username << " removed from the remote-admin list of " << companyname << endl;
		break;
	case MODE_LIST_ADMIN:
		hr = lpServiceAdmin->GetRemoteAdminList(cbCompanyId, lpCompanyId, 0, &cUsers, &~lpECUser);
		if (hr != hrSuccess) {
			kc_perror("Unable to display remote-admin list", hr);
			goto exit;
		}
		cout << "remote-admin list ("<< cUsers <<"):" << endl;
		print_users(cUsers, lpECUser);
		break;
	case MODE_SYSTEM_ADMIN:
		memset(&sECCompany, 0, sizeof(sECCompany));
		sECCompany.sAdministrator.cb = cbUserId;
		sECCompany.sAdministrator.lpb = reinterpret_cast<unsigned char *>(lpUserId.get());
		sECCompany.lpszCompanyname = (LPTSTR)companyname;
		sECCompany.sCompanyId.cb = cbCompanyId;
		sECCompany.sCompanyId.lpb = reinterpret_cast<unsigned char *>(lpCompanyId.get());
		hr = lpServiceAdmin->SetCompany(&sECCompany, 0);
		if (hr != hrSuccess) {
			cerr << "Failed to set company system administrator" << endl;
			goto exit;
		}
		cout << "User " << username << " is set as admin of company " << companyname << endl;
		break;
	case MODE_ADD_USERQUOTA_RECIPIENT:
		hr = lpServiceAdmin->AddQuotaRecipient(cbCompanyId, lpCompanyId, cbUserId, lpUserId, ACTIVE_USER);
		if (hr != hrSuccess) {
			cerr << "Failed to add recipient to quota list." << endl;
			goto exit;
		}
		cout << "User " << username << " added to user quota recipients list for company " << companyname << endl;
		break;
	case MODE_DEL_USERQUOTA_RECIPIENT:
		hr = lpServiceAdmin->DeleteQuotaRecipient(cbCompanyId, lpCompanyId, cbUserId, lpUserId, ACTIVE_USER);
		if (hr != hrSuccess) {
			cerr << "Failed to remove company from quota list." << endl;
			goto exit;
		}
		cout << "User " << username << " removed from user quota recipients list for company " << companyname << endl;
		break;
	case MODE_LIST_USERQUOTA_RECIPIENT:
		/* HACK: request a user from the specified company, and request the recipients for that user. */
		hr = lpServiceAdmin->GetUserList(cbCompanyId, lpCompanyId, 0, &cUsers, &~lpECUser);
		if (hr != hrSuccess || cUsers <= 1) /* First user is always SYSTEM */ {
			cerr << "Failed to get quota recipient list" << endl;
			goto exit;
		}
		cbUserId = lpECUser[1].sUserId.cb;
		hr = KAllocCopy(lpECUser[1].sUserId.lpb, cbUserId, &~lpUserId);
		if (hr != hrSuccess)
			goto exit;
		hr = lpServiceAdmin->GetQuotaRecipients(cbUserId, lpUserId, 0, &cUsers, &~lpECUser);
		if (hr != hrSuccess) {
			cerr << "Failed to get quota recipient list" << endl;
			goto exit;
		}
		cout << "Recipient list ("<< cUsers-1 <<"):" << endl;
		/* Skip the dummy entry we used to obtain the list */
		print_users(cUsers - 1, &lpECUser[1]);
		break;
	case MODE_ADD_COMPANYQUOTA_RECIPIENT:
		hr = lpServiceAdmin->AddQuotaRecipient(cbCompanyId, lpCompanyId, cbUserId, lpUserId, CONTAINER_COMPANY);
		if (hr != hrSuccess) {
			cerr << "Failed to add recipient to quota list." << endl;
			goto exit;
		}
		cout << "User " << username << " added to company quota recipients list for company " << companyname << endl;
		break;
	case MODE_DEL_COMPANYQUOTA_RECIPIENT:
		hr = lpServiceAdmin->DeleteQuotaRecipient(cbCompanyId, lpCompanyId, cbUserId, lpUserId, CONTAINER_COMPANY);
		if (hr != hrSuccess) {
			cerr << "Failed to delete recipient to quota list." << endl;
			goto exit;
		}
		cout << "User " << username << " removed from company quota recipients list for company " << companyname << endl;
		break;
	case MODE_LIST_COMPANYQUOTA_RECIPIENT:
		hr = lpServiceAdmin->GetQuotaRecipients(cbCompanyId, lpCompanyId, 0, &cUsers, &~lpECUser);
		if (hr != hrSuccess) {
			cerr << "Failed to get quota recipient list." << endl;
			goto exit;
		}
		cout << "Recipient list ("<< cUsers-1 <<"):" << endl;
		/* Skipt first entry, that is the company itself which will not get the mail */
		print_users(cUsers - 1, &lpECUser[1]);
		break;
	case MODE_LIST_SENDAS:
		if (detailstype == NULL || strcasecmp(detailstype, "user") == 0) {
			hr = lpServiceAdmin->ResolveUserName(reinterpret_cast<LPTSTR>(username), 0, &cbUserId, &~lpUserId);
			detailstype = "user";
		} else if (strcasecmp(detailstype, "group") == 0) {
			hr = lpServiceAdmin->ResolveGroupName(reinterpret_cast<LPTSTR>(username), 0, &cbUserId, &~lpUserId);
		} else {
			hr = MAPI_E_INVALID_TYPE;
			cerr << "Unknown object type \"" << detailstype << "\"" << endl;
			goto exit;
		}

		if (hr != hrSuccess) {
			cerr << "Failed to resolve "<< detailstype <<" name: " << getMapiCodeString(hr, username) << endl;
			goto exit;
		}
		hr = lpServiceAdmin->GetSendAsList(cbUserId, lpUserId, 0, &cSenders, &~lpSenders);
		if (hr != hrSuccess) {
			cerr << "Failed to retrieve send-as list for " << detailstype << " " << username << endl;
			goto exit;
		}
		cout << "Send-as list ("<< cSenders <<") for " << detailstype << " " << username << ":" << endl;
		print_users(cSenders, lpSenders);
		break;
	case MODE_FORCE_RESYNC:
		if (lstUsernames.empty())
			hr = ForceResyncAll(lpSession, lpMsgStore);
		else
			hr = ForceResync(lpSession, lpMsgStore, lstUsernames);
		if (hr != hrSuccess) {
			cerr << "Failed to force resync." << endl;
			goto exit;
		}
		cerr << "Successfully forced resync." << endl;
		break;
	case MODE_USER_COUNT:
		hr = DisplayUserCount(lpMsgStore);
		if (hr != hrSuccess) {
			cerr << "Failed to get user statistics." << endl;
			goto exit;
		}
		break;
	case MODE_RESET_FOLDER_COUNT:
		hr = ResetFolderCount(lpSession, lpMsgStore, username);
		if (FAILED(hr)) {
			cerr << "Failed to reset folder counters." << endl;
			goto exit;
		} else if (hr != hrSuccess) {
			cerr << "Some folder counters could not be reset." << endl;
		} else {
			cerr << "Successfully reset folder counters." << endl;
		}
	case MODE_INVALID:
	case MODE_HELP:
		// happy compiler
		break;
	};

exit:
	SSL_library_cleanup();
	if (forcedExitCode > 0)
		return forcedExitCode;
	if (hr == hrSuccess)
		return 0;
	cerr << "Using the -v option (possibly multiple times) may "
	     << "give more hints." << endl;
	return 1;
} catch (...) {
	std::terminate();
}<|MERGE_RESOLUTION|>--- conflicted
+++ resolved
@@ -2299,13 +2299,7 @@
 		cerr << "Missing name of company to create." << endl;
 		return 1;
 	}
-<<<<<<< HEAD
-	if (mode == MODE_UPDATE_COMPANY &&
-			((quota == 1 && quotawarn == -1) ||
-			 (ud_quota == 1 && (ud_quotahard == -1 || ud_quotasoft == -1 || ud_quotawarn == -1)))) {
-=======
 	if (mode == MODE_UPDATE_COMPANY && quota == 1 && quotawarn == -1) {
->>>>>>> 76e599ee
 		cerr << "Missing information to update company:";
 		cerr << " warn quota (--qw)";
 		cerr << endl;
