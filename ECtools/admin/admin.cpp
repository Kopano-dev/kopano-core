/*
 * SPDX-License-Identifier: AGPL-3.0-only
 * Copyright 2005 - 2016 Zarafa and its licensors
 */
#include <kopano/platform.h>
#include <algorithm>
#include <exception>
#include <iostream>
#include <list>
#include <set>
#include <string>
#include <utility>
#include <vector>
#include <climits>
#include <cstdio>
#include <cstdlib>
#include <ctime>
#include <getopt.h>
#include <kopano/memory.hpp>
#include <mapidefs.h>
#include <mapispi.h>
#include <mapix.h>
#include <mapiutil.h>
#include <kopano/automapi.hpp>
#include <kopano/IECInterfaces.hpp>
#include "SSLUtil.h"
#include <kopano/ECConfig.h>
#include <kopano/ECLogger.h>
#include <kopano/ECTags.h>
#include <kopano/EMSAbTag.h>
#include <kopano/ECGuid.h>
#include <kopano/ECABEntryID.h>
#include <kopano/CommonUtil.h>
#include <kopano/stringutil.h>
#include <kopano/ecversion.h>
#include <kopano/mapiext.h>
#include <kopano/timeutil.hpp>
#include <kopano/Util.h>
#include <kopano/ECRestriction.h>
#include <kopano/charset/convert.h>
#include "ConsoleTable.h"
#include <kopano/mapi_ptr.h>
#include <kopano/ECFeatures.hpp>
#include "ECACL.h"
#include "charset/localeutil.h"
#include <kopano/MAPIErrors.h>
#include <edkmdb.h>
#include <edkguid.h>
#include <libintl.h>
#include "Archiver.h"
#include <kopano/MAPIErrors.h> // for declaration of GetMAPIErrorMessage()

using namespace KC;
using std::cerr;
using std::cin;
using std::cout;
using std::endl;
using std::string;
using std::wstring;

static int forcedExitCode = 0;

enum modes {
	MODE_INVALID = 0, MODE_LIST_USERS, MODE_CREATE_PUBLIC,
	MODE_CREATE_USER, MODE_CREATE_STORE, MODE_HOOK_STORE, MODE_UNHOOK_STORE,
	MODE_DELETE_STORE, MODE_REMOVE_STORE, MODE_UPDATE_USER, MODE_DELETE_USER,
	MODE_CREATE_GROUP, MODE_UPDATE_GROUP, MODE_DELETE_GROUP,
	MODE_LIST_GROUP, MODE_ADDUSER_GROUP, MODE_DELETEUSER_GROUP,
	MODE_CREATE_COMPANY, MODE_UPDATE_COMPANY, MODE_DELETE_COMPANY, MODE_LIST_COMPANY,
	MODE_ADD_VIEW, MODE_DEL_VIEW, MODE_LIST_VIEW,
	MODE_ADD_ADMIN, MODE_DEL_ADMIN, MODE_LIST_ADMIN,
	MODE_ADD_USERQUOTA_RECIPIENT, MODE_DEL_USERQUOTA_RECIPIENT, MODE_LIST_USERQUOTA_RECIPIENT,
	MODE_ADD_COMPANYQUOTA_RECIPIENT, MODE_DEL_COMPANYQUOTA_RECIPIENT, MODE_LIST_COMPANYQUOTA_RECIPIENT,
	MODE_SYNC_USERS, MODE_DETAILS, MODE_LIST_SENDAS, MODE_HELP,
	MODE_SYSTEM_ADMIN,
	MODE_FORCE_RESYNC, MODE_USER_COUNT, MODE_RESET_FOLDER_COUNT
};

enum {
	OPT_CREATE_STORE = UCHAR_MAX + 1, // high to avoid clashes with modes
	OPT_DELETE_STORE,
	OPT_HOOK_STORE,
	OPT_UNHOOK_STORE,
	OPT_REMOVE_STORE,
	OPT_COPYTO_PUBLIC,
	OPT_HELP,
	OPT_HOST,
	OPT_SYNC_USERS,
	OPT_DETAILS,
	OPT_DETAILS_TYPE,
	OPT_USER_QUOTA_HARD,
	OPT_USER_QUOTA_SOFT,
	OPT_USER_QUOTA_WARN,
	OPT_USER_QUOTA_OVERRIDE,
	OPT_USER_DEFAULT_QUOTA_HARD,
	OPT_USER_DEFAULT_QUOTA_SOFT,
	OPT_USER_DEFAULT_QUOTA_WARN,
	OPT_USER_DEFAULT_QUOTA_OVERRIDE,
	OPT_LANG,
	OPT_MR_ACCEPT,
	OPT_MR_DECLINE_CONFLICT,
	OPT_MR_DECLINE_RECURRING,
	OPT_ADD_SENDAS,
	OPT_DEL_SENDAS,
	OPT_LIST_SENDAS,
	OPT_UPDATE_GROUP,
	OPT_CREATE_COMPANY,
	OPT_UPDATE_COMPANY,
	OPT_DELETE_COMPANY,
	OPT_LIST_COMPANY,
	OPT_ADD_VIEW,
	OPT_DEL_VIEW,
	OPT_LIST_VIEW,
	OPT_ADD_ADMIN,
	OPT_DEL_ADMIN,
	OPT_LIST_ADMIN,
	OPT_SYSTEM_ADMIN,
	OPT_ADD_UQUOTA_RECIPIENT,
	OPT_DEL_UQUOTA_RECIPIENT,
	OPT_LIST_UQUOTA_RECIPIENT,
	OPT_ADD_CQUOTA_RECIPIENT,
	OPT_DEL_CQUOTA_RECIPIENT,
	OPT_LIST_CQUOTA_RECIPIENT,
	OPT_PURGE_SOFTDELETE,
	OPT_PURGE_DEFERRED,
	OPT_CLEAR_CACHE,
	OPT_LIST_ORPHANS,
	OPT_CONFIG,
	OPT_UTF8,
	OPT_FORCE_RESYNC,
	OPT_USER_COUNT,
	OPT_ENABLE_FEATURE,
	OPT_DISABLE_FEATURE,
	OPT_SELECT_NODE,
	OPT_RESET_FOLDER_COUNT,
	OPT_VERBOSITY,
	OPT_VERSION,
	OPT_LIST_USERS,
	OPT_LIST_GROUPS,
	OPT_PASSWORD,
	OPT_PASSWORD_PROMPT,
	OPT_FULLNAME,
	OPT_EMAIL,
};

static const struct option long_options[] = {
	{ "create-store", 1, NULL, OPT_CREATE_STORE },
	{ "delete-store", 1, NULL, OPT_DELETE_STORE },
	{ "hook-store", 1, NULL, OPT_HOOK_STORE },
	{ "unhook-store", 1, NULL, OPT_UNHOOK_STORE },
	{ "remove-store", 1, NULL, OPT_REMOVE_STORE },
	{ "copyto-public", 0, NULL, OPT_COPYTO_PUBLIC },
	{ "list-orphans", 0, NULL, OPT_LIST_ORPHANS },
	{ "details", 1, NULL, OPT_DETAILS },
	{ "type", 1, NULL, OPT_DETAILS_TYPE },
	{ "help", 0, NULL, OPT_HELP },
	{ "host", 1, NULL, OPT_HOST },
	{ "sync", 0, NULL, OPT_SYNC_USERS },
	{ "qh", 1, NULL, OPT_USER_QUOTA_HARD },
	{ "qs", 1, NULL, OPT_USER_QUOTA_SOFT },
	{ "qw", 1, NULL, OPT_USER_QUOTA_WARN },
	{ "qo", 1, NULL, OPT_USER_QUOTA_OVERRIDE },
	{ "udqh", 1, NULL, OPT_USER_DEFAULT_QUOTA_HARD },
	{ "udqs", 1, NULL, OPT_USER_DEFAULT_QUOTA_SOFT },
	{ "udqw", 1, NULL, OPT_USER_DEFAULT_QUOTA_WARN },
	{ "udqo", 1, NULL, OPT_USER_DEFAULT_QUOTA_OVERRIDE },
	{ "lang", 1, NULL, OPT_LANG },
	{ "mr-accept", 1, NULL, OPT_MR_ACCEPT },
	{ "mr-decline-conflict", 1, NULL, OPT_MR_DECLINE_CONFLICT },
	{ "mr-decline-recurring", 1, NULL, OPT_MR_DECLINE_RECURRING },
	{ "add-sendas", 1, NULL, OPT_ADD_SENDAS },
	{ "del-sendas", 1, NULL, OPT_DEL_SENDAS },
	{ "list-sendas", 1, NULL, OPT_LIST_SENDAS },
	{ "update-group", 1, NULL, OPT_UPDATE_GROUP },
	{ "create-company", 1, NULL, OPT_CREATE_COMPANY },
	{ "update-company", 1, NULL, OPT_UPDATE_COMPANY },
	{ "delete-company", 1, NULL, OPT_DELETE_COMPANY },
	{ "list-companies", 0, NULL, OPT_LIST_COMPANY },
	{ "add-to-viewlist", 1, NULL, OPT_ADD_VIEW },
	{ "del-from-viewlist", 1, NULL, OPT_DEL_VIEW },
	{ "list-view", 0, NULL, OPT_LIST_VIEW },
	{ "add-to-adminlist", 1, NULL, OPT_ADD_ADMIN },
	{ "del-from-adminlist", 1, NULL, OPT_DEL_ADMIN },
	{ "list-admin", 0, NULL, OPT_LIST_ADMIN },
	{ "set-system-admin", 1, NULL, OPT_SYSTEM_ADMIN },
	{ "add-userquota-recipient", 1, NULL, OPT_ADD_UQUOTA_RECIPIENT },
	{ "del-userquota-recipient", 1, NULL, OPT_DEL_UQUOTA_RECIPIENT },
	{ "list-userquota-recipients", 0, NULL, OPT_LIST_UQUOTA_RECIPIENT },
	{ "add-companyquota-recipient", 1, NULL, OPT_ADD_CQUOTA_RECIPIENT },
	{ "del-companyquota-recipient", 1, NULL, OPT_DEL_CQUOTA_RECIPIENT },
	{ "list-companyquota-recipients", 0, NULL, OPT_LIST_CQUOTA_RECIPIENT },
	{ "purge-softdelete", 1, NULL, OPT_PURGE_SOFTDELETE },
	{ "purge-deferred", 0, NULL, OPT_PURGE_DEFERRED },
	{ "clear-cache", 2, NULL, OPT_CLEAR_CACHE },
	{ "config", 1, NULL, OPT_CONFIG },
	{ "utf8", 0, NULL, OPT_UTF8 },
	{ "force-resync", 0, NULL, OPT_FORCE_RESYNC },
	{ "user-count", 0, NULL, OPT_USER_COUNT },
	{ "enable-feature", 1, NULL, OPT_ENABLE_FEATURE },
	{ "disable-feature", 1, NULL, OPT_DISABLE_FEATURE },
	{ "node", 1, NULL, OPT_SELECT_NODE },
	{ "reset-folder-count", 1, NULL, OPT_RESET_FOLDER_COUNT },
	{ "verbose", required_argument, NULL, OPT_VERBOSITY },
	{ "version", no_argument, NULL, OPT_VERSION },
	{"list-users", no_argument, nullptr, OPT_LIST_USERS},
	{"list-groups", no_argument, nullptr, OPT_LIST_GROUPS},
	{"password", no_argument, nullptr, OPT_PASSWORD},
	{"password-prompt", no_argument, nullptr, OPT_PASSWORD_PROMPT},
	{"fullname", no_argument, nullptr, OPT_FULLNAME},
	{"email", no_argument, nullptr, OPT_EMAIL},
	{ NULL, 0, NULL, 0 }
};

/**
 * Prints all options on screen. This should always be in sync with reality.
 *
 * @param[in]	name	The name of the program (arg[0])
 */
static void print_help(const char *name)
{
	ConsoleTable ct(0,0);
	cout << "Usage:" << endl;
	cout << name << " [action] [options]" << endl << endl;
	cout << "Actions: [-s] | [[-c|-u|-d|-b|-B|--details] username] | [[-g|-G] groupname] | [-l|-L]" << endl;
	ct.Resize(15, 2);
	ct.AddColumn(0, "-s");		ct.AddColumn(1, "Create public store.");
	ct.AddColumn(0, "--sync");	ct.AddColumn(1, "Synchronize users and groups with external source.");
	ct.AddColumn(0, "--clear-cache");			ct.AddColumn(1, "Clear all caches in the server.");
	ct.AddColumn(0, "--purge-softdelete N");	ct.AddColumn(1, "Purge items in marked as softdeleted that are older than N days.");
	ct.AddColumn(0, "--purge-deferred"); 		ct.AddColumn(1, "Purge all items in the deferred update table.");
	ct.AddColumn(0, "-l");		ct.AddColumn(1, "List users. Use -I to list users of a specific company, if applicable.");
	ct.AddColumn(0, "-L");		ct.AddColumn(1, "List groups. Use -I to list groups of a specific company, if applicable.");
	ct.AddColumn(0, "--list-sendas name");	ct.AddColumn(1, "List all users who are allowed to send-as 'name'. Use --type to indicate the object type.");
	ct.AddColumn(0, "--list-companies");	ct.AddColumn(1, "List all companies.");
	ct.AddColumn(0, "--list-view");			ct.AddColumn(1, "List all companies in the remote-view list.");
	ct.AddColumn(0, "--list-admin");		ct.AddColumn(1, "List all users in the remote-admin list.");
	ct.AddColumn(0, "--list-userquota-recipients");		ct.AddColumn(1, "List all additional recipients for a userquota warning email.");
	ct.AddColumn(0, "--list-companyquota-recipients");	ct.AddColumn(1, "List all additional recipients for a companyquota warning email.");
	ct.AddColumn(0, "--details");	ct.AddColumn(1, "Show object details, use --type to indicate the object type.");
	ct.AddColumn(0, "--type type");	ct.AddColumn(1, "Set object type for --details. Values can be \"user\", \"group\" or \"company\".");
	ct.AddColumn(0, "--user-count");	ct.AddColumn(1, "Output the system users counts.");
	ct.PrintTable();
	cout << endl;
	cout << "Additional Actions when using the DB user plugin:" << endl;
	ct.Resize(8,2);
	ct.AddColumn(0, "-c user");	ct.AddColumn(1, "Create user, -p, -f, -e options required, -a and -n are optional. Quota options are optional.");
	ct.AddColumn(0, "-u user");	ct.AddColumn(1, "Update user, -U, -p, -f, -e, -n and -a optional. Quota options are optional.");
	ct.AddColumn(0, "-d user");	ct.AddColumn(1, "Delete user.");
	ct.AddColumn(0, "-g group");	ct.AddColumn(1, "Create group, -e options optional.");
	ct.AddColumn(0, "--update-group group");	ct.AddColumn(1, "Update group, -e optional.");
	ct.AddColumn(0, "-G group");	ct.AddColumn(1, "Delete group.");
	ct.AddColumn(0, "-b user");	ct.AddColumn(1, "Add user to a group, -i required.");
	ct.AddColumn(0, "-B user");	ct.AddColumn(1, "Delete user from a group, -i required.");
	ct.PrintTable();
	cout << endl;
	cout << "Additional Actions when using the Unix user plugin:" << endl;
	ct.Resize(2,2);
	ct.AddColumn(0, "-u user");	ct.AddColumn(1, "Update user, -e and -a optional. Quota options are optional.");
	ct.AddColumn(0, "--update-group group");	ct.AddColumn(1, "Update group, -e optional.");
	ct.PrintTable();
	cout << endl;
	cout << "Additional Actions when using the DB or Unix user plugin:" << endl;
	ct.Resize(2,2);
	ct.AddColumn(0, "--enable-feature feature");	ct.AddColumn(1, "Update user to explicitly enable a feature.");
	ct.AddColumn(0, "--disable-feature feature");	ct.AddColumn(1, "Update user to explicitly disable a feature.");
	ct.PrintTable();
	cout << endl;
	cout << "Additional Actions when using the DB user plugin in hosted mode:" << endl;
	ct.Resize(12,2);
	ct.AddColumn(0, "--create-company name");	ct.AddColumn(1, "Create company space");
	ct.AddColumn(0, "--update-company name");	ct.AddColumn(1, "Update company space");
	ct.AddColumn(0, "--delete-company name");	ct.AddColumn(1, "Delete company space");
	ct.AddColumn(0, "--set-system-admin name");	ct.AddColumn(1, "Set system administrator for the company specified by -I (does not grant Admin privileges)");
	ct.AddColumn(0, "--add-to-viewlist name");	ct.AddColumn(1, "Add company 'name' to remote-view list of company specified by -I");
	ct.AddColumn(0, "--del-from-viewlist name");	ct.AddColumn(1, "Delete company 'name' from remote-view list of company specified by -I");
	ct.AddColumn(0, "--add-to-adminlist name");	ct.AddColumn(1, "Add user 'name' to remote-admin list of company specified by -I");
	ct.AddColumn(0, "--del-from-adminlist name");	ct.AddColumn(1, "Delete user 'name' from remote-admin list of company specified by -I");
	ct.AddColumn(0, "--add-userquota-recipient user");	ct.AddColumn(1, "Add 'user' as recipient to userquota warning emails.");
	ct.AddColumn(0, "--del-userquota-recipient user");	ct.AddColumn(1, "Delete 'user' as recipient to userquota warning emails.");
	ct.AddColumn(0, "--add-companyquota-recipient user");	ct.AddColumn(1, "Add 'user' as recipient to companyquota warning emails.");
	ct.AddColumn(0, "--del-companyquota-recipient user");	ct.AddColumn(1, "Delete 'user' as recipient to companyquota warning emails.");
	ct.PrintTable();
	cout << endl;
	cout << "Options: [-U new username] [-P|-p password] [-f fullname] [-e emailaddress]" << endl;
	cout << "         [-a [y|n]] [-n [y|n]] [-h path] [-i group] [--qo [y|n]] [--qh value] [--qs value] [--qw value]" << endl;
	ct.Resize(22,2);
	ct.AddColumn(0, "-U new username"); ct.AddColumn(1, "Rename username to new username");
	ct.AddColumn(0, "-P"); ct.AddColumn(1, "Prompt for password, can be substituted by '-p pass'");
	ct.AddColumn(0, "-p pass"); ct.AddColumn(1, "Set password to pass, can be substituted by '-P'");
	ct.AddColumn(0, "-f full"); ct.AddColumn(1, "Set fullname to full");
	ct.AddColumn(0, "-e addr"); ct.AddColumn(1, "Set email address to addr");
	ct.AddColumn(0, "-a [y|n]"); ct.AddColumn(1, "Set administrator level for user. yes/no, y/n or 2/1/0.");
	ct.AddColumn(0, "-n [y|n]"); ct.AddColumn(1, "set user to non-active. yes/no, y/n or 1/0.");
	ct.AddColumn(0, "--qo [y|n]"); ct.AddColumn(1, "Override server quota limits. yes/no, y/n or 1/0.");
	ct.AddColumn(0, "--qh hardquota"); ct.AddColumn(1, "Set hardquota limit in Mb");
	ct.AddColumn(0, "--qs softquota"); ct.AddColumn(1, "Set softquota limit in Mb");
	ct.AddColumn(0, "--qw warnquota"); ct.AddColumn(1, "Set warnquota limit in Mb");
	ct.AddColumn(0, "--udqo [y|n]"); ct.AddColumn(1, "Override user default server quota limits for specific company. yes/no, y/n or 1/0.");
	ct.AddColumn(0, "--udqh hardquota"); ct.AddColumn(1, "Set user default hardquota limit for specific company in Mb");
	ct.AddColumn(0, "--udqs softquota"); ct.AddColumn(1, "Set user default softquota limit for specific company in Mb");
	ct.AddColumn(0, "--udqw warnquota"); ct.AddColumn(1, "Set user default warnquota limit for specific company in Mb");
	ct.AddColumn(0, "-i group"); ct.AddColumn(1, "Name of the group");
	ct.AddColumn(0, "-I company"); ct.AddColumn(1, "Name of the company");
	ct.AddColumn(0, "--mr-accept"); ct.AddColumn(1, "(resource) auto-accept meeting requests. yes/no");
	ct.AddColumn(0, "--mr-decline-conflict"); ct.AddColumn(1, "(resource) decline meeting requests for conflicting times. yes/no");
	ct.AddColumn(0, "--mr-decline-recurring"); ct.AddColumn(1, "(resource) decline meeting requests for all recurring items. yes/no");
	ct.AddColumn(0, "--add-sendas name"); ct.AddColumn(1, "Add user 'name' to send-as list of user specified by -u or --update-group");
	ct.AddColumn(0, "--del-sendas name"); ct.AddColumn(1, "Delete user 'name' from send-as list of user specified by -u or --update-group");
	ct.PrintTable();
	cout << endl;
	cout << "The following functions are to control stores of users:" << endl;
	ct.Resize(10,2);
	ct.AddColumn(0, "--list-orphans"); ct.AddColumn(1, "List all users without stores and stores without users.");
	ct.AddColumn(0, "--remove-store storeguid"); ct.AddColumn(1, "Delete orphaned store of user that is deleted from external source.");
	ct.AddColumn(0, "--hook-store storeguid"); ct.AddColumn(1, "Hook orphaned store to a user or copy to a public.");
	ct.AddColumn(0, "  -u username"); ct.AddColumn(1, "Update user to received orphaned store given in --hook-store.");
	ct.AddColumn(0, "  --type"); ct.AddColumn(1, "Type of the user to hook. Defaults to 'user', can be 'group' or 'company' for public store. Use 'archive' for archive stores.");
	ct.AddColumn(0, "  --copyto-public"); ct.AddColumn(1, "Copy the orphan store to the public folder.");
	ct.AddColumn(0, "--unhook-store username"); ct.AddColumn(1, "Unhook store from user.");
	ct.AddColumn(0, "  --type"); ct.AddColumn(1, "Type of the user to hook. Defaults to 'user', can be 'group' or 'company' for public store. Use 'archive' for archive stores.");
	ct.AddColumn(0, ""); ct.AddColumn(1, "Use 'Everyone' as username with type 'group' to unhook the public store, or use the company name and type 'company'.");
	ct.AddColumn(0, "--force-resync [username [username [...]]]"); ct.AddColumn(1, "Force a resynchronisation of offline profiles for specified users.");
	ct.AddColumn(0, "--reset-folder-count username"); ct.AddColumn(1, "Reset the counters on all folder in the store.");
	ct.PrintTable();
	cout << endl;
	cout << "The following functions are for use from the create/delete user/group scripts:" << endl;
	ct.Resize(2,2);
	ct.AddColumn(0, "--create-store user"); ct.AddColumn(1, "Create store for user that exists in external source.");
	ct.AddColumn(0, "--lang language"); ct.AddColumn(1, "Create folders in a new store in this language (e.g. en_EN.UTF-8).");
	ct.PrintTable();
	cout << endl;
	cout << "Note: the list-orphans and create/remove/hook/unhook-store functions only work on the server you're connected to. The commands will not be redirected in a multi-server environment." << endl;
	cout << endl;
	cout << "Global options: [-h|--host path]" << endl;
	ct.Resize(4,2);
	ct.AddColumn(0, "--config file"); ct.AddColumn(1, "Use a configuration file");
	ct.AddColumn(0, "-h path"); ct.AddColumn(1, "Connect through <path>, e.g. file:///var/run/socket");
	ct.AddColumn(0, "--node name"); ct.AddColumn(1, "Execute the command on cluster node <name>");
	ct.AddColumn(0, "--utf8"); ct.AddColumn(1, "Force the current locale to UTF-8");
	ct.AddColumn(0, "-v"); ct.AddColumn(1, "Increase verbosity. A maximum of 7 is possible where 1=fatal errors only, 6=debug and 7=everything.");
	ct.AddColumn(0, "--verbosity x"); ct.AddColumn(1, "Set verbosity to value 'x': 0...7 (0 = disable)");
	ct.AddColumn(0, "-V"); ct.AddColumn(1, "Print version info.");
	ct.AddColumn(0, "--version"); ct.AddColumn(1, "Print version info.");
	ct.AddColumn(0, "--help"); ct.AddColumn(1, "Show this help text.");
	ct.PrintTable();
	cout << endl;
}

/**
 * Reads a password twice from stdin, and doesn't print on stdout.
 *
 * @return	char	The typed password if ok, or NULL when failed.
 */
static char *get_password(void)
{
	static char password[80] = {0};
	auto s = get_password("Type password:");
	if(s == NULL)
		return NULL;
	strncpy(password, s, sizeof(password)-1);
	s = get_password("Retype password:");
	if (s == NULL)
		return NULL;
	if (strcmp(password, s) != 0)
		return NULL;
	return password;
}

/**
 * Parse given string to return 1 for true (yes) or 0 for false (no).
 *
 * @note Does not accept uppercase 'yes'
 *
 * @param[in]	char*	String containing a boolean
 * @return	int	1 for true (yes) or 0 for false (no).
 */
static int parse_yesno(const char *opt)
{
	return opt[0] == 'y' || opt[0] == '1';
}

/**
 * Print quota levels and/or store size.
 *
 * @param[in]	lpQuota			Optional ECQuota object with a users quota settings
 * @param[in]	lpQuotaStatus	Optional ECQuotaStatus object with the storesize of a user
 */
static void print_quota(const ECQUOTA *lpQuota,
    const ECQUOTASTATUS *lpQuotaStatus, bool isPublic = false)
{
	if (lpQuota) {
		// watch the not:
		if (!isPublic)
			cout << "Current user store quota settings:" << endl;
		else
			cout << "Current public store quota settings:" << endl;

		cout << " Quota overrides:\t" << (!lpQuota->bUseDefaultQuota?"yes":"no") << endl;
		cout << " Warning level:\t\t" << str_storage(lpQuota->llWarnSize) << endl;
		if(!isPublic) {
			cout << " Soft level:\t\t" << str_storage(lpQuota->llSoftSize) << endl;
			cout << " Hard level:\t\t" << str_storage(lpQuota->llHardSize) << endl;
		}
	}

	if (lpQuotaStatus == nullptr)
		return;
	if (!isPublic)
		cout << "Current store size:\t";
	else
		cout << "Public store size:\t";
	cout << str_storage(lpQuotaStatus->llStoreSize, false) << endl;
}

/**
 * Set new quota levels for a given user (EntryID). This only works
 * for DB and Unix plugin.
 *
 * @param[in]	lpServiceAdmin	IECServiceAdmin object on the Admin store
 * @param[in]	cbEid		Size of lpEid
 * @param[in]	lpEid		EntryID of a user
 * @param[in]	quota		New yes/no quota override flag setting, or -1 for default quota settings for user
 * @param[in]	udefault	IsUserDefaultQuota setting (Default quota for users within company)
 * @param[in]	warn		New warning level for user, or -1 for default system settings
 * @param[in]	soft		New soft level for user, or -1 for default system settings
 * @param[in]	hard		New hard level for user, or -1 for default system settings
 * @param[in]	print		Prints old and new quota settings for a user (optional, default false)
 */
static HRESULT setQuota(IECServiceAdmin *lpServiceAdmin, ULONG cbEid,
    LPENTRYID lpEid, int quota, bool udefault, long long warn, long long soft,
    long long hard, bool print = false, bool company = false)
{
	memory_ptr<ECQUOTASTATUS> lpsQuotaStatus;
	memory_ptr<ECQUOTA> lpsQuota;
	ECQUOTA sQuota;

	if (lpEid == NULL)
		return MAPI_E_INVALID_PARAMETER;
	auto hr = lpServiceAdmin->GetQuota(cbEid, lpEid, false, &~lpsQuota);
	if (hr != hrSuccess) {
		cerr << "Unable to update quota, probably not found." << endl;
		return hr;
	}
	if (print) {
		cout << "Old quota settings:" << endl;
		print_quota(lpsQuota, NULL, company);
		cout << endl;
	}

	if (quota == -1)
		sQuota.bUseDefaultQuota = lpsQuota->bUseDefaultQuota;
	else
		sQuota.bUseDefaultQuota = !quota;
	sQuota.bIsUserDefaultQuota = udefault;
	sQuota.llHardSize = (hard >= 0) ? hard : lpsQuota->llHardSize;
	sQuota.llSoftSize = (soft >= 0) ? soft : lpsQuota->llSoftSize;
	sQuota.llWarnSize = (warn >= 0) ? warn : lpsQuota->llWarnSize;
	hr = lpServiceAdmin->SetQuota(cbEid, lpEid, &sQuota);
	if(hr != hrSuccess) {
		cerr << "Unable to update quota information." << endl;
		return hr;
	}

	if (!print)
		return hrSuccess;
	hr = lpServiceAdmin->GetQuotaStatus(cbEid, lpEid, &~lpsQuotaStatus);
	if(hr != hrSuccess) {
		cerr << "Unable to request updated quota information: " <<
			GetMAPIErrorMessage(hr) << " (" <<
			stringify_hex(hr) << ")" << endl;
		return hr;
	}
	cout << "New quota settings:" << endl;
	print_quota(&sQuota, lpsQuotaStatus, company);
	cout << endl;
	return hrSuccess;
}

/**
 * Returns the string PR_* name for a set of addressbook properties,
 * not using the type of the tag to compare.
 *
 * @param[in]	ulPropTag	A MAPI proptag
 * @return		string		The PR_ string of a property, or the number.
 */
static string getMapiPropertyString(ULONG ulPropTag)
{
#define PROP_TO_STRING(__proptag) \
	case PROP_ID(__proptag): return #__proptag

	switch (PROP_ID(ulPropTag))
	{
		 PROP_TO_STRING(PR_MANAGER_NAME);
		 PROP_TO_STRING(PR_GIVEN_NAME);
		 PROP_TO_STRING(PR_INITIALS);
		 PROP_TO_STRING(PR_SURNAME);
		 PROP_TO_STRING(PR_DISPLAY_NAME);
		 PROP_TO_STRING(PR_ACCOUNT);
		 PROP_TO_STRING(PR_STREET_ADDRESS);
		 PROP_TO_STRING(PR_LOCALITY);
		 PROP_TO_STRING(PR_STATE_OR_PROVINCE);
		 PROP_TO_STRING(PR_POSTAL_CODE);
		 PROP_TO_STRING(PR_COUNTRY);
		 PROP_TO_STRING(PR_TITLE);
		 PROP_TO_STRING(PR_COMPANY_NAME);
		 PROP_TO_STRING(PR_DEPARTMENT_NAME);
		 PROP_TO_STRING(PR_OFFICE_LOCATION);
		 PROP_TO_STRING(PR_ASSISTANT);
		 PROP_TO_STRING(PR_BUSINESS_TELEPHONE_NUMBER);
		 PROP_TO_STRING(PR_BUSINESS2_TELEPHONE_NUMBER);
		 PROP_TO_STRING(PR_BUSINESS_FAX_NUMBER);
		 PROP_TO_STRING(PR_HOME_TELEPHONE_NUMBER);
		 PROP_TO_STRING(PR_HOME2_TELEPHONE_NUMBER);
		 PROP_TO_STRING(PR_MOBILE_TELEPHONE_NUMBER);
		 PROP_TO_STRING(PR_PAGER_TELEPHONE_NUMBER);
		 PROP_TO_STRING(PR_PRIMARY_FAX_NUMBER);
		 PROP_TO_STRING(PR_COMMENT);
		 PROP_TO_STRING(PR_EMS_AB_MANAGER);
		 PROP_TO_STRING(PR_EMS_AB_REPORTS);
		 PROP_TO_STRING(PR_EMS_AB_IS_MEMBER_OF_DL);
		 PROP_TO_STRING(PR_EMS_AB_PROXY_ADDRESSES);
		 PROP_TO_STRING(PR_EMS_AB_OWNER);
		 PROP_TO_STRING(PR_EMS_AB_MEMBER);
		 PROP_TO_STRING(PR_EMS_AB_X509_CERT);
		 PROP_TO_STRING(PR_EC_ENABLED_FEATURES);
		 PROP_TO_STRING(PR_EC_DISABLED_FEATURES);
		 PROP_TO_STRING(PR_EC_ARCHIVE_SERVERS);
		 PROP_TO_STRING(PR_EC_ARCHIVE_COUPLINGS);
		 default:
		 return stringify_hex(ulPropTag);
	}
}

/**
 * Prints a list of companies, enter or comma separated.
 *
 * @param[in]	cCompanies		Number of companies in lpECCompanies
 * @param[in]	lpECCompanies	Array of ECCompany structs
 * @param[in]	bList			true to list with comma separation, otherwise enters are used.
 */
static void print_companies(unsigned int cCompanies,
    const ECCOMPANY *lpECCompanies, bool bList)
{
	for (unsigned int i = 0; i< cCompanies; ++i) {
		if (!bList)
			cout << ((i > 0) ? ", " : "");
		else
			cout << "\t";
		cout << (LPSTR)lpECCompanies[i].lpszCompanyname;
		if (bList)
			cout << endl;
	}
}

/**
 * Prints a list of groups, enter or comma separated.
 *
 * @param[in]	cGroups		Number of groups in lpECGroups
 * @param[in]	lpECGroups	Array of ECGroup structs
 * @param[in]	bList		true to list with comma's separation, otherwise enters are used.
 */
static void print_groups(unsigned int cGroups, const ECGROUP *lpECGroups,
    bool bList)
{
	for (unsigned int i = 0; i < cGroups; ++i) {
		if (!bList)
			cout << ((i > 0) ? ", " : "");
		else
			cout << "\t";
		cout << (LPSTR)lpECGroups[i].lpszGroupname;
		if (bList)
			cout << endl;
	}
}

/**
 * Prints a list of users, enter or comma separated.
 *
 * @param[in]	cUsers		Number of users in lpECUsers
 * @param[in]	lpECUsers	Array of ECUser structs
 * @param[in]	bShowHomeServer	true to print home server in multiserver environment if available
 */
static void print_users(unsigned int cUsers, const ECUSER *lpECUsers,
    bool bShowHomeServer = false)
{
	ConsoleTable ct(cUsers, bShowHomeServer?3:2);

	ct.SetHeader(0, "Username");
	ct.SetHeader(1, "Fullname");
	if (bShowHomeServer)
		ct.SetHeader(2, "Homeserver");

	for (unsigned int i = 0; i < cUsers; ++i) {
		ct.SetColumn(i, 0, (LPSTR)lpECUsers[i].lpszUsername);
		ct.SetColumn(i, 1, (LPSTR)lpECUsers[i].lpszFullName);
		if (!bShowHomeServer)
			continue;
		if (lpECUsers[i].lpszServername != NULL && *reinterpret_cast<LPSTR>(lpECUsers[i].lpszServername) != '\0')
			ct.SetColumn(i, 2, (LPSTR)lpECUsers[i].lpszServername);
		else
			// make sure we fill in all table parts. not using "<unknown>" tag,
			// since bShowHomeServer can be set to true even on non-multiserver environments
			ct.SetColumn(i, 2, string());
	}
	ct.PrintTable();
}

/**
 * Prints extra addressbook properties of an addressbook object, if present.
 *
 * @param[in]	lpPropmap	SPROPMAP struct, custom addressbook properties
 * @param[in]	lpMVPropmap	MVSPROPMAP struct, custom addressbook multi-valued properties
 * @param[in]	group	Indicate if the caller of this function is print_group_settings
 */
static void print_extra_settings(const SPROPMAP *lpPropmap,
    const MVPROPMAP *lpMVPropmap, bool is_group = false)
{
	unsigned int c = 0;

	if (!lpPropmap->cEntries && !lpMVPropmap->cEntries)
		return;

	ConsoleTable ct(lpPropmap->cEntries + lpMVPropmap->cEntries, 2);
	for (unsigned int i = 0; i < lpPropmap->cEntries; ++i) {
		ct.SetColumn(c, 0, getMapiPropertyString(lpPropmap->lpEntries[i].ulPropId));
		if (PROP_TYPE(lpPropmap->lpEntries[i].ulPropId) == PT_BINARY)
			ct.SetColumn(c, 1, stringify(strlen((LPSTR)lpPropmap->lpEntries[i].lpszValue)) + " bytes");
		else
			ct.SetColumn(c, 1, (LPSTR)lpPropmap->lpEntries[i].lpszValue);
		++c;
	}
	for (unsigned int i = 0; i < lpMVPropmap->cEntries; ++i) {
		string strMVValues;

		if (is_group && (lpMVPropmap->lpEntries[i].ulPropId == PR_EC_ENABLED_FEATURES_A ||
		    lpMVPropmap->lpEntries[i].ulPropId == PR_EC_DISABLED_FEATURES_A))
			continue;

		ct.SetColumn(c, 0, getMapiPropertyString(lpMVPropmap->lpEntries[i].ulPropId));

		if (PROP_TYPE(lpMVPropmap->lpEntries[i].ulPropId) == PT_MV_BINARY) {
			strMVValues = stringify(lpMVPropmap->lpEntries[i].cValues) + " values";
		} else {
			for (int j = 0; j < lpMVPropmap->lpEntries[i].cValues; ++j) {
				if (!strMVValues.empty())
					strMVValues += "; ";

				strMVValues += (LPSTR)lpMVPropmap->lpEntries[i].lpszValues[j];
			}
		}
		ct.SetColumn(c, 1, strMVValues);
		++c;
	}
	if (c == 0)
		return;
	cout << "Mapped properties:" << endl;
	ct.PrintTable();
}

static inline const char *ab_hidden(bool h)
{
	return h ? "Hidden" : "Visible to current user";
}

/**
 * Prints company details
 *
 * @param[in]	lpECCompany			ECCompany struct
 * @param[in]	lpECAdministrator	ECUser struct with the administrator of this company
 */
static void print_company_settings(const ECCOMPANY *lpECCompany,
    const ECUSER *lpECAdministrator)
{
	cout << "Companyname:\t\t" << (LPSTR)lpECCompany->lpszCompanyname << endl;
	cout << "Sysadmin:\t\t" << (LPSTR)lpECAdministrator->lpszUsername << endl;
	if (lpECCompany->lpszServername != NULL && *reinterpret_cast<LPSTR>(lpECCompany->lpszServername) != '\0')
		cout << "Home server:\t\t" << (LPSTR)lpECCompany->lpszServername << endl;
<<<<<<< HEAD
	cout << "Address book:\t\t" << (lpECCompany->ulIsABHidden ? "Hidden" : "Visible") << endl;
=======
	cout << "Address book:\t\t" << ab_hidden(lpECCompany->ulIsABHidden) << endl;
>>>>>>> 37718666
	print_extra_settings(&lpECCompany->sPropmap, &lpECCompany->sMVPropmap);
}

/**
 * Prints group details
 *
 * @param[in]	lpECGroups	ECGroup struct
 */
static void print_group_settings(const ECGROUP *lpECGroup)
{
	cout << "Groupname:\t\t" << (LPSTR)lpECGroup->lpszGroupname << endl;
	cout << "Fullname:\t\t" << (LPSTR)lpECGroup->lpszFullname << endl;
	cout << "Emailaddress:\t\t" << (LPSTR)lpECGroup->lpszFullEmail << endl;
<<<<<<< HEAD
	cout << "Address book:\t\t" << (lpECGroup->ulIsABHidden ? "Hidden" : "Visible") << endl;
=======
	cout << "Address book:\t\t" << ab_hidden(lpECGroup->ulIsABHidden) << endl;
>>>>>>> 37718666
	print_extra_settings(&lpECGroup->sPropmap, &lpECGroup->sMVPropmap, true);
}

/**
 * Converts an objectclass_t (common/ECDefs.h) to a string.
 *
 * @param[in]	eClass	Returns a user readable string for this objectclass
 * @return		string
 */
static string ClassToString(objectclass_t eClass)
{
	switch (eClass) {
	case ACTIVE_USER: return "User";
	case NONACTIVE_USER: return "Shared store";
	case NONACTIVE_ROOM: return "Room";
	case NONACTIVE_EQUIPMENT: return "Equipment";
	case NONACTIVE_CONTACT: return "Contact";
	case DISTLIST_GROUP: return "Group";
	case DISTLIST_SECURITY: return "Security group";
	case DISTLIST_DYNAMIC: return "Dynamic group";
	case CONTAINER_COMPANY: return "Company";
	case CONTAINER_ADDRESSLIST: return "Addresslist";
	default: return "Unknown";
	};
}

static void adm_oof_status(const SPropValue *const prop)
{
	char start_buf[64] = {'\0'}, end_buf[64] = {'\0'};
	time_t ts, now = time(NULL);
	/* o = out of office marked as switched on */
	bool o = prop[2].ulPropTag == PR_EC_OUTOFOFFICE && prop[2].Value.b;
	/* a = is it currently active with respect to time interval */
	bool a = o;

	if (prop[3].ulPropTag == PR_EC_OUTOFOFFICE_FROM) {
		if (FileTimeToTimestamp(prop[3].Value.ft, ts, start_buf, sizeof(start_buf)) == -1)
			return;
		a &= ts <= now;
	}
	if (prop[4].ulPropTag == PR_EC_OUTOFOFFICE_UNTIL) {
		if (FileTimeToTimestamp(prop[4].Value.ft, ts, end_buf, sizeof(start_buf)) == -1)
			return;
		a &= now <= ts;
	}
	if (!o) {
		printf("Out Of Office:          disabled\n");
		return;
	}
	if (start_buf[0] == '\0' && end_buf[0] == '\0') {
		printf("Out Of Office:          enabled\n");
		return;
	}
	printf("Out Of Office:          ");
	if (start_buf[0] != '\0')
		printf("from %s ", start_buf);
	if (end_buf[0] != '\0')
		printf("until %s ", end_buf);
	printf("(currently %s)\n", a ? "active" : "inactive");
}

/**
 * Print user details
 *
 * @param[in]	lpStore				Store of the user
 * @param[in]	lpECUser			ECUser struct with user details
 * @param[in]	bAutoAccept			Meeting request settings of user
 * @param[in]	bDeclineConflict	Meeting request settings of user
 * @param[in]	bDeclineRecurring	Meeting request settings of user
 * @param[in]	lstArchives			List of attached archives
 */
static void print_user_settings(IMsgStore *lpStore, const ECUSER *lpECUser,
    bool bAutoAccept, bool bDeclineConflict, bool bDeclineRecur,
    const ArchiveList &lstArchives)
{
	memory_ptr<SPropValue> lpProps;
	static constexpr const SizedSPropTagArray(6, sptaProps) =
		{6, {PR_LAST_LOGON_TIME, PR_LAST_LOGOFF_TIME,
		PR_EC_OUTOFOFFICE, PR_EC_OUTOFOFFICE_FROM,
		PR_EC_OUTOFOFFICE_UNTIL, CHANGE_PROP_TYPE(PR_EC_SERVER_VERSION, PT_STRING8)}};
	ULONG cValues = 0;

	if (lpStore)
		lpStore->GetProps(sptaProps, 0, &cValues, &~lpProps);

	cout << "Username:\t\t" << (LPSTR)lpECUser->lpszUsername << endl;
	cout << "Fullname:\t\t" << (LPSTR)lpECUser->lpszFullName << endl;
	cout << "Emailaddress:\t\t" << (LPSTR)lpECUser->lpszMailAddress << endl;
	cout << "Active:\t\t\t" << ((lpECUser->ulObjClass==ACTIVE_USER) ? "yes" : "no") << endl;
	if (lpECUser->ulObjClass != ACTIVE_USER)
		cout << "Non-active type:\t" << ClassToString(static_cast<objectclass_t>(lpECUser->ulObjClass)) << endl;
	if (lpECUser->ulObjClass == NONACTIVE_ROOM || lpECUser->ulObjClass == NONACTIVE_EQUIPMENT)
		cout << "Resource capacity:\t" << lpECUser->ulCapacity << endl;
	cout << "Administrator:\t\t" << ((lpECUser->ulIsAdmin >= 1) ? "yes" : "no") << ((lpECUser->ulIsAdmin == 2) ? " (system)" : "") << endl;
	cout << "Address book:\t\t" << ab_hidden(lpECUser->ulIsABHidden) << endl;
	cout << "Auto-accept meeting req:" << (bAutoAccept ? "yes" : "no") << endl;
	if (bAutoAccept) {
		cout << "Decline dbl meetingreq:\t" << (bDeclineConflict ? "yes" : "no") << endl;
		cout << "Decline recur meet.req:\t" << (bDeclineRecur ? "yes" : "no") << endl;
	}
	if (lpECUser->lpszServername != NULL && *reinterpret_cast<LPSTR>(lpECUser->lpszServername) != '\0')
		cout << "Home server:\t\t" << (LPSTR)lpECUser->lpszServername << endl;

	if (lpProps) {
		time_t logon = 0, logoff = 0;
		char d[64];

		adm_oof_status(lpProps);
		if(lpProps[0].ulPropTag == PR_LAST_LOGON_TIME)
			logon = FileTimeToUnixTime(lpProps[0].Value.ft);
		if(lpProps[1].ulPropTag == PR_LAST_LOGOFF_TIME)
			logoff = FileTimeToUnixTime(lpProps[1].Value.ft);
		if(logon) {
			strftime(d, sizeof(d), "%x %X", localtime(&logon));
			cout << "Last logon:\t\t" << d << std::endl;
		}
		if(logoff) {
			strftime(d, sizeof(d), "%x %X", localtime(&logoff));
			cout << "Last logoff:\t\t" << d << std::endl;
		}
		if (lpProps[5].ulPropTag == sptaProps.aulPropTag[5])
			cout << "Server version:\t\t" << lpProps[5].Value.lpszA << endl;
	}

	print_extra_settings(&lpECUser->sPropmap, &lpECUser->sMVPropmap);

	if (!lstArchives.empty()) {
		cout << "Attached archives:\t" << lstArchives.size() << endl;
		for (const auto &arc : lstArchives) {
			cout << "\t" << arc.FolderName << " in " << arc.StoreName << " (" << arc.StoreGuid << ")";

			if (arc.Rights != ARCHIVE_RIGHTS_ABSENT) {
				if (arc.Rights == ROLE_OWNER)
					cout << " [Read Write]";
				else if (arc.Rights == ROLE_REVIEWER)
					cout << " [Read Only]";
				else
					cout << " [Modified: " << AclRightsToString(arc.Rights) << "]";
			}
			cout << endl;
		}
	}
}

/**
 * Print archive store details on local server
 *
 * @param[in]	lpSession		MAPI session of the internal Kopano System administrator user
 * @param[in]	lpECMsgStore	The IUnknown PR_EC_OBJECT pointer, used as IECServiceAdmin and IExchangeManageStore interface
 * @param[in]	lpszName		Name to resolve, using type in ulClass
 * @return		MAPI error code
 */
static HRESULT print_archive_details(LPMAPISESSION lpSession,
    IECServiceAdmin *ptrServiceAdmin, const char *lpszName)
{
	ULONG cbArchiveId = 0;
	EntryIdPtr ptrArchiveId;
	MsgStorePtr ptrArchive;
	SPropValuePtr ptrArchiveSize;

	auto hr = ptrServiceAdmin->GetArchiveStoreEntryID(LPCTSTR(lpszName), nullptr, 0, &cbArchiveId, &~ptrArchiveId);
	if (hr != hrSuccess) {
		cerr << "No archive found for user '" << lpszName << "'." << endl;
		return hr;
	}
	printf("%-23s %s\n", "Archive store id:", bin2hex(cbArchiveId, ptrArchiveId.get()).c_str());
	hr = lpSession->OpenMsgStore(0, cbArchiveId, ptrArchiveId, &iid_of(ptrArchive), 0, &~ptrArchive);
	if (hr != hrSuccess) {
		cerr << "Unable to open archive." << endl;
		return hr;
	}
	hr = HrGetOneProp(ptrArchive, PR_MESSAGE_SIZE_EXTENDED, &~ptrArchiveSize);
	if (hr != hrSuccess) {
		cerr << "Unable to get archive store size." << endl;
		return hr;
	}

	cout << "Current store size:\t";
	cout << stringify_double((double)ptrArchiveSize->Value.li.QuadPart /1024.0 /1024.0, 2, true) << " MiB" << endl;
	return hrSuccess;
}

static LPMVPROPMAPENTRY FindMVPropmapEntry(ECUSER *lpUser, ULONG ulPropTag)
{
	for (unsigned i = 0; i < lpUser->sMVPropmap.cEntries; ++i)
		if (lpUser->sMVPropmap.lpEntries[i].ulPropId == ulPropTag)
			return &lpUser->sMVPropmap.lpEntries[i];
	return NULL;
}

/**
 * Print the defaults of any user object (user/group/company)
 *
 * Depending on the input ulClass, find the object on the server, and
 * print the details of the object if found.
 *
 * @param[in]	lpSession		MAPI session of the internal Kopano System administrator user
 * @param[in]	lpECMsgStore	The IUnknown PR_EC_OBJECT pointer, used as IECServiceAdmin and IExchangeManageStore interface
 * @param[in]	ulClass			addressbook objectclass of input lpszName
 * @param[in]	lpszName		Name to resolve, using type in ulClass
 * @return		MAPI error code
 */
static HRESULT print_details(LPMAPISESSION lpSession,
    IECServiceAdmin *lpServiceAdmin, objectclass_t ulClass,
    const char *lpszName)
{
	memory_ptr<ECUSER> lpECUser;
	memory_ptr<ECGROUP> lpECGroup, lpECGroups;
	memory_ptr<ECCOMPANY> lpECCompany, lpECViews;
	memory_ptr<ECQUOTASTATUS> lpsQuotaStatus;
	memory_ptr<ECQUOTA> lpsQuota;
	memory_ptr<ECUSER> lpECUsers, lpECAdmins;
	ULONG cGroups = 0, cUsers = 0, cAdmins = 0, cViews = 0, cbEntryID = 0;
	memory_ptr<ENTRYID> lpEntryID;
	object_ptr<IMsgStore> lpStore;
	object_ptr<IExchangeManageStore> lpIEMS;
	bool bAutoAccept = false, bDeclineConflict = false, bDeclineRecurring = false;
	ULONG cbObjectId = 0;
	memory_ptr<ENTRYID> lpObjectId;
	ArchiveManagePtr ptrArchiveManage;
	ArchiveList lstArchives;
	convert_context converter;
	HRESULT hr = hrSuccess;

	switch (ulClass) {
	case OBJECTCLASS_CONTAINER:
	case CONTAINER_COMPANY:
		hr = lpServiceAdmin->ResolveCompanyName((LPTSTR)lpszName, 0, &cbObjectId, &~lpObjectId);
		if (hr != hrSuccess) {
			cerr << "Unable to resolve company: " << getMapiCodeString(hr, lpszName) << endl;
			return hr;
		}
		printf("Company object id: %s\n", bin2hex(cbObjectId, lpObjectId).c_str());
		hr = lpServiceAdmin->GetCompany(cbObjectId, lpObjectId, 0, &~lpECCompany);
		if (hr != hrSuccess) {
			cerr << "Unable to show company details: " << getMapiCodeString(hr) << endl;
			return hr;
		}
		hr = lpServiceAdmin->QueryInterface(IID_IExchangeManageStore, &~lpIEMS);
		if (hr != hrSuccess) {
			cerr << "Unable to get admin interface." << endl;
			return hr;
		}
		hr = lpIEMS->CreateStoreEntryID(reinterpret_cast<const TCHAR *>(""), lpECCompany->lpszCompanyname, 0, &cbEntryID, &~lpEntryID);
		if (hr != hrSuccess) {
			cerr << "Unable to get company store entry id. Company possibly has no store." << endl;
			return hr;
		}
		printf("%-23s %s\n", "Company object id:", bin2hex(cbEntryID, lpEntryID).c_str());
		hr = lpSession->OpenMsgStore(0, cbEntryID, lpEntryID, &IID_IMsgStore, MDB_WRITE, &~lpStore);
		if (hr != hrSuccess) {
			cerr << "Unable to open company store." << endl;
			return hr;
		}
		hr = lpServiceAdmin->GetUser(lpECCompany->sAdministrator.cb, (LPENTRYID)lpECCompany->sAdministrator.lpb, 0, &~lpECUser);
		if (hr != hrSuccess) {
			cerr << "Unable to resolve company administrator: " << getMapiCodeString(hr) << endl;
			return hr;
		}
		hr = lpServiceAdmin->GetRemoteAdminList(cbObjectId, lpObjectId, 0, &cAdmins, &~lpECAdmins);
		if (hr != hrSuccess) {
			cerr << "Unable to display remote-admin list: " << getMapiCodeString(hr) << endl;
			hr = hrSuccess; /* Don't make error fatal */
		}
		hr = lpServiceAdmin->GetRemoteViewList(cbObjectId, lpObjectId, 0, &cViews, &~lpECViews);
		if (hr != hrSuccess) {
			cerr << "Unable to display remote-view list: " << getMapiCodeString(hr) << endl;
			hr = hrSuccess; /* Don't make error fatal */
		}
		print_company_settings(lpECCompany, lpECUser);
		break;
	case OBJECTCLASS_DISTLIST:
	case DISTLIST_GROUP:
	case DISTLIST_SECURITY:
	case DISTLIST_DYNAMIC:
		hr = lpServiceAdmin->ResolveGroupName((LPTSTR)lpszName, 0, &cbObjectId, &~lpObjectId);
		if (hr != hrSuccess) {
			cerr << "Unable to resolve group: " << getMapiCodeString(hr, lpszName) << endl;
			return hr;
		}
		printf("%-23s %s\n", "Group object id:", bin2hex(cbObjectId, lpObjectId).c_str());
		hr = lpServiceAdmin->GetGroup(cbObjectId, lpObjectId, 0, &~lpECGroup);
		if (hr != hrSuccess) {
			cerr << "Unable to show group details: " << getMapiCodeString(hr) << endl;
			return hr;
		}
		hr = lpServiceAdmin->GetUserListOfGroup(cbObjectId, lpObjectId, 0, &cUsers, &~lpECUsers);
		if (hr != hrSuccess) {
			cerr << "Unable to request users for group: " << getMapiCodeString(hr) << endl;
			hr = hrSuccess; /* Don't make error fatal */
		}
		print_group_settings(lpECGroup);
		break;
	case OBJECTCLASS_USER:
	case ACTIVE_USER:
	case NONACTIVE_USER:
	case NONACTIVE_ROOM:
	case NONACTIVE_EQUIPMENT:
	case NONACTIVE_CONTACT:
	default:
		hr = lpServiceAdmin->ResolveUserName((LPTSTR)lpszName, 0, &cbObjectId, &~lpObjectId);
		if (hr != hrSuccess) {
			cerr << "Unable to resolve user: " << getMapiCodeString(hr, lpszName) << endl;
			return hr;
		}
		printf("%-23s %s\n", "User object id:", bin2hex(cbObjectId, lpObjectId).c_str());
		hr = lpServiceAdmin->GetUser(cbObjectId, lpObjectId, 0, &~lpECUser);
		if (hr != hrSuccess) {
			cerr << "Unable to show user details: " << getMapiCodeString(hr) << endl;
			return hr;
		}
		hr = lpServiceAdmin->QueryInterface(IID_IExchangeManageStore, &~lpIEMS);
		if (hr != hrSuccess) {
			cerr << "Unable to get admin interface." << endl;
			return hr;
		}
		hr = lpIEMS->CreateStoreEntryID(reinterpret_cast<const TCHAR *>(""), lpECUser->lpszUsername, 0, &cbEntryID, &~lpEntryID);
		if (hr != hrSuccess) {
			cerr << "WARNING: Unable to get user store entry id. User possibly has no store." << endl << endl;
			lpStore.reset();
			forcedExitCode = 1;
		}
		else {
			hr = lpSession->OpenMsgStore(0, cbEntryID, lpEntryID, &IID_IMsgStore, MDB_WRITE, &~lpStore);
			if (hr != hrSuccess) {
				cerr << "Unable to open user store." << endl;
				return hr;
			}
			GetAutoAcceptSettings(lpStore, &bAutoAccept, &bDeclineConflict, &bDeclineRecurring);
			/* Ignore return value */
		}
		printf("%-23s %s\n", "User store id:", bin2hex(cbEntryID, lpEntryID).c_str());
		hr = lpServiceAdmin->GetGroupListOfUser(cbObjectId, lpObjectId, 0, &cGroups, &~lpECGroups);
		if (hr != hrSuccess) {
			cerr << "Unable to request groups for user: " << getMapiCodeString(hr) << endl;
			hr = hrSuccess; /* Don't make error fatal */
		}
		hr = ArchiveManage::Create(lpSession, NULL, converter.convert_to<LPTSTR>(lpszName), &ptrArchiveManage);
		if (hr != hrSuccess) {
			if (hr != MAPI_E_NOT_FOUND)
				cerr << "Error while obtaining archive details: " << getMapiCodeString(hr) << endl;
			hr = hrSuccess; /* Don't make error fatal */
		}
		if (ptrArchiveManage.get() != NULL) {
			hr = ptrArchiveManage->ListArchives(&lstArchives, "Root Folder");
			if (hr != hrSuccess) {
				cerr << "Error while obtaining archive list: " << getMapiCodeString(hr) << endl;
				hr = hrSuccess; /* Don't make error fatal */
			}
		}
		print_user_settings(lpStore, lpECUser, bAutoAccept, bDeclineConflict, bDeclineRecurring, lstArchives);
		break;
	}

	/* Group quota is not completely implemented at this time on the server... */
	if (ulClass != DISTLIST_GROUP) {
		hr = lpServiceAdmin->GetQuota(cbObjectId, lpObjectId, false, &~lpsQuota);
		if (hr != hrSuccess) {
			cerr << "Unable to show object quota: " << getMapiCodeString(hr) << endl;
			hr = hrSuccess; /* Don't make error fatal */
		} else {
			hr = Util::HrGetQuotaStatus(lpStore, lpsQuota, &~lpsQuotaStatus);
			if (hr != hrSuccess) {
				cerr << "Unable to show object quota information: " << getMapiCodeString(hr) << endl;
				hr = hrSuccess; /* Don't make error fatal */
			} else
				print_quota(lpsQuota, lpsQuotaStatus, (ulClass == CONTAINER_COMPANY));
		}
	}

	if (ulClass == CONTAINER_COMPANY) {
		hr = lpServiceAdmin->GetQuota(cbObjectId, lpObjectId, true, &~lpsQuota);
		if (hr != hrSuccess) {
			cerr << "Unable to get user default quota for company: " << getMapiCodeString(hr) << endl;
			hr = hrSuccess; /* not fatal */
		} else
			print_quota(lpsQuota, NULL, false);
	}

	if (cUsers) {
		cout << "Users (" << cUsers << "):" << endl;
		print_users(cUsers, lpECUsers, true);
		cout << endl;
	}
	if (cGroups) {
		cout << "Groups (" << cGroups << "):" << endl;
		print_groups(cGroups, lpECGroups, true);
		cout << endl;
	}
	if (cAdmins) {
		cout << "Remote admins (" << cAdmins << "):" << endl;
		print_users(cAdmins, lpECAdmins);
		cout << endl;
	}
	if (cViews) {
		cout << "Remote viewers (" << cViews << "):" << endl;
		print_companies(cViews, lpECViews, true);
		cout << endl;
	}
	if (lpECUser == nullptr)
		return hr;

	LPMVPROPMAPENTRY lpArchiveServers = FindMVPropmapEntry(lpECUser, PR_EC_ARCHIVE_SERVERS_A);
	if (lpArchiveServers == nullptr || lpArchiveServers->cValues == 0)
		return hr;

	MsgStorePtr ptrAdminStore;
	hr = lpServiceAdmin->QueryInterface(IID_IMsgStore, &~ptrAdminStore);
	if (hr != hrSuccess)
		return hr;

	for (int i = 0; i < lpArchiveServers->cValues; ++i) {
		MsgStorePtr ptrRemoteAdminStore;
		SPropValuePtr ptrPropValue;

		cout << "Archive details on node '" << (LPSTR)lpArchiveServers->lpszValues[i] << "':" << endl;
		auto hrTmp = HrGetRemoteAdminStore(lpSession, ptrAdminStore, lpArchiveServers->lpszValues[i], 0, &~ptrRemoteAdminStore);
		if (FAILED(hrTmp)) {
			cerr << "Unable to access node '" <<
				(LPSTR)lpArchiveServers->lpszValues[i] <<
				"': " << GetMAPIErrorMessage(hr) <<
				"(" << stringify_hex(hrTmp) <<
				")" << endl;
			continue;
		}

		object_ptr<IECServiceAdmin> svcadm;
		hr = GetECObject(ptrRemoteAdminStore, iid_of(svcadm), &~svcadm);
		if (hr != hrSuccess) {
			cerr << "Admin object not found." << endl;
			return hr;
		}
		print_archive_details(lpSession, svcadm, lpszName);
		cout << endl;
	}
	return hr;
}

/**
 * Print a list of all users within a company.
 *
 * @param[in]	lpServiceAdmin	IECServiceAdmin on SYSTEM store
 * @param[in]	lpCompany		The company to request users from. NULL EntryID in a non-hosted environment
 * @return		MAPI Error code
 */
static HRESULT ListUsers(IECServiceAdmin *lpServiceAdmin, ECCOMPANY *lpCompany)
{
	memory_ptr<ECUSER> lpECUsers;
	ULONG		cUsers = 0;

	auto hr = lpServiceAdmin->GetUserList(lpCompany->sCompanyId.cb, (LPENTRYID)lpCompany->sCompanyId.lpb, 0, &cUsers, &~lpECUsers);
	if (hr != hrSuccess) {
		cerr << "Unable to list users: " << getMapiCodeString(hr) << endl;
		return hr;
	}

	cout << "User list for " << (LPSTR)lpCompany->lpszCompanyname << "("<< cUsers <<"):" << endl;
	print_users(cUsers, lpECUsers, true);
	cout << endl;
	return hrSuccess;
}

/**
 * Print a list of all groups within a company.
 *
 * @param[in]	lpServiceAdmin	IECServiceAdmin on SYSTEM store
 * @param[in]	lpCompany		The company to request users from. NULL EntryID in a non-hosted environment
 * @return		HRESULT			MAPI Error code
 */
static HRESULT ListGroups(IECServiceAdmin *lpServiceAdmin,
    ECCOMPANY *lpCompany)
{
	memory_ptr<ECGROUP> lpECGroups;
	ULONG		cGroups = 0;

	auto hr = lpServiceAdmin->GetGroupList(lpCompany->sCompanyId.cb, (LPENTRYID)lpCompany->sCompanyId.lpb, 0, &cGroups, &~lpECGroups);
	if (hr != hrSuccess) {
		cerr << "Unable to list groups: " << getMapiCodeString(hr) << endl;
		return hr;
	}

	cout << "Group list for " << (LPSTR)lpCompany->lpszCompanyname << "("<< cGroups <<"):" << endl;
	cout << "\t" << "groupname" << "" << endl;
	cout << "\t-------------------------------------" << endl;
	print_groups(cGroups, lpECGroups, true);
	cout << endl;
	return hrSuccess;
}

/**
 * Call the sync function to flush user cache on the server.
 *
 * @param[in]	lpServiceAdmin	IECServiceAdmin on SYSTEM store
 * @return		HRESULT			MAPI Error code
 */
static HRESULT SyncUsers(IECServiceAdmin *lpServiceAdmin)
{
	// we don't sync one company, since the complete cache is flushed in the server
	auto hr = lpServiceAdmin->SyncUsers(0, nullptr);
	if (hr != hrSuccess)
		cerr << "User/group synchronization failed: " << getMapiCodeString(hr) << endl;
	return hr;
}

/**
 * Loop a function over one or a list of companies.
 *
 * @param[in]	lpServiceAdmin	IECServiceAdmin on SYSTEM store
 * @param[in]	lpszCompanyname	Only work on given company. NULL to work on all companies available.
 * @param[in]	lpWork			Function to call given any company found in this function.
 * @return		HRESULT			MAPI Error code
 */
static HRESULT ForEachCompany(IECServiceAdmin *lpServiceAdmin,
    const char *lpszCompanyName,
    HRESULT (*lpWork)(IECServiceAdmin *, ECCOMPANY *))
{
	HRESULT hr = hrSuccess;
	ULONG cbCompanyId = 0;
	memory_ptr<ENTRYID> lpCompanyId;
	ULONG cCompanies = 0;
	ECCOMPANY *lpECCompanies = NULL;
	memory_ptr<ECCOMPANY> lpECCompaniesAlloc;
	ECCOMPANY sRootCompany = {{g_cbSystemEid, g_lpSystemEid}, (LPTSTR)"Default", NULL, {0, NULL}};

	if (lpszCompanyName) {
		hr = lpServiceAdmin->ResolveCompanyName((LPTSTR)lpszCompanyName, 0, &cbCompanyId, &~lpCompanyId);
		if (hr != hrSuccess) {
			cerr << "Failed to resolve company name: " << getMapiCodeString(hr, lpszCompanyName) << endl;
			return hr;
		}

		cCompanies = 1;
		sRootCompany.sCompanyId.cb = cbCompanyId;
		sRootCompany.sCompanyId.lpb = reinterpret_cast<unsigned char *>(lpCompanyId.get());
		sRootCompany.lpszCompanyname = (LPTSTR)lpszCompanyName;
		lpECCompanies = &sRootCompany;
	} else {
		hr = lpServiceAdmin->GetCompanyList(0, &cCompanies, &~lpECCompaniesAlloc);
		if (hr != hrSuccess) {
			cCompanies = 1;
			lpECCompanies = &sRootCompany;
			hr = hrSuccess;
		} else {
			lpECCompanies = lpECCompaniesAlloc;
		}
	}

	if (cCompanies == 0) {
		cerr << "No companies found." << endl;
		return hr;
	}
	for (unsigned int i = 0; i < cCompanies; ++i) {
		hr = lpWork(lpServiceAdmin, &lpECCompanies[i]);
		if (hr != hrSuccess)
			return hr;
	}
	return hr;
}

static HRESULT ForceResyncFor(LPMAPISESSION lpSession, LPMDB lpAdminStore,
    const char *lpszAccount, const char *lpszHomeMDB)
{
	ExchangeManageStorePtr ptrEMS;
	ULONG cbEntryID = 0;
	EntryIdPtr ptrEntryID;
	MsgStorePtr ptrUserStore;
	MAPIFolderPtr ptrRoot;
	SPropValuePtr ptrPropResyncID;
	ULONG ulType = 0;

	auto hr = lpAdminStore->QueryInterface(iid_of(ptrEMS), &~ptrEMS);
	if (hr != hrSuccess)
		return hr;
	hr = ptrEMS->CreateStoreEntryID(reinterpret_cast<const TCHAR *>(lpszHomeMDB), reinterpret_cast<const TCHAR *>(lpszAccount), 0, &cbEntryID, &~ptrEntryID);
	if (hr != hrSuccess)
		return hr;
	hr = lpSession->OpenMsgStore(0, cbEntryID, ptrEntryID, NULL, MDB_WRITE|MAPI_DEFERRED_ERRORS, &~ptrUserStore);
	if (hr != hrSuccess)
		return hr;
	hr = ptrUserStore->OpenEntry(0, nullptr, &iid_of(ptrRoot), MAPI_MODIFY, &ulType, &~ptrRoot);
	if (hr != hrSuccess)
		return hr;
	hr = HrGetOneProp(ptrRoot, PR_EC_RESYNC_ID, &~ptrPropResyncID);
	if (hr == MAPI_E_NOT_FOUND) {
		SPropValue sPropResyncID;
		sPropResyncID.ulPropTag = PR_EC_RESYNC_ID;
		sPropResyncID.Value.ul = 1;
		return HrSetOneProp(ptrRoot, &sPropResyncID);
	} else if (hr != hrSuccess) {
		return hr;
	}
	++ptrPropResyncID->Value.ul;
	return HrSetOneProp(ptrRoot, ptrPropResyncID);
}

static HRESULT ForceResyncAll(LPMAPISESSION lpSession, LPMDB lpAdminStore)
{
	AddrBookPtr		ptrAdrBook;
	ABContainerPtr	ptrABContainer;
	MAPITablePtr	ptrTable;
	SRowSetPtr	ptrRows;
	ULONG			ulType = 0;
	bool			bFail = false;
	static constexpr const SizedSPropTagArray(1, sGALProps) = {1, {PR_ENTRYID}};
	SPropValue			  sGALPropVal;
	static constexpr const SizedSPropTagArray(2, sContentsProps) =
		{2, {PR_ACCOUNT, PR_EMS_AB_HOME_MDB}};
	SPropValue			  sObjTypePropVal;
	SPropValue			  sDispTypePropVal;

	auto hr = lpSession->OpenAddressBook(0, &iid_of(ptrAdrBook), AB_NO_DIALOG, &~ptrAdrBook);
	if (hr != hrSuccess)
		return hr;
	hr = ptrAdrBook->OpenEntry(0, nullptr, &iid_of(ptrABContainer), 0, &ulType, &~ptrABContainer);
	if (hr != hrSuccess)
		return hr;
	hr = ptrABContainer->GetHierarchyTable(0, &~ptrTable);
	if (hr != hrSuccess)
		return hr;

	sGALPropVal.ulPropTag = PR_AB_PROVIDER_ID;
	sGALPropVal.Value.bin.cb = sizeof(GUID);
	sGALPropVal.Value.bin.lpb = (LPBYTE)&MUIDECSAB;

	hr = ptrTable->SetColumns(sGALProps, TBL_BATCH);
	if (hr != hrSuccess)
		return hr;
	hr = ECPropertyRestriction(RELOP_EQ, PR_AB_PROVIDER_ID, &sGALPropVal, ECRestriction::Cheap)
	     .RestrictTable(ptrTable, TBL_BATCH);
	if (hr != hrSuccess)
		return hr;
	hr = ptrTable->QueryRows(1, 0, &~ptrRows);
	if (hr != hrSuccess)
		return hr;
	if (ptrRows.size() != 1 || ptrRows[0].lpProps[0].ulPropTag != PR_ENTRYID)
		return MAPI_E_NOT_FOUND;
	hr = ptrAdrBook->OpenEntry(ptrRows[0].lpProps[0].Value.bin.cb, reinterpret_cast<ENTRYID *>(ptrRows[0].lpProps[0].Value.bin.lpb),
	     &iid_of(ptrABContainer), MAPI_BEST_ACCESS, &ulType, &~ptrABContainer);
	if (hr != hrSuccess)
		return hr;
	hr = ptrABContainer->GetContentsTable(0, &~ptrTable);
	if (hr != hrSuccess)
		return hr;

	sObjTypePropVal.ulPropTag = PR_OBJECT_TYPE;
	sObjTypePropVal.Value.l = MAPI_MAILUSER;
	sDispTypePropVal.ulPropTag = PR_DISPLAY_TYPE;
	sDispTypePropVal.Value.l = DT_MAILUSER;

	hr = ptrTable->SetColumns(sContentsProps, TBL_BATCH);
	if (hr != hrSuccess)
		return hr;
	hr = ECAndRestriction(
			ECPropertyRestriction(RELOP_EQ, PR_OBJECT_TYPE, &sObjTypePropVal, ECRestriction::Cheap) +
			ECPropertyRestriction(RELOP_EQ, PR_DISPLAY_TYPE, &sDispTypePropVal, ECRestriction::Cheap)
		).RestrictTable(ptrTable, TBL_BATCH);
	if (hr != hrSuccess)
		return hr;

	while (true) {
		hr = ptrTable->QueryRows(50, 0, &~ptrRows);
		if (hr != hrSuccess)
			goto exit;
		if (ptrRows.empty())
			break;

		for (SRowSetPtr::size_type i = 0; i < ptrRows.size(); ++i) {
			if (PROP_TYPE(ptrRows[i].lpProps[0].ulPropTag) == PT_ERROR ||
			    PROP_TYPE(ptrRows[i].lpProps[1].ulPropTag) == PT_ERROR)
			{
				cerr << "Ignoring incomplete entry." << endl;
				continue;
			}

			hr = ForceResyncFor(lpSession, lpAdminStore, ptrRows[i].lpProps[0].Value.lpszA, ptrRows[i].lpProps[1].Value.lpszA);
			if (hr == hrSuccess)
				continue;
			cerr << "Failed to force resync for user " <<
				ptrRows[i].lpProps[0].Value.lpszA <<
				": " << GetMAPIErrorMessage(hr) <<
				" (" << stringify_hex(hr) << ")" <<
				endl;
			bFail = true;
		}
	}

exit:
	if (!FAILED(hr) && bFail)
		hr = MAPI_W_ERRORS_RETURNED;
	return hr;
}

static HRESULT ForceResync(LPMAPISESSION lpSession, LPMDB lpAdminStore,
    const std::list<std::string> &lstUsernames)
{
	HRESULT hr = hrSuccess;
	bool bFail = false;

	for (const auto &user : lstUsernames) {
		hr = ForceResyncFor(lpSession, lpAdminStore, user.c_str(), NULL);
		if (hr == hrSuccess)
			continue;
		cerr << "Failed to force resync for user " <<
			user << ": " << GetMAPIErrorMessage(hr) <<
			" (" << stringify_hex(hr) << ")" << endl;
		bFail = true;
	}

	if (!FAILED(hr) && bFail)
		return MAPI_W_ERRORS_RETURNED;
	return hr;
}

static HRESULT DisplayUserCount(LPMDB lpAdminStore)
{
	MAPITablePtr ptrSystemTable;
	SPropValue sPropDisplayName;
	SRowSetPtr ptrRows;
	ULONG ulLicensedUsers = 0;
	ULONG ulActiveUsers = (ULONG)-1;	//!< used active users
	ULONG ulNonActiveTotal = (ULONG)-1;	//!< used non-active users
	ULONG ulNonActiveUsers = (ULONG)-1;	//!< used shared stores, subset of used non-active users
	ULONG ulRooms = (ULONG)-1;			//!< used rooms, subset of used non-active users
	ULONG ulEquipment = (ULONG)-1;		//!< used equipment, subset of used non-active users
	ULONG ulMaxTotal = 0;				//!< complete total of user objects allowed by license, aka ulNonActiveHigh limit
	ULONG ulNonActiveLow = 0; //!< at least non-active users allowed
	ULONG ulActiveAsNonActive = 0;		//!< non-active users taken from active count
	ConsoleTable ct(3, 4);
	ULONG ulExtraRow = 0;
	ULONG ulExtraRows = 0;
	static constexpr const SizedSPropTagArray(2, sptaStatsProps) =
		{2, {PR_DISPLAY_NAME_A, PR_EC_STATS_SYSTEM_VALUE}};
	enum {IDX_DISPLAY_NAME_A, IDX_EC_STATS_SYSTEM_VALUE};
	enum {COL_ALLOWED=1, COL_USED, COL_AVAILABLE};

	auto hr = lpAdminStore->OpenProperty(PR_EC_STATSTABLE_SYSTEM, &iid_of(ptrSystemTable), 0, 0, &~ptrSystemTable);
	if (hr != hrSuccess)
		return hr;

	sPropDisplayName.ulPropTag = PR_DISPLAY_NAME_A;
	sPropDisplayName.Value.lpszA = const_cast<char *>("usercnt_");

	hr = ECContentRestriction(FL_PREFIX, PR_DISPLAY_NAME_A, &sPropDisplayName, ECRestriction::Cheap)
	     .RestrictTable(ptrSystemTable, TBL_BATCH);
	if (hr != hrSuccess)
		return hr;
	hr = ptrSystemTable->SetColumns(sptaStatsProps, TBL_BATCH);
	if (hr != hrSuccess)
		return hr;
	hr = ptrSystemTable->QueryRows(0xffff, 0, &~ptrRows);
	if (hr != hrSuccess)
		return hr;
	// We expect at least the first 3
	if (ptrRows.size() < 3)
		return MAPI_E_NOT_FOUND;

	for (SRowSetPtr::size_type i = 0; i < ptrRows.size(); ++i) {
		const char *lpszDisplayName = ptrRows[i].lpProps[IDX_DISPLAY_NAME_A].Value.lpszA;

		if (strcmp(lpszDisplayName, "usercnt_licensed") == 0)
			ulLicensedUsers = atoui(ptrRows[i].lpProps[IDX_EC_STATS_SYSTEM_VALUE].Value.lpszA);
		else if (strcmp(lpszDisplayName, "usercnt_active") == 0)
			ulActiveUsers = atoui(ptrRows[i].lpProps[IDX_EC_STATS_SYSTEM_VALUE].Value.lpszA);
		else if (strcmp(lpszDisplayName, "usercnt_nonactive") == 0)
			ulNonActiveTotal = atoui(ptrRows[i].lpProps[IDX_EC_STATS_SYSTEM_VALUE].Value.lpszA);
		else if (strcmp(lpszDisplayName, "usercnt_na_user") == 0)
			ulNonActiveUsers = atoui(ptrRows[i].lpProps[IDX_EC_STATS_SYSTEM_VALUE].Value.lpszA);
		else if (strcmp(lpszDisplayName, "usercnt_room") == 0)
			ulRooms = atoui(ptrRows[i].lpProps[IDX_EC_STATS_SYSTEM_VALUE].Value.lpszA);
		else if (strcmp(lpszDisplayName, "usercnt_equipment") == 0)
			ulEquipment = atoui(ptrRows[i].lpProps[IDX_EC_STATS_SYSTEM_VALUE].Value.lpszA);
	}

	if (ulLicensedUsers == static_cast<ULONG>(-1) ||
	    ulActiveUsers == static_cast<ULONG>(-1) ||
	    ulNonActiveTotal == static_cast<ULONG>(-1))
		return MAPI_E_NOT_FOUND;
	if (ulNonActiveUsers != (ULONG)-1)
		++ulExtraRows;
	if (ulRooms != (ULONG)-1)
		++ulExtraRows;
	if (ulEquipment != (ULONG)-1)
		++ulExtraRows;
	if (ulExtraRows > 0)
		ct.Resize(3 + ulExtraRows, 4);

	ulMaxTotal = std::max(ulLicensedUsers + 25, (ulLicensedUsers *5)/ 2);
	ulNonActiveLow = ulMaxTotal - ulLicensedUsers;
	ulActiveAsNonActive = (ulNonActiveTotal > ulNonActiveLow) ? ulNonActiveTotal - ulNonActiveLow : 0;

	cout << "User counts:" << endl;
	ct.SetHeader(COL_ALLOWED, "Allowed");
	ct.SetHeader(COL_USED, "Used");
	ct.SetHeader(COL_AVAILABLE, "Available");
	ct.SetColumn(0, 0, "Active");
	ct.SetColumn(0, COL_USED, stringify(ulActiveUsers));
	if (ulLicensedUsers == 0) {
		ct.SetColumn(0, COL_ALLOWED, "no limit");
		ct.SetColumn(0, COL_AVAILABLE, "-");
	} else {
		ct.SetColumn(0, COL_ALLOWED, stringify(ulLicensedUsers));
		ct.SetColumn(0, COL_AVAILABLE, stringify_signed(ulLicensedUsers - ulActiveUsers - ulActiveAsNonActive));
	}

	ct.SetColumn(1, 0, "Non-active");
	if (ulNonActiveTotal > ulNonActiveLow)
		ct.SetColumn(1, COL_USED, stringify(ulNonActiveLow) + " + " + stringify(ulActiveAsNonActive));
	else
		ct.SetColumn(1, COL_USED, stringify(ulNonActiveTotal));
	if (ulLicensedUsers == 0) {
		ct.SetColumn(1, COL_ALLOWED, "no limit");
		ct.SetColumn(1, COL_AVAILABLE, "-");
	} else {
		ct.SetColumn(1, COL_ALLOWED, stringify_signed(ulMaxTotal - ulLicensedUsers));
		if (ulNonActiveTotal > ulNonActiveLow)
			ct.SetColumn(1, COL_AVAILABLE, "0 (+" + stringify_signed(ulLicensedUsers - ulActiveUsers - ulActiveAsNonActive) + ")");
		else
			ct.SetColumn(1, COL_AVAILABLE, stringify_signed(ulNonActiveLow - ulNonActiveTotal) +
					" (+" + stringify_signed(ulLicensedUsers - ulActiveUsers - ulActiveAsNonActive) + ")");
	}

	if (ulNonActiveUsers != (ULONG)-1) {
		ct.SetColumn(2 + ulExtraRow, 0, "  Users");
		ct.SetColumn(2 + ulExtraRow, COL_USED, stringify(ulNonActiveUsers));
		++ulExtraRow;
	}
	if (ulRooms != (ULONG)-1) {
		ct.SetColumn(2 + ulExtraRow, 0, "  Rooms");
		ct.SetColumn(2 + ulExtraRow, COL_USED, stringify(ulRooms));
		++ulExtraRow;
	}
	if (ulEquipment != (ULONG)-1) {
		ct.SetColumn(2 + ulExtraRow, 0, "  Equipment");
		ct.SetColumn(2 + ulExtraRow, COL_USED, stringify(ulEquipment));
		++ulExtraRow;
	}

	ct.SetColumn(2 + ulExtraRows, 0, "Total");
	ct.SetColumn(2 + ulExtraRows, COL_USED, stringify(ulActiveUsers + ulNonActiveTotal));
	// available & allowed columns are too confusing in totals field.
	ct.SetColumn(2 + ulExtraRows, COL_AVAILABLE, string()); // add empty last column to make sure we print this row
	ct.PrintTable();
	return hrSuccess;
}

static HRESULT ResetFolderCount(LPMAPISESSION lpSession, LPMDB lpAdminStore,
    const char *lpszAccount)
{
	ExchangeManageStorePtr ptrEMS;
	ULONG cbEntryID;
	EntryIdPtr ptrEntryID;
	ULONG ulType = 0;
	MsgStorePtr ptrUserStore;
	MAPIFolderPtr ptrRoot;
	ECServiceAdminPtr ptrServiceAdmin;
	SPropValuePtr ptrPropEntryID;
	ULONG ulUpdates = 0;
	ULONG bFailures = false;
	ULONG ulTotalUpdates = 0;
	MAPITablePtr ptrTable;
	SRowSetPtr ptrRows;
	static constexpr const SizedSPropTagArray(2, sptaTableProps) =
		{2, {PR_DISPLAY_NAME_A, PR_ENTRYID}};
	enum {IDX_DISPLAY_NAME, IDX_ENTRYID};

	auto hr = lpAdminStore->QueryInterface(iid_of(ptrEMS), &~ptrEMS);
	if (hr != hrSuccess)
		return hr;
	hr = ptrEMS->CreateStoreEntryID(nullptr, reinterpret_cast<const TCHAR *>(lpszAccount), 0, &cbEntryID, &~ptrEntryID);
	if (hr != hrSuccess) {
		cerr << "Unable to resolve store for '" << lpszAccount << "'." << endl;
		return hr;
	}

	hr = lpSession->OpenMsgStore(0, cbEntryID, ptrEntryID, nullptr, MDB_WRITE, &~ptrUserStore);
	if (hr != hrSuccess) {
		cerr << "Unable to open store for '" << lpszAccount << "'." << endl;
		return hr;
	}
	hr = ptrUserStore->QueryInterface(iid_of(ptrServiceAdmin), &~ptrServiceAdmin);
	if (hr != hrSuccess)
		return hr;
	hr = ptrUserStore->OpenEntry(0, nullptr, &iid_of(ptrRoot), 0, &ulType, &~ptrRoot);
	if (hr != hrSuccess)
		return hr;
	hr = HrGetOneProp(ptrRoot, PR_ENTRYID, &~ptrPropEntryID);
	if (hr != hrSuccess)
		return hr;

	hr = ptrServiceAdmin->ResetFolderCount(ptrPropEntryID->Value.bin.cb, (LPENTRYID)ptrPropEntryID->Value.bin.lpb, &ulUpdates);
	if (hr != hrSuccess) {
		cerr << "Failed to update counters in the root folder." << endl;
		bFailures = true;
	} else if (ulUpdates) {
		cerr << "Updated " << ulUpdates << " counters in the root folder." << endl;
		ulTotalUpdates += ulUpdates;
	}

	hr = ptrRoot->GetHierarchyTable(CONVENIENT_DEPTH, &~ptrTable);
	if (hr != hrSuccess)
		goto exit;
	hr = HrQueryAllRows(ptrTable, sptaTableProps, nullptr, nullptr, 0, &~ptrRows);
	if (hr != hrSuccess)
		goto exit;

	for (SRowSetPtr::size_type i = 0; i < ptrRows.size(); ++i) {
		const SRow &row = ptrRows[i];
		const char* lpszName = "<Unknown>";

		if (PROP_TYPE(row.lpProps[IDX_DISPLAY_NAME].ulPropTag) != PT_ERROR)
			lpszName = row.lpProps[IDX_DISPLAY_NAME].Value.lpszA;
		hr = ptrServiceAdmin->ResetFolderCount(row.lpProps[IDX_ENTRYID].Value.bin.cb,
				(LPENTRYID)row.lpProps[IDX_ENTRYID].Value.bin.lpb,
				&ulUpdates);
		if (hr != hrSuccess) {
			cerr << "Failed to update counters in folder '" << lpszName << "'." << endl;
			bFailures = true;
			hr = hrSuccess;
		} else if (ulUpdates) {
			cerr << "Updated " << ulUpdates << " counters in folder '" << lpszName << "'." << endl;
			ulTotalUpdates += ulUpdates;
		}
	}

	if (ulTotalUpdates == 0)
		cerr << "No counters needed to be updated." << endl;
exit:
	if (hr == hrSuccess && bFailures)
		hr = MAPI_W_ERRORS_RETURNED;
	return hr;
}

class InputValidator {
	public:
	bool failed = false;

		/**
		 * Checks for 'invalid' input from the command prompt. Any
		 * non-printable or control ascii character is not allowed.
		 *
		 * @param[in] szInput command line input string
		 *
		 * @return validated input or NULL
		 */
		char* operator()(char *szInput) {
			wstring strInput;
			failed = szInput == nullptr || TryConvert(szInput, strInput) != hrSuccess ||
			       !std::all_of(strInput.cbegin(), strInput.cend(), iswprint);
			return failed ? nullptr : szInput;
		}
};

static HRESULT fillMVPropmap(ECUSER &sECUser, ULONG ulPropTag, int index,
    std::set<std::string, strcasecmp_comparison> &sFeatures, void *lpBase)
{
	sECUser.sMVPropmap.lpEntries[index].ulPropId = ulPropTag;
	sECUser.sMVPropmap.lpEntries[index].cValues = sFeatures.size();
	sECUser.sMVPropmap.lpEntries[index].lpszValues = NULL;
	if (sFeatures.size() == 0)
		return hrSuccess;
	auto hr = MAPIAllocateMore(sizeof(LPTSTR) * sFeatures.size(), lpBase,
	          reinterpret_cast<void **>(&sECUser.sMVPropmap.lpEntries[index].lpszValues));
	if (hr != hrSuccess) {
		cerr << "Memory error" << endl;
		return hr;
	}
	auto i = sFeatures.cbegin();
	// @note we store char* data in a LPTSTR (whcar_t by -DUNICODE) pointer.
	for (unsigned int n = 0; i != sFeatures.cend(); ++i, ++n)
		sECUser.sMVPropmap.lpEntries[index].lpszValues[n] = (TCHAR*)i->c_str();
	return hrSuccess;
}

static void missing_quota(int hard, int warn, int soft)
{
	if (hard == -1)
		cerr << " hard quota (--qh)";
	if (warn == -1)
		cerr << " warn quota (--qw)";
	if (soft == -1)
		cerr << " soft quota (--qs)";
}

static int fexec(const std::string &admin, std::vector<std::string> &&cmd)
{
	/*
	 * Run @cmd[0] with the directory contained in @admin (if any),
	 * so that the redirect also works in just-built trees.
	 */
	auto pos = admin.rfind('/');
	if (pos != std::string::npos)
		cmd[0] = admin.substr(0, pos + 1) + cmd[0];
	cerr << "The selected option is deprecated in this utility.\n";
	cerr << "\e[1;33m""Forwarding call to: `" << kc_join(cmd, " ") << "`.\e[0m\n";
	auto argv = make_unique_nt<const char *[]>(cmd.size() + 1);
	int argc = 0;
	if (argv == nullptr) {
		perror("new");
		return EXIT_FAILURE;
	}
	for (const auto &e : cmd)
		argv[argc++] = e.c_str();
	argv[argc] = nullptr;
	execvp(argv[0], const_cast<char * const *>(argv.get()));
	return EXIT_FAILURE;
}

static int fexech(const std::string &prog, std::vector<std::string> &&cmd, const char *path)
{
	if (path != nullptr && *path != '\0' && cmd.size() > 0)
		cmd.insert(std::next(cmd.begin()), {"-h", path});
	return fexec(prog, std::move(cmd));
}

static int clearcache(const char *arg0, const char *path, const char *s_mode)
{
	unsigned int mode = PURGE_CACHE_ALL;
	std::vector<std::string> v;
	if (s_mode != nullptr)
		mode = strtoul(s_mode, nullptr, 0);
	if (mode == PURGE_CACHE_ALL) {
		v.push_back("all");
	} else {
#define E(m, s) if (mode & m) v.push_back(s)
		E(PURGE_CACHE_QUOTA, "quota");
		E(PURGE_CACHE_QUOTADEFAULT, "quotadefault");
		E(PURGE_CACHE_OBJECTS, "object");
		E(PURGE_CACHE_STORES, "store");
		E(PURGE_CACHE_ACL, "acl");
		E(PURGE_CACHE_CELL, "cell");
		E(PURGE_CACHE_INDEX1, "index1");
		E(PURGE_CACHE_INDEX2, "index2");
		E(PURGE_CACHE_INDEXEDPROPERTIES, "indexedproperty");
		E(PURGE_CACHE_USEROBJECT, "userobject");
		E(PURGE_CACHE_EXTERNID, "externid");
		E(PURGE_CACHE_USERDETAILS, "userdetail");
		E(PURGE_CACHE_SERVER, "server");
#undef E
	}
	return fexech(arg0, {"kopano-srvadm", "--clear-cache", kc_join(v, ",").c_str()}, path);
}

int main(int argc, char **argv) try
{
	AutoMAPI mapiinit;
	object_ptr<IMAPISession> lpSession;
	object_ptr<IMsgStore> lpMsgStore, lpUserStore;
	object_ptr<IECServiceAdmin> lpServiceAdmin;
	unsigned int cbUserId = 0, cbEntryID = 0;
	memory_ptr<ENTRYID> lpUserId, lpSenderId, lpGroupId, lpCompanyId;
	memory_ptr<ENTRYID> lpSetCompanyId, lpEntryID, lpUnWrappedEntry;
	unsigned int cbGroupId = 0, cbSenderId = 0, cbCompanyId = 0, cbSetCompanyId = 0;
	ECUSER sECUser;
	memory_ptr<ECUSER> lpECUser, lpSenders;
	ECGROUP		sECGroup;
	unsigned int cCompanies = 0, cUsers = 0, cSenders = 0;
	ECCOMPANY sECCompany, *lpECCompanies = nullptr;
	objectclass_t ulClass = OBJECTCLASS_UNKNOWN;
	const char *detailstype = nullptr, *path = nullptr;
	char *username = nullptr, *groupname = nullptr, *new_username = nullptr;
	char *companyname = nullptr, *set_companyname = nullptr;
	char *password = nullptr, *emailadr = nullptr, *fullname = nullptr;
	char *storeguid = nullptr, *lang = nullptr, *feature = nullptr;
	char *node = nullptr, *sendas_user = nullptr;
	bool bFeature = true, bCopyToPublic = false, bExplicitConfig = false;
	std::set<std::string, strcasecmp_comparison> sEnabled, sDisabled;
	int quota = -1, ud_quota = -1, isadmin = -1, isnonactive = -1;
	long long quotahard = -1, quotasoft = -1, quotawarn = -1;
	long long ud_quotahard = -1, ud_quotasoft = -1, ud_quotawarn = -1;
	int mr_accept = -1, mr_decline_conflict = -1, mr_decline_recurring = -1;
	int sendas_action = -1, passprompt = 0;
	modes mode = MODE_INVALID;
	std::list<std::string> lstUsernames;
	bool bAutoAccept = false, bDeclineConflict = false, bDeclineRecurring = false;
	object_ptr<IExchangeManageStore> lpIEMS;
	unsigned int loglevel = EC_LOGLEVEL_NONE;
	std::shared_ptr<ECLogger> lpLogger;
	const configsetting_t lpDefaults[] = {
		{"default_store_locale", ""}, /* ignored here; creation is in storeadm */
		{ "server_socket", "default:" },
		{ "sslkey_file", "" },
		{ "sslkey_pass", "", CONFIGSETTING_EXACT },
		{ NULL, NULL },
	};
	std::unique_ptr<ECConfig> lpsConfig(ECConfig::Create(lpDefaults));
	ConsoleTable ct(0,0);
	const char *szConfig = ECConfig::GetDefaultPath("admin.cfg");

	// Set locale to system variables
	setlocale(LC_MESSAGES, "");
	setlocale(LC_CTYPE, "");
	setlocale(LC_TIME, "");

	if(argc < 2) {
		print_help(argv[0]);
		return 1;
	}

	while (1) {
		InputValidator validateInput;
		auto c = getopt_long(argc, argv, "VlLsc:u:d:U:Pp:f:e:a:h:g:G:b:B:i:I:n:v", long_options, NULL);
		if (c == -1)
			break;
		switch (c) {
		case OPT_VERBOSITY:
			loglevel = strtoul(optarg, NULL, 0);
			break;
		case 'v':
			if (loglevel < EC_LOGLEVEL_DEBUG + 1)
				++loglevel;
			break;
		case 'l':
		case OPT_LIST_USERS:
			mode = MODE_LIST_USERS;
			break;
		case 's':
			mode = MODE_CREATE_PUBLIC;
			break;
		case 'c':
			mode = MODE_CREATE_USER;
			username = validateInput(optarg);
			break;
		case 'u':
			if (mode != MODE_HOOK_STORE)
				mode = MODE_UPDATE_USER;
			username = validateInput(optarg);
			break;
		case 'd':
			mode = MODE_DELETE_USER;
			username = validateInput(optarg);
			break;
		case 'g':
			mode = MODE_CREATE_GROUP;
			groupname = validateInput(optarg);
			break;
		case 'G':
			mode = MODE_DELETE_GROUP;
			groupname = validateInput(optarg);
			break;
		case 'L':
		case OPT_LIST_GROUPS:
			mode = MODE_LIST_GROUP;
			break;
		case 'b':
			mode = MODE_ADDUSER_GROUP;
			username = validateInput(optarg);
			break;
		case 'B':
			mode = MODE_DELETEUSER_GROUP;
			username = validateInput(optarg);
			break;
		case 'U':
			new_username = validateInput(optarg);
			break;
		case 'P':
		case OPT_PASSWORD:
			passprompt = 1;
			break;
		case 'p':
		case OPT_PASSWORD_PROMPT:
			password = validateInput(optarg);
			break;
		case 'f':
		case OPT_FULLNAME:
			fullname = validateInput(optarg);
			break;
		case 'e':
		case OPT_EMAIL:
			emailadr = validateInput(optarg);
			break;
		case 'a':
			isadmin = atoi(optarg);
			if (isadmin == 0)
				isadmin = parse_yesno(optarg);
			else
				isadmin = std::min(2, isadmin);
			break;
		case 'n':
			isnonactive = parse_yesno(optarg);
			break;
		case 'i':
			groupname = validateInput(optarg);
			break;
		case 'I':
			companyname = validateInput(optarg);
			break;
			// error handling?
		case '?':
			break;
		case OPT_HOST:
		case 'h':
			path = validateInput(optarg);
			break;
		case OPT_HELP:
			mode = MODE_HELP;
			break;
		case OPT_CREATE_STORE:
			mode = MODE_CREATE_STORE;
			username = validateInput(optarg);
			break;
		case OPT_DELETE_STORE:
			mode = MODE_DELETE_STORE;
			username = validateInput(optarg);
			break;
		case OPT_HOOK_STORE:
			mode = MODE_HOOK_STORE;
			storeguid = validateInput(optarg);
			break;
		case OPT_UNHOOK_STORE:
			mode = MODE_UNHOOK_STORE;
			username = validateInput(optarg);
			break;
		case OPT_REMOVE_STORE:
			mode = MODE_REMOVE_STORE;
			storeguid = validateInput(optarg);
			break;
		case OPT_COPYTO_PUBLIC:
			bCopyToPublic = true;
			break;
		case OPT_SYNC_USERS:
			mode = MODE_SYNC_USERS;
			break;
		case OPT_DETAILS:
			mode = MODE_DETAILS;
			username = validateInput(optarg);
			break;
		case OPT_DETAILS_TYPE:
			detailstype = validateInput(optarg);
			break;
			// Make values from Mb to bytes which the server wants
		case OPT_USER_QUOTA_HARD:
			quotahard = atoll(optarg) *1024*1024;
			break;
		case OPT_USER_QUOTA_SOFT:
			quotasoft = atoll(optarg) *1024*1024;
			break;
		case OPT_USER_QUOTA_WARN:
			quotawarn = atoll(optarg) *1024*1024;
			break;
		case OPT_USER_QUOTA_OVERRIDE:
			quota = parse_yesno(optarg);
			break;
		case OPT_USER_DEFAULT_QUOTA_HARD:
			ud_quotahard = atoll(optarg) * 1024 * 1024;
			break;
		case OPT_USER_DEFAULT_QUOTA_SOFT:
			ud_quotasoft = atoll(optarg) * 1024 * 1024;
			break;
		case OPT_USER_DEFAULT_QUOTA_WARN:
			ud_quotawarn = atoll(optarg) * 1024 * 1024;
			break;
		case OPT_USER_DEFAULT_QUOTA_OVERRIDE:
			ud_quota = parse_yesno(optarg);
			break;
		case OPT_LANG:
			// Use alternate language
			lang = validateInput(optarg);
			break;
		case OPT_MR_ACCEPT:
			mr_accept = parse_yesno(optarg);
			break;
		case OPT_MR_DECLINE_CONFLICT:
			mr_decline_conflict = parse_yesno(optarg);
			break;
		case OPT_MR_DECLINE_RECURRING:
			mr_decline_recurring = parse_yesno(optarg);
			break;
		case OPT_LIST_SENDAS:
			mode = MODE_LIST_SENDAS;
			username = validateInput(optarg);
			break;
		case OPT_ADD_SENDAS:
			sendas_user = validateInput(optarg);
			sendas_action = 1;
			break;
		case OPT_DEL_SENDAS:
			sendas_user = validateInput(optarg);
			sendas_action = 0;
			break;
		case OPT_UPDATE_GROUP:
			mode = MODE_UPDATE_GROUP;
			groupname = validateInput(optarg);
			break;
		case OPT_CREATE_COMPANY:
			mode = MODE_CREATE_COMPANY;
			companyname = validateInput(optarg);
			break;
		case OPT_UPDATE_COMPANY:
			mode = MODE_UPDATE_COMPANY;
			companyname = validateInput(optarg);
			break;
		case OPT_DELETE_COMPANY:
			mode = MODE_DELETE_COMPANY;
			companyname = validateInput(optarg);
			break;
		case OPT_LIST_COMPANY:
			mode = MODE_LIST_COMPANY;
			break;
		case OPT_ADD_VIEW:
			mode = MODE_ADD_VIEW;
			set_companyname = validateInput(optarg);
			break;
		case OPT_DEL_VIEW:
			mode = MODE_DEL_VIEW;
			set_companyname = validateInput(optarg);
			break;
		case OPT_LIST_VIEW:
			mode = MODE_LIST_VIEW;
			break;
		case OPT_ADD_ADMIN:
			mode = MODE_ADD_ADMIN;
			username = validateInput(optarg);
			break;
		case OPT_DEL_ADMIN:
			mode = MODE_DEL_ADMIN;
			username = validateInput(optarg);
			break;
		case OPT_LIST_ADMIN:
			mode = MODE_LIST_ADMIN;
			break;
		case OPT_SYSTEM_ADMIN:
			mode = MODE_SYSTEM_ADMIN;
			username = validateInput(optarg);
			break;
		case OPT_ADD_UQUOTA_RECIPIENT:
			mode = MODE_ADD_USERQUOTA_RECIPIENT;
			username = validateInput(optarg);
			break;
		case OPT_DEL_UQUOTA_RECIPIENT:
			mode = MODE_DEL_USERQUOTA_RECIPIENT;
			username = validateInput(optarg);
			break;
		case OPT_LIST_UQUOTA_RECIPIENT:
			mode = MODE_LIST_USERQUOTA_RECIPIENT;
			break;
		case OPT_ADD_CQUOTA_RECIPIENT:
			mode = MODE_ADD_COMPANYQUOTA_RECIPIENT;
			username = validateInput(optarg);
			break;
		case OPT_DEL_CQUOTA_RECIPIENT:
			mode = MODE_DEL_COMPANYQUOTA_RECIPIENT;
			username = validateInput(optarg);
			break;
		case OPT_LIST_CQUOTA_RECIPIENT:
			mode = MODE_LIST_COMPANYQUOTA_RECIPIENT;
			break;
		case OPT_PURGE_SOFTDELETE:
			return fexech(argv[0], {"kopano-srvadm", "--purge-softdelete", optarg}, path);

		case OPT_CLEAR_CACHE:
			return clearcache(argv[0], path, optarg);
		case OPT_PURGE_DEFERRED:
			return fexech(argv[0], {"kopano-srvadm", "--purge-deferred"}, path);
		case OPT_LIST_ORPHANS:
			return fexech(argv[0], {"kopano-storeadm", "-O"}, path);
		case OPT_CONFIG:
			szConfig = validateInput(optarg);
			bExplicitConfig = true;
			break;
		case OPT_UTF8: {
			// set early, so other arguments are parsed in this charset.
			std::string locale;
			if (!forceUTF8Locale(false, &locale)) {
				cerr << "Your system does not have the '" << locale << "' locale installed." << endl;
				cerr << "Please install this locale before creating new users." << endl;
				return 1;
			}
			break;
		}
		case OPT_FORCE_RESYNC:
			mode = MODE_FORCE_RESYNC;
			break;
		case OPT_USER_COUNT:
			mode = MODE_USER_COUNT;
			break;
		case OPT_ENABLE_FEATURE:
		case OPT_DISABLE_FEATURE:
			if (feature) {
			       cerr << "Only one feature can be enabled/disabled at a time" << endl;
			       break;
			}
			if (!isFeature(optarg)) {
			       cerr << optarg << " is not a valid kopano feature" << endl;
			       break;
			}
			feature = optarg;
			bFeature = (c == OPT_ENABLE_FEATURE);
			break;
		case OPT_VERSION:
		case 'V':
			cout << "kopano-admin " PROJECT_VERSION << endl;
			return EXIT_SUCCESS;
		case OPT_SELECT_NODE:
			node = validateInput(optarg);
			break;
		case OPT_RESET_FOLDER_COUNT:
			mode = MODE_RESET_FOLDER_COUNT;
			username = validateInput(optarg);
			break;
		default:
			break;
		};
		if (validateInput.failed) {
			cerr << "Invalid input '" << optarg << "' found." << endl;
			// no need to return, later input checking will print an error too
		}
	}

	// check empty input
	if (username && username[0] == 0x00) {
		cerr << "Username (-u) cannot be empty" << endl;
		return 1;
	}
	if (username && strcasecmp(username, "SYSTEM")==0) {
		cerr << "Username (-u) cannot be SYSTEM" << endl;
		return 1;
	}
	if (password && password[0] == 0x00) {
		cerr << "Password (-p) cannot be empty" << endl;
		return 1;
	}
	if (companyname && companyname[0] == 0x00){
		cerr << "Companyname (-I) cannot be empty" << endl;
		return 1;
	}
	if (groupname && groupname[0] == 0x00) {
		cerr << "Groupname cannot be empty" << endl;
		return 1;
	}
	if (fullname && fullname[0] == 0x00) {
		cerr << "Fullname (-f) cannot be empty" << endl;
		return 1;
	}
	if (emailadr && emailadr[0] == 0x00) {
		cerr << "Email address (-e) cannot be empty" << endl;
		return 1;
	}

	// --force-resync takes all left over arguments as usernames
	if (mode == MODE_FORCE_RESYNC) {
		assert(optind <= argc);
		std::copy(argv + optind, argv + argc, std::back_inserter(lstUsernames));
		optind = argc;
	}

	// check parameters
	if (optind < argc) {
		cerr << "Too many options given." << endl;
		return 1;
	}
	if (mode == MODE_INVALID) {
		cerr << "No correct command (e.g. -c for create user) given." << endl;
		return 1;
	}
	if (mode == MODE_HELP) {
		print_help(argv[0]);
		cout << endl << "Please read kopano-admin(8) for detailed information. Enter `man kopano-admin` to view it." << endl << endl;
		return 0;
	}
	// For the following modes we need a company name.
	if (!companyname &&
			(mode == MODE_ADD_VIEW || mode == MODE_DEL_VIEW || mode == MODE_LIST_VIEW ||
			 mode == MODE_ADD_ADMIN || mode == MODE_DEL_ADMIN || mode == MODE_LIST_ADMIN ||
			 mode == MODE_SYSTEM_ADMIN)){
		cerr << "Missing companyname to perform action" << endl;
		return 1;
	}
	if (mode == MODE_DETAILS && username == NULL) {
		cerr << "Missing information to show user details." << endl;
		return 1;
	}
	if (mode == MODE_CREATE_USER) {
		bool has_username = username != NULL;
		bool has_password = !(password == NULL && passprompt == 0 && isnonactive < 1);
		bool has_emailaddr = emailadr != NULL;
		bool has_fullname = fullname != NULL;

		if (!has_username || !has_password || !has_emailaddr || !has_fullname) {
			cerr << "Missing information to create user:";

			if (!has_username)
				cerr << " username (-u)";
			if (!has_password)
				cerr << " password (-p)";
			if (!has_emailaddr)
				cerr << " email address (-e)";
			if (!has_fullname)
				cerr << " full name (-f)";

			cerr << endl;
			return EXIT_FAILURE;
		}
	}
	if (mode == MODE_CREATE_USER && quota == 1 && (quotahard == -1 || quotawarn == -1 || quotasoft == -1)) {
		cerr << "Not all user specific quota levels are given." << endl;
		cerr << "Missing information to create user:";
		missing_quota(quotahard, quotawarn, quotasoft);
		cerr << endl;
		return 1;
	}
	if (mode == MODE_CREATE_COMPANY &&
			((quota == 1 && quotawarn == -1) ||
			 (ud_quota == 1 && (ud_quotahard == -1 || ud_quotasoft == -1 || ud_quotawarn == -1)))) {
		cerr << "Not all company specific quota levels are given." << endl;
		cerr << "Missing information to create company:";

		if (quota == 1 && quotawarn == -1)
			cerr << " warn quota (--qw)";
		if (ud_quota == 1)
			missing_quota(ud_quotahard, ud_quotawarn, ud_quotasoft);
		cerr << endl;
		return 1;
	}
	if (mode == MODE_CREATE_STORE && username == NULL) {
		cerr << "Missing username (-u) to be able to create store." << endl;
		return 1;
	}
	if (mode == MODE_DELETE_STORE) {
		cerr << "Delete store action is not available anymore. Use --remove-store to remove a store from the database." << endl;
		return 1;
	}
	if (mode == MODE_HOOK_STORE && (storeguid == nullptr || (username == nullptr && !bCopyToPublic))) {
		cerr << "Missing information to hook store:";
		if (storeguid == NULL)
			cerr << " store GUID (--hook-store)";
		if (username == nullptr && !bCopyToPublic)
			cerr << " username (-u)";
		cerr << endl;
		return 1;
	}
	if (mode == MODE_UNHOOK_STORE && username == NULL) {
		cerr << "Missing username (-u) to unhook store for." << endl;
		return 1;
	}
	if (mode == MODE_REMOVE_STORE && storeguid == NULL) {
		cerr << "Missing guid (--remove-store) to remove store for." << endl;
		return 1;
	}
	if (mode == MODE_UPDATE_USER && password == NULL && passprompt == 0 &&
			emailadr == NULL && fullname == NULL && new_username == NULL && isadmin == -1 &&
			quota == -1 && quotahard == -1 && quotasoft == -1 && quotawarn == -1 &&
			mr_accept == -1 && mr_decline_conflict == -1 && mr_decline_recurring == -1 &&
			sendas_user == NULL && isnonactive == -1 && feature == NULL) {
		cerr << "Missing information to update user (e.g. password, quota, see --help)." << endl;
		return 1;
	}
	if (mode == MODE_DELETE_USER && username == NULL) {
		cerr << "Missing username (-u) to delete." << endl;
		return 1;
	}
	if (mode == MODE_CREATE_GROUP && groupname == NULL) {
		cerr << "Missing name of group (-g) to create." << endl;
		return 1;
	}
	if (mode == MODE_UPDATE_GROUP && (groupname == NULL || (emailadr == NULL && sendas_user == NULL) ) ) {
		cerr << "Missing information to update group:";
		if (!groupname)
			cerr << " group name";
		if (!emailadr && !sendas_user)
			cerr << " either e-mail address (-e) or \"send-as user\" (--add-sendas)";
		cerr << endl;
		return 1;
	}
	if (mode == MODE_DELETE_GROUP && groupname == NULL) {
		cerr << "Missing name of group (-G) to delete." << endl;
		return 1;
	}
	if (mode == MODE_ADDUSER_GROUP && (groupname == NULL || username == NULL)) {
		cerr << "Missing information to add user to group:";
		if (!groupname)
			cerr << " group name (-i)";
		if (!username)
			cerr << " user name";
		cerr << endl;
		return 1;
	}
	if (mode == MODE_DELETEUSER_GROUP && (groupname == NULL || username == NULL)) {
		cerr << "Missing information to remove user from group:";
		if (!groupname)
			cerr << " group name (-i)";
		if (!username)
			cerr << " user name";
		cerr << endl;
		return 1;
	}
	if (mode == MODE_CREATE_COMPANY && companyname == NULL) {
		cerr << "Missing name of company to create." << endl;
		return 1;
	}
	if (mode == MODE_UPDATE_COMPANY &&
			((quota == 1 && quotawarn == -1) ||
			 (ud_quota == 1 && (ud_quotahard == -1 || ud_quotasoft == -1 || ud_quotawarn == -1)))) {
		cerr << "Missing information to update company:";
		if (quota == 1 && quotawarn == -1)
			cerr << " warn quota (--qw)";
		if (ud_quota == 1)
			missing_quota(ud_quotahard, ud_quotawarn, ud_quotasoft);
		cerr << endl;
		return 1;
	}
	if (mode == MODE_DELETE_COMPANY && companyname == NULL) {
		cerr << "Missing name of company to delete." << endl;
		return 1;
	}
	if (mode == MODE_ADD_VIEW && set_companyname == NULL) {
		cerr << "Missing company name to add remote view privilege to." << endl;
		return 1;
	}
	if (mode == MODE_DEL_VIEW && set_companyname == NULL) {
		cerr << "Missing company name to delete remote view privilege to." << endl;
		return 1;
	}
	if (mode == MODE_ADD_ADMIN && username == NULL) {
		cerr << "Missing username to add remote administrator to." << endl;
		return 1;
	}
	if (mode == MODE_DEL_ADMIN && username == NULL) {
		cerr << "Missing username to delete remote administration privilege for." << endl;
		return 1;
	}
	if (mode == MODE_SYSTEM_ADMIN && username == NULL) {
		cerr << "Missing username to set system administrator privilege for." << endl;
		return 1;
	}
	if ((mode == MODE_ADD_USERQUOTA_RECIPIENT || mode == MODE_DEL_USERQUOTA_RECIPIENT ||
				mode == MODE_ADD_COMPANYQUOTA_RECIPIENT || mode == MODE_DEL_COMPANYQUOTA_RECIPIENT) &&
			username == NULL) {
		cerr << "Missing username to edit quota recipients for." << endl;
		return 1;
	}
	if (mode == MODE_RESET_FOLDER_COUNT && username == NULL) {
		cerr << "Missing username to reset folder counts for." << endl;
		return 1;
	}
	if (lang && mode != MODE_CREATE_STORE) {
		cerr << "You can only use the --lang option in combination with --create-store." << endl;
		return 1;
	}

	// check warnings
	if (new_username != NULL && mode != MODE_UPDATE_USER) {
		cerr << "WARNING: new username \"" << new_username << "\" will be ignored (only used for -U)."  << endl;
	}
	if ((quota == 0 && (quotawarn >= 0 || quotasoft >= 0 || quotahard >= 0)) ||
			(ud_quota == 0 && (ud_quotawarn >= 0 || ud_quotasoft >= 0 || ud_quotahard >= 0))) {
		cerr << "Disabling quota override, but quota levels are provided." << endl;
		cerr << "By disabling quota overrides the existing values will be reset," << endl;
		cerr << "and these new values will be ignored." << endl;
	}
	if ((quota == -1 && (quotawarn >= 0 || quotasoft >= 0 || quotahard >= 0)) ||
			(ud_quota == -1 && (ud_quotawarn >= 0 || ud_quotasoft >= 0 || ud_quotahard >= 0))) {
		cerr << "Quota levels are provided, but not quota level override" << endl;
		cerr << "Without an explicit quota override value the quota levels will be ignored." << endl;
	}

	// confirmations
	if (mode == MODE_FORCE_RESYNC && lstUsernames.empty()) {
		string response;

		cout << "You requested a forced resync without arguments, are you sure you want" << endl;
		cout << "force a resync of all offline profiles for all users? [y/N]: ";
		cin >> response;
		if (response.empty() || strcasecmp(response.c_str(), "n") == 0 || strcasecmp(response.c_str(), "no") == 0)
			return 0;
		if (strcasecmp(response.c_str(), "y") != 0 && strcasecmp(response.c_str(), "yes") != 0) {
			cout << "Invalid response." << endl;
			return 1;
		}
	}

	bool bHaveConfig = lpsConfig->LoadSettings(szConfig);
	/* Special case on complaining errors in config file:
	 * - explicit config file given, but was not found
	 * - default config file loaded, but contains errors
	 * This makes that we do not complain for errors when an "invalid" config was given but did load ok.
	 * This is a trick that people can use to give the spooler or dagent a config for its client SSL settings,
	 * which are the only settings used by the admin program.
	 */
	if ((!bHaveConfig && bExplicitConfig) || (bHaveConfig && !bExplicitConfig && lpsConfig->HasErrors())) {
		cerr << "Error while reading configuration file " << szConfig << endl;
		// create fatal logger without a timestamp to stderr
		lpLogger = std::make_shared<ECLogger_File>(EC_LOGLEVEL_FATAL, 0, "-", false);
		ec_log_set(lpLogger);
		LogConfigErrors(lpsConfig.get());
		return 1;
	}
	if(lang) {
		char* locale = setlocale(LC_MESSAGES, lang);
		if (!locale) {
			cerr << "Your system does not have the '" << lang << "' locale installed." << endl;
			cerr << "Please install this locale before creating new users." << endl;
			// do not create store in wrong language, give admin a chance to make store in right locale
			return 1;
		}
	}

	if (loglevel > EC_LOGLEVEL_DEBUG)
		loglevel = EC_LOGLEVEL_ALWAYS;
	if (loglevel > EC_LOGLEVEL_NONE)
		lpLogger = std::make_shared<ECLogger_File>(loglevel, 0, "-", false);
	else
		lpLogger = std::make_shared<ECLogger_Null>();
	ec_log_set(lpLogger);

	//Init mapi
	auto hr = mapiinit.Initialize();
	if (hr != hrSuccess) {
		cerr << "Unable to initialize" << endl;
		goto exit;
	}

	/*
	 * server path sequence is:
	 * 1. -h option from command line
	 * 2. KOPANO_SOCKET environment variable
	 * 3. config setting option
	 */
	if (!path) {
		path = lpsConfig->GetSetting("server_socket");
		// environment variable may override setting variable
		path = GetServerUnixSocket(path);
	}
	hr = HrOpenECAdminSession(&~lpSession, PROJECT_VERSION, "admin",
	     path, EC_PROFILE_FLAGS_NO_NOTIFICATIONS,
	     lpsConfig->GetSetting("sslkey_file", "", NULL),
	     lpsConfig->GetSetting("sslkey_pass", "", NULL));
	if(hr != hrSuccess) {
		cerr << "Unable to open Admin session: " <<
			GetMAPIErrorMessage(hr) << " (" <<
			stringify_hex(hr) << ")" << endl;
		switch (hr) {
		case MAPI_E_NETWORK_ERROR:
			cerr << "The server is not running, or not accessible";
			if (path != NULL && *path != '\0')
				cerr << " through \"" << path << "\"";
			cerr << "." << endl;
			break;
		case MAPI_E_LOGON_FAILED:
		case MAPI_E_NO_ACCESS:
			cerr << "Access was denied on " << path << "." << endl;
			break;
		default:
			break;
		};
		goto exit;
	}

	hr = HrOpenDefaultStore(lpSession, &~lpMsgStore);
	if(hr != hrSuccess) {
		cerr << "Unable to open Admin store: " <<
			GetMAPIErrorMessage(hr) << " (" <<
			stringify_hex(hr) << ")" << endl;
		goto exit;
	}

	if (node != NULL && *node != '\0') {
		MsgStorePtr ptrRemoteStore;

		hr = HrGetRemoteAdminStore(lpSession, lpMsgStore, (LPTSTR)node, 0, &~ptrRemoteStore);
		if (hr != hrSuccess) {
			cerr << "Unable to connect to node '" << node << "':" <<
				GetMAPIErrorMessage(hr) << " (" <<
				stringify_hex(hr) << ")" << endl;
			switch (hr) {
			case MAPI_E_NETWORK_ERROR:
				cerr << "The server is not running, or not accessible." << endl;
				break;
			case MAPI_E_LOGON_FAILED:
			case MAPI_E_NO_ACCESS:
				cerr << "Access was denied." << endl;
				break;
			case MAPI_E_NOT_FOUND:
				cerr << "Node '" << node << "' is unknown." << endl;
				break;
			default:
				break;
			}
			goto exit;
		}
		lpMsgStore.reset(ptrRemoteStore.release(), false);
	}

	hr = GetECObject(lpMsgStore, iid_of(lpServiceAdmin), &~lpServiceAdmin);
	if (hr != hrSuccess) {
		cerr << "Admin object not found." << endl;
		goto exit;
	}

	switch (mode) {
	case MODE_UPDATE_COMPANY:
	case MODE_DELETE_COMPANY:
	case MODE_ADD_VIEW:
	case MODE_DEL_VIEW:
	case MODE_LIST_VIEW:
	case MODE_ADD_ADMIN:
	case MODE_DEL_ADMIN:
	case MODE_LIST_ADMIN:
	case MODE_SYSTEM_ADMIN:
	case MODE_ADD_USERQUOTA_RECIPIENT:
	case MODE_DEL_USERQUOTA_RECIPIENT:
	case MODE_LIST_USERQUOTA_RECIPIENT:
	case MODE_ADD_COMPANYQUOTA_RECIPIENT:
	case MODE_DEL_COMPANYQUOTA_RECIPIENT:
	case MODE_LIST_COMPANYQUOTA_RECIPIENT:
		hr = lpServiceAdmin->ResolveCompanyName((LPTSTR)companyname, 0, &cbCompanyId, &~lpCompanyId);
		if (hr != hrSuccess) {
			fprintf(stderr, "Failed to resolve company: %s\n", getMapiCodeString(hr, companyname).c_str());
			goto exit;
		}
		break;
	default:
		break;
	}

	switch (mode) {
	case MODE_DELETE_USER:
	case MODE_UPDATE_USER:
	case MODE_ADDUSER_GROUP:
	case MODE_DELETEUSER_GROUP:
	case MODE_ADD_ADMIN:
	case MODE_DEL_ADMIN:
	case MODE_SYSTEM_ADMIN:
	case MODE_ADD_USERQUOTA_RECIPIENT:
	case MODE_DEL_USERQUOTA_RECIPIENT:
	case MODE_ADD_COMPANYQUOTA_RECIPIENT:
	case MODE_DEL_COMPANYQUOTA_RECIPIENT:
		if (username == nullptr)
			break;
		hr = lpServiceAdmin->ResolveUserName(reinterpret_cast<LPTSTR>(username), 0, &cbUserId, &~lpUserId);
		if (hr != hrSuccess) {
			fprintf(stderr, "Failed to resolve user: %s\n", getMapiCodeString(hr, username).c_str());
			goto exit;
		}
		break;
	default:
		break;
	}

	// fully logged on, action!
	switch(mode) {
	case MODE_LIST_USERS:
		hr = ForEachCompany(lpServiceAdmin, companyname, ListUsers);
		if (hr != hrSuccess)
			goto exit;
		break;
	case MODE_DETAILS:
		if (detailstype == NULL || strcasecmp(detailstype, "user") == 0)
			ulClass = ACTIVE_USER;
		else if (strcasecmp(detailstype, "group") == 0)
			ulClass = DISTLIST_GROUP;
		else if (strcasecmp(detailstype, "company") == 0)
			ulClass = CONTAINER_COMPANY;
		else if (strcasecmp(detailstype, "archive") != 0) {
			hr = MAPI_E_INVALID_TYPE;
			cerr << "Unknown userobject type \"" << detailstype << "\"" << endl;
			goto exit;
		}
		if (detailstype && strcasecmp(detailstype, "archive") == 0)
			hr = print_archive_details(lpSession, lpServiceAdmin, username);
		else
			hr = print_details(lpSession, lpServiceAdmin, ulClass, username);
		if (hr != hrSuccess)
			goto exit;
		break;
	case MODE_CREATE_PUBLIC:
		if (companyname == nullptr)
			return fexech(argv[0], {"kopano-storeadm", "-P"}, path);
		return fexech(argv[0], {"kopano-storeadm", "-Pk", companyname}, path);
	case MODE_CREATE_USER:
		memset(&sECUser, 0, sizeof(sECUser));
		sECUser.sUserId.cb = g_cbDefaultEid;
		sECUser.sUserId.lpb = g_lpDefaultEid;
		sECUser.lpszUsername = (LPTSTR)username;

		if (passprompt && isnonactive != 1) {
			sECUser.lpszPassword = (LPTSTR)get_password();
			if (sECUser.lpszPassword == NULL) {
				cerr << "Passwords don't match" << endl;
				return 1;
			}
			if (sECUser.lpszPassword[0] == 0x00) {
				cerr << "Password cannot be empty" << endl;
				return 1;
			}
		}
		else if (isnonactive == 1)
			sECUser.lpszPassword = NULL;
		else
			sECUser.lpszPassword = (LPTSTR)password;

		sECUser.lpszMailAddress = (LPTSTR)emailadr;
		sECUser.lpszFullName = (LPTSTR)fullname;
		sECUser.ulIsAdmin = (isadmin != -1)?isadmin:0;
		// FIXME: create user, room or equipment!
		sECUser.ulObjClass = ACTIVE_USER;
		if (isnonactive == 1)
			sECUser.ulObjClass = NONACTIVE_USER; // NONACTIVE_ROOM, NONACTIVE_EQUIPMENT, (NONACTIVE_CONTACT?)

		hr = lpServiceAdmin->CreateUser(&sECUser, 0, &cbUserId, &~lpUserId);
		if (hr != hrSuccess) {
			cerr << "Unable to create user: " << getMapiCodeString(hr, username) << endl;
			cerr << "Check server.log for details." << endl;
			goto exit;
		}
		// set quota data
		if (quota != -1 || quotahard != -1 || quotasoft != -1 || quotawarn != -1) {
			hr = setQuota(lpServiceAdmin, cbUserId, lpUserId, quota, false, quotawarn, quotasoft, quotahard);
			if(hr != hrSuccess)
				goto exit;
		}
		cout << "User created." << endl;
		break;
	case MODE_CREATE_STORE:
		if (lang == nullptr)
			return fexech(argv[0], {"kopano-storeadm", "-Cn", username}, path);
		return fexech(argv[0], {"kopano-storeadm", "-Cn", username, "-l", lang}, path);
	case MODE_DELETE_USER:
		hr = lpServiceAdmin->DeleteUser(cbUserId, lpUserId);
		if (hr != hrSuccess) {
			cerr << "Unable to delete user: " << getMapiCodeString(hr, username) << endl;
			goto exit;
		}
		cout << "User deleted." << endl;
		break;
	case MODE_DELETE_STORE:
		// happy compiler
		break;
	case MODE_HOOK_STORE:
		if (bCopyToPublic)
			return fexech(argv[0], {"kopano-storeadm", "-A", storeguid, "-p"}, path);
		return fexech(argv[0], {"kopano-storeadm", "-A", storeguid, "-n", username}, path);
	case MODE_UNHOOK_STORE:
		if (detailstype == NULL)
			return fexech(argv[0], {"kopano-storeadm", "-Dn", username}, path);
		return fexech(argv[0], {"kopano-storeadm", "-Dn", username, "-t", detailstype}, path);
	case MODE_REMOVE_STORE:
		return fexech(argv[0], {"kopano-storeadm", "-R", storeguid}, path);
	case MODE_UPDATE_USER:
		if (new_username) {
			memory_ptr<ENTRYID> userid;
			ULONG usize;
			hr = lpServiceAdmin->ResolveUserName(reinterpret_cast<LPTSTR>(new_username), 0, &usize, &~userid);
			if (hr == hrSuccess) {
				cerr << "User with name '" << new_username << "' is already present." << endl;
				hr = MAPI_E_COLLISION;
				goto exit;
			}
		}
		// get old features. we need these, because not setting them would mean: remove
		hr = lpServiceAdmin->GetUser(cbUserId, lpUserId, 0, &~lpECUser);
		if (hr != hrSuccess) {
			cerr << "Unable to get user details: " << getMapiCodeString(hr, username) << endl;
			goto exit;
		}

		// lpECUser memory will be kept alive to let the SetUser() call work
		for (ULONG i = 0; i < lpECUser->sMVPropmap.cEntries; ++i) {
			if (lpECUser->sMVPropmap.lpEntries[i].ulPropId == PR_EC_ENABLED_FEATURES_A)
				sEnabled.insert((char**)lpECUser->sMVPropmap.lpEntries[i].lpszValues,
						(char**)lpECUser->sMVPropmap.lpEntries[i].lpszValues + lpECUser->sMVPropmap.lpEntries[i].cValues);
			else if (lpECUser->sMVPropmap.lpEntries[i].ulPropId == PR_EC_DISABLED_FEATURES_A)
				sDisabled.insert((char**)lpECUser->sMVPropmap.lpEntries[i].lpszValues,
						(char**)lpECUser->sMVPropmap.lpEntries[i].lpszValues + lpECUser->sMVPropmap.lpEntries[i].cValues);
		}

		if (feature) {
			if (bFeature) {
				sEnabled.emplace(feature);
				sDisabled.erase(feature);
			} else {
				sEnabled.erase(feature);
				sDisabled.emplace(feature);
			}
		}

		if (new_username || password || passprompt || emailadr || fullname || isadmin != -1 || isnonactive != -1 || feature) {
			memset(&sECUser, 0, sizeof(sECUser));

			// if the user did not select an active/inactive state on the command-line,
			// then check what the status was before admin started; that status
			// will then be re-used
			if (isnonactive == -1)
				isnonactive = lpECUser -> ulObjClass == NONACTIVE_USER;

			// copy static info
			sECUser.sUserId.cb = cbUserId;
			sECUser.sUserId.lpb = reinterpret_cast<unsigned char *>(lpUserId.get());
			// possibly set new values
			sECUser.lpszUsername = (LPTSTR)(new_username ? new_username : username);
			if (passprompt) {
				sECUser.lpszPassword = (LPTSTR)get_password();
				if (sECUser.lpszPassword == NULL)
				{
					cerr << "Passwords don't match" << endl;
					return 1;
				}
				if (sECUser.lpszPassword[0] == 0)
				{
					cerr << "Password cannot be empty" << endl;
					return 1;
				}
			} else
				sECUser.lpszPassword = (LPTSTR)password;
			sECUser.lpszMailAddress = (LPTSTR)emailadr;
			sECUser.lpszFullName = (LPTSTR)fullname;
			sECUser.ulIsAdmin = isadmin;
			sECUser.ulObjClass = ACTIVE_USER;
			if (isnonactive == 1)
				sECUser.ulObjClass = NONACTIVE_USER;

			// sEnabled to sECUser.sMVPropmap ergens
			sECUser.sMVPropmap.cEntries = 2; // @note: if we have more mv props than the feature lists, adjust this value!
			// mapi allocate more on lpECUser, so this will be freed automatically at exit.
			hr = MAPIAllocateMore(sizeof(MVPROPMAPENTRY) * sECUser.sMVPropmap.cEntries, lpECUser,
			     reinterpret_cast<void **>(&sECUser.sMVPropmap.lpEntries));
			if (hr != hrSuccess) {
				cerr << "Memory error" << endl;
				goto exit;
			}
			if (fillMVPropmap(sECUser, PR_EC_ENABLED_FEATURES_A, 0, sEnabled, lpECUser) != hrSuccess ||
			    fillMVPropmap(sECUser, PR_EC_DISABLED_FEATURES_A, 1, sDisabled, lpECUser) != hrSuccess)
				goto exit;
			hr = lpServiceAdmin->SetUser(&sECUser, 0);
			if (hr != hrSuccess) {
				cerr << "Unable to update user information: " << getMapiCodeString(hr) << endl;
				goto exit;
			}
		}

		// update quota data
		if (quota != -1 || quotahard != -1 || quotasoft != -1 || quotawarn != -1) {
			hr = setQuota(lpServiceAdmin, cbUserId, lpUserId, quota, false, quotawarn, quotasoft, quotahard, true);
			if (hr != hrSuccess)
				goto exit;
		}

		if (mr_accept != -1 || mr_decline_conflict != -1 || mr_decline_recurring != -1)
		{
			hr = lpServiceAdmin->QueryInterface(IID_IExchangeManageStore, &~lpIEMS);
			if (hr != hrSuccess) {
				cerr << "Unable to get admin interface." << endl;
				goto exit;
			}
			hr = lpIEMS->CreateStoreEntryID(reinterpret_cast<const TCHAR *>(""), reinterpret_cast<const TCHAR *>(username), 0, &cbEntryID, &~lpEntryID);
			if (hr != hrSuccess) {
				cerr << "Unable to get user store entry id. User has possibly has not store." << endl;
				goto exit;
			}
			hr = lpSession->OpenMsgStore(0, cbEntryID, lpEntryID, &IID_IMsgStore, MDB_WRITE, &~lpUserStore);
			if (hr != hrSuccess) {
				cerr << "Unable to open user store." << endl;
				goto exit;
			}
			hr = GetAutoAcceptSettings(lpUserStore, &bAutoAccept, &bDeclineConflict, &bDeclineRecurring);
			if (hr != hrSuccess)
				// ignore and assume 'false' for all values
				hr = hrSuccess;
			if (mr_accept != -1)
				bAutoAccept = mr_accept;
			if (mr_decline_conflict != -1)
				bDeclineConflict = mr_decline_conflict;
			if (mr_decline_recurring != -1)
				bDeclineRecurring = mr_decline_recurring;

			hr = SetAutoAcceptSettings(lpUserStore, bAutoAccept, bDeclineConflict, bDeclineRecurring);
			if (hr != hrSuccess) {
				cerr << "Unable to set auto-accept settings." << endl;
				goto exit;
			}
		}

		if (sendas_user) {
			hr = lpServiceAdmin->ResolveUserName((LPTSTR)sendas_user, 0, &cbSenderId, &~lpSenderId);
			if (hr != hrSuccess) {
				cerr << "Unable to update user, sendas user not available: " << getMapiCodeString(hr, sendas_user) << endl;
				goto exit;
			}
			if (sendas_action == 0)
				// delete sendas user
				hr = lpServiceAdmin->DelSendAsUser(cbUserId, lpUserId, cbSenderId, lpSenderId);
			else if (sendas_action == 1)
				// add sendas user
				hr = lpServiceAdmin->AddSendAsUser(cbUserId, lpUserId, cbSenderId, lpSenderId);

			switch (hr) {
			case MAPI_E_NOT_FOUND:
				// on del, not in list
				if (sendas_action == 0)
					cerr << "Unable to update user, sender " << sendas_user << " not found in sendas list" << endl;
				else
					cerr << "Unable to update user, sender " << sendas_user << " not allowed in sendas list" << endl;
				goto exit;
			case MAPI_E_COLLISION:
				// on add, already added ... too bad an insert collision does not return this error :|
				cerr << "Unable to update user, sender " << sendas_user << " already in sendas list" << endl;
				goto exit;
			default:
				if (hr != hrSuccess) {
					cerr << "Unable to update user, unable to update sendas list: " << getMapiCodeString(hr, username) << endl;
					goto exit;
				}
				break;
			};
		}
		cout << "User information updated." << endl;
		break;
	case MODE_CREATE_COMPANY:
		memset(&sECCompany, 0, sizeof(sECCompany));
		sECCompany.lpszCompanyname = (LPTSTR)companyname;
		hr = lpServiceAdmin->CreateCompany(&sECCompany, 0, &cbCompanyId, &~lpCompanyId);
		if (hr != hrSuccess) {
			cerr << "Unable to create company: " << getMapiCodeString(hr, companyname) << endl;
			goto exit;
		}
		if (quota != -1) {
			// this is the company public quota, and only contains a warning, nothing more.
			hr = setQuota(lpServiceAdmin, cbCompanyId, lpCompanyId, quota, false, quotawarn, 0, 0, false, true);
			if(hr != hrSuccess)
				goto exit;
		}
		if (ud_quota != -1) {
			hr = setQuota(lpServiceAdmin, cbCompanyId, lpCompanyId, ud_quota, true, ud_quotawarn, ud_quotasoft, ud_quotahard);
			if (hr != hrSuccess)
				goto exit;
		}
		cout << "Company created" << endl;
		break;
	case MODE_UPDATE_COMPANY:
		if (quota != -1 || quotahard != -1 || quotasoft != -1 || quotawarn != -1) {
			hr = setQuota(lpServiceAdmin, cbCompanyId, lpCompanyId, quota, false, quotawarn, quotasoft, quotahard, true, true);
			if (hr != hrSuccess)
				goto exit;
		}
		if (ud_quota != -1 || ud_quotahard != -1 || ud_quotasoft != -1 || ud_quotawarn != -1) {
			hr = setQuota(lpServiceAdmin, cbCompanyId, lpCompanyId, ud_quota, true, ud_quotawarn, ud_quotasoft, ud_quotahard);
			if (hr != hrSuccess)
				goto exit;
		}
		break;
	case MODE_DELETE_COMPANY:
		hr = lpServiceAdmin->DeleteCompany(cbCompanyId, lpCompanyId);
		if (hr != hrSuccess) {
			cerr << "Unable to delete company: " << getMapiCodeString(hr, companyname) << endl;
			goto exit;
		}
		cout << "Company deleted" << endl;
		break;
	case MODE_LIST_COMPANY:
		hr = lpServiceAdmin->GetCompanyList(0, &cCompanies, &lpECCompanies);
		if(hr != hrSuccess) {
			cerr << "Unable to list companies: " << getMapiCodeString(hr) << endl;
			goto exit;
		}
		cout << "Company list ("<< cCompanies <<"):" << endl;
		ct.Resize(cCompanies, 2);
		ct.SetHeader(0, "Companyname");
		ct.SetHeader(1, "System administrator");
		for (unsigned int i = 0; i < cCompanies; ++i) {
			ct.AddColumn(0, (LPSTR)lpECCompanies[i].lpszCompanyname);
			hr = lpServiceAdmin->GetUser(lpECCompanies[i].sAdministrator.cb, reinterpret_cast<ENTRYID *>(lpECCompanies[i].sAdministrator.lpb), 0, &~lpECUser);
			if (hr != hrSuccess) {
				cerr << "Unable to get administrator details: " << getMapiCodeString(hr, "administrator") << endl;
				goto exit;
			}
			ct.AddColumn(1, (LPSTR)lpECUser->lpszUsername);
		}
		ct.PrintTable();
		break;
	case MODE_CREATE_GROUP:
		memset(&sECGroup, 0, sizeof(sECGroup));
		sECGroup.lpszGroupname = (LPTSTR)groupname;
		sECGroup.lpszFullname = (LPTSTR)groupname;
		sECGroup.lpszFullEmail = (LPTSTR)emailadr;
		hr = lpServiceAdmin->CreateGroup(&sECGroup, 0, &cbGroupId, &~lpGroupId);
		if (hr != hrSuccess) {
			cerr << "Unable to create group: " << getMapiCodeString(hr, groupname) << endl;
			goto exit;
		}
		cout << "Group created." << endl;
		break;
	case MODE_UPDATE_GROUP:
		hr = lpServiceAdmin->ResolveGroupName(reinterpret_cast<LPTSTR>(groupname), 0, &cbGroupId, &~lpGroupId);
		if (hr != hrSuccess) {
			cerr << "Unable to update group: " << getMapiCodeString(hr, groupname) << endl;
			goto exit;
		}

		if (emailadr) {
			memset(&sECGroup, 0, sizeof(sECGroup));
			// copy static info
			sECGroup.sGroupId.cb = cbGroupId;
			sECGroup.sGroupId.lpb = reinterpret_cast<unsigned char *>(lpGroupId.get());
			// possibly set new values
			sECGroup.lpszFullEmail = (LPTSTR)emailadr;
			sECGroup.lpszGroupname = (LPTSTR)groupname;
			sECGroup.lpszFullname = (LPTSTR)groupname;

			hr = lpServiceAdmin->SetGroup(&sECGroup, 0);
			if (hr != hrSuccess) {
				cerr << "Unable to update group information: " << getMapiCodeString(hr) << endl;
				goto exit;
			}
		}

		if (sendas_user) {
			hr = lpServiceAdmin->ResolveUserName(reinterpret_cast<LPTSTR>(sendas_user), 0, &cbSenderId, &~lpSenderId);
			if (hr != hrSuccess) {
				cerr << "Unable to update group, sendas user not available: " << getMapiCodeString(hr, sendas_user) << endl;
				goto exit;
			}
			if (sendas_action == 0)
				// delete sendas user
				hr = lpServiceAdmin->DelSendAsUser(cbGroupId, lpGroupId, cbSenderId, lpSenderId);
			else if (sendas_action == 1)
				// add sendas user
				hr = lpServiceAdmin->AddSendAsUser(cbGroupId, lpGroupId, cbSenderId, lpSenderId);

			switch (hr) {
			case MAPI_E_NOT_FOUND:
				// on del, not in list
				if (sendas_action == 0)
					cerr << "Unable to update group, sender " << sendas_user << " not found in sendas list" << endl;
				else
					cerr << "Unable to update group, sender " << sendas_user << " not allowed in sendas list" << endl;
				goto exit;
			case MAPI_E_COLLISION:
				// on add, already added ... too bad an insert collision does not return this error :|
				cerr << "Unable to update group, sender " << sendas_user << " already in sendas list" << endl;
				goto exit;
			default:
				if (hr != hrSuccess) {
					cerr << "Unable to update group, unable to update sendas list: " << getMapiCodeString(hr, username) << endl;
					goto exit;
				}
				break;
			};
		}
		cout << "Group information updated." << endl;
		break;
	case MODE_DELETE_GROUP:
		hr = lpServiceAdmin->ResolveGroupName(reinterpret_cast<LPTSTR>(groupname), 0, &cbGroupId, &~lpGroupId);
		if (hr != hrSuccess) {
			cerr << "Unable to delete group: " << getMapiCodeString(hr, groupname) << endl;
			goto exit;
		}
		hr = lpServiceAdmin->DeleteGroup(cbGroupId, lpGroupId);
		if (hr != hrSuccess) {
			cerr << "Unable to delete group." << endl;
			goto exit;
		}
		cout << "Group deleted." << endl;
		break;
	case MODE_LIST_GROUP:
		hr = ForEachCompany(lpServiceAdmin, companyname, ListGroups);
		if (hr != hrSuccess)
			goto exit;
		break;
	case MODE_ADDUSER_GROUP:
		hr = lpServiceAdmin->ResolveGroupName(reinterpret_cast<LPTSTR>(groupname), 0, &cbGroupId, &~lpGroupId);
		if (hr != hrSuccess) {
			cerr << "Unable to add user to group: " << getMapiCodeString(hr, groupname) << endl;
			goto exit;
		}
		hr = lpServiceAdmin->AddGroupUser(cbGroupId, lpGroupId, cbUserId, lpUserId);
		if (hr != hrSuccess) {
			cerr << "Unable to add user to group." << endl;
			goto exit;
		}
		cout << "User added to group." << endl;
		break;
	case MODE_DELETEUSER_GROUP:
		hr = lpServiceAdmin->ResolveGroupName(reinterpret_cast<LPTSTR>(groupname), 0, &cbGroupId, &~lpGroupId);
		if (hr != hrSuccess) {
			cerr << "Unable to remove user from group: " << getMapiCodeString(hr, groupname) << endl;
			goto exit;
		}
		hr = lpServiceAdmin->DeleteGroupUser(cbGroupId, lpGroupId, cbUserId, lpUserId);
		if (hr != hrSuccess) {
			cerr << "Unable to remove user from group." << endl;
			goto exit;
		}
		cout << "User removed from group." << endl;
		break;
	case MODE_SYNC_USERS:
		hr = SyncUsers(lpServiceAdmin);
		if (hr != hrSuccess)
			goto exit;
		cout << "Users and groups synchronized." << endl;
		break;
	case MODE_ADD_VIEW:
		hr = lpServiceAdmin->ResolveCompanyName(reinterpret_cast<LPTSTR>(set_companyname), 0, &cbSetCompanyId, &~lpSetCompanyId);
		if (hr != hrSuccess) {
			cerr << "Failed to resolve company name: " << getMapiCodeString(hr, set_companyname) << endl;
			goto exit;
		}
		hr = lpServiceAdmin->AddCompanyToRemoteViewList(cbSetCompanyId, lpSetCompanyId, cbCompanyId, lpCompanyId);
		if (hr != hrSuccess) {
			cerr << "Failed to add company to remote-view list" << endl;
			goto exit;
		}
		cout << "Company " << set_companyname << " added to the remote-view list of " << companyname << endl;
		break;
	case MODE_DEL_VIEW:
		hr = lpServiceAdmin->ResolveCompanyName(reinterpret_cast<LPTSTR>(set_companyname), 0, &cbSetCompanyId, &~lpSetCompanyId);
		if (hr != hrSuccess) {
			cerr << "Failed to resolve company name: " << getMapiCodeString(hr, set_companyname) << endl;
			goto exit;
		}
		hr = lpServiceAdmin->DelCompanyFromRemoteViewList(cbSetCompanyId, lpSetCompanyId, cbCompanyId, lpCompanyId);
		if (hr != hrSuccess) {
			cerr << "Failed to remove company from remote-view list: " << getMapiCodeString(hr) << endl;
			goto exit;
		}
		cout << "Company " << set_companyname << " removed from the remote-view list of " << companyname << endl;
		break;
	case MODE_LIST_VIEW:
		hr = lpServiceAdmin->GetRemoteViewList(cbCompanyId, lpCompanyId, 0, &cCompanies, &lpECCompanies);
		if (hr != hrSuccess) {
			cerr << "Unable to display remote-view list: " << getMapiCodeString(hr) << endl;
			goto exit;
		}
		cout << "remote-view list ("<< cCompanies <<"):" << endl;
		cout << "\t" << "companyname" << "" << endl;
		cout << "\t-------------------------------------" << endl;
		print_companies(cCompanies, lpECCompanies, true);
		break;
	case MODE_ADD_ADMIN:
		hr = lpServiceAdmin->AddUserToRemoteAdminList(cbUserId, lpUserId, cbCompanyId, lpCompanyId);
		if (hr != hrSuccess) {
			cerr << "Failed to add user to remote-admin list: " << getMapiCodeString(hr) << endl;
			goto exit;
		}
		cout << "User " << username << " added to the remote-admin list of " << companyname << endl;
		break;
	case MODE_DEL_ADMIN:
		hr = lpServiceAdmin->DelUserFromRemoteAdminList(cbUserId, lpUserId, cbCompanyId, lpCompanyId);
		if (hr != hrSuccess) {
			cerr << "Failed to delete user from remote-admin list: " << getMapiCodeString(hr) << endl;
			goto exit;
		}
		cout << "User " << username << " removed from the remote-admin list of " << companyname << endl;
		break;
	case MODE_LIST_ADMIN:
		hr = lpServiceAdmin->GetRemoteAdminList(cbCompanyId, lpCompanyId, 0, &cUsers, &~lpECUser);
		if (hr != hrSuccess) {
			cerr << "Unable to display remote-admin list: " << getMapiCodeString(hr) << endl;
			goto exit;
		}
		cout << "remote-admin list ("<< cUsers <<"):" << endl;
		print_users(cUsers, lpECUser);
		break;
	case MODE_SYSTEM_ADMIN:
		memset(&sECCompany, 0, sizeof(sECCompany));
		sECCompany.sAdministrator.cb = cbUserId;
		sECCompany.sAdministrator.lpb = reinterpret_cast<unsigned char *>(lpUserId.get());
		sECCompany.lpszCompanyname = (LPTSTR)companyname;
		sECCompany.sCompanyId.cb = cbCompanyId;
		sECCompany.sCompanyId.lpb = reinterpret_cast<unsigned char *>(lpCompanyId.get());
		hr = lpServiceAdmin->SetCompany(&sECCompany, 0);
		if (hr != hrSuccess) {
			cerr << "Failed to set company system administrator" << endl;
			goto exit;
		}
		cout << "User " << username << " is set as admin of company " << companyname << endl;
		break;
	case MODE_ADD_USERQUOTA_RECIPIENT:
		hr = lpServiceAdmin->AddQuotaRecipient(cbCompanyId, lpCompanyId, cbUserId, lpUserId, ACTIVE_USER);
		if (hr != hrSuccess) {
			cerr << "Failed to add recipient to quota list." << endl;
			goto exit;
		}
		cout << "User " << username << " added to user quota recipients list for company " << companyname << endl;
		break;
	case MODE_DEL_USERQUOTA_RECIPIENT:
		hr = lpServiceAdmin->DeleteQuotaRecipient(cbCompanyId, lpCompanyId, cbUserId, lpUserId, ACTIVE_USER);
		if (hr != hrSuccess) {
			cerr << "Failed to remove company from quota list." << endl;
			goto exit;
		}
		cout << "User " << username << " removed from user quota recipients list for company " << companyname << endl;
		break;
	case MODE_LIST_USERQUOTA_RECIPIENT:
		/* HACK: request a user from the specified company, and request the recipients for that user. */
		hr = lpServiceAdmin->GetUserList(cbCompanyId, lpCompanyId, 0, &cUsers, &~lpECUser);
		if (hr != hrSuccess || cUsers <= 1) /* First user is always SYSTEM */ {
			cerr << "Failed to get quota recipient list" << endl;
			goto exit;
		}
		cbUserId = lpECUser[1].sUserId.cb;
		hr = KAllocCopy(lpECUser[1].sUserId.lpb, cbUserId, &~lpUserId);
		if (hr != hrSuccess)
			goto exit;
		hr = lpServiceAdmin->GetQuotaRecipients(cbUserId, lpUserId, 0, &cUsers, &~lpECUser);
		if (hr != hrSuccess) {
			cerr << "Failed to get quota recipient list" << endl;
			goto exit;
		}
		cout << "Recipient list ("<< cUsers-1 <<"):" << endl;
		/* Skip the dummy entry we used to obtain the list */
		print_users(cUsers - 1, &lpECUser[1]);
		break;
	case MODE_ADD_COMPANYQUOTA_RECIPIENT:
		hr = lpServiceAdmin->AddQuotaRecipient(cbCompanyId, lpCompanyId, cbUserId, lpUserId, CONTAINER_COMPANY);
		if (hr != hrSuccess) {
			cerr << "Failed to add recipient to quota list." << endl;
			goto exit;
		}
		cout << "User " << username << " added to company quota recipients list for company " << companyname << endl;
		break;
	case MODE_DEL_COMPANYQUOTA_RECIPIENT:
		hr = lpServiceAdmin->DeleteQuotaRecipient(cbCompanyId, lpCompanyId, cbUserId, lpUserId, CONTAINER_COMPANY);
		if (hr != hrSuccess) {
			cerr << "Failed to delete recipient to quota list." << endl;
			goto exit;
		}
		cout << "User " << username << " removed from company quota recipients list for company " << companyname << endl;
		break;
	case MODE_LIST_COMPANYQUOTA_RECIPIENT:
		hr = lpServiceAdmin->GetQuotaRecipients(cbCompanyId, lpCompanyId, 0, &cUsers, &~lpECUser);
		if (hr != hrSuccess) {
			cerr << "Failed to get quota recipient list." << endl;
			goto exit;
		}
		cout << "Recipient list ("<< cUsers-1 <<"):" << endl;
		/* Skipt first entry, that is the company itself which will not get the mail */
		print_users(cUsers - 1, &lpECUser[1]);
		break;
	case MODE_LIST_SENDAS:
		if (detailstype == NULL || strcasecmp(detailstype, "user") == 0) {
			hr = lpServiceAdmin->ResolveUserName(reinterpret_cast<LPTSTR>(username), 0, &cbUserId, &~lpUserId);
			detailstype = "user";
		} else if (strcasecmp(detailstype, "group") == 0) {
			hr = lpServiceAdmin->ResolveGroupName(reinterpret_cast<LPTSTR>(username), 0, &cbUserId, &~lpUserId);
		} else {
			hr = MAPI_E_INVALID_TYPE;
			cerr << "Unknown object type \"" << detailstype << "\"" << endl;
			goto exit;
		}

		if (hr != hrSuccess) {
			cerr << "Failed to resolve "<< detailstype <<" name: " << getMapiCodeString(hr, username) << endl;
			goto exit;
		}
		hr = lpServiceAdmin->GetSendAsList(cbUserId, lpUserId, 0, &cSenders, &~lpSenders);
		if (hr != hrSuccess) {
			cerr << "Failed to retrieve send-as list for " << detailstype << " " << username << endl;
			goto exit;
		}
		cout << "Send-as list ("<< cSenders <<") for " << detailstype << " " << username << ":" << endl;
		print_users(cSenders, lpSenders);
		break;
	case MODE_FORCE_RESYNC:
		if (lstUsernames.empty())
			hr = ForceResyncAll(lpSession, lpMsgStore);
		else
			hr = ForceResync(lpSession, lpMsgStore, lstUsernames);
		if (hr != hrSuccess) {
			cerr << "Failed to force resync." << endl;
			goto exit;
		}
		cerr << "Successfully forced resync." << endl;
		break;
	case MODE_USER_COUNT:
		hr = DisplayUserCount(lpMsgStore);
		if (hr != hrSuccess) {
			cerr << "Failed to get user statistics." << endl;
			goto exit;
		}
		break;
	case MODE_RESET_FOLDER_COUNT:
		hr = ResetFolderCount(lpSession, lpMsgStore, username);
		if (FAILED(hr)) {
			cerr << "Failed to reset folder counters." << endl;
			goto exit;
		} else if (hr != hrSuccess) {
			cerr << "Some folder counters could not be reset." << endl;
		} else {
			cerr << "Successfully reset folder counters." << endl;
		}
	case MODE_INVALID:
	case MODE_HELP:
		// happy compiler
		break;
	};

exit:
	SSL_library_cleanup();
	if (forcedExitCode > 0)
		return forcedExitCode;
	if (hr == hrSuccess)
		return 0;
	cerr << "Using the -v option (possibly multiple times) may "
	     << "give more hints." << endl;
	return 1;
} catch (...) {
	std::terminate();
}<|MERGE_RESOLUTION|>--- conflicted
+++ resolved
@@ -675,11 +675,7 @@
 	cout << "Sysadmin:\t\t" << (LPSTR)lpECAdministrator->lpszUsername << endl;
 	if (lpECCompany->lpszServername != NULL && *reinterpret_cast<LPSTR>(lpECCompany->lpszServername) != '\0')
 		cout << "Home server:\t\t" << (LPSTR)lpECCompany->lpszServername << endl;
-<<<<<<< HEAD
-	cout << "Address book:\t\t" << (lpECCompany->ulIsABHidden ? "Hidden" : "Visible") << endl;
-=======
 	cout << "Address book:\t\t" << ab_hidden(lpECCompany->ulIsABHidden) << endl;
->>>>>>> 37718666
 	print_extra_settings(&lpECCompany->sPropmap, &lpECCompany->sMVPropmap);
 }
 
@@ -693,11 +689,7 @@
 	cout << "Groupname:\t\t" << (LPSTR)lpECGroup->lpszGroupname << endl;
 	cout << "Fullname:\t\t" << (LPSTR)lpECGroup->lpszFullname << endl;
 	cout << "Emailaddress:\t\t" << (LPSTR)lpECGroup->lpszFullEmail << endl;
-<<<<<<< HEAD
-	cout << "Address book:\t\t" << (lpECGroup->ulIsABHidden ? "Hidden" : "Visible") << endl;
-=======
 	cout << "Address book:\t\t" << ab_hidden(lpECGroup->ulIsABHidden) << endl;
->>>>>>> 37718666
 	print_extra_settings(&lpECGroup->sPropmap, &lpECGroup->sMVPropmap, true);
 }
 
