/*
 * Copyright 2005 - 2016 Zarafa and its licensors
 *
 * This program is free software: you can redistribute it and/or modify
 * it under the terms of the GNU Affero General Public License, version 3,
 * as published by the Free Software Foundation.
 *
 * This program is distributed in the hope that it will be useful,
 * but WITHOUT ANY WARRANTY; without even the implied warranty of
 * MERCHANTABILITY or FITNESS FOR A PARTICULAR PURPOSE. See the
 * GNU Affero General Public License for more details.
 *
 * You should have received a copy of the GNU Affero General Public License
 * along with this program.  If not, see <http://www.gnu.org/licenses/>.
 *
 */

#include <kopano/platform.h>

#include <iostream>
#include <climits>
#include <cstdio>
#include <cstdlib>
#include <ctime>
#include <getopt.h>
#include <mapidefs.h>
#include <mapispi.h>
#include <mapix.h>
#include <mapiutil.h>

#include <kopano/IECServiceAdmin.h>
#include <kopano/IECSecurity.h>
#include <kopano/IECUnknown.h>

#include "SSLUtil.h"
#include <kopano/ECConfig.h>
#include <kopano/ECLogger.h>
#include <kopano/ECTags.h>
#include <kopano/EMSAbTag.h>
#include <kopano/ECGuid.h>
#include <kopano/ECABEntryID.h>
#include <kopano/CommonUtil.h>
#include <kopano/stringutil.h>
#include <kopano/ecversion.h>
#include <kopano/mapiext.h>
#include <kopano/Util.h>
#include <kopano/ECRestriction.h>
#include <kopano/charset/convert.h>
#include "ConsoleTable.h"
#include <kopano/mapi_ptr.h>
#include "ECFeatures.h"
#include <kopano/tstring.h>
#include "ECACL.h"
#include "charset/localeutil.h"
#include <kopano/MAPIErrors.h>

#include <edkmdb.h>
#include <edkguid.h>
#include <libintl.h>
<<<<<<< HEAD
=======

>>>>>>> ba480604
#include "Archiver.h"

#include <kopano/MAPIErrors.h> // for declaration of GetMAPIErrorMessage()

using namespace std;

enum modes {
	MODE_INVALID = 0, MODE_LIST_USERS, MODE_CREATE_PUBLIC,
	MODE_CREATE_USER, MODE_CREATE_STORE, MODE_HOOK_STORE, MODE_UNHOOK_STORE,
	MODE_DELETE_STORE, MODE_REMOVE_STORE, MODE_UPDATE_USER, MODE_DELETE_USER,
	MODE_CREATE_GROUP, MODE_UPDATE_GROUP, MODE_DELETE_GROUP,
	MODE_LIST_GROUP, MODE_ADDUSER_GROUP, MODE_DELETEUSER_GROUP,
	MODE_CREATE_COMPANY, MODE_UPDATE_COMPANY, MODE_DELETE_COMPANY, MODE_LIST_COMPANY,
	MODE_ADD_VIEW, MODE_DEL_VIEW, MODE_LIST_VIEW,
	MODE_ADD_ADMIN, MODE_DEL_ADMIN, MODE_LIST_ADMIN,
	MODE_ADD_USERQUOTA_RECIPIENT, MODE_DEL_USERQUOTA_RECIPIENT, MODE_LIST_USERQUOTA_RECIPIENT,
	MODE_ADD_COMPANYQUOTA_RECIPIENT, MODE_DEL_COMPANYQUOTA_RECIPIENT, MODE_LIST_COMPANYQUOTA_RECIPIENT,
	MODE_SYNC_USERS, MODE_DETAILS, MODE_LIST_SENDAS, MODE_HELP,
	MODE_SYSTEM_ADMIN, MODE_PURGE_SOFTDELETE, MODE_PURGE_DEFERRED, MODE_CLEAR_CACHE, MODE_LIST_ORPHANS,
	MODE_FORCE_RESYNC, MODE_USER_COUNT, MODE_RESET_FOLDER_COUNT
};

enum {
	OPT_CREATE_STORE = UCHAR_MAX + 1, // high to avoid clashes with modes
	OPT_DELETE_STORE,
	OPT_HOOK_STORE,
	OPT_UNHOOK_STORE,
	OPT_REMOVE_STORE,
	OPT_COPYTO_PUBLIC,
	OPT_HELP,
	OPT_HOST,
	OPT_SYNC_USERS,
	OPT_DETAILS,
	OPT_DETAILS_TYPE,
	OPT_USER_QUOTA_HARD,
	OPT_USER_QUOTA_SOFT,
	OPT_USER_QUOTA_WARN,
	OPT_USER_QUOTA_OVERRIDE,
	OPT_USER_DEFAULT_QUOTA_HARD,
	OPT_USER_DEFAULT_QUOTA_SOFT,
	OPT_USER_DEFAULT_QUOTA_WARN,
	OPT_USER_DEFAULT_QUOTA_OVERRIDE,
	OPT_LANG,
	OPT_MR_ACCEPT,
	OPT_MR_DECLINE_CONFLICT,
	OPT_MR_DECLINE_RECURRING,
	OPT_ADD_SENDAS,
	OPT_DEL_SENDAS,
	OPT_LIST_SENDAS,
	OPT_UPDATE_GROUP,
	OPT_CREATE_COMPANY,
	OPT_UPDATE_COMPANY,
	OPT_DELETE_COMPANY,
	OPT_LIST_COMPANY,
	OPT_ADD_VIEW,
	OPT_DEL_VIEW,
	OPT_LIST_VIEW,
	OPT_ADD_ADMIN,
	OPT_DEL_ADMIN,
	OPT_LIST_ADMIN,
	OPT_SYSTEM_ADMIN,
	OPT_ADD_UQUOTA_RECIPIENT,
	OPT_DEL_UQUOTA_RECIPIENT,
	OPT_LIST_UQUOTA_RECIPIENT,
	OPT_ADD_CQUOTA_RECIPIENT,
	OPT_DEL_CQUOTA_RECIPIENT,
	OPT_LIST_CQUOTA_RECIPIENT,
	OPT_PURGE_SOFTDELETE,
	OPT_PURGE_DEFERRED,
	OPT_CLEAR_CACHE,
	OPT_LIST_ORPHANS,
	OPT_CONFIG,
	OPT_UTF8,
	OPT_FORCE_RESYNC,
	OPT_USER_COUNT,
	OPT_ENABLE_FEATURE,
	OPT_DISABLE_FEATURE,
	OPT_SELECT_NODE,
	OPT_RESET_FOLDER_COUNT,
	OPT_VERBOSITY,
	OPT_VERSION,
};

static const struct option long_options[] = {
	{ "create-store", 1, NULL, OPT_CREATE_STORE },
	{ "delete-store", 1, NULL, OPT_DELETE_STORE },
	{ "hook-store", 1, NULL, OPT_HOOK_STORE },
	{ "unhook-store", 1, NULL, OPT_UNHOOK_STORE },
	{ "remove-store", 1, NULL, OPT_REMOVE_STORE },
	{ "copyto-public", 0, NULL, OPT_COPYTO_PUBLIC },
	{ "list-orphans", 0, NULL, OPT_LIST_ORPHANS },
	{ "details", 1, NULL, OPT_DETAILS },
	{ "type", 1, NULL, OPT_DETAILS_TYPE },
	{ "help", 0, NULL, OPT_HELP },
	{ "host", 1, NULL, OPT_HOST },
	{ "sync", 0, NULL, OPT_SYNC_USERS },
	{ "qh", 1, NULL, OPT_USER_QUOTA_HARD },
	{ "qs", 1, NULL, OPT_USER_QUOTA_SOFT },
	{ "qw", 1, NULL, OPT_USER_QUOTA_WARN },
	{ "qo", 1, NULL, OPT_USER_QUOTA_OVERRIDE },
	{ "udqh", 1, NULL, OPT_USER_DEFAULT_QUOTA_HARD },
	{ "udqs", 1, NULL, OPT_USER_DEFAULT_QUOTA_SOFT },
	{ "udqw", 1, NULL, OPT_USER_DEFAULT_QUOTA_WARN },
	{ "udqo", 1, NULL, OPT_USER_DEFAULT_QUOTA_OVERRIDE },
	{ "lang", 1, NULL, OPT_LANG },
	{ "mr-accept", 1, NULL, OPT_MR_ACCEPT },
	{ "mr-decline-conflict", 1, NULL, OPT_MR_DECLINE_CONFLICT },
	{ "mr-decline-recurring", 1, NULL, OPT_MR_DECLINE_RECURRING },
	{ "add-sendas", 1, NULL, OPT_ADD_SENDAS },
	{ "del-sendas", 1, NULL, OPT_DEL_SENDAS },
	{ "list-sendas", 1, NULL, OPT_LIST_SENDAS },
	{ "update-group", 1, NULL, OPT_UPDATE_GROUP },
	{ "create-company", 1, NULL, OPT_CREATE_COMPANY },
	{ "update-company", 1, NULL, OPT_UPDATE_COMPANY },
	{ "delete-company", 1, NULL, OPT_DELETE_COMPANY },
	{ "list-companies", 0, NULL, OPT_LIST_COMPANY },
	{ "add-to-viewlist", 1, NULL, OPT_ADD_VIEW },
	{ "del-from-viewlist", 1, NULL, OPT_DEL_VIEW },
	{ "list-view", 0, NULL, OPT_LIST_VIEW },
	{ "add-to-adminlist", 1, NULL, OPT_ADD_ADMIN },
	{ "del-from-adminlist", 1, NULL, OPT_DEL_ADMIN },
	{ "list-admin", 0, NULL, OPT_LIST_ADMIN },
	{ "set-system-admin", 1, NULL, OPT_SYSTEM_ADMIN },
	{ "add-userquota-recipient", 1, NULL, OPT_ADD_UQUOTA_RECIPIENT },
	{ "del-userquota-recipient", 1, NULL, OPT_DEL_UQUOTA_RECIPIENT },
	{ "list-userquota-recipients", 0, NULL, OPT_LIST_UQUOTA_RECIPIENT },
	{ "add-companyquota-recipient", 1, NULL, OPT_ADD_CQUOTA_RECIPIENT },
	{ "del-companyquota-recipient", 1, NULL, OPT_DEL_CQUOTA_RECIPIENT },
	{ "list-companyquota-recipients", 0, NULL, OPT_LIST_CQUOTA_RECIPIENT },
	{ "purge-softdelete", 1, NULL, OPT_PURGE_SOFTDELETE },
	{ "purge-deferred", 0, NULL, OPT_PURGE_DEFERRED },
	{ "clear-cache", 2, NULL, OPT_CLEAR_CACHE },
	{ "config", 1, NULL, OPT_CONFIG },
	{ "utf8", 0, NULL, OPT_UTF8 },
	{ "force-resync", 0, NULL, OPT_FORCE_RESYNC },
	{ "user-count", 0, NULL, OPT_USER_COUNT },
	{ "enable-feature", 1, NULL, OPT_ENABLE_FEATURE },
	{ "disable-feature", 1, NULL, OPT_DISABLE_FEATURE },
	{ "node", 1, NULL, OPT_SELECT_NODE },
	{ "reset-folder-count", 1, NULL, OPT_RESET_FOLDER_COUNT },
	{ "verbose", required_argument, NULL, OPT_VERBOSITY },
	{ "version", no_argument, NULL, OPT_VERSION },
	{ NULL, 0, NULL, 0 }
};

/**
 * Prints all options on screen. This should always be in sync with reality.
 *
 * @param[in]	name	The name of the program (arg[0])
 */
static void print_help(const char *name)
{
	ConsoleTable ct(0,0);
	cout << "Usage:" << endl;
	cout << name << " [action] [options]" << endl << endl;
	cout << "Actions: [-s] | [[-c|-u|-d|-b|-B|--details] username] | [[-g|-G] groupname] | [-l|-L]" << endl;
	ct.Resize(15, 2);
	ct.AddColumn(0, "-s");		ct.AddColumn(1, "Create public store.");
	ct.AddColumn(0, "--sync");	ct.AddColumn(1, "Synchronize users and groups with external source.");
	ct.AddColumn(0, "--clear-cache");			ct.AddColumn(1, "Clear all caches in the server.");
	ct.AddColumn(0, "--purge-softdelete N");	ct.AddColumn(1, "Purge items in marked as softdeleted that are older than N days.");
	ct.AddColumn(0, "--purge-deferred"); 		ct.AddColumn(1, "Purge all items in the deferred update table.");
	ct.AddColumn(0, "-l");		ct.AddColumn(1, "List users. Use -I to list users of a specific company, if applicable.");
	ct.AddColumn(0, "-L");		ct.AddColumn(1, "List groups. Use -I to list groups of a specific company, if applicable.");
	ct.AddColumn(0, "--list-sendas name");	ct.AddColumn(1, "List all users who are allowed to send-as 'name'. Use --type to indicate the object type.");
	ct.AddColumn(0, "--list-companies");	ct.AddColumn(1, "List all companies.");
	ct.AddColumn(0, "--list-view");			ct.AddColumn(1, "List all companies in the remote-view list.");
	ct.AddColumn(0, "--list-admin");		ct.AddColumn(1, "List all users in the remote-admin list.");
	ct.AddColumn(0, "--list-userquota-recipients");		ct.AddColumn(1, "List all additional recipients for a userquota warning email.");
	ct.AddColumn(0, "--list-companyquota-recipients");	ct.AddColumn(1, "List all additional recipients for a companyquota warning email.");
	ct.AddColumn(0, "--details");	ct.AddColumn(1, "Show object details, use --type to indicate the object type.");
	ct.AddColumn(0, "--type type");	ct.AddColumn(1, "Set object type for --details. Values can be \"user\", \"group\" or \"company\".");
	ct.AddColumn(0, "--user-count");	ct.AddColumn(1, "Output the system users counts.");
	ct.PrintTable();
	cout << endl;
	cout << "Additional Actions when using the DB user plugin:" << endl;
	ct.Resize(8,2);
	ct.AddColumn(0, "-c user");	ct.AddColumn(1, "Create user, -p, -f, -e options required, -a and -n are optional. Quota options are optional.");
	ct.AddColumn(0, "-u user");	ct.AddColumn(1, "Update user, -U, -p, -f, -e, -n and -a optional. Quota options are optional.");
	ct.AddColumn(0, "-d user");	ct.AddColumn(1, "Delete user.");
	ct.AddColumn(0, "-g group");	ct.AddColumn(1, "Create group, -e options optional.");
	ct.AddColumn(0, "--update-group group");	ct.AddColumn(1, "Update group, -e optional.");
	ct.AddColumn(0, "-G group");	ct.AddColumn(1, "Delete group.");
	ct.AddColumn(0, "-b user");	ct.AddColumn(1, "Add user to a group, -i required.");
	ct.AddColumn(0, "-B user");	ct.AddColumn(1, "Delete user from a group, -i required.");
	ct.PrintTable();
	cout << endl;
	cout << "Additional Actions when using the Unix user plugin:" << endl;
	ct.Resize(2,2);
	ct.AddColumn(0, "-u user");	ct.AddColumn(1, "Update user, -e and -a optional. Quota options are optional.");
	ct.AddColumn(0, "--update-group group");	ct.AddColumn(1, "Update group, -e optional.");
	ct.PrintTable();
	cout << endl;
	cout << "Additional Actions when using the DB or Unix user plugin:" << endl;
	ct.Resize(2,2);
	ct.AddColumn(0, "--enable-feature feature");	ct.AddColumn(1, "Update user to explicitly enable a feature.");
	ct.AddColumn(0, "--disable-feature feature");	ct.AddColumn(1, "Update user to explicitly disable a feature.");
	ct.PrintTable();
	cout << endl;
	cout << "Additional Actions when using the DB user plugin in hosted mode:" << endl;
	ct.Resize(12,2);
	ct.AddColumn(0, "--create-company name");	ct.AddColumn(1, "Create company space");
	ct.AddColumn(0, "--update-company name");	ct.AddColumn(1, "Update company space");
	ct.AddColumn(0, "--delete-company name");	ct.AddColumn(1, "Delete company space");
	ct.AddColumn(0, "--set-system-admin name");	ct.AddColumn(1, "Set system administrator for the company specified by -I (does not grant Admin privileges)");
	ct.AddColumn(0, "--add-to-viewlist name");	ct.AddColumn(1, "Add company 'name' to remote-view list of company specified by -I");
	ct.AddColumn(0, "--del-from-viewlist name");	ct.AddColumn(1, "Delete company 'name' from remote-view list of company specified by -I");
	ct.AddColumn(0, "--add-to-adminlist name");	ct.AddColumn(1, "Add user 'name' to remote-admin list of company specified by -I");
	ct.AddColumn(0, "--del-from-adminlist name");	ct.AddColumn(1, "Delete user 'name' from remote-admin list of company specified by -I");
	ct.AddColumn(0, "--add-userquota-recipient user");	ct.AddColumn(1, "Add 'user' as recipient to userquota warning emails.");
	ct.AddColumn(0, "--del-userquota-recipient user");	ct.AddColumn(1, "Delete 'user' as recipient to userquota warning emails.");
	ct.AddColumn(0, "--add-companyquota-recipient user");	ct.AddColumn(1, "Add 'user' as recipient to companyquota warning emails.");
	ct.AddColumn(0, "--del-companyquota-recipient user");	ct.AddColumn(1, "Delete 'user' as recipient to companyquota warning emails.");
	ct.PrintTable();
	cout << endl;
	cout << "Options: [-U new username] [-P|-p password] [-f fullname] [-e emailaddress]" << endl;
	cout << "         [-a [y|n]] [-n [y|n]] [-h path] [-i group] [--qo [y|n]] [--qh value] [--qs value] [--qw value]" << endl;
	ct.Resize(22,2);
	ct.AddColumn(0, "-U new username"); ct.AddColumn(1, "Rename username to new username");
	ct.AddColumn(0, "-P"); ct.AddColumn(1, "Prompt for password, can be substituted by '-p pass'");
	ct.AddColumn(0, "-p pass"); ct.AddColumn(1, "Set password to pass, can be substituted by '-P'");
	ct.AddColumn(0, "-f full"); ct.AddColumn(1, "Set fullname to full");
	ct.AddColumn(0, "-e addr"); ct.AddColumn(1, "Set email address to addr");
	ct.AddColumn(0, "-a [y|n]"); ct.AddColumn(1, "Set administrator level for user. yes/no, y/n or 2/1/0.");
	ct.AddColumn(0, "-n [y|n]"); ct.AddColumn(1, "set user to non-active. yes/no, y/n or 1/0.");
	ct.AddColumn(0, "--qo [y|n]"); ct.AddColumn(1, "Override server quota limits. yes/no, y/n or 1/0.");
	ct.AddColumn(0, "--qh hardquota"); ct.AddColumn(1, "Set hardquota limit in Mb");
	ct.AddColumn(0, "--qs softquota"); ct.AddColumn(1, "Set softquota limit in Mb");
	ct.AddColumn(0, "--qw warnquota"); ct.AddColumn(1, "Set warnquota limit in Mb");
	ct.AddColumn(0, "--udqo [y|n]"); ct.AddColumn(1, "Override user default server quota limits for specific company. yes/no, y/n or 1/0.");
	ct.AddColumn(0, "--udqh hardquota"); ct.AddColumn(1, "Set user default hardquota limit for specific company in Mb");
	ct.AddColumn(0, "--udqs softquota"); ct.AddColumn(1, "Set user default softquota limit for specific company in Mb");
	ct.AddColumn(0, "--udqw warnquota"); ct.AddColumn(1, "Set user default warnquota limit for specific company in Mb");
	ct.AddColumn(0, "-i group"); ct.AddColumn(1, "Name of the group");
	ct.AddColumn(0, "-I company"); ct.AddColumn(1, "Name of the company");
	ct.AddColumn(0, "--mr-accept"); ct.AddColumn(1, "(resource) auto-accept meeting requests. yes/no");
	ct.AddColumn(0, "--mr-decline-conflict"); ct.AddColumn(1, "(resource) decline meeting requests for conflicting times. yes/no");
	ct.AddColumn(0, "--mr-decline-recurring"); ct.AddColumn(1, "(resource) decline meeting requests for all recurring items. yes/no");
	ct.AddColumn(0, "--add-sendas name"); ct.AddColumn(1, "Add user 'name' to send-as list of user specified by -u or --update-group");
	ct.AddColumn(0, "--del-sendas name"); ct.AddColumn(1, "Delete user 'name' from send-as list of user specified by -u or --update-group");
	ct.PrintTable();
	cout << endl;
	cout << "The following functions are to control stores of users:" << endl;
	ct.Resize(10,2);
	ct.AddColumn(0, "--list-orphans"); ct.AddColumn(1, "List all users without stores and stores without users.");
	ct.AddColumn(0, "--remove-store storeguid"); ct.AddColumn(1, "Delete orphaned store of user that is deleted from external source.");
	ct.AddColumn(0, "--hook-store storeguid"); ct.AddColumn(1, "Hook orphaned store to a user or copy to a public.");
	ct.AddColumn(0, "  -u username"); ct.AddColumn(1, "Update user to received orphaned store given in --hook-store.");
	ct.AddColumn(0, "  --type"); ct.AddColumn(1, "Type of the user to hook. Defaults to 'user', can be 'group' or 'company' for public store. Use 'archive' for archive stores.");
	ct.AddColumn(0, "  --copyto-public"); ct.AddColumn(1, "Copy the orphan store to the public folder.");
	ct.AddColumn(0, "--unhook-store username"); ct.AddColumn(1, "Unhook store from user.");
	ct.AddColumn(0, "  --type"); ct.AddColumn(1, "Type of the user to hook. Defaults to 'user', can be 'group' or 'company' for public store. Use 'archive' for archive stores.");
	ct.AddColumn(0, ""); ct.AddColumn(1, "Use 'Everyone' as username with type 'group' to unhook the public store, or use the company name and type 'company'.");
	ct.AddColumn(0, "--force-resync [username [username [...]]]"); ct.AddColumn(1, "Force a resynchronisation of offline profiles for specified users.");
	ct.AddColumn(0, "--reset-folder-count username"); ct.AddColumn(1, "Reset the counters on all folder in the store.");
	ct.PrintTable();
	cout << endl;
	cout << "The following functions are for use from the create/delete user/group scripts:" << endl;
	ct.Resize(2,2);
	ct.AddColumn(0, "--create-store user"); ct.AddColumn(1, "Create store for user that exists in external source.");
	ct.AddColumn(0, "--lang language"); ct.AddColumn(1, "Create folders in a new store in this language (e.g. en_EN.UTF-8).");
	ct.PrintTable();
	cout << endl;
	cout << "Note: the list-orphans and create/remove/hook/unhook-store functions only work on the server you're connected to. The commands will not be redirected in a multi-server environment." << endl;
	cout << endl;
	cout << "Global options: [-h|--host path]" << endl;
	ct.Resize(4,2);
	ct.AddColumn(0, "--config file"); ct.AddColumn(1, "Use a configuration file");
	ct.AddColumn(0, "-h path"); ct.AddColumn(1, "Connect through <path>, e.g. file:///var/run/socket");
	ct.AddColumn(0, "--node name"); ct.AddColumn(1, "Execute the command on cluster node <name>");
	ct.AddColumn(0, "--utf8"); ct.AddColumn(1, "Force the current locale to UTF-8");
	ct.AddColumn(0, "-v"); ct.AddColumn(1, "Increase verbosity. A maximum of 7 is possible where 1=fatal errors only, 6=debug and 7=everything.");
	ct.AddColumn(0, "--verbosity x"); ct.AddColumn(1, "Set verbosity to value 'x': 0...7 (0 = disable)");
	ct.AddColumn(0, "-V"); ct.AddColumn(1, "Print version info.");
	ct.AddColumn(0, "--version"); ct.AddColumn(1, "Print version info.");
	ct.AddColumn(0, "--help"); ct.AddColumn(1, "Show this help text.");
	ct.PrintTable();
	cout << endl;
}

/**
 * Reads a password twice from stdin, and doesn't print on stdout.
 *
 * @return	char	The typed password if ok, or NULL when failed.
 */
static char *get_password(void)
{
	static char password[80] = {0};
	char *s = NULL;

	s = get_password("Type password:");
	if(s == NULL)
		return NULL;

	strncpy(password, s, sizeof(password)-1);

	s = get_password("Retype password:");
	if (s == NULL)
		return NULL;

	if (strcmp(password, s) != 0)
		return NULL;

	return password;
}

/**
 * Parse given string to return 1 for true (yes) or 0 for false (no).
 *
 * @note Does not accept uppercase 'yes'
 *
 * @param[in]	char*	String containing a boolean
 * @return	int	1 for true (yes) or 0 for false (no).
 */
static int parse_yesno(const char *opt)
{
	return opt[0] == 'y' || opt[0] == '1';
}

/**
 * Filetime to string
 *
 * @param ft time to convert to string
 *
 * @return time string "m / %d / %y %T"
 */
static std::string FiletimeToString(FILETIME ft)
{
	time_t timestamp;
	tm local;
	char d[64];

	memset(d, 0, sizeof(d));

	FileTimeToUnixTime(ft, &timestamp);

	localtime_r(&timestamp, &local);
	strftime(d, sizeof(d), "%x %X", &local);

	return d;
}

static std::string UnixtimeToString(time_t timestamp)
{

	tm local;
	char d[64];

	memset(d, 0, sizeof(d));

	localtime_r(&timestamp, &local);
	strftime(d, sizeof(d), "%c", &local);

	return d;
}

/**
 * Print quota levels and/or store size.
 *
 * @param[in]	lpQuota			Optional ECQuota object with a users quota settings
 * @param[in]	lpQuotaStatus	Optional ECQuotaStatus object with the storesize of a user
 */
static void print_quota(const ECQUOTA *lpQuota,
    const ECQUOTASTATUS *lpQuotaStatus, bool isPublic = false)
{
	if (lpQuota) {
		// watch the not:
		if (!isPublic)
			cout << "Current user store quota settings:" << endl;
		else
			cout << "Current public store quota settings:" << endl;

		cout << " Quota overrides:\t" << (!lpQuota->bUseDefaultQuota?"yes":"no") << endl;
		cout << " Warning level:\t\t" << str_storage(lpQuota->llWarnSize) << endl;
		if(!isPublic) {
			cout << " Soft level:\t\t" << str_storage(lpQuota->llSoftSize) << endl;
			cout << " Hard level:\t\t" << str_storage(lpQuota->llHardSize) << endl;
		}
	}

	if (lpQuotaStatus) {
		if (!isPublic)
			cout << "Current store size:\t";
		else
			cout << "Public store size:\t";

		cout << str_storage(lpQuotaStatus->llStoreSize, false) << endl;
	}
}

/**
 * Set new quota levels for a given user (EntryID). This only works
 * for DB and Unix plugin.
 *
 * @param[in]	lpServiceAdmin	IECServiceAdmin object on the Admin store
 * @param[in]	cbEid		Size of lpEid
 * @param[in]	lpEid		EntryID of a user
 * @param[in]	quota		New yes/no quota override flag setting, or -1 for default quota settings for user
 * @param[in]	udefault	IsUserDefaultQuota setting (Default quota for users within company)
 * @param[in]	warn		New warning level for user, or -1 for default system settings
 * @param[in]	soft		New soft level for user, or -1 for default system settings
 * @param[in]	hard		New hard level for user, or -1 for default system settings
 * @param[in]	print		Prints old and new quota settings for a user (optional, default false)
 */
static HRESULT setQuota(IECServiceAdmin *lpServiceAdmin, ULONG cbEid,
    LPENTRYID lpEid, int quota, bool udefault, long long warn, long long soft,
    long long hard, bool print = false, bool company = false)
{
	HRESULT hr = hrSuccess;
	ECQUOTASTATUS *lpsQuotaStatus = NULL;
	ECQUOTA *lpsQuota = NULL;
	ECQUOTA sQuota;

	if (lpEid == NULL)
	{
		hr = MAPI_E_INVALID_PARAMETER;
		goto exit;
	}

	hr = lpServiceAdmin->GetQuota(cbEid, lpEid, false, &lpsQuota);
	if (hr != hrSuccess) {
		cerr << "Unable to update quota, probably not found." << endl;
		goto exit;
	}

	if (print) {
		cout << "Old quota settings:" << endl;
		print_quota(lpsQuota, NULL, company);
		cout << endl;
	}

	if (quota == -1)
		sQuota.bUseDefaultQuota = lpsQuota->bUseDefaultQuota;
	else
		sQuota.bUseDefaultQuota = !quota;
	sQuota.bIsUserDefaultQuota = udefault;
	sQuota.llHardSize = (hard >= 0) ? hard : lpsQuota->llHardSize;
	sQuota.llSoftSize = (soft >= 0) ? soft : lpsQuota->llSoftSize;
	sQuota.llWarnSize = (warn >= 0) ? warn : lpsQuota->llWarnSize;

	hr = lpServiceAdmin->SetQuota(cbEid, lpEid, &sQuota);
	if(hr != hrSuccess) {
		cerr << "Unable to update quota information." << endl;
		goto exit;
	}

	if (print) {
		hr = lpServiceAdmin->GetQuotaStatus(cbEid, lpEid, &lpsQuotaStatus);
		if(hr != hrSuccess) {
			cerr << "Unable to request updated quota information: " <<
				GetMAPIErrorMessage(hr) << " (" <<
				stringify(hr, true) << ")" << endl;
			goto exit;
		}

		cout << "New quota settings:" << endl;
		print_quota(&sQuota, lpsQuotaStatus, company);
		cout << endl;
	}

exit:
	MAPIFreeBuffer(lpsQuota);
	MAPIFreeBuffer(lpsQuotaStatus);
	return hr;
}

/**
 * Returns the string PR_* name for a set of addressbook properties,
 * not using the type of the tag to compare.
 *
 * @param[in]	ulPropTag	A MAPI proptag
 * @return		string		The PR_ string of a property, or the number.
 */
static string getMapiPropertyString(ULONG ulPropTag)
{
#define PROP_TO_STRING(__proptag) \
	case PROP_ID(__proptag): return #__proptag

	switch (PROP_ID(ulPropTag))
	{
		 PROP_TO_STRING(PR_MANAGER_NAME);
		 PROP_TO_STRING(PR_GIVEN_NAME);
		 PROP_TO_STRING(PR_INITIALS);
		 PROP_TO_STRING(PR_SURNAME);
		 PROP_TO_STRING(PR_DISPLAY_NAME);
		 PROP_TO_STRING(PR_ACCOUNT);
		 PROP_TO_STRING(PR_STREET_ADDRESS);
		 PROP_TO_STRING(PR_LOCALITY);
		 PROP_TO_STRING(PR_STATE_OR_PROVINCE);
		 PROP_TO_STRING(PR_POSTAL_CODE);
		 PROP_TO_STRING(PR_COUNTRY);
		 PROP_TO_STRING(PR_TITLE);
		 PROP_TO_STRING(PR_COMPANY_NAME);
		 PROP_TO_STRING(PR_DEPARTMENT_NAME);
		 PROP_TO_STRING(PR_OFFICE_LOCATION);
		 PROP_TO_STRING(PR_ASSISTANT);
		 PROP_TO_STRING(PR_BUSINESS_TELEPHONE_NUMBER);
		 PROP_TO_STRING(PR_BUSINESS2_TELEPHONE_NUMBER);
		 PROP_TO_STRING(PR_BUSINESS_FAX_NUMBER);
		 PROP_TO_STRING(PR_HOME_TELEPHONE_NUMBER);
		 PROP_TO_STRING(PR_HOME2_TELEPHONE_NUMBER);
		 PROP_TO_STRING(PR_MOBILE_TELEPHONE_NUMBER);
		 PROP_TO_STRING(PR_PAGER_TELEPHONE_NUMBER);
		 PROP_TO_STRING(PR_PRIMARY_FAX_NUMBER);
		 PROP_TO_STRING(PR_COMMENT);
		 PROP_TO_STRING(PR_EMS_AB_MANAGER);
		 PROP_TO_STRING(PR_EMS_AB_REPORTS);
		 PROP_TO_STRING(PR_EMS_AB_IS_MEMBER_OF_DL);
		 PROP_TO_STRING(PR_EMS_AB_PROXY_ADDRESSES);
		 PROP_TO_STRING(PR_EMS_AB_OWNER);
		 PROP_TO_STRING(PR_EMS_AB_MEMBER);
		 PROP_TO_STRING(PR_EMS_AB_X509_CERT);
		 PROP_TO_STRING(PR_EC_ENABLED_FEATURES);
		 PROP_TO_STRING(PR_EC_DISABLED_FEATURES);
		 PROP_TO_STRING(PR_EC_ARCHIVE_SERVERS);
		 PROP_TO_STRING(PR_EC_ARCHIVE_COUPLINGS);
		 default:
		 return stringify(ulPropTag, true);
	}
}

/**
 * Prints a list of companies, enter or comma separated.
 *
 * @param[in]	cCompanies		Number of companies in lpECCompanies
 * @param[in]	lpECCompanies	Array of ECCompany structs
 * @param[in]	bList			true to list with comma's separation, otherwise enters are used.
 */
static void print_companies(unsigned int cCompanies,
    const ECCOMPANY *lpECCompanies, bool bList)
{
	for (unsigned int i = 0; i< cCompanies; ++i) {
		if (!bList)
			cout << ((i > 0) ? ", " : "");
		else
			cout << "\t";

		cout << (LPSTR)lpECCompanies[i].lpszCompanyname;

		if (bList)
			cout << endl;
	}
}

/**
 * Prints a list of groups, enter or comma separated.
 *
 * @param[in]	cGroups		Number of groups in lpECGroups
 * @param[in]	lpECGroups	Array of ECGroup structs
 * @param[in]	bList		true to list with comma's separation, otherwise enters are used.
 */
static void print_groups(unsigned int cGroups, const ECGROUP *lpECGroups,
    bool bList)
{
	for (unsigned int i = 0; i < cGroups; ++i) {
		if (!bList)
			cout << ((i > 0) ? ", " : "");
		else
			cout << "\t";

		cout << (LPSTR)lpECGroups[i].lpszGroupname;

		if (bList)
			cout << endl;
	}
}

/**
 * Prints a list of users, enter or comma separated.
 *
 * @param[in]	cUsers		Number of users in lpECUsers
 * @param[in]	lpECUsers	Array of ECUser structs
 * @param[in]	bShowHomeServer	true to print home server in multiserver environment if available
 */
static void print_users(unsigned int cUsers, const ECUSER *lpECUsers,
    bool bShowHomeServer = false)
{
	ConsoleTable ct(cUsers, bShowHomeServer?3:2);

	ct.SetHeader(0, "Username");
	ct.SetHeader(1, "Fullname");
	if (bShowHomeServer)
		ct.SetHeader(2, "Homeserver");

	for (unsigned int i = 0; i < cUsers; ++i) {
		ct.SetColumn(i, 0, (LPSTR)lpECUsers[i].lpszUsername);
		ct.SetColumn(i, 1, (LPSTR)lpECUsers[i].lpszFullName);
		if (bShowHomeServer) {
			if (lpECUsers[i].lpszServername != NULL && *reinterpret_cast<LPSTR>(lpECUsers[i].lpszServername) != '\0')
				ct.SetColumn(i, 2, (LPSTR)lpECUsers[i].lpszServername);
			else
				// make sure we fill in all table parts. not using "<unknown>" tag,
				// since bShowHomeServer can be set to true even on non-multiserver environments
				ct.SetColumn(i, 2, string());
		}
	}
	ct.PrintTable();
}

/**
 * Prints extra addressbook properties of an addressbook object, if present.
 *
 * @param[in]	lpPropmap	SPROPMAP struct, custom addressbook properties
 * @param[in]	lpMVPropmap	MVSPROPMAP struct, custom addressbook multi-valued properties
 * @param[in]	group	Indicate if the caller of this function is print_group_settings
 */
static void print_extra_settings(const SPROPMAP *lpPropmap,
    const MVPROPMAP *lpMVPropmap, bool is_group = false)
{
	unsigned int c = 0;

	if (!lpPropmap->cEntries && !lpMVPropmap->cEntries)
		return;

	ConsoleTable ct(lpPropmap->cEntries + lpMVPropmap->cEntries, 2);
	for (unsigned int i = 0; i < lpPropmap->cEntries; ++i) {
		ct.SetColumn(c, 0, getMapiPropertyString(lpPropmap->lpEntries[i].ulPropId));
		if (PROP_TYPE(lpPropmap->lpEntries[i].ulPropId) == PT_BINARY)
			ct.SetColumn(c, 1, stringify(strlen((LPSTR)lpPropmap->lpEntries[i].lpszValue)) + " bytes");
		else
			ct.SetColumn(c, 1, (LPSTR)lpPropmap->lpEntries[i].lpszValue);
		++c;
	}
	for (unsigned int i = 0; i < lpMVPropmap->cEntries; ++i) {
		string strMVValues;

		if (is_group && (lpMVPropmap->lpEntries[i].ulPropId == PR_EC_ENABLED_FEATURES_A ||
		    lpMVPropmap->lpEntries[i].ulPropId == PR_EC_DISABLED_FEATURES_A))
			continue;

		ct.SetColumn(c, 0, getMapiPropertyString(lpMVPropmap->lpEntries[i].ulPropId));

		if (PROP_TYPE(lpMVPropmap->lpEntries[i].ulPropId) == PT_MV_BINARY) {
			strMVValues = stringify(lpMVPropmap->lpEntries[i].cValues) + " values";
		} else {
			for (int j = 0; j < lpMVPropmap->lpEntries[i].cValues; ++j) {
				if (!strMVValues.empty())
					strMVValues += "; ";

				strMVValues += (LPSTR)lpMVPropmap->lpEntries[i].lpszValues[j];
			}
		}

		ct.SetColumn(c, 1, strMVValues);
		++c;
	}
	if (c == 0)
		return;
	cout << "Mapped properties:" << endl;
	ct.PrintTable();
}

/**
 * Prints company details
 *
 * @param[in]	lpECCompany			ECCompany struct
 * @param[in]	lpECAdministrator	ECUser struct with the administrator of this company
 */
static void print_company_settings(const ECCOMPANY *lpECCompany,
    const ECUSER *lpECAdministrator)
{
	cout << "Companyname:\t\t" << (LPSTR)lpECCompany->lpszCompanyname << endl;
	cout << "Sysadmin:\t\t" << (LPSTR)lpECAdministrator->lpszUsername << endl;
	if (lpECCompany->lpszServername != NULL && *reinterpret_cast<LPSTR>(lpECCompany->lpszServername) != '\0')
		cout << "Home server:\t\t" << (LPSTR)lpECCompany->lpszServername << endl;

	cout << "Address book:\t\t" << (lpECCompany->ulIsABHidden ? "Hidden" : "Visible") << endl;

	print_extra_settings(&lpECCompany->sPropmap, &lpECCompany->sMVPropmap);
}

/**
 * Prints group details
 *
 * @param[in]	lpECGroups	ECGroup struct
 */
static void print_group_settings(const ECGROUP *lpECGroup)
{
	cout << "Groupname:\t\t" << (LPSTR)lpECGroup->lpszGroupname << endl;
	cout << "Fullname:\t\t" << (LPSTR)lpECGroup->lpszFullname << endl;
	cout << "Emailaddress:\t\t" << (LPSTR)lpECGroup->lpszFullEmail << endl;
	cout << "Address book:\t\t" << (lpECGroup->ulIsABHidden ? "Hidden" : "Visible") << endl;

	print_extra_settings(&lpECGroup->sPropmap, &lpECGroup->sMVPropmap, true);
}

/**
 * Converts an objectclass_t (common/ECDefs.h) to a string.
 *
 * @param[in]	eClass	Returns a user readable string for this objectclass
 * @return		string
 */
static string ClassToString(objectclass_t eClass)
{
	switch (eClass) {
		case ACTIVE_USER:
			return string("User");
		case NONACTIVE_USER:
			return string("Shared store");
		case NONACTIVE_ROOM:
			return string("Room");
		case NONACTIVE_EQUIPMENT:
			return string("Equipment");
		case NONACTIVE_CONTACT:
			return string("Contact");
		case DISTLIST_GROUP:
			return string("Group");
		case DISTLIST_SECURITY:
			return string("Security group");
		case DISTLIST_DYNAMIC:
			return string("Dynamic group");
		case CONTAINER_COMPANY:
			return string("Company");
		case CONTAINER_ADDRESSLIST:
			return string("Addresslist");
		default:
			return string("Unknown");
	};
}

static int FileTimeToTimestamp(const FILETIME &ft, time_t& ts, char* buf, size_t size) {
	struct tm *tm;

	FileTimeToUnixTime(ft, &ts);
	if ((tm = localtime(&ts)) == NULL) {
		perror("localtime");
		return -1;
	}
	strftime(buf, size, "%F %T", tm);

	return 0;
}

static void adm_oof_status(const SPropValue *const prop)
{
	char start_buf[64] = {'\0'}, end_buf[64] = {'\0'};
	time_t ts, now = time(NULL);
	/* o = out of office marked as switched on */
	bool o = prop[2].ulPropTag == PR_EC_OUTOFOFFICE && prop[2].Value.b;
	/* a = is it currently active with respect to time interval */
	bool a = o;

	if (prop[3].ulPropTag == PR_EC_OUTOFOFFICE_FROM) {
		if (FileTimeToTimestamp(prop[3].Value.ft, ts, start_buf, sizeof(start_buf)) == -1)
			return;
		a &= ts <= now;
	}

	if (prop[4].ulPropTag == PR_EC_OUTOFOFFICE_UNTIL) {
		if (FileTimeToTimestamp(prop[4].Value.ft, ts, end_buf, sizeof(start_buf)) == -1)
			return;
		a &= now <= ts;
	}
	if (!o) {
		printf("Out Of Office:          disabled\n");
		return;
	}
	if (start_buf[0] == '\0' && end_buf[0] == '\0') {
		printf("Out Of Office:          enabled\n");
		return;
	}
	printf("Out Of Office:          ");
	if (start_buf[0] != '\0')
		printf("from %s ", start_buf);
	if (end_buf[0] != '\0')
		printf("until %s ", end_buf);
	printf("(currently %s)\n", a ? "active" : "inactive");
}

/**
 * Print user details
 *
 * @param[in]	lpStore				Store of the user
 * @param[in]	lpECUser			ECUser struct with user details
 * @param[in]	bAutoAccept			Meeting request settings of user
 * @param[in]	bDeclineConflict	Meeting request settings of user
 * @param[in]	bDeclineRecurring	Meeting request settings of user
 * @param[in]	lstArchives			List of attached archives
 */
static void print_user_settings(IMsgStore *lpStore, const ECUSER *lpECUser,
    bool bAutoAccept, bool bDeclineConflict, bool bDeclineRecur,
    const ArchiveList &lstArchives, const ECUSERCLIENTUPDATESTATUS *lpECUCUS)
{
	LPSPropValue lpProps = NULL;
	SizedSPropTagArray(5, sptaProps) = {5, { PR_LAST_LOGON_TIME, PR_LAST_LOGOFF_TIME, PR_EC_OUTOFOFFICE, PR_EC_OUTOFOFFICE_FROM, PR_EC_OUTOFOFFICE_UNTIL } };
	ULONG cValues = 0;

	lpStore->GetProps(sptaProps, 0, &cValues, &lpProps);
	cout << "Username:\t\t" << (LPSTR)lpECUser->lpszUsername << endl;
	cout << "Fullname:\t\t" << (LPSTR)lpECUser->lpszFullName << endl;
	cout << "Emailaddress:\t\t" << (LPSTR)lpECUser->lpszMailAddress << endl;
	cout << "Active:\t\t\t" << ((lpECUser->ulObjClass==ACTIVE_USER) ? "yes" : "no") << endl;
	if (lpECUser->ulObjClass != ACTIVE_USER)
		cout << "Non-active type:\t" << ClassToString((objectclass_t)lpECUser->ulObjClass) << endl;
	if (lpECUser->ulObjClass == NONACTIVE_ROOM || lpECUser->ulObjClass == NONACTIVE_EQUIPMENT)
		cout << "Resource capacity:\t" << lpECUser->ulCapacity << endl;
	cout << "Administrator:\t\t" << ((lpECUser->ulIsAdmin >= 1) ? "yes" : "no") << ((lpECUser->ulIsAdmin == 2) ? " (system)" : "") << endl;
	cout << "Address book:\t\t" << (lpECUser->ulIsABHidden ? "Hidden" : "Visible") << endl;
	cout << "Auto-accept meeting req:" << (bAutoAccept ? "yes" : "no") << endl;
	if (bAutoAccept) {
		cout << "Decline dbl meetingreq:\t" << (bDeclineConflict ? "yes" : "no") << endl;
		cout << "Decline recur meet.req:\t" << (bDeclineRecur ? "yes" : "no") << endl;
	}
	if (lpECUser->lpszServername != NULL && *reinterpret_cast<LPSTR>(lpECUser->lpszServername) != '\0')
		cout << "Home server:\t\t" << (LPSTR)lpECUser->lpszServername << endl;

	if (lpProps) {
		time_t logon = 0, logoff = 0;
		char d[64];

		adm_oof_status(lpProps);
		if(lpProps[0].ulPropTag == PR_LAST_LOGON_TIME)
			FileTimeToUnixTime(lpProps[0].Value.ft, &logon);
		if(lpProps[1].ulPropTag == PR_LAST_LOGOFF_TIME)
			FileTimeToUnixTime(lpProps[1].Value.ft, &logoff);

		if(logon) {
			strftime(d, sizeof(d), "%x %X", localtime(&logon));
			cout << "Last logon:\t\t" << d << std::endl;
		}
		if(logoff) {
			strftime(d, sizeof(d), "%x %X", localtime(&logoff));
			cout << "Last logoff:\t\t" << d << std::endl;
		}
	}

	print_extra_settings(&lpECUser->sPropmap, &lpECUser->sMVPropmap);

	if (!lstArchives.empty()) {
		cout << "Attached archives:\t" << lstArchives.size() << endl;
		for (const auto &arc : lstArchives) {
			cout << "\t" << arc.FolderName << " in " << arc.StoreName << " (" << arc.StoreGuid << ")";

			if (arc.Rights != ARCHIVE_RIGHTS_ABSENT) {
				if (arc.Rights == ROLE_OWNER)
					cout << " [Read Write]";
				else if (arc.Rights == ROLE_REVIEWER)
					cout << " [Read Only]";
				else
					cout << " [Modified: " << AclRightsToString(arc.Rights) << "]";
			}

			cout << endl;
		}
	}

	if (lpECUCUS && lpECUCUS->ulTrackId > 0) {
		cout << "Client update Information:" << endl;

		cout << " Trackid:\t\t" << ((lpECUCUS->ulTrackId != 0 ) ? stringify(lpECUCUS->ulTrackId, true).c_str() : "-" ) << endl;
		cout << " Last update:\t\t" << ( (lpECUCUS->tUpdatetime>0) ? UnixtimeToString(lpECUCUS->tUpdatetime) : "-" ) << endl;
		cout << " From version:\t\t" << ( (lpECUCUS->lpszCurrentversion) ? (LPSTR)lpECUCUS->lpszCurrentversion : "-" ) << endl;
		cout << " To version:\t\t" << ( (lpECUCUS->lpszLatestversion) ? (LPSTR)lpECUCUS->lpszLatestversion : "-" ) << endl;
		cout << " Computername:\t\t" << ( (lpECUCUS->lpszComputername) ? (LPSTR)lpECUCUS->lpszComputername : "-" ) << endl;

		if (lpECUCUS->ulStatus == UPDATE_STATUS_SUCCESS)
			cout << " Update:\t\tSuccess" << endl;
		else if (lpECUCUS->ulStatus == UPDATE_STATUS_PENDING)
			cout << " Update:\t\tPending" << endl;
		else if (lpECUCUS->ulStatus == UPDATE_STATUS_UNKNOWN)
			cout << " Update: \t\tUnknown" << endl;
		else
			cout << " Update:\t\tFailed" << endl;
	}
	MAPIFreeBuffer(lpProps);
}

/**
 * Print archive store details on local server
 *
 * @param[in]	lpSession		MAPI session of the internal Kopano System adminstrator user
 * @param[in]	lpECMsgStore	The IECUnknown PR_EC_OBJECT pointer, used as IECServiceAdmin and IExchangeManageStore interface
 * @param[in]	lpszName		Name to resolve, using type in ulClass
 * @return		MAPI error code
 */
static HRESULT print_archive_details(LPMAPISESSION lpSession,
    IECUnknown *lpECMsgStore, const char *lpszName)
{
	HRESULT hr;
	ECServiceAdminPtr ptrServiceAdmin;
	ULONG cbArchiveId = 0;
	EntryIdPtr ptrArchiveId;
	MsgStorePtr ptrArchive;
	SPropValuePtr ptrArchiveSize;

	hr = lpECMsgStore->QueryInterface(IID_IECServiceAdmin, (void **)&ptrServiceAdmin);
	if (hr != hrSuccess) {
		cerr << "Unable to get admin interface." << endl;
		return hr;
	}
	hr = ptrServiceAdmin->GetArchiveStoreEntryID((LPCTSTR)lpszName, NULL, 0, &cbArchiveId, &~ptrArchiveId);
	if (hr != hrSuccess) {
		cerr << "No archive found for user '" << lpszName << "'." << endl;
		return hr;
	}

	hr = lpSession->OpenMsgStore(0, cbArchiveId, ptrArchiveId, &ptrArchive.iid, 0, &ptrArchive);
	if (hr != hrSuccess) {
		cerr << "Unable to open archive." << endl;
		return hr;
	}
	hr = HrGetOneProp(ptrArchive, PR_MESSAGE_SIZE_EXTENDED, &~ptrArchiveSize);
	if (hr != hrSuccess) {
		cerr << "Unable to get archive store size." << endl;
		return hr;
	}

	cout << "Current store size:\t";
	cout << stringify_double((double)ptrArchiveSize->Value.li.QuadPart /1024.0 /1024.0, 2, true) << " MiB" << endl;
	return hrSuccess;
}

/**
 * Parse a server store entryid to client store entryid.
 *
 * This is a hack to open an orphan store. It will convert a server store entryid,
 * which doesn't include a server url and is not wrapped by the support object, to
 * a client side store entryid.
 *
 * @param[in] lpServerUrl	ServerURL for open the orphan store.
 * @param[in] cbEntryID		Size of the unwrapped orphan store entryid.
 * @param[in] lpEntryID		unwrapped orphan store entryid without server URL.
 * @param[out] lpcbEntryID	Size of the wrapped orphan store entryid.
 * @param[out] lppEntryID	Pointer to the wrapped entryid from the orphan store entryid.
 */
static HRESULT CreateOrphanStoreEntryID(const char *lpServerUrl,
    ULONG cbEntryID, LPENTRYID lpEntryID, ULONG *lpcbEntryID,
    LPENTRYID *lppEntryID)
{
	HRESULT hr = hrSuccess;
	ULONG cbNewEntryID = 0;
	LPENTRYID lpNewEntryID = NULL;
	ULONG cbServerURL = 0;

	if (lpServerUrl == NULL || lpEntryID == NULL || lpcbEntryID == NULL || lppEntryID == NULL) {
		hr = MAPI_E_INVALID_PARAMETER;
		goto exit;
	}

	cbServerURL = strlen(lpServerUrl);

	cbNewEntryID = cbEntryID + cbServerURL;

	hr = MAPIAllocateBuffer(cbNewEntryID, (void**)&lpNewEntryID);
	if (hr != hrSuccess)
		goto exit;

	memcpy(lpNewEntryID, lpEntryID, cbEntryID);

	memcpy(((BYTE*)lpNewEntryID)+cbEntryID-4, lpServerUrl, cbServerURL+4);

	hr = WrapStoreEntryID(0, (LPTSTR)"zarafa6client.dll", cbNewEntryID, lpNewEntryID, lpcbEntryID, lppEntryID);

exit:
	MAPIFreeBuffer(lpNewEntryID);
	return hr;
}

/**
 * Get the information for an orphan store
 *
 * @param[in] lpServiceAdmin	Pointer to the service admin.
 * @param[in] lpStoreGuid		Indentifier to the orphan store.
 * @param[in] lpServerUrl		ServerURL for open the orphan store.
 * @param[out] strUsername		A guess of the user name belongs to the orphan store.
 * @param[out] strCompanyName	Company name belongs to the orphan store.
 * @param[out] lpcbEntryID		The orphan store entryid size.
 * @param[out] lppEntryID		Pointer to the entry of the orphan store.
 */
static HRESULT GetOrphanStoreInfo(IECServiceAdmin *lpServiceAdmin,
    GUID *lpStoreGuid, const char *lpServerUrl, wstring &strUsername,
    wstring &strCompanyName, ULONG *lpcbEntryID, LPENTRYID *lppEntryID)
{
	HRESULT hr;
	MAPITablePtr ptrTable;
	SRowSetPtr ptrRowSet;
	SPropValue sStoreGuid;
	LPSPropValue lpsName = NULL;
	LPSPropValue lpsPropEntryId = NULL;
	ECAndRestriction resAnd;
	SRestrictionPtr ptrRes;

	static constexpr const SizedSSortOrderSet(1, tableSort) =
	{ 1, 0, 0,
		{
			{ PR_EC_STOREGUID, TABLE_SORT_ASCEND },
		}
	};

	hr = lpServiceAdmin->OpenUserStoresTable(MAPI_UNICODE, &ptrTable);
	if (hr != hrSuccess)
		return hr;
	hr = ptrTable->SortTable(tableSort, 0);
	if (hr != hrSuccess)
		return hr;

	sStoreGuid.ulPropTag = PR_EC_STOREGUID;
	sStoreGuid.Value.bin.cb = sizeof(GUID);
	sStoreGuid.Value.bin.lpb = (BYTE*)lpStoreGuid;

	resAnd.append(ECPropertyRestriction(RELOP_EQ, PR_EC_STOREGUID, &sStoreGuid));
	hr = resAnd.CreateMAPIRestriction(&~ptrRes);
	if (hr != hrSuccess)
		return hr;
	hr = ptrTable->FindRow(ptrRes, BOOKMARK_BEGINNING, 0);
	if (hr != hrSuccess)
		return hr;
	hr = ptrTable->QueryRows(1, 0, &ptrRowSet);
	if (hr != hrSuccess)
		return hr;
	if (ptrRowSet.empty())
		return MAPI_E_NOT_FOUND;

	lpsName = PpropFindProp(ptrRowSet[0].lpProps, ptrRowSet[0].cValues, PR_DISPLAY_NAME_W);
	if (lpsName != nullptr)
		strUsername = lpsName->Value.lpszW;
	lpsName = PpropFindProp(ptrRowSet[0].lpProps, ptrRowSet[0].cValues, PR_EC_COMPANY_NAME_W);
	if (lpsName != nullptr)
		strCompanyName = lpsName->Value.lpszW;
	lpsPropEntryId = PpropFindProp(ptrRowSet[0].lpProps, ptrRowSet[0].cValues, PR_STORE_ENTRYID);
	if (lpsPropEntryId == NULL)
		return MAPI_E_NOT_FOUND;

	return CreateOrphanStoreEntryID(lpServerUrl,lpsPropEntryId->Value.bin.cb,
		reinterpret_cast<LPENTRYID>(lpsPropEntryId->Value.bin.lpb),
		lpcbEntryID, lppEntryID);
}

/**
 * Open/create deleted stores folder in the public store.
 *
 * Open the deleted admin folder in a public store, if the folder not exist it will create the folder.
 * First it creates a folder 'Admin' in the top-level tree (IPM_SUBTREE). The permissions on the folder
 * are set to 'everyone' can not read the folder except an admin. A second folder 'Deleted stores' will
 * create without permissions because the inheritance of the permissions.
 *
 * @param[in] lpPublicStore	Public store to open or create the 'deleted stores' folder
 * @param[out] Pointer to a pointer of folder 'Deleted stores'.
 */
static HRESULT OpenDeletedStoresFolder(LPMDB lpPublicStore,
    LPMAPIFOLDER *lppFolderStores)
{
	HRESULT hr = hrSuccess;
	LPMAPIFOLDER lpFolderSubTree = NULL;
	LPSPropValue lpsPropSubTree = NULL;
	LPMAPIFOLDER lpFolderAdmin = NULL;
	LPSPropValue lpPropValue = NULL;
	ULONG ulObjType;
	LPMAPIFOLDER lpFolderDeletedStores = NULL;
	IECUnknown *lpECFolder = NULL; // non reference
	ECPERMISSION sPermission = {0};
	IECSecurity *lpSecurity = NULL;
	ULONG ulPropTagSubtree = 0;
	LPSPropValue lpsPropMDB = NULL;

	if (lpPublicStore == NULL || lppFolderStores == NULL) {
		hr = MAPI_E_INVALID_PARAMETER;
		goto exit;
	}
	hr = HrGetOneProp(lpPublicStore, PR_MDB_PROVIDER, &lpsPropMDB);
	if (hr != hrSuccess)
		goto exit;

	// Workaround for companies, because a company is a delegate store!
	if (lpsPropMDB->Value.bin.cb == sizeof(MAPIUID) && memcmp(lpsPropMDB->Value.bin.lpb, &KOPANO_STORE_PUBLIC_GUID, sizeof(MAPIUID)) == 0)
		ulPropTagSubtree = PR_IPM_PUBLIC_FOLDERS_ENTRYID;
	else
		ulPropTagSubtree = PR_IPM_SUBTREE_ENTRYID;

	// Open IPM_subtree
	hr = HrGetOneProp(lpPublicStore, ulPropTagSubtree, &lpsPropSubTree);
	if (hr != hrSuccess)
		goto exit;

	hr = lpPublicStore->OpenEntry(lpsPropSubTree->Value.bin.cb, (LPENTRYID)lpsPropSubTree->Value.bin.lpb, NULL, MAPI_MODIFY, &ulObjType, (IUnknown**)&lpFolderSubTree);
	if (hr != hrSuccess)
		goto exit;

	// Create/open folder Admin
	hr = lpFolderSubTree->CreateFolder(FOLDER_GENERIC, (LPTSTR)"Admin", NULL, NULL, 0, &lpFolderAdmin);
	if (hr == hrSuccess) {
		// Set permissions
		hr = HrGetOneProp(lpFolderAdmin, PR_EC_OBJECT, &lpPropValue);
		if(hr != hrSuccess)
			goto exit;

		lpECFolder = reinterpret_cast<IECUnknown *>(lpPropValue->Value.lpszA);

		hr = lpECFolder->QueryInterface(IID_IECSecurity, reinterpret_cast<void **>(&lpSecurity));
		if (hr != hrSuccess)
			goto exit;

		sPermission.ulRights = 0;// No rights, only for admin
		sPermission.sUserId.lpb = g_lpEveryoneEid; // group everyone
		sPermission.sUserId.cb = g_cbEveryoneEid;
		sPermission.ulState = RIGHT_NEW|RIGHT_AUTOUPDATE_DENIED;
		sPermission.ulType = ACCESS_TYPE_GRANT;

		hr = lpSecurity->SetPermissionRules(1, &sPermission);
		if (hr != hrSuccess)
			goto exit;
	} else if (hr == MAPI_E_COLLISION) {
		hr = lpFolderSubTree->CreateFolder(FOLDER_GENERIC, (LPTSTR)"Admin", NULL, NULL, OPEN_IF_EXISTS, &lpFolderAdmin);
	}
	if (hr != hrSuccess)
		goto exit;

	// Create/open folder Deleted Stores
	hr = lpFolderAdmin->CreateFolder(FOLDER_GENERIC, (LPTSTR)"Deleted stores", NULL, NULL, OPEN_IF_EXISTS, &lpFolderDeletedStores);
	if (hr != hrSuccess)
		goto exit;

	hr = lpFolderDeletedStores->QueryInterface(IID_IMAPIFolder, (void**)lppFolderStores);

exit:
	MAPIFreeBuffer(lpsPropSubTree);
	MAPIFreeBuffer(lpPropValue);
	MAPIFreeBuffer(lpsPropMDB);
	if (lpFolderSubTree)
		lpFolderSubTree->Release();

	if (lpFolderAdmin)
		lpFolderAdmin->Release();

	if (lpFolderDeletedStores)
		lpFolderDeletedStores->Release();

	if (lpSecurity)
		lpSecurity->Release();

	return hr;
}

/**
 * Get the public store
 *
 * Get the public store from a company or just the default public store. If a company name is given
 * it will try to open the companies store. if it fails it won't fall back to the default store.
 *
 * @param[in] lpSession Pointer to a mapi session.
 * @param[in] lpMsgStore Pointer to a random store to open the ExchangeManageStore object.
 * @param[in] strCompanyname name whose belongs the public store. If empty it opens the default public store.
 * @param[out] lppPublicStore Pointer to the public store
 */
static HRESULT GetPublicStore(LPMAPISESSION lpSession, LPMDB lpMsgStore,
    const wstring &strCompanyname, LPMDB *lppPublicStore)
{
	HRESULT hr = hrSuccess;
	ULONG cbEntryID = 0;
	LPENTRYID lpEntryID = NULL;
	IExchangeManageStore *lpIEMS = NULL;

	if (!strCompanyname.empty())
	{
		hr = lpMsgStore->QueryInterface(IID_IExchangeManageStore, (void **) &lpIEMS);
		if (hr != hrSuccess)
			goto exit;

		hr = lpIEMS->CreateStoreEntryID((LPTSTR)L"", (LPTSTR)strCompanyname.c_str(), MAPI_UNICODE, &cbEntryID, &lpEntryID);
		if (hr != hrSuccess)
			goto exit;

		hr = lpSession->OpenMsgStore(0, cbEntryID, lpEntryID, &IID_IMsgStore, MDB_WRITE, lppPublicStore);
		if (hr != hrSuccess)
			goto exit;

	} else {
		hr = HrOpenECPublicStore(lpSession, lppPublicStore);
		if (hr != hrSuccess)
			goto exit;
	}

exit:
	MAPIFreeBuffer(lpEntryID);
	if (lpIEMS)
		lpIEMS->Release();

	return hr;
}

static const char *StoreTypeToString(ULONG ulStoreType)
{
	switch (ulStoreType) {
		case ECSTORE_TYPE_PRIVATE:
			return "private";
		case ECSTORE_TYPE_ARCHIVE:
			return "archive";
		case ECSTORE_TYPE_PUBLIC:
			return "public";
		default:
			return "unknown";
	};
}

/**
 * List users without a store, and stores without a user.
 *
 * Gets a list of users and stores. Because of the sorting chosen,
 * stores without a user will be printed first, until the first user
 * without a store is found. Then those are printed, until the first
 * user with a store is found.
 *
 * @param[in]	lpServiceAdmin	Kopano Administrator service object
 * @result		HRESULT			MAPI Error code
 */
static HRESULT list_orphans(IECServiceAdmin *lpServiceAdmin)
{
	HRESULT hr = hrSuccess;
	ULONG i = 0;
	IMAPITable *lpTable = NULL;
	LPSRowSet lpRowSet = NULL;
	LPSPropValue lpStoreGuid = NULL;
	LPSPropValue lpUserName = NULL;
	LPSPropValue lpModTime;
	LPSPropValue lpStoreSize;
	LPSPropValue lpStoreType;
	std::string strUsername;
	bool bHeader = true;
	ConsoleTable ct(50, 5);
	static constexpr const SizedSSortOrderSet(2, tableSort) =
	{ 2, 0, 0,
		{
			{ PR_EC_USERNAME, TABLE_SORT_ASCEND },
			{ PR_EC_STOREGUID, TABLE_SORT_ASCEND },
		}
	};

	hr = lpServiceAdmin->OpenUserStoresTable(0, &lpTable);
	if (hr != hrSuccess) {
		cerr << "Unable to open user/stores table" << endl;
		goto exit;
	}
	hr = lpTable->SortTable(tableSort, 0);
	if (hr != hrSuccess) {
		cerr << "Unable to sort user/stores table" << endl;
		goto exit;
	}

	ct.SetHeader(0, "Store guid");
	ct.SetHeader(1, "Guessed username");
	ct.SetHeader(2, "Last login");
	ct.SetHeader(3, "Store size");
	ct.SetHeader(4, "Store type");

	// Because of the sort, we start with these stores
	cout << "Stores without users:" << endl;

	while(TRUE) {
		hr = lpTable->QueryRows(50, 0, &lpRowSet);
		if(hr != hrSuccess) {
			cerr << "Unable to load user/stores table" << endl;
			goto exit;
		}

		if(lpRowSet->cRows == 0)
			break;

		for (i = 0; i < lpRowSet->cRows; ++i) {
			lpStoreGuid = PpropFindProp(lpRowSet->aRow[i].lpProps, lpRowSet->aRow[i].cValues, PR_EC_STOREGUID);
			lpUserName = PpropFindProp(lpRowSet->aRow[i].lpProps, lpRowSet->aRow[i].cValues, PR_EC_USERNAME_A);
			lpModTime = PpropFindProp(lpRowSet->aRow[i].lpProps, lpRowSet->aRow[i].cValues, PR_LAST_MODIFICATION_TIME);
			lpStoreSize = PpropFindProp(lpRowSet->aRow[i].lpProps, lpRowSet->aRow[i].cValues, PR_MESSAGE_SIZE_EXTENDED);
			lpStoreType = PpropFindProp(lpRowSet->aRow[i].lpProps, lpRowSet->aRow[i].cValues, PR_EC_STORETYPE);

			if (lpStoreGuid && lpUserName)
				continue;

			if (!lpUserName) {
				// find "guessed" named
				lpUserName = PpropFindProp(lpRowSet->aRow[i].lpProps, lpRowSet->aRow[i].cValues, PR_DISPLAY_NAME_A);
				if (lpUserName)
					strUsername = lpUserName->Value.lpszA;
				else
					strUsername = "<unknown>";
			} else {
				// we had all stores without users, now the users without stores
				if (bHeader) {
					ct.PrintTable();
					ct.Resize(50, 1);
					ct.SetHeader(0, "Username");

					cout << endl << "Users without stores:" << endl;
					bHeader = false;
				}

				strUsername = lpUserName->Value.lpszA;
			}
			if (lpStoreGuid) {
				ct.AddColumn(0, bin2hex(lpStoreGuid->Value.bin.cb, lpStoreGuid->Value.bin.lpb));
				ct.AddColumn(1, strUsername);
				if (lpModTime)
					ct.AddColumn(2, FiletimeToString(lpModTime->Value.ft));
				else
					ct.AddColumn(2, "<unknown>");
				if (lpStoreSize)
					ct.AddColumn(3, str_storage(lpStoreSize->Value.li.QuadPart, false));
				else
					ct.AddColumn(3, "<unknown>");
				if (lpStoreType)
					ct.AddColumn(4, StoreTypeToString(lpStoreType->Value.ul));
				else
					ct.AddColumn(4, "<unknown>");
			} else {
				ct.AddColumn(0, strUsername);
			}
		}

		FreeProws(lpRowSet);
		lpRowSet = NULL;
	}

	ct.PrintTable();

exit:
	if (lpRowSet)
		FreeProws(lpRowSet);

	if (lpTable)
		lpTable->Release();

	return hr;
}

static LPMVPROPMAPENTRY FindMVPropmapEntry(ECUSER *lpUser, ULONG ulPropTag)
{
	for (unsigned i = 0; i < lpUser->sMVPropmap.cEntries; ++i) {
		if (lpUser->sMVPropmap.lpEntries[i].ulPropId == ulPropTag) {
			return &lpUser->sMVPropmap.lpEntries[i];
		}
	}

	return NULL;
}

/**
 * Print the defaults of any user object (user/group/company)
 *
 * Depending on the input ulClass, find the object on the server, and
 * print the details of the object if found.
 *
 * @param[in]	lpSession		MAPI session of the internal Kopano System adminstrator user
 * @param[in]	lpECMsgStore	The IECUnknown PR_EC_OBJECT pointer, used as IECServiceAdmin and IExchangeManageStore interface
 * @param[in]	ulClass			addressbook objectclass of input lpszName
 * @param[in]	lpszName		Name to resolve, using type in ulClass
 * @return		MAPI error code
 */
static HRESULT print_details(LPMAPISESSION lpSession, IECUnknown *lpECMsgStore,
    objectclass_t ulClass, const char *lpszName)
{
	HRESULT hr = hrSuccess;
	ECUSER *lpECUser = NULL;
	ECGROUP *lpECGroup = NULL;
	ECCOMPANY *lpECCompany = NULL;
	ECQUOTASTATUS *lpsQuotaStatus = NULL;
	ECQUOTA *lpsQuota = NULL;
	ECGROUP *lpECGroups = NULL;
	ECUSER *lpECUsers = NULL;
	ECUSER *lpECAdmins = NULL;
	ECCOMPANY *lpECViews = NULL;
	ULONG cGroups = 0;
	ULONG cUsers = 0;
	ULONG cAdmins = 0;
	ULONG cViews = 0;
	ULONG cbEntryID = 0;
	LPENTRYID lpEntryID = NULL;
	LPMDB lpStore = NULL;
	IExchangeManageStore *lpIEMS = NULL;
	IECServiceAdmin *lpServiceAdmin = NULL;
	bool bAutoAccept = false;
	bool bDeclineConflict = false;
	bool bDeclineRecurring = false;
	ULONG cbObjectId = 0;
	LPENTRYID lpObjectId = NULL;
	ArchiveManagePtr ptrArchiveManage;
	ArchiveList lstArchives;
	ECUSERCLIENTUPDATESTATUS *lpECUCUS = NULL;
	convert_context converter;

	hr = lpECMsgStore->QueryInterface(IID_IECServiceAdmin, (void **)&lpServiceAdmin);
	if (hr != hrSuccess) {
		cerr << "Unable to get admin interface." << endl;
		goto exit;
	}

	switch (ulClass) {
		case OBJECTCLASS_CONTAINER:
		case CONTAINER_COMPANY:
			hr = lpServiceAdmin->ResolveCompanyName((LPTSTR)lpszName, 0, &cbObjectId, &lpObjectId);
			if (hr != hrSuccess) {
				cerr << "Unable to resolve company, " << getMapiCodeString(hr, lpszName) << endl;
				goto exit;
			}

			hr = lpServiceAdmin->GetCompany(cbObjectId, lpObjectId, 0, &lpECCompany);
			if (hr != hrSuccess) {
				cerr << "Unable to show company details, " << getMapiCodeString(hr) << endl;
				goto exit;
			}

			hr = lpECMsgStore->QueryInterface(IID_IExchangeManageStore, (void **)&lpIEMS);
			if (hr != hrSuccess) {
				cerr << "Unable to get admin interface." << endl;
				goto exit;
			}

			hr = lpIEMS->CreateStoreEntryID((LPTSTR)"", lpECCompany->lpszCompanyname, 0, &cbEntryID, &lpEntryID);
			if (hr != hrSuccess) {
				cerr << "Unable to get company store entry id. Company possibly has no store." << endl;
				goto exit;
			}

			hr = lpSession->OpenMsgStore(0, cbEntryID, lpEntryID, &IID_IMsgStore, MDB_WRITE, &lpStore);
			if (hr != hrSuccess) {
				cerr << "Unable to open company store." << endl;
				goto exit;
			}

			hr = lpServiceAdmin->GetUser(lpECCompany->sAdministrator.cb, (LPENTRYID)lpECCompany->sAdministrator.lpb, 0, &lpECUser);
			if (hr != hrSuccess) {
				cerr << "Unable to resolve company administrator, " << getMapiCodeString(hr) << endl;
				goto exit;
			}

			hr = lpServiceAdmin->GetRemoteAdminList(cbObjectId, lpObjectId, 0, &cAdmins, &lpECAdmins);
			if (hr != hrSuccess) {
				cerr << "Unable to display remote-admin list, " << getMapiCodeString(hr) << endl;
				hr = hrSuccess; /* Don't make error fatal */
			}

			hr = lpServiceAdmin->GetRemoteViewList(cbObjectId, lpObjectId, 0, &cViews, &lpECViews);
			if (hr != hrSuccess) {
				cerr << "Unable to display remote-view list, " << getMapiCodeString(hr) << endl;
				hr = hrSuccess; /* Don't make error fatal */
			}

			print_company_settings(lpECCompany, lpECUser);

			break;
		case OBJECTCLASS_DISTLIST:
		case DISTLIST_GROUP:
		case DISTLIST_SECURITY:
		case DISTLIST_DYNAMIC:
			hr = lpServiceAdmin->ResolveGroupName((LPTSTR)lpszName, 0, &cbObjectId, &lpObjectId);
			if (hr != hrSuccess) {
				cerr << "Unable to resolve group, " << getMapiCodeString(hr, lpszName) << endl;
				goto exit;
			}

			hr = lpServiceAdmin->GetGroup(cbObjectId, lpObjectId, 0, &lpECGroup);
			if (hr != hrSuccess) {
				cerr << "Unable to show group details, " << getMapiCodeString(hr) << endl;
				goto exit;
			}

			hr = lpServiceAdmin->GetUserListOfGroup(cbObjectId, lpObjectId, 0, &cUsers, &lpECUsers);
			if (hr != hrSuccess) {
				cerr << "Unable to request users for group, " << getMapiCodeString(hr) << endl;
				hr = hrSuccess; /* Don't make error fatal */
			}

			print_group_settings(lpECGroup);

			break;
		case OBJECTCLASS_USER:
		case ACTIVE_USER:
		case NONACTIVE_USER:
		case NONACTIVE_ROOM:
		case NONACTIVE_EQUIPMENT:
		case NONACTIVE_CONTACT:
		default:
			hr = lpServiceAdmin->ResolveUserName((LPTSTR)lpszName, 0, &cbObjectId, &lpObjectId);
			if (hr != hrSuccess) {
				cerr << "Unable to resolve user, " << getMapiCodeString(hr, lpszName) << endl;
				goto exit;
			}

			hr = lpServiceAdmin->GetUser(cbObjectId, lpObjectId, 0, &lpECUser);
			if (hr != hrSuccess) {
				cerr << "Unable to show user details, " << getMapiCodeString(hr) << endl;
				goto exit;
			}

			hr = lpECMsgStore->QueryInterface(IID_IExchangeManageStore, (void **)&lpIEMS);
			if (hr != hrSuccess) {
				cerr << "Unable to get admin interface." << endl;
				goto exit;
			}

			hr = lpIEMS->CreateStoreEntryID((LPTSTR)"", lpECUser->lpszUsername, 0, &cbEntryID, &lpEntryID);
			if (hr != hrSuccess) {
				cerr << "Unable to get user store entry id. User possibly has no store." << endl;
				goto exit;
			}

			hr = lpSession->OpenMsgStore(0, cbEntryID, lpEntryID, &IID_IMsgStore, MDB_WRITE, &lpStore);
			if (hr != hrSuccess) {
				cerr << "Unable to open user store." << endl;
				goto exit;
			}

			GetAutoAcceptSettings(lpStore, &bAutoAccept, &bDeclineConflict, &bDeclineRecurring);
			/* Ignore return value */

			hr = lpServiceAdmin->GetGroupListOfUser(cbObjectId, lpObjectId, 0, &cGroups, &lpECGroups);
			if (hr != hrSuccess) {
				cerr << "Unable to request groups for user, " << getMapiCodeString(hr) << endl;
				hr = hrSuccess; /* Don't make error fatal */
			}

			hr = ArchiveManage::Create(lpSession, NULL, converter.convert_to<LPTSTR>(lpszName), &ptrArchiveManage);
			if (hr != hrSuccess) {
				if (hr != MAPI_E_NOT_FOUND)
					cerr << "Error while obtaining archive details, " << getMapiCodeString(hr) << endl;
				hr = hrSuccess; /* Don't make error fatal */
			}

			if (ptrArchiveManage.get() != NULL) {
				hr = ptrArchiveManage->ListArchives(&lstArchives, "Root Folder");
				if (hr != hrSuccess) {
					cerr << "Error while obtaining archive list, " << getMapiCodeString(hr) << endl;
					hr = hrSuccess; /* Don't make error fatal */
				}
			}

			hr = lpServiceAdmin->GetUserClientUpdateStatus(cbObjectId, lpObjectId, 0, &lpECUCUS);
			if (hr != hrSuccess) {
				cerr << "Unable to get auto update status: " <<
					GetMAPIErrorMessage(hr) << " (" <<
					stringify(hr, true) << ")" << endl;
				hr = hrSuccess;
			}
			print_user_settings(lpStore, lpECUser, bAutoAccept, bDeclineConflict, bDeclineRecurring, lstArchives, lpECUCUS);

			break;
	}

	/* Group quota is not completely implemented at this time on the server... */
	if (ulClass != DISTLIST_GROUP) {
		hr = lpServiceAdmin->GetQuota(cbObjectId, lpObjectId, false, &lpsQuota);
		if (hr != hrSuccess) {
			cerr << "Unable to show object quota, " << getMapiCodeString(hr) << endl;
			hr = hrSuccess; /* Don't make error fatal */
		} else {
			hr = Util::HrGetQuotaStatus(lpStore, lpsQuota, &lpsQuotaStatus);
			if (hr != hrSuccess) {
				cerr << "Unable to show object quota information, " << getMapiCodeString(hr) << endl;
				hr = hrSuccess; /* Don't make error fatal */
			} else
				print_quota(lpsQuota, lpsQuotaStatus, (ulClass == CONTAINER_COMPANY));
		}
	}

	if (ulClass == CONTAINER_COMPANY) {
		hr = lpServiceAdmin->GetQuota(cbObjectId, lpObjectId, true, &lpsQuota);
		if (hr != hrSuccess) {
			cerr << "Unable to get user default quota for company, " << getMapiCodeString(hr) << endl;
			hr = hrSuccess; /* not fatal */
		} else
			print_quota(lpsQuota, NULL, false);
	}

	if (cUsers) {
		cout << "Users (" << cUsers << "):" << endl;
		print_users(cUsers, lpECUsers, true);
		cout << endl;
	}

	if (cGroups) {
		cout << "Groups (" << cGroups << "):" << endl;
		print_groups(cGroups, lpECGroups, true);
		cout << endl;
	}

	if (cAdmins) {
		cout << "Remote admins (" << cAdmins << "):" << endl;
		print_users(cAdmins, lpECAdmins);
		cout << endl;
	}

	if (cViews) {
		cout << "Remote viewers (" << cViews << "):" << endl;
		print_companies(cViews, lpECViews, true);
		cout << endl;
	}

	if (lpECUser) {
		LPMVPROPMAPENTRY lpArchiveServers = FindMVPropmapEntry(lpECUser, PR_EC_ARCHIVE_SERVERS_A);
		if (lpArchiveServers && lpArchiveServers->cValues) {
			MsgStorePtr ptrAdminStore;

			hr = lpECMsgStore->QueryInterface(IID_IMsgStore, &ptrAdminStore);
			if (hr != hrSuccess)
				goto exit;

			for (int i = 0; i < lpArchiveServers->cValues; ++i) {
				MsgStorePtr ptrRemoteAdminStore;
				SPropValuePtr ptrPropValue;
				IECUnknown *lpECRemoteAdminStore = NULL;
				HRESULT hrTmp;

				cout << "Archive details on node '" << (LPSTR)lpArchiveServers->lpszValues[i] << "':" << endl;
				hrTmp = HrGetRemoteAdminStore(lpSession, ptrAdminStore, lpArchiveServers->lpszValues[i], 0, &ptrRemoteAdminStore);
				if (FAILED(hrTmp)) {
					cerr << "Unable to access node '" <<
						(LPSTR)lpArchiveServers->lpszValues[i] <<
						"': " << GetMAPIErrorMessage(hr) <<
						"(" << stringify(hrTmp, true) <<
						")" << endl;
					continue;
				}
				hr = HrGetOneProp(ptrRemoteAdminStore, PR_EC_OBJECT, &~ptrPropValue);
				if (hr != hrSuccess || !ptrPropValue || !ptrPropValue->Value.lpszA) {
					cerr << "Admin object not found." << endl;
					goto exit;
				}

				lpECRemoteAdminStore = reinterpret_cast<IECUnknown *>(ptrPropValue->Value.lpszA);
				print_archive_details(lpSession, lpECRemoteAdminStore, lpszName);
				cout << endl;
			}
		}
	}

exit:
	MAPIFreeBuffer(lpECUser);
	MAPIFreeBuffer(lpECGroup);
	MAPIFreeBuffer(lpECCompany);
	MAPIFreeBuffer(lpECUsers);
	MAPIFreeBuffer(lpECGroups);
	MAPIFreeBuffer(lpECAdmins);
	MAPIFreeBuffer(lpECViews);
	MAPIFreeBuffer(lpsQuota);
	MAPIFreeBuffer(lpsQuotaStatus);
	if (lpServiceAdmin)
		lpServiceAdmin->Release();
	if (lpIEMS)
		lpIEMS->Release();
	if (lpStore)
		lpStore->Release();
	MAPIFreeBuffer(lpEntryID);
	return hr;
}

/**
 * Print a list of all users within a company.
 *
 * @param[in]	lpServiceAdmin	IECServiceAdmin on SYSTEM store
 * @param[in]	lpCompany		The company to request users from. NULL EntryID in a non-hosted environment
 * @return		MAPI Error code
 */
static HRESULT ListUsers(IECServiceAdmin *lpServiceAdmin, ECCOMPANY *lpCompany)
{
	HRESULT		hr = hrSuccess;
	ECUSER*		lpECUsers = NULL;
	ULONG		cUsers = 0;

	hr = lpServiceAdmin->GetUserList(lpCompany->sCompanyId.cb, (LPENTRYID)lpCompany->sCompanyId.lpb, 0, &cUsers, &lpECUsers);
	if (hr != hrSuccess) {
		cerr << "Unable to list users, " << getMapiCodeString(hr) << endl;
		goto exit;
	}

	cout << "User list for " << (LPSTR)lpCompany->lpszCompanyname << "("<< cUsers <<"):" << endl;
	print_users(cUsers, lpECUsers, true);
	cout << endl;

exit:
	MAPIFreeBuffer(lpECUsers);
	return hr;
}

/**
 * Print a list of all groups within a company.
 *
 * @param[in]	lpServiceAdmin	IECServiceAdmin on SYSTEM store
 * @param[in]	lpCompany		The company to request users from. NULL EntryID in a non-hosted environment
 * @return		HRESULT			MAPI Error code
 */
static HRESULT ListGroups(IECServiceAdmin *lpServiceAdmin,
    ECCOMPANY *lpCompany)
{
	HRESULT		hr = hrSuccess;
	ECGROUP*	lpECGroups = NULL;
	ULONG		cGroups = 0;

	hr = lpServiceAdmin->GetGroupList(lpCompany->sCompanyId.cb, (LPENTRYID)lpCompany->sCompanyId.lpb, 0, &cGroups, &lpECGroups);
	if (hr != hrSuccess) {
		cerr << "Unable to list groups, " << getMapiCodeString(hr) << endl;
		goto exit;
	}

	cout << "Group list for " << (LPSTR)lpCompany->lpszCompanyname << "("<< cGroups <<"):" << endl;
	cout << "\t" << "groupname" << "" << endl;
	cout << "\t-------------------------------------" << endl;
	print_groups(cGroups, lpECGroups, true);
	cout << endl;

exit:
	MAPIFreeBuffer(lpECGroups);
	return hr;
}

/**
 * Call the sync function to flush user cache on the server.
 *
 * @param[in]	lpServiceAdmin	IECServiceAdmin on SYSTEM store
 * @return		HRESULT			MAPI Error code
 */
static HRESULT SyncUsers(IECServiceAdmin *lpServiceAdmin)
{
	HRESULT hr;

	// we don't sync one company, since the complete cache is flushed in the server
	hr = lpServiceAdmin->SyncUsers(0, NULL);
	if (hr != hrSuccess)
		cerr << "User/group synchronization failed, " << getMapiCodeString(hr) << endl;
	return hr;
}

/**
 * Loop a function over one or a list of companies.
 *
 * @param[in]	lpServiceAdmin	IECServiceAdmin on SYSTEM store
 * @param[in]	lpszCompanyname	Only work on given company. NULL to work on all companies available.
 * @param[in]	lpWork			Function to call given any company found in this function.
 * @return		HRESULT			MAPI Error code
 */
static HRESULT ForEachCompany(IECServiceAdmin *lpServiceAdmin,
    const char *lpszCompanyName,
    HRESULT (*lpWork)(IECServiceAdmin *, ECCOMPANY *))
{
	HRESULT hr = hrSuccess;
	ULONG cbCompanyId = 0;
	LPENTRYID lpCompanyId = NULL;
	ULONG cCompanies = 0;

	ECCOMPANY *lpECCompanies = NULL;
	ECCOMPANY *lpECCompaniesAlloc = NULL;
	ECCOMPANY sRootCompany = {{g_cbSystemEid, g_lpSystemEid}, (LPTSTR)"Default", NULL, {0, NULL}};

	if (lpszCompanyName) {
		hr = lpServiceAdmin->ResolveCompanyName((LPTSTR)lpszCompanyName, 0, &cbCompanyId, &lpCompanyId);
		if (hr != hrSuccess) {
			cerr << "Failed to resolve company name, " << getMapiCodeString(hr, lpszCompanyName) << endl;
			goto exit;
		}

		cCompanies = 1;
		sRootCompany.sCompanyId.cb = cbCompanyId;
		sRootCompany.sCompanyId.lpb = (LPBYTE)lpCompanyId;
		sRootCompany.lpszCompanyname = (LPTSTR)lpszCompanyName;
		lpECCompanies = &sRootCompany;
	} else {
		hr = lpServiceAdmin->GetCompanyList(0, &cCompanies, &lpECCompaniesAlloc);
		if (hr != hrSuccess) {
			cCompanies = 1;
			lpECCompanies = &sRootCompany;
			hr = hrSuccess;
		} else {
			lpECCompanies = lpECCompaniesAlloc;
		}
	}

	if (cCompanies == 0) {
		cerr << "No companies found." << endl;
		goto exit;
	}

	for (unsigned int i = 0; i < cCompanies; ++i) {
		hr = lpWork(lpServiceAdmin, &lpECCompanies[i]);
		if (hr != hrSuccess)
			goto exit;
	}

exit:
	MAPIFreeBuffer(lpECCompaniesAlloc);
	MAPIFreeBuffer(lpCompanyId);
	return hr;
}

static HRESULT ForceResyncFor(LPMAPISESSION lpSession, LPMDB lpAdminStore,
    const char *lpszAccount, const char *lpszHomeMDB)
{
	HRESULT hr;
	ExchangeManageStorePtr ptrEMS;
	ULONG cbEntryID = 0;
	EntryIdPtr ptrEntryID;
	MsgStorePtr ptrUserStore;
	MAPIFolderPtr ptrRoot;
	SPropValuePtr ptrPropResyncID;
	ULONG ulType = 0;

	hr = lpAdminStore->QueryInterface(ptrEMS.iid, &ptrEMS);
	if (hr != hrSuccess)
		return hr;
	hr = ptrEMS->CreateStoreEntryID((LPTSTR)lpszHomeMDB, (LPTSTR)lpszAccount, 0, &cbEntryID, &~ptrEntryID);
	if (hr != hrSuccess)
		return hr;
	hr = lpSession->OpenMsgStore(0, cbEntryID, ptrEntryID, NULL, MDB_WRITE|MAPI_DEFERRED_ERRORS, &ptrUserStore);
	if (hr != hrSuccess)
		return hr;
	hr = ptrUserStore->OpenEntry(0, NULL, &ptrRoot.iid, MAPI_MODIFY, &ulType, &ptrRoot);
	if (hr != hrSuccess)
		return hr;

	hr = HrGetOneProp(ptrRoot, PR_EC_RESYNC_ID, &~ptrPropResyncID);
	if (hr == MAPI_E_NOT_FOUND) {
		SPropValue sPropResyncID;
		sPropResyncID.ulPropTag = PR_EC_RESYNC_ID;
		sPropResyncID.Value.ul = 1;
		hr = HrSetOneProp(ptrRoot, &sPropResyncID);
	} else if (hr == hrSuccess) {
		++ptrPropResyncID->Value.ul;
		hr = HrSetOneProp(ptrRoot, ptrPropResyncID);
	}
	return hr;
}

static HRESULT ForceResyncAll(LPMAPISESSION lpSession, LPMDB lpAdminStore)
{
	HRESULT			hr = hrSuccess;
	AddrBookPtr		ptrAdrBook;
	ABContainerPtr	ptrABContainer;
	MAPITablePtr	ptrTable;
	SRowSetPtr	ptrRows;
	ULONG			ulType = 0;
	bool			bFail = false;

	SizedSPropTagArray(1, sGALProps) = {1, {PR_ENTRYID}};
	SPropValue			  sGALPropVal;
	SizedSPropTagArray(2, sContentsProps) = {2, {PR_ACCOUNT, PR_EMS_AB_HOME_MDB}};
	SPropValue			  sObjTypePropVal;
	SPropValue			  sDispTypePropVal;
	SRestrictionPtr		  ptrRestrict;

	hr = lpSession->OpenAddressBook(0, &ptrAdrBook.iid, AB_NO_DIALOG, &ptrAdrBook);
	if (hr != hrSuccess)
		goto exit;

	hr = ptrAdrBook->OpenEntry(0, NULL, &ptrABContainer.iid, 0, &ulType, &ptrABContainer);
	if (hr != hrSuccess)
		goto exit;

	hr = ptrABContainer->GetHierarchyTable(0, &ptrTable);
	if (hr != hrSuccess)
		goto exit;

	sGALPropVal.ulPropTag = PR_AB_PROVIDER_ID;
	sGALPropVal.Value.bin.cb = sizeof(GUID);
	sGALPropVal.Value.bin.lpb = (LPBYTE)&MUIDECSAB;

	hr = ECPropertyRestriction(RELOP_EQ, PR_AB_PROVIDER_ID, &sGALPropVal, ECRestriction::Cheap).CreateMAPIRestriction(&~ptrRestrict, ECRestriction::Cheap);
	if (hr != hrSuccess)
		goto exit;
	hr = ptrTable->SetColumns(sGALProps, TBL_BATCH);
	if (hr != hrSuccess)
		goto exit;

	hr = ptrTable->Restrict(ptrRestrict, TBL_BATCH);
	if (hr != hrSuccess)
		goto exit;

	hr = ptrTable->QueryRows(1, 0, &ptrRows);
	if (hr != hrSuccess)
		goto exit;

	if (ptrRows.size() != 1 || ptrRows[0].lpProps[0].ulPropTag != PR_ENTRYID) {
		hr = MAPI_E_NOT_FOUND;
		goto exit;
	}

	hr = ptrAdrBook->OpenEntry(ptrRows[0].lpProps[0].Value.bin.cb, (LPENTRYID)ptrRows[0].lpProps[0].Value.bin.lpb,
			&ptrABContainer.iid, MAPI_BEST_ACCESS, &ulType, (LPUNKNOWN*)&ptrABContainer);
	if (hr != hrSuccess)
		goto exit;

	hr = ptrABContainer->GetContentsTable(0, &ptrTable);
	if (hr != hrSuccess)
		goto exit;

	sObjTypePropVal.ulPropTag = PR_OBJECT_TYPE;
	sObjTypePropVal.Value.l = MAPI_MAILUSER;

	sDispTypePropVal.ulPropTag = PR_DISPLAY_TYPE;
	sDispTypePropVal.Value.l = DT_MAILUSER;

	hr = ECAndRestriction(
			ECPropertyRestriction(RELOP_EQ, PR_OBJECT_TYPE, &sObjTypePropVal, ECRestriction::Cheap) +
			ECPropertyRestriction(RELOP_EQ, PR_DISPLAY_TYPE, &sDispTypePropVal, ECRestriction::Cheap)
			).CreateMAPIRestriction(&~ptrRestrict, ECRestriction::Cheap);
	if (hr != hrSuccess)
		goto exit;
	hr = ptrTable->SetColumns(sContentsProps, TBL_BATCH);
	if (hr != hrSuccess)
		goto exit;

	hr = ptrTable->Restrict(ptrRestrict, TBL_BATCH);
	if (hr != hrSuccess)
		goto exit;

	while (true) {
		hr = ptrTable->QueryRows(50, 0, &ptrRows);
		if (hr != hrSuccess)
			goto exit;

		if (ptrRows.empty())
			break;

		for (SRowSetPtr::size_type i = 0; i < ptrRows.size(); ++i) {
			if (PROP_TYPE(ptrRows[i].lpProps[0].ulPropTag) == PT_ERROR ||
					PROP_TYPE(ptrRows[i].lpProps[1].ulPropTag) == PT_ERROR)
			{
				cerr << "Ignoring incomplete entry." << endl;
				continue;
			}

			hr = ForceResyncFor(lpSession, lpAdminStore, ptrRows[i].lpProps[0].Value.lpszA, ptrRows[i].lpProps[1].Value.lpszA);
			if (hr != hrSuccess) {
				cerr << "Failed to force resync for user " <<
					ptrRows[i].lpProps[0].Value.lpszA <<
					": " << GetMAPIErrorMessage(hr) <<
					" (" << stringify(hr, true) << ")" <<
					endl;
				bFail = true;
				continue;
			}
		}
	}

exit:
	if (!FAILED(hr) && bFail)
		hr = MAPI_W_ERRORS_RETURNED;

	return hr;
}

static HRESULT ForceResync(LPMAPISESSION lpSession, LPMDB lpAdminStore,
    const list<string> &lstUsernames)
{
	HRESULT hr = hrSuccess;
	bool bFail = false;

	for (const auto &user : lstUsernames) {
		hr = ForceResyncFor(lpSession, lpAdminStore, user.c_str(), NULL);
		if (hr != hrSuccess) {
			cerr << "Failed to force resync for user " <<
				user << ": " << GetMAPIErrorMessage(hr) <<
				" (" << stringify(hr, true) << ")" << endl;
			bFail = true;
			continue;
		}
	}

	if (!FAILED(hr) && bFail)
		hr = MAPI_W_ERRORS_RETURNED;

	return hr;
}

static HRESULT DisplayUserCount(LPMDB lpAdminStore)
{
	HRESULT hr;
	MAPITablePtr ptrSystemTable;
	SPropValue sPropDisplayName;
	SRestrictionPtr ptrRestriction;
	SRowSetPtr ptrRows;
	ULONG ulLicensedUsers = (ULONG)-1;	//!< active users allowed by license
	ULONG ulActiveUsers = (ULONG)-1;	//!< used active users
	ULONG ulNonActiveTotal = (ULONG)-1;	//!< used non-active users
	ULONG ulNonActiveUsers = (ULONG)-1;	//!< used sharedstores, subset of used non-active users
	ULONG ulRooms = (ULONG)-1;			//!< used rooms, subset of used non-active users
	ULONG ulEquipment = (ULONG)-1;		//!< used equipment, subset of used non-active users
	ULONG ulMaxTotal = 0;				//!< complete total of user objects allowed by license, aka ulNonActiveHigh limit
	ULONG ulNonActiveLow = 0;			//!< atleast non-active users allowed
	ULONG ulActiveAsNonActive = 0;		//!< non-active users taken from active count
	ConsoleTable ct(3, 4);
	ULONG ulExtraRow = 0;
	ULONG ulExtraRows = 0;

	SizedSPropTagArray(2, sptaStatsProps) = {2, {PR_DISPLAY_NAME_A, PR_EC_STATS_SYSTEM_VALUE}};
	enum {IDX_DISPLAY_NAME_A, IDX_EC_STATS_SYSTEM_VALUE};
	enum {COL_ALLOWED=1, COL_USED, COL_AVAILABLE};

	hr = lpAdminStore->OpenProperty(PR_EC_STATSTABLE_SYSTEM, &ptrSystemTable.iid, 0, 0, &ptrSystemTable);
	if (hr != hrSuccess)
		return hr;

	sPropDisplayName.ulPropTag = PR_DISPLAY_NAME_A;
	sPropDisplayName.Value.lpszA = const_cast<char *>("usercnt_");

	hr = ECContentRestriction(FL_PREFIX, PR_DISPLAY_NAME_A, &sPropDisplayName, ECRestriction::Cheap).CreateMAPIRestriction(&~ptrRestriction);
	if (hr != hrSuccess)
		return hr;
	hr = ptrSystemTable->Restrict(ptrRestriction, TBL_BATCH);
	if (hr != hrSuccess)
		return hr;
	hr = ptrSystemTable->SetColumns(sptaStatsProps, TBL_BATCH);
	if (hr != hrSuccess)
		return hr;
	hr = ptrSystemTable->QueryRows(0xffff, 0, &ptrRows);
	if (hr != hrSuccess)
		return hr;

	// We expect at least the first 3
	if (ptrRows.size() < 3)
		return MAPI_E_NOT_FOUND;

	for (SRowSetPtr::size_type i = 0; i < ptrRows.size(); ++i) {
		const char *lpszDisplayName = ptrRows[i].lpProps[IDX_DISPLAY_NAME_A].Value.lpszA;

		if (strcmp(lpszDisplayName, "usercnt_licensed") == 0)
			ulLicensedUsers = atoui(ptrRows[i].lpProps[IDX_EC_STATS_SYSTEM_VALUE].Value.lpszA);
		else if (strcmp(lpszDisplayName, "usercnt_active") == 0)
			ulActiveUsers = atoui(ptrRows[i].lpProps[IDX_EC_STATS_SYSTEM_VALUE].Value.lpszA);
		else if (strcmp(lpszDisplayName, "usercnt_nonactive") == 0)
			ulNonActiveTotal = atoui(ptrRows[i].lpProps[IDX_EC_STATS_SYSTEM_VALUE].Value.lpszA);
		else if (strcmp(lpszDisplayName, "usercnt_na_user") == 0)
			ulNonActiveUsers = atoui(ptrRows[i].lpProps[IDX_EC_STATS_SYSTEM_VALUE].Value.lpszA);
		else if (strcmp(lpszDisplayName, "usercnt_room") == 0)
			ulRooms = atoui(ptrRows[i].lpProps[IDX_EC_STATS_SYSTEM_VALUE].Value.lpszA);
		else if (strcmp(lpszDisplayName, "usercnt_equipment") == 0)
			ulEquipment = atoui(ptrRows[i].lpProps[IDX_EC_STATS_SYSTEM_VALUE].Value.lpszA);
	}

	if (ulLicensedUsers == static_cast<ULONG>(-1) ||
	    ulActiveUsers == static_cast<ULONG>(-1) ||
	    ulNonActiveTotal == static_cast<ULONG>(-1))
		return MAPI_E_NOT_FOUND;

	if (ulNonActiveUsers != (ULONG)-1)
		++ulExtraRows;
	if (ulRooms != (ULONG)-1)
		++ulExtraRows;
	if (ulEquipment != (ULONG)-1)
		++ulExtraRows;

	if (ulExtraRows > 0)
		ct.Resize(3 + ulExtraRows, 4);

	ulMaxTotal = std::max(ulLicensedUsers + 25, (ulLicensedUsers *5)/ 2);
	ulNonActiveLow = ulMaxTotal - ulLicensedUsers;
	ulActiveAsNonActive = (ulNonActiveTotal > ulNonActiveLow) ? ulNonActiveTotal - ulNonActiveLow : 0;

	cout << "User counts:" << endl;
	ct.SetHeader(COL_ALLOWED, "Allowed");
	ct.SetHeader(COL_USED, "Used");
	ct.SetHeader(COL_AVAILABLE, "Available");

	ct.SetColumn(0, 0, "Active");
	ct.SetColumn(0, COL_USED, stringify(ulActiveUsers));
	if (ulLicensedUsers == 0) {
		ct.SetColumn(0, COL_ALLOWED, "no limit");
		ct.SetColumn(0, COL_AVAILABLE, "-");
	} else {
		ct.SetColumn(0, COL_ALLOWED, stringify(ulLicensedUsers));
		ct.SetColumn(0, COL_AVAILABLE, stringify(ulLicensedUsers - ulActiveUsers - ulActiveAsNonActive, false, true));
	}

	ct.SetColumn(1, 0, "Non-active");
	if (ulNonActiveTotal > ulNonActiveLow)
		ct.SetColumn(1, COL_USED, stringify(ulNonActiveLow) + " + " + stringify(ulActiveAsNonActive));
	else
		ct.SetColumn(1, COL_USED, stringify(ulNonActiveTotal));
	if (ulLicensedUsers == 0) {
		ct.SetColumn(1, COL_ALLOWED, "no limit");
		ct.SetColumn(1, COL_AVAILABLE, "-");
	} else {
		ct.SetColumn(1, COL_ALLOWED, stringify(ulMaxTotal - ulLicensedUsers, false, true));
		if (ulNonActiveTotal > ulNonActiveLow)
			ct.SetColumn(1, COL_AVAILABLE, "0 (+" + stringify(ulLicensedUsers - ulActiveUsers - ulActiveAsNonActive, false, true) + ")");
		else
			ct.SetColumn(1, COL_AVAILABLE, stringify(ulNonActiveLow - ulNonActiveTotal, false, true) +
					" (+" + stringify(ulLicensedUsers - ulActiveUsers - ulActiveAsNonActive, false, true) + ")");
	}

	if (ulNonActiveUsers != (ULONG)-1) {
		ct.SetColumn(2 + ulExtraRow, 0, "  Users");
		ct.SetColumn(2 + ulExtraRow, COL_USED, stringify(ulNonActiveUsers));
		++ulExtraRow;
	}

	if (ulRooms != (ULONG)-1) {
		ct.SetColumn(2 + ulExtraRow, 0, "  Rooms");
		ct.SetColumn(2 + ulExtraRow, COL_USED, stringify(ulRooms));
		++ulExtraRow;
	}

	if (ulEquipment != (ULONG)-1) {
		ct.SetColumn(2 + ulExtraRow, 0, "  Equipment");
		ct.SetColumn(2 + ulExtraRow, COL_USED, stringify(ulEquipment));
		++ulExtraRow;
	}

	ct.SetColumn(2 + ulExtraRows, 0, "Total");
	ct.SetColumn(2 + ulExtraRows, COL_USED, stringify(ulActiveUsers + ulNonActiveTotal));
	// available & allowed columns are too confusing in totals field.
	ct.SetColumn(2 + ulExtraRows, COL_AVAILABLE, string()); // add empty last column to make sure we print this row

	ct.PrintTable();
	return hrSuccess;
}

static HRESULT ResetFolderCount(LPMAPISESSION lpSession, LPMDB lpAdminStore,
    const char *lpszAccount)
{
	HRESULT hr = hrSuccess;
	ExchangeManageStorePtr ptrEMS;
	ULONG cbEntryID;
	EntryIdPtr ptrEntryID;
	ULONG ulType = 0;
	MsgStorePtr ptrUserStore;
	MAPIFolderPtr ptrRoot;
	ECServiceAdminPtr ptrServiceAdmin;
	SPropValuePtr ptrPropEntryID;
	ULONG ulUpdates = 0;
	ULONG bFailures = false;
	ULONG ulTotalUpdates = 0;
	MAPITablePtr ptrTable;
	SRowSetPtr ptrRows;

	SizedSPropTagArray(2, sptaTableProps) = {2, {PR_DISPLAY_NAME_A, PR_ENTRYID}};
	enum {IDX_DISPLAY_NAME, IDX_ENTRYID};

	hr = lpAdminStore->QueryInterface(ptrEMS.iid, &ptrEMS);
	if (hr != hrSuccess)
		goto exit;
	hr = ptrEMS->CreateStoreEntryID(NULL, (LPTSTR)lpszAccount, 0, &cbEntryID, &~ptrEntryID);
	if (hr != hrSuccess) {
		cerr << "Unable to resolve store for '" << lpszAccount << "'." << endl;
		goto exit;
	}

	hr = lpSession->OpenMsgStore(0, cbEntryID, ptrEntryID, NULL, MDB_WRITE, &ptrUserStore);
	if (hr != hrSuccess) {
		cerr << "Unable to open store for '" << lpszAccount << "'." << endl;
		goto exit;
	}

	hr = ptrUserStore->QueryInterface(ptrServiceAdmin.iid, &ptrServiceAdmin);
	if (hr != hrSuccess)
		goto exit;

	hr = ptrUserStore->OpenEntry(0, NULL, &ptrRoot.iid, 0, &ulType, &ptrRoot);
	if (hr != hrSuccess)
		goto exit;
	hr = HrGetOneProp(ptrRoot, PR_ENTRYID, &~ptrPropEntryID);
	if (hr != hrSuccess)
		goto exit;

	hr = ptrServiceAdmin->ResetFolderCount(ptrPropEntryID->Value.bin.cb, (LPENTRYID)ptrPropEntryID->Value.bin.lpb, &ulUpdates);
	if (hr != hrSuccess) {
		cerr << "Failed to update counters in the root folder." << endl;
		bFailures = true;
		hr = hrSuccess;
	} else if (ulUpdates) {
		cerr << "Updated " << ulUpdates << " counters in the root folder." << endl;
		ulTotalUpdates += ulUpdates;
	}

	hr = ptrRoot->GetHierarchyTable(CONVENIENT_DEPTH, &ptrTable);
	if (hr != hrSuccess)
		goto exit;
	hr = HrQueryAllRows(ptrTable, sptaTableProps, NULL, NULL, 0, &ptrRows);
	if (hr != hrSuccess)
		goto exit;

	for (SRowSetPtr::size_type i = 0; i < ptrRows.size(); ++i) {
		SRowSetPtr::const_reference row = ptrRows[i];
		const char* lpszName = "<Unknown>";

		if (PROP_TYPE(row.lpProps[IDX_DISPLAY_NAME].ulPropTag) != PT_ERROR)
			lpszName = row.lpProps[IDX_DISPLAY_NAME].Value.lpszA;

		hr = ptrServiceAdmin->ResetFolderCount(row.lpProps[IDX_ENTRYID].Value.bin.cb,
				(LPENTRYID)row.lpProps[IDX_ENTRYID].Value.bin.lpb,
				&ulUpdates);
		if (hr != hrSuccess) {
			cerr << "Failed to update counters in folder '" << lpszName << "'." << endl;
			bFailures = true;
			hr = hrSuccess;
		} else if (ulUpdates) {
			cerr << "Updated " << ulUpdates << " counters in folder '" << lpszName << "'." << endl;
			ulTotalUpdates += ulUpdates;
		}
	}

	if (ulTotalUpdates == 0)
		cerr << "No counters needed to be updated." << endl;

exit:
	if (hr == hrSuccess && bFailures)
		hr = MAPI_W_ERRORS_RETURNED;
	return hr;
}

class InputValidator {
	public:
		InputValidator(): m_bFailure(false) { }

		bool Failed() const { return m_bFailure; }

		/**
		 * Checks for 'invalid' input from the command prompt. Any
		 * non-printable or contol ascii character is not allowed.
		 *
		 * @param[in] szInput command line input string
		 *
		 * @return validated input or NULL
		 */
		char* operator()(char *szInput) {
			m_bFailure = true;
			wstring strInput;

			if (!szInput)
				return NULL;

			if (TryConvert(szInput, strInput) != hrSuccess)
				return NULL;

			for (auto c : strInput)
				if (!iswprint(c))
					return NULL;
			m_bFailure = false;
			return szInput;
		}

	private:
		bool	m_bFailure;
};

// compare function for set<tstring, ltstr>, fixes default wchar_t compare, and makes it case-insensitive
// used for PR_EC_*ABLED_FEATURES_A properties from TCHAR* strings in ECUSER struct
struct lstr {
	bool operator()(const string &t1, const string &t2) const
	{
		return strcasecmp((char*)t1.c_str(), (char*)t2.c_str()) < 0;
	}
};

static HRESULT fillMVPropmap(ECUSER &sECUser, ULONG ulPropTag, int index,
    set<string, lstr> &sFeatures, void *lpBase)
{
	HRESULT hr;

	sECUser.sMVPropmap.lpEntries[index].ulPropId = ulPropTag;
	sECUser.sMVPropmap.lpEntries[index].cValues = sFeatures.size();
	sECUser.sMVPropmap.lpEntries[index].lpszValues = NULL;
	if (sFeatures.size())
	{
		hr = MAPIAllocateMore(sizeof(LPTSTR) * sFeatures.size(), lpBase, (void**)&sECUser.sMVPropmap.lpEntries[index].lpszValues);
		if (hr != hrSuccess) {
			cerr << "Memory error" << endl;
			return hr;
		}
		int n = 0;
		auto i = sFeatures.cbegin();
		// @note we store char* data in a LPTSTR (whcar_t by -DUNICODE) pointer.
		for (n = 0; i != sFeatures.cend(); ++i, ++n)
			sECUser.sMVPropmap.lpEntries[index].lpszValues[n] = (TCHAR*)i->c_str();
	}
	return hrSuccess;
}

static void missing_quota(int hard, int warn, int soft)
{
	if (hard == -1)
		cerr << " hard quota (--qh)";
	if (warn == -1)
		cerr << " warn quota (--qw)";
	if (soft == -1)
		cerr << " soft quota (--qs)";
}

int main(int argc, char* argv[])
{
	HRESULT hr = hrSuccess;
	LPMAPISESSION lpSession = NULL;

	IECUnknown *lpECMsgStore = NULL;
	IMsgStore *lpMsgStore = NULL;

	IECServiceAdmin *lpServiceAdmin = NULL;
	ULONG cbUserId = 0;
	LPENTRYID lpUserId = NULL;
	ULONG cbGroupId = 0;
	LPENTRYID lpSenderId = NULL;
	ULONG cbSenderId = 0;
	LPENTRYID lpGroupId = NULL;
	ULONG cbCompanyId = 0;
	LPENTRYID lpCompanyId = NULL;
	ULONG cbSetCompanyId = 0;
	LPENTRYID lpSetCompanyId = NULL;
	ULONG ulDays = 0;
	LPSPropValue lpPropValue = NULL;
	ULONG cbGUID = 0;
	LPGUID lpGUID = NULL;

	ECUSER sECUser, *lpECUser = NULL;
	ULONG cbStoreId = 0;
	LPENTRYID lpStoreId = NULL;
	ULONG cbRootId = 0;
	LPENTRYID lpRootId = NULL;
	ULONG cbUnWrappedEntry = 0;
	LPENTRYID lpUnWrappedEntry = NULL;

	ECGROUP		sECGroup;
	ECGROUP *lpECGroups = NULL;
	ULONG		cCompanies = 0;
	ULONG		cUsers = 0;

	ECCOMPANY sECCompany;
	ECCOMPANY *lpECCompanies = NULL;

	ECQUOTASTATUS *lpsQuotaStatus = NULL;
	ECQUOTA *lpsQuota = NULL;

	ECSVRNAMELIST *lpsServer = NULL;
	ECSERVERLIST *lpServerDetails = NULL;

	ULONG cSenders = 0;
	ECUSER *lpSenders = NULL;

	objectclass_t ulClass = OBJECTCLASS_UNKNOWN;
	const char *detailstype = NULL;
	char *username = NULL;
	char *groupname = NULL;
	char *companyname = NULL;
	char *set_companyname = NULL;
	char *password = NULL;
	char *emailadr = NULL;
	char *fullname = NULL;
	char *new_username = NULL;
	char *storeguid = NULL;
	const char *path = NULL;
	char *lang = NULL;
	char *feature = NULL;
	char *node = NULL;
	bool bFeature = true;
	set<string, lstr> sEnabled;
	set<string, lstr> sDisabled;
	int quota = -1;
	long long quotahard = -1;
	long long quotasoft = -1;
	long long quotawarn = -1;
	int ud_quota = -1;
	long long ud_quotahard = -1;
	long long ud_quotasoft = -1;
	long long ud_quotawarn = -1;
	int isadmin = -1;
	int isnonactive = -1;
	int mr_accept = -1;
	int mr_decline_conflict = -1;
	int mr_decline_recurring = -1;
	char *sendas_user = NULL;
	int sendas_action = -1;
	modes mode = MODE_INVALID;
	int passprompt = 0;
	bool bCopyToPublic = false;
	int nFolderId = 0;
	list<string> lstUsernames;

	bool bAutoAccept = false, bDeclineConflict = false, bDeclineRecurring = false;
	ULONG cbEntryID = 0;
	LPENTRYID lpEntryID = NULL;
	LPMDB lpPublicStore = NULL;
	LPMDB lpUserStore = NULL;
	IExchangeManageStore *lpIEMS = NULL;
	wstring strUsername;
	wstring strStorename;
	wstring strStorenameTMP;
	wstring strCompanyName;
	IMAPIFolder *lpDeletedStoresFolder = NULL;
	IMAPIFolder *lpRootFolder = NULL;
	ULONG ulObjType = 0;
	ULONG ulCachePurgeMode = PURGE_CACHE_ALL;
	unsigned int loglevel = EC_LOGLEVEL_NONE;

	ECLogger *lpLogger = NULL;
	const configsetting_t lpDefaults[] = {
		{ "server_socket", "default:" },
		{ "sslkey_file", "" },
		{ "sslkey_pass", "", CONFIGSETTING_EXACT },
		{ NULL, NULL },
	};
	ECConfig *lpsConfig = ECConfig::Create(lpDefaults);
	bool bExplicitConfig = false;
	ConsoleTable ct(0,0);
	const char *szConfig = ECConfig::GetDefaultPath("admin.cfg");

	// Set locale to system variables
	setlocale(LC_MESSAGES, "");
	setlocale(LC_CTYPE, "");
	setlocale(LC_TIME, "");

	if(argc < 2) {
		print_help(argv[0]);
		return 1;
	}

	int c;
	while (1) {
		InputValidator validateInput;
		c = getopt_long(argc, argv, "VlLsc:u:d:U:Pp:f:e:a:h:g:G:b:B:i:I:n:v", long_options, NULL);
		if (c == -1)
			break;
		switch (c) {
			case OPT_VERBOSITY:
				loglevel = strtoul(optarg, NULL, 0);
				break;
			case 'v':
				if (loglevel < EC_LOGLEVEL_DEBUG + 1)
					++loglevel;
				break;
			case 'l':
				mode = MODE_LIST_USERS;
				break;
			case 's':
				mode = MODE_CREATE_PUBLIC;
				break;
			case 'c':
				mode = MODE_CREATE_USER;
				username = validateInput(optarg);
				break;
			case 'u':
				if (mode != MODE_HOOK_STORE)
					mode = MODE_UPDATE_USER;
				username = validateInput(optarg);
				break;
			case 'd':
				mode = MODE_DELETE_USER;
				username = validateInput(optarg);
				break;
			case 'g':
				mode = MODE_CREATE_GROUP;
				groupname = validateInput(optarg);
				break;
			case 'G':
				mode = MODE_DELETE_GROUP;
				groupname = validateInput(optarg);
				break;
			case 'L':
				mode = MODE_LIST_GROUP;
				break;
			case 'b':
				mode = MODE_ADDUSER_GROUP;
				username = validateInput(optarg);
				break;
			case 'B':
				mode = MODE_DELETEUSER_GROUP;
				username = validateInput(optarg);
				break;
			case 'U':
				new_username = validateInput(optarg);
				break;
			case 'P':
				passprompt = 1;
				break;
			case 'p':
				password = validateInput(optarg);
				break;
			case 'f':
				fullname = validateInput(optarg);
				break;
			case 'e':
				emailadr = validateInput(optarg);
				break;
			case 'a':
				isadmin = atoi(optarg);
				if (isadmin == 0)
					isadmin = parse_yesno(optarg);
				else
					isadmin = min(2, isadmin);
				break;
			case 'n':
				isnonactive = parse_yesno(optarg);
				break;
			case 'i':
				groupname = validateInput(optarg);
				break;
			case 'I':
				companyname = validateInput(optarg);
				break;
				// error handling?
			case '?':
				break;
			case OPT_HOST:
			case 'h':
				path = validateInput(optarg);
				break;
			case OPT_HELP:
				mode = MODE_HELP;
				break;
			case OPT_CREATE_STORE:
				mode = MODE_CREATE_STORE;
				username = validateInput(optarg);
				break;
			case OPT_DELETE_STORE:
				mode = MODE_DELETE_STORE;
				username = validateInput(optarg);
				break;
			case OPT_HOOK_STORE:
				mode = MODE_HOOK_STORE;
				storeguid = validateInput(optarg);
				break;
			case OPT_UNHOOK_STORE:
				mode = MODE_UNHOOK_STORE;
				username = validateInput(optarg);
				break;
			case OPT_REMOVE_STORE:
				mode = MODE_REMOVE_STORE;
				storeguid = validateInput(optarg);
				break;
			case OPT_COPYTO_PUBLIC:
				bCopyToPublic = true;
				break;
			case OPT_SYNC_USERS:
				mode = MODE_SYNC_USERS;
				break;
			case OPT_DETAILS:
				mode = MODE_DETAILS;
				username = validateInput(optarg);
				break;
			case OPT_DETAILS_TYPE:
				detailstype = validateInput(optarg);
				break;
				// Make values from Mb to bytes which the server wants
			case OPT_USER_QUOTA_HARD:
				quotahard = atoll(optarg) *1024*1024;
				break;
			case OPT_USER_QUOTA_SOFT:
				quotasoft = atoll(optarg) *1024*1024;
				break;
			case OPT_USER_QUOTA_WARN:
				quotawarn = atoll(optarg) *1024*1024;
				break;
			case OPT_USER_QUOTA_OVERRIDE:
				quota = parse_yesno(optarg);
				break;
			case OPT_USER_DEFAULT_QUOTA_HARD:
				ud_quotahard = atoll(optarg) * 1024 * 1024;
				break;
			case OPT_USER_DEFAULT_QUOTA_SOFT:
				ud_quotasoft = atoll(optarg) * 1024 * 1024;
				break;
			case OPT_USER_DEFAULT_QUOTA_WARN:
				ud_quotawarn = atoll(optarg) * 1024 * 1024;
				break;
			case OPT_USER_DEFAULT_QUOTA_OVERRIDE:
				ud_quota = parse_yesno(optarg);
				break;
			case OPT_LANG:
				// Use alternate language
				lang = validateInput(optarg);
				break;
			case OPT_MR_ACCEPT:
				mr_accept = parse_yesno(optarg);
				break;
			case OPT_MR_DECLINE_CONFLICT:
				mr_decline_conflict = parse_yesno(optarg);
				break;
			case OPT_MR_DECLINE_RECURRING:
				mr_decline_recurring = parse_yesno(optarg);
				break;
			case OPT_LIST_SENDAS:
				mode = MODE_LIST_SENDAS;
				username = validateInput(optarg);
				break;
			case OPT_ADD_SENDAS:
				sendas_user = validateInput(optarg);
				sendas_action = 1;
				break;
			case OPT_DEL_SENDAS:
				sendas_user = validateInput(optarg);
				sendas_action = 0;
				break;
			case OPT_UPDATE_GROUP:
				mode = MODE_UPDATE_GROUP;
				groupname = validateInput(optarg);
				break;
			case OPT_CREATE_COMPANY:
				mode = MODE_CREATE_COMPANY;
				companyname = validateInput(optarg);
				break;
			case OPT_UPDATE_COMPANY:
				mode = MODE_UPDATE_COMPANY;
				companyname = validateInput(optarg);
				break;
			case OPT_DELETE_COMPANY:
				mode = MODE_DELETE_COMPANY;
				companyname = validateInput(optarg);
				break;
			case OPT_LIST_COMPANY:
				mode = MODE_LIST_COMPANY;
				break;
			case OPT_ADD_VIEW:
				mode = MODE_ADD_VIEW;
				set_companyname = validateInput(optarg);
				break;
			case OPT_DEL_VIEW:
				mode = MODE_DEL_VIEW;
				set_companyname = validateInput(optarg);
				break;
			case OPT_LIST_VIEW:
				mode = MODE_LIST_VIEW;
				break;
			case OPT_ADD_ADMIN:
				mode = MODE_ADD_ADMIN;
				username = validateInput(optarg);
				break;
			case OPT_DEL_ADMIN:
				mode = MODE_DEL_ADMIN;
				username = validateInput(optarg);
				break;
			case OPT_LIST_ADMIN:
				mode = MODE_LIST_ADMIN;
				break;
			case OPT_SYSTEM_ADMIN:
				mode = MODE_SYSTEM_ADMIN;
				username = validateInput(optarg);
				break;
			case OPT_ADD_UQUOTA_RECIPIENT:
				mode = MODE_ADD_USERQUOTA_RECIPIENT;
				username = validateInput(optarg);
				break;
			case OPT_DEL_UQUOTA_RECIPIENT:
				mode = MODE_DEL_USERQUOTA_RECIPIENT;
				username = validateInput(optarg);
				break;
			case OPT_LIST_UQUOTA_RECIPIENT:
				mode = MODE_LIST_USERQUOTA_RECIPIENT;
				break;
			case OPT_ADD_CQUOTA_RECIPIENT:
				mode = MODE_ADD_COMPANYQUOTA_RECIPIENT;
				username = validateInput(optarg);
				break;
			case OPT_DEL_CQUOTA_RECIPIENT:
				mode = MODE_DEL_COMPANYQUOTA_RECIPIENT;
				username = validateInput(optarg);
				break;
			case OPT_LIST_CQUOTA_RECIPIENT:
				mode = MODE_LIST_COMPANYQUOTA_RECIPIENT;
				break;
			case OPT_PURGE_SOFTDELETE:
				ulDays = atoui(optarg);
				mode = MODE_PURGE_SOFTDELETE;
				break;
			case OPT_CLEAR_CACHE:
				mode = MODE_CLEAR_CACHE;
				if (optarg)
					ulCachePurgeMode = strtol(optarg, NULL, 0);
				break;
			case OPT_PURGE_DEFERRED:
				mode = MODE_PURGE_DEFERRED;
				break;
			case OPT_LIST_ORPHANS:
				mode = MODE_LIST_ORPHANS;
				break;
			case OPT_CONFIG:
				szConfig = validateInput(optarg);
				bExplicitConfig = true;
				break;
			case OPT_UTF8: {
					       // set early, so other arguments are parsed in this charset.
					       std::string locale;
					       if (!forceUTF8Locale(false, &locale)) {
						       cerr << "Your system does not have the '" << locale << "' locale installed." << endl;
						       cerr << "Please install this locale before creating new users." << endl;
						       return 1;
					       }
					       break;
				       }
			case OPT_FORCE_RESYNC:
				       mode = MODE_FORCE_RESYNC;
				       break;
			case OPT_USER_COUNT:
				       mode = MODE_USER_COUNT;
				       break;
			case OPT_ENABLE_FEATURE:
			case OPT_DISABLE_FEATURE:
				       if (feature) {
					       cerr << "Only one feature can be enabled/disabled at a time" << endl;
					       break;
				       }
				       if (!isFeature(optarg)) {
					       cerr << optarg << " is not a valid kopano feature" << endl;
					       break;
				       }
				       feature = optarg;
				       bFeature = (c == OPT_ENABLE_FEATURE);
				       break;
			case OPT_VERSION:
			case 'V':
				       cout << "Product version:\t" << PROJECT_VERSION_PROFADMIN_STR << endl
					       << "File version:\t\t" << PROJECT_SVN_REV_STR << endl;
				       return EXIT_SUCCESS;
			case OPT_SELECT_NODE:
				       node = validateInput(optarg);
				       break;
			case OPT_RESET_FOLDER_COUNT:
				       mode = MODE_RESET_FOLDER_COUNT;
				       username = validateInput(optarg);
				       break;
			default:
				       break;
		};
		if (validateInput.Failed()) {
			cerr << "Invalid input '" << optarg << "' found." << endl;
			// no need to return, later input checking will print an error too
		}
	}

	// check empty input
	if (username && username[0] == 0x00) {
		cerr << "Username (-u) cannot be empty" << endl;
		return 1;
	}
	if (username && strcasecmp(username, "SYSTEM")==0) {
		cerr << "Username (-u) cannot be SYSTEM" << endl;
		return 1;
	}
	if (password && password[0] == 0x00) {
		cerr << "Password (-p) cannot be empty" << endl;
		return 1;
	}
	if (companyname && companyname[0] == 0x00){
		cerr << "Companyname (-I) cannot be empty" << endl;
		return 1;
	}
	if (groupname && groupname[0] == 0x00) {
		cerr << "Groupname cannot be empty" << endl;
		return 1;
	}
	if (fullname && fullname[0] == 0x00) {
		cerr << "Fullname (-f) cannot be empty" << endl;
		return 1;
	}
	if (emailadr && emailadr[0] == 0x00) {
		cerr << "Email address (-e) cannot be empty" << endl;
		return 1;
	}

	// --force-resync takes all left over arguments as usernames
	if (mode == MODE_FORCE_RESYNC) {
		assert(optind <= argc);
		std::copy(argv + optind, argv + argc, std::back_inserter(lstUsernames));
		optind = argc;
	}

	// check parameters
	if (optind < argc) {
		cerr << "Too many options given." << endl;
		return 1;
	}

	if (mode == MODE_INVALID) {
		cerr << "No correct command (e.g. -c for create user) given." << endl;
		return 1;
	}

	if (mode == MODE_HELP) {
		print_help(argv[0]);
		cout << endl << "Please read kopano-admin(8) for detailed information. Enter `man kopano-admin` to view it." << endl << endl;
		return 0;
	}

	// For the following modes we need a company name.
	if (!companyname &&
			(mode == MODE_ADD_VIEW || mode == MODE_DEL_VIEW || mode == MODE_LIST_VIEW ||
			 mode == MODE_ADD_ADMIN || mode == MODE_DEL_ADMIN || mode == MODE_LIST_ADMIN ||
			 mode == MODE_SYSTEM_ADMIN)){
		cerr << "Missing companyname to perform action" << endl;
		return 1;
	}

	if (mode == MODE_DETAILS && username == NULL) {
		cerr << "Missing information to show user details." << endl;
		return 1;
	}

	if (mode == MODE_CREATE_USER) {
		bool has_username = username != NULL;
		bool has_password = !(password == NULL && passprompt == 0 && isnonactive < 1);
		bool has_emailaddr = emailadr != NULL;
		bool has_fullname = fullname != NULL;

		if (!has_username || !has_password || !has_emailaddr || !has_fullname) {
			cerr << "Missing information to create user:";

			if (!has_username)
				cerr << " username (-u)";
			if (!has_password)
				cerr << " password (-p)";
			if (!has_emailaddr)
				cerr << " email address (-e)";
			if (!has_fullname)
				cerr << " full name (-f)";

			cerr << endl;
			return EXIT_FAILURE;
		}
	}
	if (mode == MODE_CREATE_USER && quota == 1 && (quotahard == -1 || quotawarn == -1 || quotasoft == -1)) {
		cerr << "Not all user specific quota levels are given." << endl;
		cerr << "Missing information to create user:";
		missing_quota(quotahard, quotawarn, quotasoft);
		cerr << endl;
		return 1;
	}

	if (mode == MODE_CREATE_COMPANY &&
			((quota == 1 && quotawarn == -1) ||
			 (ud_quota == 1 && (ud_quotahard == -1 || ud_quotasoft == -1 || ud_quotawarn == -1)))) {
		cerr << "Not all company specific quota levels are given." << endl;
		cerr << "Missing information to create company:";

		if (quota == 1 && quotawarn == -1)
			cerr << " warn quota (--qw)";
		if (ud_quota == 1)
			missing_quota(ud_quotahard, ud_quotawarn, ud_quotasoft);
		cerr << endl;
		return 1;
	}

	if (mode == MODE_CREATE_STORE && username == NULL) {
		cerr << "Missing username (-u) to be able to create store." << endl;
		return 1;
	}

	if (mode == MODE_DELETE_STORE) {
		cerr << "Delete store action is not available anymore. Use --remove-store to remove a store from the database." << endl;
		return 1;
	}

	if (mode == MODE_HOOK_STORE && (storeguid == NULL || (username == NULL && bCopyToPublic == false) ) ) {
		cerr << "Missing information to hook store:";
		if (storeguid == NULL)
			cerr << " store GUID (--hook-store)";
		if (username == NULL && bCopyToPublic == false)
			cerr << " username (-u)";
		cerr << endl;
		return 1;
	}

	if (mode == MODE_UNHOOK_STORE && username == NULL) {
		cerr << "Missing username (-u) to unhook store for." << endl;
		return 1;
	}

	if (mode == MODE_REMOVE_STORE && storeguid == NULL) {
		cerr << "Missing guid (--remove-store) to remove store for." << endl;
		return 1;
	}

	if (mode == MODE_UPDATE_USER && password == NULL && passprompt == 0 &&
			emailadr == NULL && fullname == NULL && new_username == NULL && isadmin == -1 &&
			quota == -1 && quotahard == -1 && quotasoft == -1 && quotawarn == -1 &&
			mr_accept == -1 && mr_decline_conflict == -1 && mr_decline_recurring == -1 &&
			sendas_user == NULL && isnonactive == -1 && feature == NULL) {
		cerr << "Missing information to update user (e.g. password, quota, see --help)." << endl;
		return 1;
	}

	if (mode == MODE_DELETE_USER && username == NULL) {
		cerr << "Missing username (-u) to delete." << endl;
		return 1;
	}

	if (mode == MODE_CREATE_GROUP && groupname == NULL) {
		cerr << "Missing name of group (-g) to create." << endl;
		return 1;
	}

	if (mode == MODE_UPDATE_GROUP && (groupname == NULL || (emailadr == NULL && sendas_user == NULL) ) ) {
		cerr << "Missing information to update group:";
		if (!groupname)
			cerr << " group name";
		if (!emailadr && !sendas_user)
			cerr << " either e-mail address (-e) or \"send-as user\" (--add-sendas)";
		cerr << endl;
		return 1;
	}

	if (mode == MODE_DELETE_GROUP && groupname == NULL) {
		cerr << "Missing name of group (-G) to delete." << endl;
		return 1;
	}

	if (mode == MODE_ADDUSER_GROUP && (groupname == NULL || username == NULL)) {
		cerr << "Missing information to add user to group:";
		if (!groupname)
			cerr << " group name (-i)";
		if (!username)
			cerr << " user name";
		cerr << endl;
		return 1;
	}

	if (mode == MODE_DELETEUSER_GROUP && (groupname == NULL || username == NULL)) {
		cerr << "Missing information to remove user from group:";
		if (!groupname)
			cerr << " group name (-i)";
		if (!username)
			cerr << " user name";
		cerr << endl;
		return 1;
	}

	if (mode == MODE_CREATE_COMPANY && companyname == NULL) {
		cerr << "Missing name of company to create." << endl;
		return 1;
	}

	if (mode == MODE_UPDATE_COMPANY &&
			((quota == 1 && quotawarn == -1) ||
			 (ud_quota == 1 && (ud_quotahard == -1 || ud_quotasoft == -1 || ud_quotawarn == -1)))) {
		cerr << "Missing information to update company:";
		if (quota == 1 && quotawarn == -1)
			cerr << " warn quota (--qw)";
		if (ud_quota == 1)
			missing_quota(ud_quotahard, ud_quotawarn, ud_quotasoft);
		cerr << endl;
		return 1;
	}

	if (mode == MODE_DELETE_COMPANY && companyname == NULL) {
		cerr << "Missing name of company to delete." << endl;
		return 1;
	}

	if (mode == MODE_ADD_VIEW && set_companyname == NULL) {
		cerr << "Missing company name to add remote view privilege to." << endl;
		return 1;
	}

	if (mode == MODE_DEL_VIEW && set_companyname == NULL) {
		cerr << "Missing company name to delete remote view privilege to." << endl;
		return 1;
	}

	if (mode == MODE_ADD_ADMIN && username == NULL) {
		cerr << "Missing username to add remote administrator to." << endl;
		return 1;
	}

	if (mode == MODE_DEL_ADMIN && username == NULL) {
		cerr << "Missing username to delete remote administration privilege for." << endl;
		return 1;
	}

	if (mode == MODE_SYSTEM_ADMIN && username == NULL) {
		cerr << "Missing username to set system administrator privilege for." << endl;
		return 1;
	}

	if ((mode == MODE_ADD_USERQUOTA_RECIPIENT || mode == MODE_DEL_USERQUOTA_RECIPIENT ||
				mode == MODE_ADD_COMPANYQUOTA_RECIPIENT || mode == MODE_DEL_COMPANYQUOTA_RECIPIENT) &&
			username == NULL) {
		cerr << "Missing username to edit quota recipients for." << endl;
		return 1;
	}

	if (mode == MODE_RESET_FOLDER_COUNT && username == NULL) {
		cerr << "Missing username to reset folder counts for." << endl;
		return 1;
	}

	if (lang && mode != MODE_CREATE_STORE) {
		cerr << "You can only use the --lang option in combination with --create-store. If you" << endl;
		cerr << "wish to create a store in this language, you must edit the 00createstore" << endl;
		cerr << "script, which is probably in /etc/kopano/userscripts/createuser.d and" << endl;
		cerr << "specify the --lang option there." << endl;
		return 1;
	}

	// check warnings
	if (new_username != NULL && mode != MODE_UPDATE_USER) {
		cerr << "WARNING: new username \"" << new_username << "\" will be ignored (only used for -U)."  << endl;
	}

	if ((quota == 0 && (quotawarn >= 0 || quotasoft >= 0 || quotahard >= 0)) ||
			(ud_quota == 0 && (ud_quotawarn >= 0 || ud_quotasoft >= 0 || ud_quotahard >= 0))) {
		cerr << "Disabling quota override, but quota levels are provided." << endl;
		cerr << "By disabling quota overrides the existing values will be reset," << endl;
		cerr << "and these new values will be ignored." << endl;
	}

	if ((quota == -1 && (quotawarn >= 0 || quotasoft >= 0 || quotahard >= 0)) ||
			(ud_quota == -1 && (ud_quotawarn >= 0 || ud_quotasoft >= 0 || ud_quotahard >= 0))) {
		cerr << "Quota levels are provided, but not quota level override" << endl;
		cerr << "Without an explicit quota override value the quota levels will be ignored." << endl;
	}

	// confirmations
	if (mode == MODE_FORCE_RESYNC && lstUsernames.empty()) {
		string response;

		cout << "You requested a forced resync without arguments, are you sure you want" << endl;
		cout << "force a resync of all offline profiles for all users? [y/N]: ";

		cin >> response;
		if (response.empty() || strcasecmp(response.c_str(), "n") == 0 || strcasecmp(response.c_str(), "no") == 0)
			return 0;
		if (strcasecmp(response.c_str(), "y") != 0 && strcasecmp(response.c_str(), "yes") != 0) {
			cout << "Invalid response." << endl;
			return 1;
		}
	}

	if (szConfig) {
		bool bHaveConfig = lpsConfig->LoadSettings(szConfig);
		/* Special case on complaining errors in config file:
		 * - explicit config file given, but was not found
		 * - default config file loaded, but contains errors
		 * This makes that we do not complain for errors when an "invalid" config was given but did load ok.
		 * This is a trick that people can use to give the spooler or dagent a config for its client SSL settings,
		 * which are the only settings used by the admin program.
		 */
		if ((!bHaveConfig && bExplicitConfig) || (bHaveConfig && !bExplicitConfig && lpsConfig->HasErrors())) {
			cerr << "Error while reading configuration file " << szConfig << endl;
			// create fatal logger without a timestamp to stderr
			lpLogger = new ECLogger_File(EC_LOGLEVEL_FATAL, 0, "-", false);
			ec_log_set(lpLogger);
			LogConfigErrors(lpsConfig);
			lpLogger->Release();
			return 1;
		}
	}

	if(lang) {
		char* locale = setlocale(LC_MESSAGES, lang);
		if (!locale) {
			cerr << "Your system does not have the '" << lang << "' locale installed." << endl;
			cerr << "Please install this locale before creating new users." << endl;
			// do not create store in wrong language, give admin a chance to make store in right locale
			return 1;
		}
	}

	if (loglevel > EC_LOGLEVEL_DEBUG)
		loglevel = EC_LOGLEVEL_ALWAYS;
	if (loglevel > EC_LOGLEVEL_NONE)
		lpLogger = new ECLogger_File(loglevel, 0, "-", false);
	else
		lpLogger = new ECLogger_Null();

	ec_log_set(lpLogger);

	//Init mapi
	hr = MAPIInitialize(NULL);
	if (hr != hrSuccess) {
		cerr << "Unable to initialize" << endl;
		goto exit;
	}

	/*
	 * server path sequence is:
	 * 1. -h option from command line
	 * 2. KOPANO_SOCKET environment variable
	 * 3. config setting option
	 */
	if (!path) {
		path = lpsConfig->GetSetting("server_socket");
		// environment variable may override setting variable
		path = GetServerUnixSocket(path);
	}

	hr = HrOpenECAdminSession(&lpSession, "admin", PROJECT_SVN_REV_STR,
	     path, EC_PROFILE_FLAGS_NO_NOTIFICATIONS,
	     lpsConfig->GetSetting("sslkey_file", "", NULL),
	     lpsConfig->GetSetting("sslkey_pass", "", NULL));
	if(hr != hrSuccess) {
		cerr << "Unable to open Admin session: " <<
			GetMAPIErrorMessage(hr) << " (" <<
			stringify(hr, true) << ")" << endl;
		switch (hr) {
			case MAPI_E_NETWORK_ERROR:
				cerr << "The server is not running, or not accessible";
				if (path != NULL && *path != '\0')
					cerr << " through \"" << path << "\"";
				cerr << "." << endl;
				break;
			case MAPI_E_LOGON_FAILED:
			case MAPI_E_NO_ACCESS:
				cerr << "Access was denied on " << path << "." << endl;
				break;
			default:
				break;
		};
		goto exit;
	}

	hr = HrOpenDefaultStore(lpSession,&lpMsgStore);
	if(hr != hrSuccess) {
		cerr << "Unable to open Admin store: " <<
			GetMAPIErrorMessage(hr) << " (" <<
			stringify(hr,true) << ")" << endl;
		goto exit;
	}

	if (node != NULL && *node != '\0') {
		MsgStorePtr ptrRemoteStore;

		hr = HrGetRemoteAdminStore(lpSession, lpMsgStore, (LPTSTR)node, 0, &ptrRemoteStore);
		if (hr != hrSuccess) {
			cerr << "Unable to connect to node '" << node << "':" <<
				GetMAPIErrorMessage(hr) << " (" <<
				stringify(hr, true) << ")" << endl;
			switch (hr) {
				case MAPI_E_NETWORK_ERROR:
					cerr << "The server is not running, or not accessible." << endl;
					break;
				case MAPI_E_LOGON_FAILED:
				case MAPI_E_NO_ACCESS:
					cerr << "Access was denied." << endl;
					break;
				case MAPI_E_NOT_FOUND:
					cerr << "Node '" << node << "' is unknown." << endl;
					break;
				default:
					break;
			}
			goto exit;
		}

		lpMsgStore->Release();
		lpMsgStore = ptrRemoteStore.release();
	}

	hr = HrGetOneProp(lpMsgStore, PR_EC_OBJECT, &lpPropValue);
	if(hr != hrSuccess || !lpPropValue || !lpPropValue->Value.lpszA) {
		cerr << "Admin object not found." << endl;
		goto exit;
	}

	lpECMsgStore = reinterpret_cast<IECUnknown *>(lpPropValue->Value.lpszA);
	lpECMsgStore->AddRef();

	MAPIFreeBuffer(lpPropValue);
	lpPropValue = NULL;

	hr = lpECMsgStore->QueryInterface(IID_IECServiceAdmin, reinterpret_cast<void **>(&lpServiceAdmin));
	if(hr != hrSuccess) {
		cerr << "Admin object query error." << endl;
		goto exit;
	}

	// fully logged on, action!

	switch(mode) {
		case MODE_LIST_USERS:
			hr = ForEachCompany(lpServiceAdmin, companyname, ListUsers);
			if (hr != hrSuccess)
				goto exit;
			break;
		case MODE_LIST_ORPHANS:
			hr = list_orphans(lpServiceAdmin);
			if (hr != hrSuccess)
				goto exit;
			break;

		case MODE_DETAILS:
			if (detailstype == NULL || strcasecmp(detailstype, "user") == 0)
				ulClass = ACTIVE_USER;
			else if (strcasecmp(detailstype, "group") == 0)
				ulClass = DISTLIST_GROUP;
			else if (strcasecmp(detailstype, "company") == 0)
				ulClass = CONTAINER_COMPANY;
			else if (strcasecmp(detailstype, "archive") != 0) {
				hr = MAPI_E_INVALID_TYPE;
				cerr << "Unknown userobject type \"" << detailstype << "\"" << endl;
				goto exit;
			}

			if (detailstype && strcasecmp(detailstype, "archive") == 0)
				hr = print_archive_details(lpSession, lpECMsgStore, username);
			else
				hr = print_details(lpSession, lpECMsgStore, ulClass, username);
			if (hr != hrSuccess)
				goto exit;
			break;

		case MODE_CREATE_PUBLIC:
			if (companyname) {
				hr = lpServiceAdmin->ResolveCompanyName((LPTSTR)companyname, 0, &cbCompanyId, &lpCompanyId);
				if(hr != hrSuccess) {
					cerr << "Failed to resolve company name, " << getMapiCodeString(hr, companyname) << endl;
					goto exit;
				}
			} else {
				cbCompanyId = g_cbEveryoneEid;
				if ((hr = MAPIAllocateBuffer(g_cbEveryoneEid, (void**)&lpCompanyId)) != hrSuccess)
					goto exit;
				memcpy(lpCompanyId, g_lpEveryoneEid, g_cbEveryoneEid);
			}

			/* The public store is created for a particular company, to do this correctly we will
			 * pass the company id as the group id for the store. */
			hr = lpServiceAdmin->CreateStore(ECSTORE_TYPE_PUBLIC, cbCompanyId, lpCompanyId, &cbStoreId, &lpStoreId, &cbRootId, &lpRootId);
			if(hr != hrSuccess) {
				cerr << "Unable to create store, " << getMapiCodeString(hr, "public") << endl;
				goto exit;
			} else {
				cout << "Public created." << endl;
			}
			break;

		case MODE_CREATE_USER:
			memset(&sECUser, 0, sizeof(sECUser));

			sECUser.sUserId.cb = g_cbDefaultEid;
			sECUser.sUserId.lpb = g_lpDefaultEid;
			sECUser.lpszUsername = (LPTSTR)username;

			if(passprompt && isnonactive != 1) {
				sECUser.lpszPassword = (LPTSTR)get_password();

				if (sECUser.lpszPassword == NULL) {
					cerr << "Passwords don't match" << endl;
					return 1;
				}
				if (sECUser.lpszPassword[0] == 0x00) {
					cerr << "Password cannot be empty" << endl;
					return 1;
				}
			}
			else if (isnonactive == 1)
				sECUser.lpszPassword = NULL;
			else
				sECUser.lpszPassword = (LPTSTR)password;

			sECUser.lpszMailAddress = (LPTSTR)emailadr;
			sECUser.lpszFullName = (LPTSTR)fullname;
			sECUser.ulIsAdmin = (isadmin != -1)?isadmin:0;
			// FIXME: create user, room or equipment!
			sECUser.ulObjClass = ACTIVE_USER;
			if (isnonactive == 1)
				sECUser.ulObjClass = NONACTIVE_USER; // NONACTIVE_ROOM, NONACTIVE_EQUIPMENT, (NONACTIVE_CONTACT?)

			hr = lpServiceAdmin->CreateUser(&sECUser, 0, &cbUserId, &lpUserId);
			if(hr != hrSuccess) {
				cerr << "Unable to create user, " << getMapiCodeString(hr, username) << endl;
				cerr << "Check server.log for details." << endl;
				goto exit;
			}

			// set quota data
			if (quota != -1 || quotahard != -1 || quotasoft != -1 || quotawarn != -1) {
				hr = setQuota(lpServiceAdmin, cbUserId, lpUserId, quota, false, quotawarn, quotasoft, quotahard);
				if(hr != hrSuccess)
					goto exit;
			}

			cout << "User created." << endl;
			break;

		case MODE_CREATE_STORE:
			hr = lpServiceAdmin->ResolveUserName((LPTSTR)username, 0, &cbUserId, &lpUserId);
			if(hr != hrSuccess) {
				cerr << "Unable to create store, " << getMapiCodeString(hr, username) << endl;
				goto exit;
			}

			hr = lpServiceAdmin->CreateStore(ECSTORE_TYPE_PRIVATE, cbUserId, lpUserId, &cbStoreId, &lpStoreId, &cbRootId, &lpRootId);
			if(hr != hrSuccess) {
				cerr << "Unable to create store, " << getMapiCodeString(hr, "store") << endl;
				goto exit;
			}
			cout << "User store '" << username << "' created." << endl;
			break;

		case MODE_DELETE_USER:
			hr = lpServiceAdmin->ResolveUserName((LPTSTR)username, 0, &cbUserId, &lpUserId);
			if (hr != hrSuccess) {
				cerr << "Unable to delete user, " << getMapiCodeString(hr, username) << endl;
				goto exit;
			}
			hr = lpServiceAdmin->DeleteUser(cbUserId, lpUserId);
			if(hr != hrSuccess) {
				cerr << "Unable to delete user, " << getMapiCodeString(hr, username) << endl;
				goto exit;
			}
			cout << "User deleted." << endl;

			break;

		case MODE_DELETE_STORE:
			// happy compiler
			break;
		case MODE_HOOK_STORE:
			hr = Util::hex2bin(storeguid, sizeof(GUID)*2, &cbGUID, (LPBYTE*)&lpGUID);
			if (hr != hrSuccess) {
				cerr << "Incorrect store guid '" << storeguid << "'" << endl;
				goto exit;
			}

			if (bCopyToPublic == true) {
				// Find store entryid
				hr = GetOrphanStoreInfo(lpServiceAdmin, lpGUID, path, strUsername, strCompanyName, &cbEntryID, &lpEntryID);
				if (hr != hrSuccess) {
					cerr << "Unable to get the store information. store guid '" << storeguid << "'" << endl;
					goto exit;
				}

				// Open store the orphan store
				hr = lpSession->OpenMsgStore(0, cbEntryID, lpEntryID, NULL, MAPI_BEST_ACCESS, &lpUserStore);
				if (hr != hrSuccess) {
					cerr << "Unable to open the orphan store, " << getMapiCodeString(hr) << endl;
					goto exit;
				}

				// Open the root container for copy the folders
				hr = lpUserStore->OpenEntry(0, NULL, NULL, MAPI_BEST_ACCESS, &ulObjType, (IUnknown**)&lpRootFolder);
				if (hr != hrSuccess) {
					cerr << "Unable to open root folder of the orphan store, " << getMapiCodeString(hr) << endl;
					goto exit;
				}

				hr = HrGetOneProp(lpUserStore, PR_IPM_SUBTREE_ENTRYID, &lpPropValue);
				if (hr != hrSuccess) {
					cerr << "Unable to open the orphans store sub-entry, " << getMapiCodeString(hr) << endl;
					goto exit;
				}

				// Open the public store
				hr = GetPublicStore(lpSession, lpUserStore, strCompanyName, &lpPublicStore);
				if (hr != hrSuccess) {
					cerr << "Unable to open the public store, " << getMapiCodeString(hr) << endl;
					goto exit;
				}

				// open/create folders admin/stores
				hr = OpenDeletedStoresFolder(lpPublicStore, &lpDeletedStoresFolder);
				if (hr != hrSuccess) {
					cerr << "Unable to open the folder \"deleted stores\", " << getMapiCodeString(hr) << endl;
					goto exit;
				}

				// Copy everything to the public
				strStorename = L"Deleted User - ";
				if (strUsername.empty())
					strStorename += convert_to<wstring>(storeguid);
				else
					strStorename += strUsername;

				cerr << "Start to copy the orphan store to the public store to the folder '" << convert_to<string>(strStorename) << "'" << endl;

				strStorenameTMP = strStorename;
				nFolderId = 1;
				while(true)
				{
					hr = lpRootFolder->CopyFolder(lpPropValue->Value.bin.cb, (LPENTRYID)lpPropValue->Value.bin.lpb,
							NULL, lpDeletedStoresFolder, (LPTSTR)strStorenameTMP.c_str(), 0, NULL, COPY_SUBFOLDERS | MAPI_UNICODE);

					if (hr == MAPI_E_COLLISION) {
						if (nFolderId < 1000) { // Max 999 folders
							strStorenameTMP = strStorename + wstringify(nFolderId);
							++nFolderId;
							cerr << "Folder already exist, retrying with foldername '" << convert_to<string>(strStorenameTMP) << "'" << endl;
						} else {
							cerr << "Unable to copy the store to the public, maximum folder collisions exceeded" << endl;
							goto exit;
						}
					} else if (FAILED(hr)) {
						cerr << "Unable to copy the store to the public," << getMapiCodeString(hr) << endl;
						goto exit;
					} else if (hr != hrSuccess) {
						cerr << "Warning, the copy succeeded, but not all entries were copied (" << getMapiCodeString(hr) << ")" << endl;
						break;
					} else {
						cerr << "Copy succeeded" << endl;
						break;
					}
				}

			} else {
				ULONG ulStoreType;

				if (detailstype == NULL)
					detailstype = "user";

				if (strcmp(detailstype, "user") == 0) {
					ulStoreType = ECSTORE_TYPE_PRIVATE;
					hr = lpServiceAdmin->ResolveUserName((LPTSTR)username, 0, &cbUserId, &lpUserId);
				} else if (strcmp(detailstype, "archive") == 0) {
					ulStoreType = ECSTORE_TYPE_ARCHIVE;
					hr = lpServiceAdmin->ResolveUserName((LPTSTR)username, 0, &cbUserId, &lpUserId);
				} else if (strcmp(detailstype, "group") == 0) {
					ulStoreType = ECSTORE_TYPE_PUBLIC;
					hr = lpServiceAdmin->ResolveGroupName((LPTSTR)username, 0, &cbUserId, &lpUserId);
				} else if (strcmp(detailstype, "company") == 0) {
					ulStoreType = ECSTORE_TYPE_PUBLIC;
					hr = lpServiceAdmin->ResolveCompanyName((LPTSTR)username, 0, &cbUserId, &lpUserId);
				} else {
					cerr << "Unknown store type: '" << detailstype << "'." << endl;
					goto exit;
				}
				if (hr != hrSuccess) {
					cerr << "Unable to find " << detailstype << ", " << getMapiCodeString(hr, username) << endl;
					goto exit;
				}

				if (strcmp(detailstype, "user") == 0) {
					// check if this user should exist on the connected server. depending on --force, print a warning or an error
					hr = lpServiceAdmin->GetUser(cbUserId, lpUserId, 0, &lpECUser);
					if (hr != hrSuccess) {
						cerr << "Unable to load details, " << getMapiCodeString(hr, username) << endl;
						goto exit;
					}

					// homeserver on single server installations is empty
					if (lpECUser->lpszServername != NULL && *reinterpret_cast<LPSTR>(lpECUser->lpszServername) != '\0') {
						// note, this has to be mapi allocated because GetServerDetails does a More allocation on this base pointer
						if (MAPIAllocateBuffer(sizeof(ECSVRNAMELIST), (void**)&lpsServer) != hrSuccess ||
								MAPIAllocateMore(sizeof(LPTSTR), lpsServer, (void**)&lpsServer->lpszaServer) != hrSuccess) {
							hr = MAPI_E_NOT_ENOUGH_MEMORY;
							cerr << "Unable to allocate memory for server details" << endl;
							goto exit;
						}
						lpsServer->cServers = 1;
						lpsServer->lpszaServer[0] = lpECUser->lpszServername;
						hr = lpServiceAdmin->GetServerDetails(lpsServer, 0, &lpServerDetails);
						if (hr != hrSuccess) {
							cerr << "Unable to load server details, " << getMapiCodeString(hr, (char*)lpECUser->lpszServername) << endl;
							goto exit;
						}

						if ((lpServerDetails->lpsaServer[0].ulFlags & EC_SDFLAG_IS_PEER) == 0) {
							// since we don't know which server we're connected to, don't print a server name.
							cerr << "WARNING: Hooking store on non-homeserver of " << username << endl;
						}
					}
				}

				// the server won't let you hook public stores to users and vice-versa.
				hr = lpServiceAdmin->HookStore(ulStoreType, cbUserId, lpUserId, lpGUID);
				if (hr != hrSuccess) {
					cerr << "Unable to hook store, " << getMapiCodeString(hr) << endl;
					goto exit;
				}
				cout << "Store hooked." << endl;
			}

			break;
		case MODE_UNHOOK_STORE: {
						ULONG ulStoreType;

						if (detailstype == NULL)
							detailstype = "user";

						if (strcmp(detailstype, "user") == 0) {
							ulStoreType = ECSTORE_TYPE_PRIVATE;
							hr = lpServiceAdmin->ResolveUserName((LPTSTR)username, 0, &cbUserId, &lpUserId);
						} else if (strcmp(detailstype, "archive") == 0) {
							ulStoreType = ECSTORE_TYPE_ARCHIVE;
							hr = lpServiceAdmin->ResolveUserName((LPTSTR)username, 0, &cbUserId, &lpUserId);
						} else if (strcmp(detailstype, "group") == 0) {
							ulStoreType = ECSTORE_TYPE_PUBLIC;
							hr = lpServiceAdmin->ResolveGroupName((LPTSTR)username, 0, &cbUserId, &lpUserId);
						} else if (strcmp(detailstype, "company") == 0) {
							ulStoreType = ECSTORE_TYPE_PUBLIC;
							strCompanyName = convert_to<wstring>(username);
							hr = lpServiceAdmin->ResolveCompanyName((LPTSTR)username, 0, &cbUserId, &lpUserId);
						} else {
							cerr << "Unknown store type: '" << detailstype << "'." << endl;
							goto exit;
						}
						if (hr != hrSuccess) {
							cerr << "Unable to find " << detailstype << ", " << getMapiCodeString(hr, username) << endl;
							goto exit;
						}

						if (ulStoreType != ECSTORE_TYPE_PUBLIC) {
							if (ulStoreType == ECSTORE_TYPE_ARCHIVE) {
								hr = lpServiceAdmin->GetArchiveStoreEntryID((LPTSTR)username, NULL, 0, &cbStoreId, &lpStoreId);
								if (hr != hrSuccess) {
									cout << "Unable to unhook store, unable to retrieve store entryid, " << getMapiCodeString(hr, "entryid") << endl;
									goto exit;
								}
							} else {
								hr = lpMsgStore->QueryInterface(IID_IExchangeManageStore, (LPVOID*)&lpIEMS);
								if (hr != hrSuccess)
									goto exit;

								// do not redirect to another server, unhook works on the server it's connected to
								hr = lpIEMS->CreateStoreEntryID(NULL, (LPTSTR)username, OPENSTORE_OVERRIDE_HOME_MDB, &cbStoreId, &lpStoreId);
								if (hr != hrSuccess) {
									if (hr == MAPI_E_NOT_FOUND)
										cout << "Unable to unhook store. User '" << username << "' has no store attached." << endl;
									else
										cout << "Unable to unhook store. Can not create store entryid, " << getMapiCodeString(hr, "store") << endl;
									goto exit;
								}
							}

							hr = UnWrapStoreEntryID(cbStoreId, lpStoreId, &cbUnWrappedEntry, &lpUnWrappedEntry);
							if (hr != hrSuccess) {
								cout << "Unable to unhook store. Unable to unwrap the store entryid, " << getMapiCodeString(hr, "entryid") << endl;
								goto exit;
							}
						} else {
							// ns__resolveUserStore (CreateStoreEntryID) does not work with normal (non-company) public store
							hr = GetPublicStore(lpSession, lpMsgStore, strCompanyName, &lpPublicStore);
							if (hr != hrSuccess) {
								cerr << "Unable to open public store, " << getMapiCodeString(hr, "public") << endl;
								goto exit;
							}

							hr = HrGetOneProp(lpPublicStore, PR_STORE_ENTRYID, &lpPropValue);
							if (hr != hrSuccess) {
								cerr << "Unable to get public store entryid, " << getMapiCodeString(hr, "store") << endl;
								goto exit;
							}

							hr = UnWrapStoreEntryID(lpPropValue->Value.bin.cb, (LPENTRYID)lpPropValue->Value.bin.lpb, &cbUnWrappedEntry, &lpUnWrappedEntry);
							if (hr != hrSuccess) {
								cout << "Unable to unhook store. Unable to unwrap the store entryid, " << getMapiCodeString(hr, "entryid") << endl;
								goto exit;
							}
						}

						hr = lpServiceAdmin->UnhookStore(ulStoreType, cbUserId, lpUserId);
						if (hr != hrSuccess) {
							cerr << "Unable to unhook store, " << getMapiCodeString(hr) << endl;
							goto exit;
						}

						cout << "Store unhooked. Store guid is " << bin2hex(sizeof(GUID), (unsigned char*)lpUnWrappedEntry->ab) << endl;
					}
					break;
		case MODE_REMOVE_STORE:
					hr = Util::hex2bin(storeguid, sizeof(GUID)*2, &cbGUID, (LPBYTE*)&lpGUID);
					if (hr != hrSuccess) {
						cerr << "Incorrect store guid '" << storeguid << "'" << endl;
						goto exit;
					}

					hr = lpServiceAdmin->RemoveStore(lpGUID);
					if (hr != hrSuccess) {
						cerr << "Unable to remove store, " << getMapiCodeString(hr) << endl;
						goto exit;
					}
					cout << "Store removed." << endl;
					break;

		case MODE_UPDATE_USER:
					if(new_username) {
						hr = lpServiceAdmin->ResolveUserName((LPTSTR)new_username, 0, &cbUserId, &lpUserId);
						if (hr == hrSuccess) {
							cerr << "User with name '" << new_username << "' is already present." << endl;
							hr = MAPI_E_COLLISION;
							goto exit;
						}
					}

					hr = lpServiceAdmin->ResolveUserName((LPTSTR)username, 0, &cbUserId, &lpUserId);
					if (hr != hrSuccess) {
						cerr << "Unable to update user, " << getMapiCodeString(hr, username) << endl;
						goto exit;
					}

					// get old features. we need these, because not setting them would mean: remove
					hr = lpServiceAdmin->GetUser(cbUserId, lpUserId, 0, &lpECUser);
					if (hr != hrSuccess) {
						cerr << "Unable to get user details, " << getMapiCodeString(hr, username) << endl;
						goto exit;
					}

					// lpECUser memory will be kept alive to let the SetUser() call work
					for (ULONG i = 0; i < lpECUser->sMVPropmap.cEntries; ++i) {
						if (lpECUser->sMVPropmap.lpEntries[i].ulPropId == PR_EC_ENABLED_FEATURES_A) {
							sEnabled.insert((char**)lpECUser->sMVPropmap.lpEntries[i].lpszValues,
									(char**)lpECUser->sMVPropmap.lpEntries[i].lpszValues + lpECUser->sMVPropmap.lpEntries[i].cValues);
						} else if (lpECUser->sMVPropmap.lpEntries[i].ulPropId == PR_EC_DISABLED_FEATURES_A) {
							sDisabled.insert((char**)lpECUser->sMVPropmap.lpEntries[i].lpszValues,
									(char**)lpECUser->sMVPropmap.lpEntries[i].lpszValues + lpECUser->sMVPropmap.lpEntries[i].cValues);
						}
					}

					if (feature) {
						if (bFeature) {
							sEnabled.insert(feature);
							sDisabled.erase(feature);
						} else {
							sEnabled.erase(feature);
							sDisabled.insert(feature);
						}
					}

					if(new_username || password || passprompt || emailadr || fullname || isadmin != -1 || isnonactive != -1 || feature) {
						memset(&sECUser, 0, sizeof(sECUser));

						// if the user did not select an active/inactive state on the command-line,
						// then check what the status was before admin started; that status
						// will then be re-used
						if (isnonactive == -1)
							isnonactive = lpECUser -> ulObjClass == NONACTIVE_USER;

						// copy static info
						sECUser.sUserId.cb = cbUserId;
						sECUser.sUserId.lpb = (unsigned char*)lpUserId;
						// possibly set new values
						sECUser.lpszUsername = (LPTSTR)(new_username ? new_username : username);
						if(passprompt) {
							sECUser.lpszPassword = (LPTSTR)get_password();
							if (sECUser.lpszPassword == NULL)
							{
								cerr << "Passwords don't match" << endl;
								return 1;
							}
							if (sECUser.lpszPassword[0] == 0)
							{
								cerr << "Password cannot be empty" << endl;
								return 1;
							}
						} else
							sECUser.lpszPassword = (LPTSTR)password;
						sECUser.lpszMailAddress = (LPTSTR)emailadr;
						sECUser.lpszFullName = (LPTSTR)fullname;
						sECUser.ulIsAdmin = isadmin;
						sECUser.ulObjClass = ACTIVE_USER;
						if (isnonactive == 1)
							sECUser.ulObjClass = NONACTIVE_USER;

						{
							// sEnabled to sECUser.sMVPropmap ergens
							sECUser.sMVPropmap.cEntries = 2; // @note: if we have more mv props than the feature lists, adjust this value!
							// mapi allocate more on lpECUser, so this will be freed automatically at exit.
							hr = MAPIAllocateMore(sizeof(MVPROPMAPENTRY) * sECUser.sMVPropmap.cEntries, lpECUser, (void**)&sECUser.sMVPropmap.lpEntries);
							if (hr != hrSuccess) {
								cerr << "Memory error" << endl;
								goto exit;
							}
							if (fillMVPropmap(sECUser, PR_EC_ENABLED_FEATURES_A, 0, sEnabled, lpECUser) != hrSuccess ||
									fillMVPropmap(sECUser, PR_EC_DISABLED_FEATURES_A, 1, sDisabled, lpECUser) != hrSuccess)
								goto exit;
						}

						hr = lpServiceAdmin->SetUser(&sECUser, 0);
						if(hr != hrSuccess) {
							cerr << "Unable to update user information, " << getMapiCodeString(hr) << endl;
							goto exit;
						}
					}

					// update quota data
					if (quota != -1 || quotahard != -1 || quotasoft != -1 || quotawarn != -1) {
						hr = setQuota(lpServiceAdmin, cbUserId, lpUserId, quota, false, quotawarn, quotasoft, quotahard, true);
						if (hr != hrSuccess)
							goto exit;
					}

					if(mr_accept != -1 || mr_decline_conflict != -1 || mr_decline_recurring != -1)
					{
						hr = lpECMsgStore->QueryInterface(IID_IExchangeManageStore, (void **) &lpIEMS);
						if (hr != hrSuccess) {
							cerr << "Unable to get admin interface." << endl;
							goto exit;
						}

						hr = lpIEMS->CreateStoreEntryID((LPTSTR)"", (LPTSTR)username, 0, &cbEntryID, &lpEntryID);
						if (hr != hrSuccess) {
							cerr << "Unable to get user store entry id. User has possibly has not store." << endl;
							goto exit;
						}

						hr = lpSession->OpenMsgStore(0, cbEntryID, lpEntryID, &IID_IMsgStore, MDB_WRITE, &lpUserStore);
						if (hr != hrSuccess) {
							cerr << "Unable to open user store." << endl;
							goto exit;
						}

						hr = GetAutoAcceptSettings(lpUserStore, &bAutoAccept, &bDeclineConflict, &bDeclineRecurring);
						if (hr != hrSuccess) {
							hr = hrSuccess; // ignore and assume 'false' for all values
						}

						if(mr_accept != -1)
							bAutoAccept = mr_accept;
						if(mr_decline_conflict != -1)
							bDeclineConflict = mr_decline_conflict;
						if(mr_decline_recurring != -1)
							bDeclineRecurring = mr_decline_recurring;

						hr = SetAutoAcceptSettings(lpUserStore, bAutoAccept, bDeclineConflict, bDeclineRecurring);
						if(hr != hrSuccess) {
							cerr << "Unable to set auto-accept settings." << endl;
							goto exit;
						}
					}

					if (sendas_user) {
						hr = lpServiceAdmin->ResolveUserName((LPTSTR)sendas_user, 0, &cbSenderId, &lpSenderId);
						if (hr != hrSuccess) {
							cerr << "Unable to update user, sendas user not available, " << getMapiCodeString(hr, sendas_user) << endl;
							goto exit;
						}

						if (sendas_action == 0) {
							// delete sendas user
							hr = lpServiceAdmin->DelSendAsUser(cbUserId, lpUserId, cbSenderId, lpSenderId);
						} else if (sendas_action == 1) {
							// add sendas user
							hr = lpServiceAdmin->AddSendAsUser(cbUserId, lpUserId, cbSenderId, lpSenderId);
						}
						switch (hr) {
							case MAPI_E_NOT_FOUND:
								// on del, not in list
								if (sendas_action == 0)
									cerr << "Unable to update user, sender " << sendas_user << " not found in sendas list" << endl;
								else
									cerr << "Unable to update user, sender " << sendas_user << " not allowed in sendas list" << endl;
								goto exit;
							case MAPI_E_COLLISION:
								// on add, already added ... too bad an insert collision does not return this error :|
								cerr << "Unable to update user, sender " << sendas_user << " already in sendas list" << endl;
								goto exit;
							default:
								if (hr != hrSuccess) {
									cerr << "Unable to update user, unable to update sendas list, " << getMapiCodeString(hr, username) << endl;
									goto exit;
								}
								break;
						};
					}

					cout << "User information updated." << endl;

					break;

		case MODE_CREATE_COMPANY:
					memset(&sECCompany, 0, sizeof(sECCompany));

					sECCompany.lpszCompanyname = (LPTSTR)companyname;

					hr = lpServiceAdmin->CreateCompany(&sECCompany, 0, &cbCompanyId, &lpCompanyId);
					if(hr != hrSuccess) {
						cerr << "Unable to create company, " << getMapiCodeString(hr, companyname) << endl;
						goto exit;
					}

					if (quota != -1) {
						// this is the company public quota, and only contains a warning, nothing more.
						hr = setQuota(lpServiceAdmin, cbCompanyId, lpCompanyId, quota, false, quotawarn, 0, 0, false, true);
						if(hr != hrSuccess)
							goto exit;
					}

					if (ud_quota != -1) {
						hr = setQuota(lpServiceAdmin, cbCompanyId, lpCompanyId, ud_quota, true, ud_quotawarn, ud_quotasoft, ud_quotahard);
						if (hr != hrSuccess)
							goto exit;
					}

					cout << "Company created" << endl;
					break;

		case MODE_UPDATE_COMPANY:
					hr = lpServiceAdmin->ResolveCompanyName((LPTSTR)companyname, 0, &cbCompanyId, &lpCompanyId);
					if(hr != hrSuccess) {
						cerr << "Unable to resolve company, " << getMapiCodeString(hr, companyname) << endl;
						goto exit;
					}

					if (quota != -1 || quotahard != -1 || quotasoft != -1 || quotawarn != -1) {
						hr = setQuota(lpServiceAdmin, cbCompanyId, lpCompanyId, quota, false, quotawarn, quotasoft, quotahard, true, true);
						if (hr != hrSuccess)
							goto exit;
					}

					if (ud_quota != -1 || ud_quotahard != -1 || ud_quotasoft != -1 || ud_quotawarn != -1) {
						hr = setQuota(lpServiceAdmin, cbCompanyId, lpCompanyId, ud_quota, true, ud_quotawarn, ud_quotasoft, ud_quotahard);
						if (hr != hrSuccess)
							goto exit;
					}

					break;

		case MODE_DELETE_COMPANY:
					hr = lpServiceAdmin->ResolveCompanyName((LPTSTR)companyname, 0, &cbCompanyId, &lpCompanyId);
					if(hr != hrSuccess) {
						cerr << "Failed to resolve company name, " << getMapiCodeString(hr, companyname) << endl;
						goto exit;
					}

					hr = lpServiceAdmin->DeleteCompany(cbCompanyId, lpCompanyId);
					if (hr != hrSuccess) {
						cerr << "Unable to delete company, " << getMapiCodeString(hr, companyname) << endl;
						goto exit;
					}
					cout << "Company deleted" << endl;
					break;

		case MODE_LIST_COMPANY:
					hr = lpServiceAdmin->GetCompanyList(0, &cCompanies, &lpECCompanies);
					if(hr != hrSuccess) {
						cerr << "Unable to list companies, " << getMapiCodeString(hr) << endl;
						goto exit;
					}

					cout << "Company list ("<< cCompanies <<"):" << endl;
					ct.Resize(cCompanies, 2);
					ct.SetHeader(0, "Companyname");
					ct.SetHeader(1, "System administrator");
					for (unsigned int i = 0; i < cCompanies; ++i) {
						ct.AddColumn(0, (LPSTR)lpECCompanies[i].lpszCompanyname);

						hr = lpServiceAdmin->GetUser(lpECCompanies[i].sAdministrator.cb, (LPENTRYID)lpECCompanies[i].sAdministrator.lpb, 0, &lpECUser);
						if (hr != hrSuccess) {
							cerr << "Unable to get administrator details, " << getMapiCodeString(hr, "administrator") << endl;
							goto exit;
						}
						ct.AddColumn(1, (LPSTR)lpECUser->lpszUsername);
						MAPIFreeBuffer(lpECUser);
						lpECUser = NULL;
					}
					ct.PrintTable();
					break;

		case MODE_CREATE_GROUP:
					memset(&sECGroup, 0, sizeof(sECGroup));

					sECGroup.lpszGroupname = (LPTSTR)groupname;
					sECGroup.lpszFullname = (LPTSTR)groupname;
					sECGroup.lpszFullEmail = (LPTSTR)emailadr;

					hr = lpServiceAdmin->CreateGroup(&sECGroup, 0, &cbGroupId, &lpGroupId);
					if (hr != hrSuccess) {
						cerr << "Unable to create group, " << getMapiCodeString(hr, groupname) << endl;
						goto exit;
					}
					cout << "Group created." << endl;
					break;

		case MODE_UPDATE_GROUP:
					hr = lpServiceAdmin->ResolveGroupName((LPTSTR)groupname, 0, &cbGroupId, &lpGroupId);
					if (hr != hrSuccess) {
						cerr << "Unable to update group, " << getMapiCodeString(hr, groupname) << endl;
						goto exit;
					}

					if(emailadr) {
						memset(&sECGroup, 0, sizeof(sECGroup));

						// copy static info
						sECGroup.sGroupId.cb = cbGroupId;
						sECGroup.sGroupId.lpb = (unsigned char*)lpGroupId;
						// possibly set new values
						sECGroup.lpszFullEmail = (LPTSTR)emailadr;
						sECGroup.lpszGroupname = (LPTSTR)groupname;
						sECGroup.lpszFullname = (LPTSTR)groupname;

						hr = lpServiceAdmin->SetGroup(&sECGroup, 0);
						if (hr != hrSuccess) {
							cerr << "Unable to update group information, " << getMapiCodeString(hr) << endl;
							goto exit;
						}
					}

					if (sendas_user) {
						hr = lpServiceAdmin->ResolveUserName((LPTSTR)sendas_user, 0, &cbSenderId, &lpSenderId);
						if (hr != hrSuccess) {
							cerr << "Unable to update group, sendas user not available, " << getMapiCodeString(hr, sendas_user) << endl;
							goto exit;
						}

						if (sendas_action == 0) {
							// delete sendas user
							hr = lpServiceAdmin->DelSendAsUser(cbGroupId, lpGroupId, cbSenderId, lpSenderId);
						} else if (sendas_action == 1) {
							// add sendas user
							hr = lpServiceAdmin->AddSendAsUser(cbGroupId, lpGroupId, cbSenderId, lpSenderId);
						}
						switch (hr) {
							case MAPI_E_NOT_FOUND:
								// on del, not in list
								if (sendas_action == 0)
									cerr << "Unable to update group, sender " << sendas_user << " not found in sendas list" << endl;
								else
									cerr << "Unable to update group, sender " << sendas_user << " not allowed in sendas list" << endl;
								goto exit;
							case MAPI_E_COLLISION:
								// on add, already added ... too bad an insert collision does not return this error :|
								cerr << "Unable to update group, sender " << sendas_user << " already in sendas list" << endl;
								goto exit;
							default:
								if (hr != hrSuccess) {
									cerr << "Unable to update group, unable to update sendas list, " << getMapiCodeString(hr, username) << endl;
									goto exit;
								}
								break;
						};
					}

					cout << "Group information updated." << endl;
					break;

		case MODE_DELETE_GROUP:
					hr = lpServiceAdmin->ResolveGroupName((LPTSTR)groupname, 0, &cbGroupId, &lpGroupId);
					if (hr != hrSuccess) {
						cerr << "Unable to delete group, " << getMapiCodeString(hr, groupname) << endl;
						goto exit;
					}

					hr = lpServiceAdmin->DeleteGroup(cbGroupId, lpGroupId);
					if (hr != hrSuccess) {
						cerr << "Unable to delete group." << endl;
						goto exit;
					}
					cout << "Group deleted." << endl;
					break;

		case MODE_LIST_GROUP:
					hr = ForEachCompany(lpServiceAdmin, companyname, ListGroups);
					if (hr != hrSuccess)
						goto exit;
					break;

		case MODE_ADDUSER_GROUP:
					hr = lpServiceAdmin->ResolveGroupName((LPTSTR)groupname, 0, &cbGroupId, &lpGroupId);
					if (hr != hrSuccess) {
						cerr << "Unable to add user to group, " << getMapiCodeString(hr, groupname) << endl;
						goto exit;
					}
					hr = lpServiceAdmin->ResolveUserName((LPTSTR)username, 0, &cbUserId, &lpUserId);
					if (hr != hrSuccess) {
						cerr << "Unable to add user to group, " << getMapiCodeString(hr, username) << endl;
						goto exit;
					}
					hr = lpServiceAdmin->AddGroupUser(cbGroupId, lpGroupId, cbUserId, lpUserId);
					if (hr != hrSuccess) {
						cerr << "Unable to add user to group." << endl;
						goto exit;
					}
					cout << "User added to group." << endl;
					break;

		case MODE_DELETEUSER_GROUP:
					hr = lpServiceAdmin->ResolveGroupName((LPTSTR)groupname, 0, &cbGroupId, &lpGroupId);
					if (hr != hrSuccess) {
						cerr << "Unable to remove user from group, " << getMapiCodeString(hr, groupname) << endl;
						goto exit;
					}
					hr = lpServiceAdmin->ResolveUserName((LPTSTR)username, 0, &cbUserId, &lpUserId);
					if (hr != hrSuccess) {
						cerr << "Unable to remove user from group, " << getMapiCodeString(hr, username) << endl;
						goto exit;
					}
					hr = lpServiceAdmin->DeleteGroupUser(cbGroupId, lpGroupId, cbUserId, lpUserId);
					if (hr != hrSuccess) {
						cerr << "Unable to remove user from group." << endl;
						goto exit;
					}
					cout << "User removed from group." << endl;
					break;

		case MODE_SYNC_USERS:
					hr = SyncUsers(lpServiceAdmin);
					if (hr != hrSuccess)
						goto exit;

					cout << "Users and groups synchronized." << endl;

					break;
		case MODE_ADD_VIEW:
					hr = lpServiceAdmin->ResolveCompanyName((LPTSTR)companyname, 0, &cbCompanyId, &lpCompanyId);
					if (hr != hrSuccess) {
						cerr << "Failed to resolve company name, " << getMapiCodeString(hr, companyname) << endl;
						goto exit;
					}

					hr = lpServiceAdmin->ResolveCompanyName((LPTSTR)set_companyname, 0, &cbSetCompanyId, &lpSetCompanyId);
					if (hr != hrSuccess) {
						cerr << "Failed to resolve company name, " << getMapiCodeString(hr, set_companyname) << endl;
						goto exit;
					}

					hr = lpServiceAdmin->AddCompanyToRemoteViewList(cbSetCompanyId, lpSetCompanyId, cbCompanyId, lpCompanyId);
					if (hr != hrSuccess) {
						cerr << "Failed to add company to remote-view list" << endl;
						goto exit;
					}
					cout << "Company " << set_companyname << " added to the remote-view list of " << companyname << endl;
					break;
		case MODE_DEL_VIEW:
					hr = lpServiceAdmin->ResolveCompanyName((LPTSTR)companyname, 0, &cbCompanyId, &lpCompanyId);
					if (hr != hrSuccess) {
						cerr << "Failed to resolve company name, " << getMapiCodeString(hr, companyname) << endl;
						goto exit;
					}

					hr = lpServiceAdmin->ResolveCompanyName((LPTSTR)set_companyname, 0, &cbSetCompanyId, &lpSetCompanyId);
					if (hr != hrSuccess) {
						cerr << "Failed to resolve company name, " << getMapiCodeString(hr, set_companyname) << endl;
						goto exit;
					}

					hr = lpServiceAdmin->DelCompanyFromRemoteViewList(cbSetCompanyId, lpSetCompanyId, cbCompanyId, lpCompanyId);
					if (hr != hrSuccess) {
						cerr << "Failed to remove company from remote-view list, " << getMapiCodeString(hr) << endl;
						goto exit;
					}
					cout << "Company " << set_companyname << " removed from the remote-view list of " << companyname << endl;
					break;
		case MODE_LIST_VIEW:
					hr = lpServiceAdmin->ResolveCompanyName((LPTSTR)companyname, 0, &cbCompanyId, &lpCompanyId);
					if (hr != hrSuccess) {
						cerr << "Failed to resolve company name, " << getMapiCodeString(hr, companyname) << endl;
						goto exit;
					}

					hr = lpServiceAdmin->GetRemoteViewList(cbCompanyId, lpCompanyId, 0, &cCompanies, &lpECCompanies);
					if (hr != hrSuccess) {
						cerr << "Unable to display remote-view list, " << getMapiCodeString(hr) << endl;
						goto exit;
					}

					cout << "remote-view list ("<< cCompanies <<"):" << endl;
					cout << "\t" << "companyname" << "" << endl;
					cout << "\t-------------------------------------" << endl;
					print_companies(cCompanies, lpECCompanies, true);
					break;
		case MODE_ADD_ADMIN:
					hr = lpServiceAdmin->ResolveCompanyName((LPTSTR)companyname, 0, &cbCompanyId, &lpCompanyId);
					if (hr != hrSuccess) {
						cerr << "Failed to resolve company name, " << getMapiCodeString(hr, companyname) << endl;
						goto exit;
					}

					hr = lpServiceAdmin->ResolveUserName((LPTSTR)username, 0, &cbUserId, &lpUserId);
					if (hr != hrSuccess) {
						cerr << "Failed to resolve user name, " << getMapiCodeString(hr, username) << endl;
						goto exit;
					}

					hr = lpServiceAdmin->AddUserToRemoteAdminList(cbUserId, lpUserId, cbCompanyId, lpCompanyId);
					if (hr != hrSuccess) {
						cerr << "Failed to add user to remote-admin list, " << getMapiCodeString(hr) << endl;
						goto exit;
					}
					cout << "User " << username << " added to the remote-admin list of " << companyname << endl;
					break;
		case MODE_DEL_ADMIN:
					hr = lpServiceAdmin->ResolveCompanyName((LPTSTR)companyname, 0, &cbCompanyId, &lpCompanyId);
					if (hr != hrSuccess) {
						cerr << "Failed to resolve company name, " << getMapiCodeString(hr, companyname) << endl;
						goto exit;
					}

					hr = lpServiceAdmin->ResolveUserName((LPTSTR)username, 0, &cbUserId, &lpUserId);
					if (hr != hrSuccess) {
						cerr << "Failed to resolve user name, " << getMapiCodeString(hr, username) << endl;
						goto exit;
					}

					hr = lpServiceAdmin->DelUserFromRemoteAdminList(cbUserId, lpUserId, cbCompanyId, lpCompanyId);
					if (hr != hrSuccess) {
						cerr << "Failed to delete user from remote-admin list, " << getMapiCodeString(hr) << endl;
						goto exit;
					}
					cout << "User " << username << " removed from the remote-admin list of " << companyname << endl;
					break;
		case MODE_LIST_ADMIN:
					hr = lpServiceAdmin->ResolveCompanyName((LPTSTR)companyname, 0, &cbCompanyId, &lpCompanyId);
					if (hr != hrSuccess) {
						cerr << "Failed to resolve company name, " << getMapiCodeString(hr, companyname) << endl;
						goto exit;
					}

					hr = lpServiceAdmin->GetRemoteAdminList(cbCompanyId, lpCompanyId, 0, &cUsers, &lpECUser);
					if (hr != hrSuccess) {
						cerr << "Unable to display remote-admin list, " << getMapiCodeString(hr) << endl;
						goto exit;
					}

					cout << "remote-admin list ("<< cUsers <<"):" << endl;
					print_users(cUsers, lpECUser);
					break;
		case MODE_SYSTEM_ADMIN:
					hr = lpServiceAdmin->ResolveCompanyName((LPTSTR)companyname, 0, &cbCompanyId, &lpCompanyId);
					if (hr != hrSuccess) {
						cerr << "Failed to resolve company name, " << getMapiCodeString(hr, companyname) << endl;
						goto exit;
					}

					hr = lpServiceAdmin->ResolveUserName((LPTSTR)username, 0, &cbUserId, &lpUserId);
					if (hr != hrSuccess) {
						cerr << "Failed to resolve user name, " << getMapiCodeString(hr, username) << endl;
						goto exit;
					}

					memset(&sECCompany, 0, sizeof(sECCompany));

					sECCompany.sAdministrator.cb = cbUserId;
					sECCompany.sAdministrator.lpb = (unsigned char*)lpUserId;
					sECCompany.lpszCompanyname = (LPTSTR)companyname;
					sECCompany.sCompanyId.cb = cbCompanyId;
					sECCompany.sCompanyId.lpb = (unsigned char*)lpCompanyId;

					hr = lpServiceAdmin->SetCompany(&sECCompany, 0);
					if (hr != hrSuccess) {
						cerr << "Failed to set company system administrator" << endl;
						goto exit;
					}
					cout << "User " << username << " is set as admin of company " << companyname << endl;
					break;
		case MODE_ADD_USERQUOTA_RECIPIENT:
					hr = lpServiceAdmin->ResolveCompanyName((LPTSTR)companyname, 0, &cbCompanyId, &lpCompanyId);
					if (hr != hrSuccess) {
						cerr << "Failed to resolve company name, " << getMapiCodeString(hr, companyname) << endl;
						goto exit;
					}

					hr = lpServiceAdmin->ResolveUserName((LPTSTR)username, 0, &cbUserId, &lpUserId);
					if (hr != hrSuccess) {
						cerr << "Failed to resolve user name, " << getMapiCodeString(hr, username) << endl;
						goto exit;
					}

					hr = lpServiceAdmin->AddQuotaRecipient(cbCompanyId, lpCompanyId, cbUserId, lpUserId, ACTIVE_USER);
					if (hr != hrSuccess) {
						cerr << "Failed to add recipient to quota list." << endl;
						goto exit;
					}
					cout << "User " << username << " added to user quota recipients list for company " << companyname << endl;
					break;
		case MODE_DEL_USERQUOTA_RECIPIENT:
					hr = lpServiceAdmin->ResolveCompanyName((LPTSTR)companyname, 0, &cbCompanyId, &lpCompanyId);
					if (hr != hrSuccess) {
						cerr << "Failed to resolve company name, " << getMapiCodeString(hr, companyname) << endl;
						goto exit;
					}

					hr = lpServiceAdmin->ResolveUserName((LPTSTR)username, 0, &cbUserId, &lpUserId);
					if (hr != hrSuccess) {
						cerr << "Failed to resolve user name, " << getMapiCodeString(hr, username) << endl;
						goto exit;
					}

					hr = lpServiceAdmin->DeleteQuotaRecipient(cbCompanyId, lpCompanyId, cbUserId, lpUserId, ACTIVE_USER);
					if (hr != hrSuccess) {
						cerr << "Failed to remove company from quota list." << endl;
						goto exit;
					}
					cout << "User " << username << " removed from user quota recipients list for company " << companyname << endl;
					break;
		case MODE_LIST_USERQUOTA_RECIPIENT:
					hr = lpServiceAdmin->ResolveCompanyName((LPTSTR)companyname, 0, &cbCompanyId, &lpCompanyId);
					if (hr != hrSuccess) {
						cerr << "Failed to resolve company name, " << getMapiCodeString(hr, companyname) << endl;
						goto exit;
					}

					/* HACK: request a user from the specified company, and request the recipients for that user. */
					hr = lpServiceAdmin->GetUserList(cbCompanyId, lpCompanyId, 0, &cUsers, &lpECUser);
					if (hr != hrSuccess || cUsers <= 1) /* First user is always SYSTEM */ {
						cerr << "Failed to get quota recipient list" << endl;
						goto exit;
					}

					cbUserId = lpECUser[1].sUserId.cb;
					if ((hr = MAPIAllocateBuffer(cbUserId, (void**)&lpUserId)) != hrSuccess)
						goto exit;
					memcpy(lpUserId, lpECUser[1].sUserId.lpb, cbUserId);
					MAPIFreeBuffer(lpECUser);
					lpECUser = NULL;

					hr = lpServiceAdmin->GetQuotaRecipients(cbUserId, lpUserId, 0, &cUsers, &lpECUser);
					if (hr != hrSuccess) {
						cerr << "Failed to get quota recipient list" << endl;
						goto exit;
					}

					cout << "Recipient list ("<< cUsers-1 <<"):" << endl;
					/* Skip the dummy entry we used to obtain the list */
					print_users(cUsers - 1, &lpECUser[1]);
					break;
		case MODE_ADD_COMPANYQUOTA_RECIPIENT:
					hr = lpServiceAdmin->ResolveCompanyName((LPTSTR)companyname, 0, &cbCompanyId, &lpCompanyId);
					if (hr != hrSuccess) {
						cerr << "Failed to resolve company name, " << getMapiCodeString(hr, companyname) << endl;
						goto exit;
					}

					hr = lpServiceAdmin->ResolveUserName((LPTSTR)username, 0, &cbUserId, &lpUserId);
					if (hr != hrSuccess) {
						cerr << "Failed to resolve user name, " << getMapiCodeString(hr, username) << endl;
						goto exit;
					}

					hr = lpServiceAdmin->AddQuotaRecipient(cbCompanyId, lpCompanyId, cbUserId, lpUserId, CONTAINER_COMPANY);
					if (hr != hrSuccess) {
						cerr << "Failed to add recipient to quota list." << endl;
						goto exit;
					}
					cout << "User " << username << " added to company quota recipients list for company " << companyname << endl;
					break;
		case MODE_DEL_COMPANYQUOTA_RECIPIENT:
					hr = lpServiceAdmin->ResolveCompanyName((LPTSTR)companyname, 0, &cbCompanyId, &lpCompanyId);
					if (hr != hrSuccess) {
						cerr << "Failed to resolve company name, " << getMapiCodeString(hr, companyname) << endl;
						goto exit;
					}

					hr = lpServiceAdmin->ResolveUserName((LPTSTR)username, 0, &cbUserId, &lpUserId);
					if (hr != hrSuccess) {
						cerr << "Failed to resolve user name, " << getMapiCodeString(hr, username) << endl;
						goto exit;
					}

					hr = lpServiceAdmin->DeleteQuotaRecipient(cbCompanyId, lpCompanyId, cbUserId, lpUserId, CONTAINER_COMPANY);
					if (hr != hrSuccess) {
						cerr << "Failed to delete recipient to quota list." << endl;
						goto exit;
					}
					cout << "User " << username << " removed from company quota recipients list for company " << companyname << endl;
					break;
		case MODE_LIST_COMPANYQUOTA_RECIPIENT:
					hr = lpServiceAdmin->ResolveCompanyName((LPTSTR)companyname, 0, &cbCompanyId, &lpCompanyId);
					if (hr != hrSuccess) {
						cerr << "Failed to resolve company name, " << getMapiCodeString(hr, companyname) << endl;
						goto exit;
					}

					hr = lpServiceAdmin->GetQuotaRecipients(cbCompanyId, lpCompanyId, 0, &cUsers, &lpECUser);
					if (hr != hrSuccess) {
						cerr << "Failed to get quota recipient list." << endl;
						goto exit;
					}

					cout << "Recipient list ("<< cUsers-1 <<"):" << endl;
					/* Skipt first entry, that is the company itself which will not get the mail */
					print_users(cUsers - 1, &lpECUser[1]);
					break;
		case MODE_LIST_SENDAS:

					if (detailstype == NULL || strcasecmp(detailstype, "user") == 0) {
						hr = lpServiceAdmin->ResolveUserName((LPTSTR)username, 0, &cbUserId, &lpUserId);
						detailstype = "user";
					} else if (strcasecmp(detailstype, "group") == 0) {
						hr = lpServiceAdmin->ResolveGroupName((LPTSTR)username, 0, &cbUserId, &lpUserId);
					} else {
						hr = MAPI_E_INVALID_TYPE;
						cerr << "Unknown object type \"" << detailstype << "\"" << endl;
						goto exit;
					}

					if (hr != hrSuccess) {
						cerr << "Failed to resolve "<< detailstype <<" name, " << getMapiCodeString(hr, username) << endl;
						goto exit;
					}

					hr = lpServiceAdmin->GetSendAsList(cbUserId, lpUserId, 0, &cSenders, &lpSenders);
					if (hr != hrSuccess) {
						cerr << "Failed to retrieve send-as list for " << detailstype << " " << username << endl;
						goto exit;
					}

					cout << "Send-as list ("<< cSenders <<") for " << detailstype << " " << username << ":" << endl;
					print_users(cSenders, lpSenders);
					break;
		case MODE_PURGE_SOFTDELETE:
					hr = lpServiceAdmin->PurgeSoftDelete(ulDays);
					if (hr != hrSuccess) {
						cerr << "Softdelete purge failed" << endl;
						goto exit;
					}
					cout << "Softdelete purge done." << endl;
					break;
		case MODE_CLEAR_CACHE:
					hr = lpServiceAdmin->PurgeCache(ulCachePurgeMode);
					if (hr != hrSuccess) {
						cerr << "Cache clear failed" << endl;
						goto exit;
					}
					if (ulCachePurgeMode != PURGE_CACHE_ALL) {
						cout << "Cache cleared with flags " << ulCachePurgeMode << endl;
					} else {
						cout << "Cache cleared." << endl;
					}
					break;
		case MODE_PURGE_DEFERRED:
					while(1) {
						ULONG ulRemaining;
						hr = lpServiceAdmin->PurgeDeferredUpdates(&ulRemaining);
						if(hr == MAPI_E_NOT_FOUND)
							break;

						if(hr != hrSuccess) {
							cerr << "Purge failed." << endl;
							break;
						}
						cerr << "Remaining deferred records: " << ulRemaining << "       \r";
					}
					cerr << endl;
					cerr << "Done." << endl;
					break;
		case MODE_FORCE_RESYNC:
					if (lstUsernames.empty())
						hr = ForceResyncAll(lpSession, lpMsgStore);
					else
						hr = ForceResync(lpSession, lpMsgStore, lstUsernames);
					if (hr != hrSuccess) {
						cerr << "Failed to force resync." << endl;
						goto exit;
					}
					cerr << "Successfully forced resync." << endl;
					break;
		case MODE_USER_COUNT:
					hr = DisplayUserCount(lpMsgStore);
					if (hr != hrSuccess) {
						cerr << "Failed to get user statistics." << endl;
						goto exit;
					}
					break;
		case MODE_RESET_FOLDER_COUNT:
					hr = ResetFolderCount(lpSession, lpMsgStore, username);
					if (FAILED(hr)) {
						cerr << "Failed to reset folder counters." << endl;
						goto exit;
					} else if (hr != hrSuccess) {
						cerr << "Some folder counters could not be reset." << endl;
					} else {
						cerr << "Successfully reset folder counters." << endl;
					}
		case MODE_INVALID:
		case MODE_HELP:
					// happy compiler
					break;
	};

exit:
	MAPIFreeBuffer(lpGUID);
	MAPIFreeBuffer(lpUserId);
	MAPIFreeBuffer(lpSenderId);
	MAPIFreeBuffer(lpGroupId);
	MAPIFreeBuffer(lpCompanyId);
	MAPIFreeBuffer(lpSetCompanyId);
	MAPIFreeBuffer(lpEntryID);
	MAPIFreeBuffer(lpUnWrappedEntry);
	if (lpUserStore)
		lpUserStore->Release();

	if (lpPublicStore)
		lpPublicStore->Release();

	if (lpRootFolder)
		lpRootFolder->Release();

	if (lpDeletedStoresFolder)
		lpDeletedStoresFolder->Release();

	if (lpIEMS)
		lpIEMS->Release();
	MAPIFreeBuffer(lpECUser);
	MAPIFreeBuffer(lpECGroups);
	MAPIFreeBuffer(lpSenders);
	if (lpMsgStore)
		lpMsgStore->Release();

	if(lpECMsgStore)
		lpECMsgStore->Release();

	if (lpServiceAdmin)
		lpServiceAdmin->Release();

	if (lpSession)
		lpSession->Release();
	MAPIFreeBuffer(lpStoreId);
	MAPIFreeBuffer(lpRootId);
	MAPIFreeBuffer(lpPropValue);
	MAPIFreeBuffer(lpsQuota);
	MAPIFreeBuffer(lpsQuotaStatus);
	MAPIFreeBuffer(lpsServer);
	MAPIFreeBuffer(lpServerDetails);
	MAPIUninitialize();
	lpLogger->Release();
	lpLogger = NULL;
	delete lpsConfig;
	SSL_library_cleanup();
	if (hr != hrSuccess)
		cerr << "Using the -v option (possibly multiple times) may give more hints." << endl;

	return hr == hrSuccess ? 0 : 1;
}
<|MERGE_RESOLUTION|>--- conflicted
+++ resolved
@@ -57,10 +57,6 @@
 #include <edkmdb.h>
 #include <edkguid.h>
 #include <libintl.h>
-<<<<<<< HEAD
-=======
-
->>>>>>> ba480604
 #include "Archiver.h"
 
 #include <kopano/MAPIErrors.h> // for declaration of GetMAPIErrorMessage()
