/*
 * SPDX-License-Identifier: AGPL-3.0-only
 * Copyright 2005-2016 Zarafa and its licensors
 * Copyright 2018, Kopano and its licensors
 */
#include <memory>
#include <string>
#include <climits>
#include <clocale>
#include <cstdio>
#include <cstdlib>
#include <mapidefs.h>
#include <json/writer.h>
#include <libHX/option.h>
#include <kopano/automapi.hpp>
#include <kopano/CommonUtil.h>
#include <kopano/ECABEntryID.h>
#include <kopano/ECConfig.h>
#include <kopano/ECGetText.h>
#include <kopano/ECLogger.h>
#include <kopano/ECRestriction.h>
#include <kopano/EMSAbTag.h>
#include <kopano/IECInterfaces.hpp>
#include <kopano/MAPIErrors.h>
#include <kopano/ecversion.h>
#include <kopano/mapiext.h>
#include <kopano/platform.h>
#include <kopano/stringutil.h>
#include <kopano/timeutil.hpp>
#include <kopano/memory.hpp>
#include <kopano/charset/convert.h>
#include "ConsoleTable.h"
#include "kcore.hpp"

using namespace KC;
using namespace std::string_literals;

static int opt_create_store, opt_create_public, opt_detach_store;
static int opt_copytopublic, opt_list_orphan, opt_show_version;
static int opt_list_mbt, opt_localize_folders, opt_loglevel = 3;
static const char *opt_attach_store, *opt_remove_store;
static const char *opt_config_file, *opt_host;
static const char *opt_entity_name, *opt_entity_type;
static const char *opt_companyname, *opt_lang;
static std::unique_ptr<ECConfig> adm_config;

static constexpr const struct HXoption adm_options[] = {
	{nullptr, 'A', HXTYPE_STRING, &opt_attach_store, nullptr, nullptr, 0, "Attach an orphaned store by GUID to a user account (with -n)", "GUID"},
	{nullptr, 'C', HXTYPE_NONE, &opt_create_store, nullptr, nullptr, 0, "Create a store and attach it to a user account (with -n)"},
	{nullptr, 'D', HXTYPE_NONE, &opt_detach_store, nullptr, nullptr, 0, "Detach a user's store (with -n) and make it orphan"},
	{nullptr, 'M', HXTYPE_NONE, &opt_list_mbt, nullptr, nullptr, 0, "Show the so-called mailbox table"},
	{nullptr, 'O', HXTYPE_NONE, &opt_list_orphan, nullptr, nullptr, 0, "List orphaned stores"},
	{nullptr, 'P', HXTYPE_NONE, &opt_create_public, nullptr, nullptr, 0, "Create a public store"},
	{nullptr, 'R', HXTYPE_STRING, &opt_remove_store, nullptr, nullptr, 0, "Remove an orphaned store by GUID", "GUID"},
	{nullptr, 'V', HXTYPE_NONE, &opt_show_version, nullptr, nullptr, 0, "Show the program version"},
	{nullptr, 'Y', HXTYPE_NONE, &opt_localize_folders, nullptr, nullptr, 0, "Re-localize standard folders"},
	{nullptr, 'c', HXTYPE_STRING, &opt_config_file, nullptr, nullptr, 0, "Specify alternate config file", "FILENAME"},
	{nullptr, 'h', HXTYPE_STRING, &opt_host, nullptr, nullptr, 0, "URI for server", "URI"},
	{nullptr, 'k', HXTYPE_STRING, &opt_companyname, nullptr, nullptr, 0, "Name of the company for creating a public store in a multi-tenant setup", "NAME"},
	{nullptr, 'l', HXTYPE_STRING, &opt_lang, nullptr, nullptr, 0, "Use given locale for selecting folder names", "LOCALE"},
	{nullptr, 'n', HXTYPE_STRING, &opt_entity_name, nullptr, nullptr, 0, "User/group/company account to work on for -A,-C,-D", "NAME"},
	{nullptr, 'p', HXTYPE_NONE, &opt_copytopublic, nullptr, nullptr, 0, "Copy an orphaned store's root (with -A) to a subfolder in the public store"},
	{nullptr, 't', HXTYPE_STRING, &opt_entity_type, nullptr, nullptr, 0, "Store type for the -n argument (user, archive, group, company)", "TYPE"},
	{nullptr, 'v', HXTYPE_NONE | HXOPT_INC, &opt_loglevel, nullptr, nullptr, 0, "Raise loglevel by one count"},
	HXOPT_AUTOHELP,
	HXOPT_TABLEEND,
};

static constexpr const configsetting_t adm_config_defaults[] = {
	{"default_store_locale", ""},
	{"server_socket", "default:"},
	{"sslkey_file", ""},
	{"sslkey_pass", ""},
	{nullptr},
};

static std::string time_to_rel2(double n)
{
	if (n < 120)
		return stringify(n) + "s";
	if (n < 7200)
		return stringify(n / 60) + "m";
	if (n < 172800)
		return stringify(n / 3600) + "h";
	if (n < 63115200)
		return stringify(n / 86400) + "d";
	return stringify(n / 63115200) + "y";
}

static std::string time_to_rel(time_t then)
{
	auto delta = difftime(time(nullptr), then);
	if (delta >= 0)
		return time_to_rel2(delta) + " ago";
	return "in " + time_to_rel2(-delta);
}

static const char *store_type_string(unsigned int t)
{
	if (t == ECSTORE_TYPE_PRIVATE)
		return "private";
	if (t == ECSTORE_TYPE_ARCHIVE)
		return "archive";
	if (t == ECSTORE_TYPE_PUBLIC)
		return "public";
	return "<unrecognized>";
}

static inline std::string objclass_to_str(const SPropValue *p)
{
	if (p == nullptr)
		return "(undefined)";
	switch (p->Value.ul) {
	case ACTIVE_USER: return "User";
	case NONACTIVE_USER: return "Shared store";
	case NONACTIVE_ROOM: return "Room";
	case NONACTIVE_EQUIPMENT: return "Equipment";
	case NONACTIVE_CONTACT: return "Contact";
	case DISTLIST_GROUP: return "Group";
	case DISTLIST_SECURITY: return "Security group";
	case DISTLIST_DYNAMIC: return "Dynamic group";
	case CONTAINER_COMPANY: return "Company";
	case CONTAINER_ADDRESSLIST: return "Address list";
	default: return std::to_string(p->Value.ul);
	}
}

/**
 * List users without a store, and stores without a user.
 *
 * Gets a list of users and stores. (The server only returns users/stores which
 * are home to the chosen server, thereby excluding archives located
 * elsewhere.) Because of the sorting chosen, stores without a user will be
 * printed first, until the first user without a store is found. Then those are
 * printed, until the first user with a store is found.
 */
static HRESULT adm_list_orphans(IECServiceAdmin *svcadm)
{
	static constexpr const SizedSSortOrderSet(2, sort_order) =
		{2, 0, 0, {
			{PR_EC_USERNAME, TABLE_SORT_ASCEND},
			{PR_EC_STOREGUID, TABLE_SORT_ASCEND},
		}};

	object_ptr<IMAPITable> table;
	auto ret = svcadm->OpenUserStoresTable(0, &~table);
	if (ret != hrSuccess)
		return kc_perror("OpenUserStoresTable", ret);
	ret = table->SortTable(sort_order, 0);
	if (ret != hrSuccess)
		return kc_perror("SortTable", ret);

	ConsoleTable orp(50, 5), pvs(50, 1), pbs(50, 1);
	orp.set_lead("");
	orp.SetHeader(0, "Store GUID");
	orp.SetHeader(1, "Guessed owner");
	orp.SetHeader(2, "Last login");
	orp.SetHeader(3, "Store size");
	orp.SetHeader(4, "Store type");
	pvs.set_lead("");
	pvs.SetHeader(0, "Name");
	pbs.set_lead("");
	pbs.SetHeader(0, "Name");

	while (true) {
		rowset_ptr rowset;
		ret = table->QueryRows(INT_MAX, 0, &~rowset);
		if (ret != hrSuccess)
			return kc_perror("QueryRows", ret);
		if (rowset.size() == 0)
			break;

		for (unsigned int i = 0; i < rowset->cRows; ++i) {
			auto stype = rowset[i].cfind(PR_EC_STORETYPE);
			auto userp = rowset[i].cfind(PR_EC_USERNAME_A);
			if (userp == nullptr) {
				userp = rowset[i].cfind(PR_DISPLAY_NAME_A);
				auto user = userp != nullptr ? userp->Value.lpszA : "<unknown>";
				auto guid  = rowset[i].cfind(PR_EC_STOREGUID);
				auto mtime = rowset[i].cfind(PR_LAST_MODIFICATION_TIME);
				auto ssize = rowset[i].cfind(PR_MESSAGE_SIZE_EXTENDED);
				orp.AddColumn(0, strToLower(bin2hex(guid->Value.bin)));
				orp.AddColumn(1, user);
				orp.AddColumn(2, mtime != nullptr ? time_to_rel(FileTimeToUnixTime(mtime->Value.ft)) : "<unknown>");
				orp.AddColumn(3, ssize != nullptr ? str_storage(ssize->Value.li.QuadPart, false) : "<unknown>");
				orp.AddColumn(4, stype != nullptr ? store_type_string(stype->Value.ul) : "<unknown>");
				continue;
			}
<<<<<<< HEAD
			ct.AddColumn(0, strToLower(bin2hex(guid->Value.bin)));
			ct.AddColumn(1, user);
			ct.AddColumn(2, mtime != nullptr ? time_to_rel(FileTimeToUnixTime(mtime->Value.ft)) : "<unknown>");
			ct.AddColumn(3, ssize != nullptr ? number_to_humansize(ssize->Value.li.QuadPart) : "<unknown>");
			ct.AddColumn(4, stype != nullptr ? store_type_string(stype->Value.ul) : "<unknown>");
=======
			auto objcls = rowset[i].cfind(PR_OBJECT_TYPE);
			if (objcls == nullptr)
				continue;
			auto guid = rowset[i].cfind(PR_EC_STOREGUID);
			if (guid != nullptr)
				continue;
			auto user = rowset[i].cfind(PR_EC_USERNAME_A);
			if (user == nullptr || user->Value.lpszA == nullptr)
				continue;
			if (OBJECTCLASS_CLASSTYPE(objcls->Value.ul) == OBJECTCLASS_USER &&
			    stype->Value.ul == ECSTORE_TYPE_PRIVATE)
				pvs.AddColumn(0, user->Value.lpszA);
			else if (objcls->Value.ul == CONTAINER_COMPANY &&
			    stype->Value.ul == ECSTORE_TYPE_PUBLIC)
				pbs.AddColumn(0, user->Value.lpszA);
>>>>>>> bcda6691
		}
	}

	printf("Stores without an owner:\n");
	orp.PrintTable();
	printf("\nUsers without a private store:\n");
	pvs.PrintTable();
	printf("\nCompanies without a public store:\n");
	pbs.PrintTable();
	return hrSuccess;
}

static HRESULT adm_list_mbt(KServerContext &srvctx)
{
	/*
	 * MBT is just the mailboxes, while ECUserStoreTable is
	 * union({user=>optional(private_store)}, MBT).
	 */
	object_ptr<IExchangeManageStore> ms;
	auto ret = srvctx.m_admstore->QueryInterface(IID_IExchangeManageStore, &~ms);
	if (ret != hrSuccess)
		return kc_perror("QueryInterface", ret);
	object_ptr<IMAPITable> table;
	ret = ms->GetMailboxTable(nullptr, &~table, MAPI_DEFERRED_ERRORS);
	if (ret != hrSuccess)
		return ret;
	static constexpr const SizedSPropTagArray(6, sp) =
		{6, {PR_MAILBOX_OWNER_ENTRYID, PR_EC_STORETYPE,
		PR_STORE_RECORD_KEY, PR_DISPLAY_NAME_W, PR_LAST_MODIFICATION_TIME,
		PR_MESSAGE_SIZE_EXTENDED}};
	ret = table->SetColumns(sp, TBL_BATCH);
	if (ret != hrSuccess)
		return ret;

	while (true) {
		rowset_ptr rowset;
		ret = table->QueryRows(INT_MAX, 0, &~rowset);
		if (ret != hrSuccess)
			return kc_perror("QueryRows", ret);
		if (rowset.size() == 0)
			break;

		for (unsigned int i = 0; i < rowset->cRows; ++i) {
			Json::Value outrow;
			auto &p = rowset[i].lpProps;
			if (p[0].ulPropTag == PR_MAILBOX_OWNER_ENTRYID)
				outrow["owner"] = bin2hex(p[0].Value.bin);
			if (p[1].ulPropTag == PR_EC_STORETYPE)
				outrow["type"] = store_type_string(p[1].Value.ul);
			if (p[2].ulPropTag == PR_STORE_RECORD_KEY)
				outrow["guid"] = bin2hex(p[2].Value.bin);
			if (p[3].ulPropTag == PR_DISPLAY_NAME_W)
				outrow["display_name"] = convert_to<std::string>("UTF-8", p[3].Value.lpszW, rawsize(p[3].Value.lpszW), CHARSET_WCHAR);
			if (p[4].ulPropTag == PR_LAST_MODIFICATION_TIME)
				outrow["mtime"] = static_cast<Json::Value::Int64>(FileTimeToUnixTime(p[4].Value.ft));
			if (p[5].ulPropTag == PR_MESSAGE_SIZE_EXTENDED)
				outrow["size"] = static_cast<Json::Value::Int64>(p[5].Value.li.QuadPart);
			puts(Json::writeString(Json::StreamWriterBuilder(), outrow).c_str());
		}
	}
	return hrSuccess;
}

static HRESULT adm_hex2bin(const char *x, GUID &out)
{
	auto s = hex2bin(x);
	if (s.size() != sizeof(out)) {
		ec_log_err("GUID must be exactly %zu bytes long (%zu characters in hex representation)",
			sizeof(out), 2 * sizeof(out));
		return MAPI_E_INVALID_PARAMETER;
	}
	memcpy(&out, s.c_str(), s.size());
	return hrSuccess;
}

static HRESULT adm_resolve_entity(IECServiceAdmin *svcadm,
    unsigned int &store_type, ULONG &eid_size, memory_ptr<ENTRYID> &eid)
{
	auto entity = reinterpret_cast<const TCHAR *>(opt_entity_name);
	if (opt_entity_type == nullptr)
		opt_entity_type = "user";
	HRESULT ret = hrSuccess;
	if (strcmp(opt_entity_type, "user") == 0) {
		store_type = ECSTORE_TYPE_PRIVATE;
		ret = svcadm->ResolveUserName(entity, 0, &eid_size, &~eid);
	} else if (strcmp(opt_entity_type, "archive") == 0) {
		store_type = ECSTORE_TYPE_ARCHIVE;
		ret = svcadm->ResolveUserName(entity, 0, &eid_size, &~eid);
	} else if (strcmp(opt_entity_type, "group") == 0) {
		store_type = ECSTORE_TYPE_PUBLIC;
		if (strcmp(opt_entity_name, "Everyone") == 0) {
			eid_size = g_cbEveryoneEid;
			auto ret = KAllocCopy(g_lpEveryoneEid, g_cbEveryoneEid, &~eid);
			if (ret != hrSuccess)
				return kc_perror("KAllocCopy", ret);
		} else {
			ret = svcadm->ResolveGroupName(entity, 0, &eid_size, &~eid);
		}
	} else if (strcmp(opt_entity_type, "company") == 0) {
		store_type = ECSTORE_TYPE_PUBLIC;
		ret = svcadm->ResolveCompanyName(entity, 0, &eid_size, &~eid);
	} else {
		fprintf(stderr, "Unknown store type \"%s\"\n", opt_entity_type);
		return MAPI_E_CALL_FAILED;
	}
	if (ret != hrSuccess)
		ec_log_err("Unable to find store for %s \"%s\": %s",
			opt_entity_type, opt_entity_name, GetMAPIErrorMessage(ret));
	return ret;
}

/**
 * Parse a server store entryid to client store entryid.
 *
 * This is a hack to open an orphan store. It will convert a server store
 * entryid, which does not include a server url and is not wrapped by the
 * support object, to a client side store entryid.
 *
 * @url:	ServerURL for open the orphan store.
 * @eid_size:	Size of the unwrapped orphan store entryid.
 * @eid:	Unwrapped orphan store entryid without server URL.
 * @wrapeid_size:	Size of the wrapped orphan store entryid.
 * @wrapeid:	Pointer to the wrapped entryid from the orphan store entryid.
 */
static HRESULT adm_create_orphan_eid(const char *url, const ENTRYID *eid,
    ULONG eid_size, ENTRYID **wrapeid, ULONG *wrapeid_size)
{
	if (url == nullptr || eid == nullptr || wrapeid == nullptr ||
	    wrapeid_size == nullptr)
		return MAPI_E_INVALID_PARAMETER;

	ULONG url_len = strlen(url), neweid_size = eid_size + url_len;
	memory_ptr<ENTRYID> neweid;
	auto ret = MAPIAllocateBuffer(neweid_size, &~neweid);
	if (ret != hrSuccess)
		return ret;
	memcpy(neweid, eid, eid_size);
	memcpy(reinterpret_cast<unsigned char *>(neweid.get()) + eid_size - 4, url, url_len + 4);
	return WrapStoreEntryID(0, reinterpret_cast<const TCHAR *>("zarafa6client.dll"),
	       neweid_size, neweid, wrapeid_size, wrapeid);
}

static HRESULT adm_orphan_store_info(IECServiceAdmin *svcadm, const GUID &store,
    const char *url, std::wstring &user, std::wstring &company,
    ULONG *eid_size, ENTRYID **eid)
{
	object_ptr<IMAPITable> table;
	rowset_ptr rowset;
	auto ret = svcadm->OpenUserStoresTable(MAPI_UNICODE, &~table);
	if (ret != hrSuccess)
		return ret;
	SPropValue stguid;
	stguid.ulPropTag     = PR_EC_STOREGUID;
	stguid.Value.bin.cb  = sizeof(GUID);
	stguid.Value.bin.lpb = reinterpret_cast<BYTE *>(const_cast<GUID *>(&store));
	ret = ECPropertyRestriction(RELOP_EQ, PR_EC_STOREGUID, &stguid, ECRestriction::Cheap)
	      .FindRowIn(table, BOOKMARK_BEGINNING, 0);
	if (ret != hrSuccess)
		return ret;
	ret = table->QueryRows(1, 0, &~rowset);
	if (ret != hrSuccess)
		return ret;
	if (rowset.empty())
		return MAPI_E_NOT_FOUND;
	auto name = rowset[0].cfind(PR_DISPLAY_NAME_W);
	if (name != nullptr)
		user = name->Value.lpszW;
	name = rowset[0].cfind(PR_EC_COMPANY_NAME_W);
	if (name != nullptr)
		company = name->Value.lpszW;
	auto eidprop = rowset[0].cfind(PR_STORE_ENTRYID);
	if (eidprop == nullptr)
		return MAPI_E_NOT_FOUND;
	return adm_create_orphan_eid(url, reinterpret_cast<ENTRYID *>(eidprop->Value.bin.lpb),
	       eidprop->Value.bin.cb, eid, eid_size);
}

/**
 * Get the public store from a company or just the default public store. If a
 * company name is given it will try to open the companies store. if it fails
 * it will not fall back to the default store.
 *
 * @ses:	Current MAPI session.
 * @store:	Random store for opening the ExchangeManageStore object.
 * @company:	Owner of the public store. If empty, opens the default public store.
 * @pub:	Pointer to the public store
 */
static HRESULT adm_get_public_store(IMAPISession *ses,
    IMsgStore *store, const std::wstring &company, IMsgStore **pub)
{
	if (company.empty())
		return HrOpenECPublicStore(ses, pub);
	object_ptr<IExchangeManageStore> ms;
	auto ret = store->QueryInterface(IID_IExchangeManageStore, &~ms);
	if (ret != hrSuccess)
		return kc_perror("QueryInterface", ret);
	ULONG eid_size = 0;
	memory_ptr<ENTRYID> eid;
	ret = ms->CreateStoreEntryID(reinterpret_cast<const TCHAR *>(L""),
	      reinterpret_cast<const TCHAR *>(company.c_str()),
	      MAPI_UNICODE, &eid_size, &~eid);
	if (ret != hrSuccess)
		return ret;
	return ses->OpenMsgStore(0, eid_size, eid, &iid_of(*pub), MDB_WRITE, pub);
}

/**
 * Open/create deleted stores folder in the public store.
 *
 * Open the deleted admin folder in a public store. If the folder does not exist, it
 * will be created. First, it creates a folder called "Admin" in the top-level
 * tree (IPM_SUBTREE). The permissions on the folder are set to "Everyone" -WTF- can
 * not read the folder except an admin. A second folder 'Deleted stores' will
 * create without permissions because the inheritance of the permissions.
 *
 * @store:	Public store where to open/create the "Deleted Stores" folder
 * @dsfld:	Pointer to a pointer of folder 'Deleted stores'.
 */
static HRESULT adm_open_dsfolder(IMsgStore *store,
    IMAPIFolder **dsfld)
{
	if (store == nullptr || dsfld == nullptr)
		return MAPI_E_INVALID_PARAMETER;

	memory_ptr<SPropValue> pv;
	auto ret = HrGetOneProp(store, PR_MDB_PROVIDER, &~pv);
	if (ret != hrSuccess)
		return kc_perror("HrGetOneProp", ret);

	/* Workaround for companies, because a company is a delegate store! */
	auto pt = pv->Value.bin.cb == sizeof(MAPIUID) &&
	          memcmp(pv->Value.bin.lpb, &KOPANO_STORE_PUBLIC_GUID, sizeof(MAPIUID)) == 0 ?
	          PR_IPM_PUBLIC_FOLDERS_ENTRYID : PR_IPM_SUBTREE_ENTRYID;
	ret = HrGetOneProp(store, pt, &~pv);
	if (ret != hrSuccess)
		return kc_perror("HrGetOneProp", ret);
	ULONG obj_type = 0;
	object_ptr<IMAPIFolder> ipm;
	ret = store->OpenEntry(pv->Value.bin.cb, reinterpret_cast<ENTRYID *>(pv->Value.bin.lpb),
	      &iid_of(ipm), MAPI_MODIFY, &obj_type, &~ipm);
	if (ret != hrSuccess)
		return kc_perror("OpenEntry", ret);
	/*
	 * Create/open a folder called "Admin", and below that, one called
	 * "Deleted Stores".
	 */
	object_ptr<IMAPIFolder> adm_folder, ds_folder;
	ret = ipm->CreateFolder(FOLDER_GENERIC, reinterpret_cast<const TCHAR *>("Admin"), nullptr, nullptr, 0, &~adm_folder);
	if (ret == hrSuccess) {
		/* Set permissions */
		object_ptr<IECSecurity> sec;
		ret = GetECObject(adm_folder, iid_of(sec), &~sec);
		if (ret != hrSuccess)
			return kc_perror("GetECObject", ret);
		ECPERMISSION perm{};
		perm.ulRights = 0; /* No rights, only for admin */
		perm.sUserId.lpb = g_lpEveryoneEid; /* group: everyone */
		perm.sUserId.cb = g_cbEveryoneEid;
		perm.ulState = RIGHT_NEW | RIGHT_AUTOUPDATE_DENIED;
		perm.ulType = ACCESS_TYPE_GRANT;
		ret = sec->SetPermissionRules(1, &perm);
	} else if (ret == MAPI_E_COLLISION) {
		ret = ipm->CreateFolder(FOLDER_GENERIC, reinterpret_cast<const TCHAR *>("Admin"),
		      nullptr, nullptr, OPEN_IF_EXISTS, &~adm_folder);
	}
	if (ret != hrSuccess)
		return ret;
	return adm_folder->CreateFolder(FOLDER_GENERIC, reinterpret_cast<const TCHAR *>("Deleted stores"),
	       nullptr, &iid_of(*dsfld), OPEN_IF_EXISTS, dsfld);
}

static HRESULT adm_copy_to_public(KServerContext &kadm,
    const std::string &hexguid, const GUID &binguid)
{
	/* Find store entryid */
	ULONG eid_size = 0;
	memory_ptr<ENTRYID> eid;
	std::wstring user, company;
	auto ret = adm_orphan_store_info(kadm.m_svcadm, binguid, opt_host,
	           user, company, &eid_size, &~eid);
	if (ret != hrSuccess)
		return kc_perror("GetOrphanStoreInfo", ret);

	/* Open the orphan store */
	object_ptr<IMsgStore> usr_store;
	ret = kadm.m_session->OpenMsgStore(0, eid_size, eid.get(),
	      nullptr, MAPI_BEST_ACCESS, &~usr_store);
	if (ret != hrSuccess)
		return kc_perror("Unable to open orphaned store", ret);

	/* Open the root container for copying folders */
	object_ptr<IMAPIFolder> root_fld;
	ULONG root_type = 0;
	ret = usr_store->OpenEntry(0, nullptr, &iid_of(root_fld),
	      MAPI_BEST_ACCESS, &root_type, &~root_fld);
	if (ret != hrSuccess)
		return kc_perror("Unable to open root folder of the orphaned store", ret);
	memory_ptr<SPropValue> pv;
	ret = HrGetOneProp(usr_store, PR_IPM_SUBTREE_ENTRYID, &~pv);
	if (ret != hrSuccess)
		return kc_perror("Orphan store has no IPM_SUBTREE", ret);

	/* Open the public store */
	object_ptr<IMsgStore> pub_store;
	ret = adm_get_public_store(kadm.m_session, usr_store, company, &~pub_store);
	if (ret != hrSuccess)
		return kc_perror("Unable to open the public store", ret);

	/* Open/create folders admin/stores */
	object_ptr<IMAPIFolder> ds_fld;
	ret = adm_open_dsfolder(pub_store, &~ds_fld);
	if (ret != hrSuccess)
		return kc_perror("Unable to open the folder \"Deleted Stores\"", ret);

	/* Copy everything to public */
	std::wstring store_name = L"Deleted User - ";
	if (store_name.empty())
		store_name += convert_to<std::wstring>(hexguid);
	else
		store_name += user;

	auto stname_tmp = store_name;
	unsigned int folder_id = 0;
	printf("Copying the orphan store to the public store folder \"%s\"\n",
	       convert_to<std::string>(store_name).c_str());
	while (true) {
		ret = root_fld->CopyFolder(pv->Value.bin.cb,
		      reinterpret_cast<const ENTRYID *>(pv->Value.bin.lpb), nullptr, ds_fld,
		      reinterpret_cast<const TCHAR *>(stname_tmp.c_str()), 0,
		      nullptr, COPY_SUBFOLDERS | MAPI_UNICODE);
		if (ret == MAPI_E_COLLISION) {
			if (folder_id >= 1000) {
				fprintf(stderr, "Unable to copy the store to the public, maximum folder collisions exceeded\n");
				return MAPI_E_CALL_FAILED;
			}
			stname_tmp = store_name + std::to_wstring(++folder_id);
			fprintf(stderr, "Folder already exists, retrying with foldername \"%s\"\n",
			        convert_to<std::string>(stname_tmp).c_str());
			continue;
		} else if (FAILED(ret)) {
			return kc_perror("Unable to copy the store to public", ret);
		} else if (ret != hrSuccess) {
			fprintf(stderr, "The copy succeeded, but not all entries "
			"were copied (%s)\n", GetMAPIErrorMessage(ret));
			break;
		}
		printf("Copy succeeded\n");
		break;
	}
	return hrSuccess;
}

static HRESULT adm_hook_check_server(IECServiceAdmin *svcadm,
    unsigned int user_size, const ENTRYID *user_eid)
{
	if (strcmp(opt_entity_type, "user") != 0)
		return hrSuccess;
	/* Check if this user should exist on the connected server */
	memory_ptr<ECUSER> user;
	auto ret = svcadm->GetUser(user_size, user_eid, 0, &~user);
	if (ret != hrSuccess)
		return kc_perror("Unable to load details with GetUser", ret);

	/* Home server on single server installations is empty */
	if (user->lpszServername == nullptr ||
	    *reinterpret_cast<const char *>(user->lpszServername) == '\0')
		return hrSuccess;
	/* GetServerDetails uses AllocateMore, so this needs MAPIAllocate. */
	memory_ptr<ECSVRNAMELIST> srvlist;
	ret = MAPIAllocateBuffer(sizeof(ECSVRNAMELIST), &~srvlist);
	if (ret != hrSuccess)
		return kc_perror("MAPIAllocate", ret);
	ret = MAPIAllocateMore(sizeof(TCHAR *), srvlist, reinterpret_cast<void **>(&srvlist->lpszaServer));
	if (ret != hrSuccess)
		return kc_perror("MAPIAllocate", ret);
	srvlist->cServers = 1;
	srvlist->lpszaServer[0] = user->lpszServername;
	memory_ptr<ECSERVERLIST> details;
	ret = svcadm->GetServerDetails(srvlist, 0, &~details);
	if (ret != hrSuccess) {
		ec_log_err("Unable to load server details for \"%s\": %s",
			reinterpret_cast<const char *>(user->lpszServername), GetMAPIErrorMessage(ret));
		return ret;
	}
	if (!(details->lpsaServer[0].ulFlags & EC_SDFLAG_IS_PEER))
		/* Since we do not know which server is connected, do not print a server name. */
		ec_log_warn("Hooking store of non-homeserver of \"%s\"", opt_entity_name);
	return hrSuccess;
}

static HRESULT adm_hook_to_normal(IECServiceAdmin *svcadm, const GUID &guid)
{
	unsigned int store_type = 0;
	ULONG user_size = 0;
	memory_ptr<ENTRYID> user_eid;
	HRESULT ret = hrSuccess;

	ret = adm_resolve_entity(svcadm, store_type, user_size, user_eid);
	if (ret != hrSuccess)
		return ret;
	ret = adm_hook_check_server(svcadm, user_size, user_eid);
	if (ret != hrSuccess)
		return ret;
	/* The server will not let you hook public stores to users and vice-versa. */
	ret = svcadm->HookStore(store_type, user_size, user_eid, &guid);
	if (ret != hrSuccess)
		return kc_perror("Unable to hook store", ret);
	printf("The store has been hooked.\n");
	return hrSuccess;
}

static HRESULT adm_attach_store(KServerContext &kadm, const char *hexguid)
{
	GUID binguid;
	auto ret = adm_hex2bin(hexguid, binguid);
	if (ret != hrSuccess)
		return ret;
	if (opt_copytopublic)
		return adm_copy_to_public(kadm, hexguid, binguid);
	return adm_hook_to_normal(kadm.m_svcadm, binguid);
}

static HRESULT adm_detach_store(KServerContext &kadm)
{
	unsigned int store_type = 0;
	ULONG user_size = 0, unwrap_size = 0;
	memory_ptr<ENTRYID> user_eid, unwrap_eid;
	auto ret = adm_resolve_entity(kadm.m_svcadm, store_type, user_size, user_eid);
	if (ret != hrSuccess)
		return ret;

	if (store_type == ECSTORE_TYPE_PUBLIC) {
		/*
		 * ns__resolveUserStore (CreateStoreEntryID) does not work with
		 * normal (non-company) public store.
		 */
		object_ptr<IMsgStore> pub_store;
		std::wstring company;
		if (strcmp(opt_entity_name, "Everyone") != 0)
			company = convert_to<std::wstring>(opt_entity_name);
		ret = adm_get_public_store(kadm.m_session, kadm.m_admstore, company, &~pub_store);
		if (ret != hrSuccess)
			return kc_perror("Unable to open public store", ret);
		memory_ptr<SPropValue> pv;
		ret = HrGetOneProp(pub_store, PR_STORE_ENTRYID, &~pv);
		if (ret != hrSuccess)
			return kc_perror("Unable to get public store entryid", ret);
		ret = UnWrapStoreEntryID(pv->Value.bin.cb, reinterpret_cast<ENTRYID *>(pv->Value.bin.lpb), &unwrap_size, &~unwrap_eid);
		if (ret != hrSuccess)
			return kc_perror("Unable to unhook store. Unable to unwrap the store entryid", ret);
	} else {
		ULONG cbstore = 0;
		memory_ptr<ENTRYID> lpstore;
		if (store_type == ECSTORE_TYPE_ARCHIVE) {
			ret = kadm.m_svcadm->GetArchiveStoreEntryID(reinterpret_cast<const TCHAR *>(opt_entity_name), nullptr, 0, &cbstore, &~lpstore);
			if (ret != hrSuccess)
				return kc_perror("Unable to retrieve store entryid", ret);
		} else {
			object_ptr<IExchangeManageStore> ms;
			ret = kadm.m_admstore->QueryInterface(IID_IExchangeManageStore, &~ms);
			if (ret != hrSuccess)
				return kc_perror("QueryInterface", ret);
			/*
			 * Do not redirect to another server, unhook works on
			 * the server it is connected to.
			 */
			ret = ms->CreateStoreEntryID(nullptr, reinterpret_cast<const TCHAR *>(opt_entity_name), OPENSTORE_OVERRIDE_HOME_MDB, &cbstore, &~lpstore);
			if (ret == MAPI_E_NOT_FOUND) {
				fprintf(stderr, "Unable to unhook store. User \"%s\" has no store attached.\n", opt_entity_name);
				return ret;
			}
			if (ret != hrSuccess)
				return kc_perror("Unable to unhook store. Can not create store entryid", ret);
		}
		ret = UnWrapStoreEntryID(cbstore, lpstore, &unwrap_size, &~unwrap_eid);
		if (ret != hrSuccess)
			return kc_perror("UnwrapStoreEntryID", ret);
	}

	ret = kadm.m_svcadm->UnhookStore(store_type, user_size, user_eid);
	if (ret != hrSuccess)
		return kc_perror("Unable to unhook store", ret);
	printf("The store has been unhooked.\nStore GUID is %s\n",
	       strToLower(bin2hex(sizeof(GUID), unwrap_eid->ab)).c_str());
	return hrSuccess;
}

static HRESULT adm_create_store(IECServiceAdmin *svcadm)
{
	ULONG user_size = 0, store_size = 0, root_size = 0;
	memory_ptr<ENTRYID> user_eid, store_eid, root_fld;
	auto ret = svcadm->ResolveUserName(reinterpret_cast<const TCHAR *>(opt_entity_name), 0, &user_size, &~user_eid);
	if (ret != hrSuccess)
		return kc_perror("Failed to resolve user", ret);
	ret = svcadm->CreateStore(ECSTORE_TYPE_PRIVATE, user_size, user_eid,
	      &store_size, &~store_eid, &root_size, &~root_fld);
	if (ret == MAPI_E_COLLISION)
		return kc_perror("User store already exists", ret);
	if (ret != hrSuccess)
		return kc_perror("Unable to create store", ret);
	if (store_size == sizeof(EID_FIXED))
		printf("Store GUID is %s\n", strToLower(bin2hex(sizeof(GUID), &reinterpret_cast<EID *>(store_eid.get())->guid)).c_str());
	else
		printf("Store EID is %s\n", strToLower(bin2hex(store_size, store_eid->ab)).c_str());
	return hrSuccess;
}

static HRESULT adm_create_public(IECServiceAdmin *svcadm, const char *cname)
{
	ULONG cmpeid_size = 0;
	memory_ptr<ENTRYID> cmpeid;
	if (opt_companyname == nullptr) {
		/* N.B.: Everyone is actually a group, not a company. */
		cmpeid_size = g_cbEveryoneEid;
		auto ret = KAllocCopy(g_lpEveryoneEid, g_cbEveryoneEid, &~cmpeid);
		if (ret != hrSuccess)
			return kc_perror("KAllocCopy", ret);
	} else {
		auto ret = svcadm->ResolveCompanyName(reinterpret_cast<const TCHAR *>(cname), 0, &cmpeid_size, &~cmpeid);
		if (ret == MAPI_E_NO_SUPPORT)
			ec_log_info("Multi-tenancy not enabled in server.");
		if (ret != hrSuccess)
			return kc_perror("ResolveCompanyName", ret);
	}
	memory_ptr<ENTRYID> store_eid, root_fld;
	ULONG store_size = 0, root_size = 0;
	auto ret = svcadm->CreateStore(ECSTORE_TYPE_PUBLIC, cmpeid_size,
	           cmpeid, &store_size, &~store_eid, &root_size, &~root_fld);
	if (ret == MAPI_E_COLLISION)
		return kc_perror("Public store already exists", ret);
	if (ret != hrSuccess)
		return kc_perror("Unable to create public store", ret);
	printf("The store has been created.\n");
	if (store_size == sizeof(EID_FIXED))
		printf("Store GUID is %s\n", strToLower(bin2hex(sizeof(GUID), &reinterpret_cast<EID *>(store_eid.get())->guid)).c_str());
	else
		printf("Store EID is %s\n", strToLower(bin2hex(store_size, store_eid->ab)).c_str());
	return hrSuccess;
}

static HRESULT adm_remove_store(IECServiceAdmin *svcadm, const char *hexguid)
{
	GUID binguid;
	auto ret = adm_hex2bin(hexguid, binguid);
	if (ret != hrSuccess)
		return ret;
	ret = svcadm->RemoveStore(&binguid);
	if (ret != hrSuccess)
		return kc_perror("RemoveStore", ret);
	printf("The store has been removed.\n");
	return hrSuccess;
}

static HRESULT adm_snreport(HRESULT ret, const char *old, const wchar_t *nw)
{
	if (ret == MAPI_E_NOT_FOUND)
		ec_log_info("Skipping %s (no such proptag/folder)", old);
	else if (ret != hrSuccess)
		ec_log_err("Error during lookup of %s: %s", old, GetMAPIErrorMessage(ret));
	else
		ec_log_notice("Renamed %s -> \"%s\"", old, convert_to<std::string>(nw).c_str());
	return ret;
}

static HRESULT adm_setname(IMAPIProp *fld, const char *plain)
{
	SPropValue pv;
	pv.ulPropTag   = PR_DISPLAY_NAME_W;
	pv.Value.lpszW = KC_TX(plain);
	return adm_snreport(HrSetOneProp(fld, &pv), plain, pv.Value.lpszW);
}

template<typename C> static HRESULT
adm_setname(C &parent, unsigned int tag, const char *plain)
{
	memory_ptr<SPropValue> pv;
	auto ret = HrGetOneProp(parent, tag, &~pv);
	if (ret != hrSuccess)
		return adm_snreport(ret, plain, L"");
	object_ptr<IMAPIFolder> fld;
	unsigned int type = 0;
	ret = parent->OpenEntry(pv->Value.bin.cb, reinterpret_cast<const ENTRYID *>(pv->Value.bin.lpb),
	      &iid_of(fld), MAPI_MODIFY, &type, &~fld);
	if (ret != hrSuccess)
		return adm_snreport(ret, plain, L"");
	return adm_setname(fld, plain);
}

static HRESULT adm_setname_ren(IMsgStore *store, IMAPIContainer *parent,
    unsigned int atag, unsigned int mvpos, const char *plain)
{
	memory_ptr<SPropValue> pv;
	auto ret = HrGetOneProp(parent, PR_ADDITIONAL_REN_ENTRYIDS, &~pv);
	if (ret != hrSuccess)
		return adm_snreport(ret, plain, L"");
	if (mvpos >= pv->Value.MVbin.cValues)
		return adm_snreport(MAPI_E_NOT_FOUND, plain, L"");
	object_ptr<IMAPIFolder> fld;
	unsigned int type = 0;
	const auto &eid = pv->Value.MVbin.lpbin[mvpos];
	ret = store->OpenEntry(eid.cb, reinterpret_cast<const ENTRYID *>(eid.lpb),
	      &iid_of(fld), MAPI_MODIFY, &type, &~fld);
	if (ret != hrSuccess)
		return adm_snreport(ret, plain, L"");
	return adm_setname(fld, plain);
}

static HRESULT adm_setname_rsf(IMsgStore *store, IMAPIContainer *parent,
    unsigned int search_type, const char *plain)
{
	struct elbuf {
		uint16_t type, unknown1, block_type, eid_size;
	} elb;
	memory_ptr<SPropValue> pv;
	auto ret = HrGetOneProp(parent, PR_IPM_OL2007_ENTRYIDS, &~pv);
	if (ret != hrSuccess)
		return adm_snreport(ret, plain, L"");
	auto &rem = pv->Value.bin.cb;
	for (auto ptr = pv->Value.bin.lpb; rem >= sizeof(elbuf); ) {
		memcpy(&elb, ptr, sizeof(elb));
		elb.type = le16_to_cpu(elb.type);
		elb.eid_size = le16_to_cpu(elb.eid_size);
		if (elb.type == 0 || rem < elb.eid_size + sizeof(elb))
			break;
		if (elb.type == search_type) {
			object_ptr<IMAPIFolder> fld;
			unsigned int type = 0;
			ret = store->OpenEntry(elb.eid_size, reinterpret_cast<const ENTRYID *>(ptr + sizeof(elb)),
			      &iid_of(fld), MAPI_MODIFY, &type, &~fld);
			if (ret != hrSuccess)
				break;
			return adm_setname(fld, plain);
		}
		ptr += elb.eid_size + sizeof(elb);
		rem -= elb.eid_size + sizeof(elb);
	}
	return adm_snreport(MAPI_E_NOT_FOUND, plain, L"");
}

static HRESULT adm_localize(KServerContext &srvctx)
{
	object_ptr<IExchangeManageStore> ms;
	auto ret = srvctx.m_admstore->QueryInterface(IID_IExchangeManageStore, &~ms);
	if (ret != hrSuccess)
		return kc_perrorf("QueryInterface", ret);
	unsigned int type = 0, pv_size = 0;
	memory_ptr<ENTRYID> pv_eid;
	ret = ms->CreateStoreEntryID(reinterpret_cast<const TCHAR *>(""), reinterpret_cast<const TCHAR *>(opt_entity_name),
	      0, &pv_size, &~pv_eid);
	if (ret != hrSuccess)
		return kc_perrorf("CreateStoreEntryID", ret);
	object_ptr<IMsgStore> ustore;
	ret = srvctx.m_session->OpenMsgStore(0, pv_size, pv_eid, &iid_of(ustore), MDB_WRITE, &~ustore);
	if (ret != hrSuccess)
		return kc_perrorf("OpenMsgStore", ret);
	object_ptr<IMAPIFolder> root, inbox;
	ret = ustore->OpenEntry(0, nullptr, &iid_of(root), MAPI_BEST_ACCESS | MAPI_MODIFY, &type, &~root);
	if (ret != hrSuccess)
		return kc_perrorf("open_root", ret);

	/* keep in sync with ECMsgStore.cpp and ECExchangeImportContentsChanges.cpp */
	adm_setname(ustore, PR_COMMON_VIEWS_ENTRYID, "IPM_COMMON_VIEWS");
	adm_setname(ustore, PR_VIEWS_ENTRYID, "IPM_VIEWS");
	adm_setname(ustore, PR_FINDER_ENTRYID, "FINDER_ROOT");
	adm_setname(ustore, PR_IPM_FAVORITES_ENTRYID, "Shortcut");
	adm_setname(ustore, PR_SCHEDULE_FOLDER_ENTRYID, "Schedule");
	adm_setname(ustore, PR_IPM_OUTBOX_ENTRYID, "Outbox");
	adm_setname(ustore, PR_IPM_WASTEBASKET_ENTRYID, "Deleted Items");
	adm_setname(ustore, PR_IPM_SENTMAIL_ENTRYID, "Sent Items");

	ret = ustore->GetReceiveFolder(reinterpret_cast<const TCHAR *>("IPM"), 0, &pv_size, &~pv_eid, nullptr);
	if (ret == MAPI_E_NOT_FOUND)
		return hrSuccess;
	else if (ret != hrSuccess)
		return kc_perrorf("GetReceiveFolder", ret);
	ret = root->OpenEntry(pv_size, reinterpret_cast<const ENTRYID *>(pv_eid.get()),
	      &iid_of(inbox), MAPI_BEST_ACCESS | MAPI_MODIFY, &type, &~inbox);
	if (ret == MAPI_E_NOT_FOUND)
		return hrSuccess;
	else if (ret != hrSuccess)
		return ret;

	adm_setname(inbox, "Inbox");
	adm_setname(inbox, PR_IPM_CONTACT_ENTRYID, "Contacts");
	adm_setname(inbox, PR_IPM_APPOINTMENT_ENTRYID, "Calendar");
	adm_setname(inbox, PR_IPM_DRAFTS_ENTRYID, "Drafts");
	adm_setname(inbox, PR_IPM_JOURNAL_ENTRYID, "Journal");
	adm_setname(inbox, PR_IPM_NOTE_ENTRYID, "Notes");
	adm_setname(inbox, PR_IPM_TASK_ENTRYID, "Tasks");
	adm_setname_ren(ustore, inbox, PR_ADDITIONAL_REN_ENTRYIDS, 0, "Conflicts");
	adm_setname_ren(ustore, inbox, PR_ADDITIONAL_REN_ENTRYIDS, 1, "Sync Issues");
	adm_setname_ren(ustore, inbox, PR_ADDITIONAL_REN_ENTRYIDS, 2, "Local Failures");
	adm_setname_ren(ustore, inbox, PR_ADDITIONAL_REN_ENTRYIDS, 3, "Server Failures");
	adm_setname_ren(ustore, inbox, PR_ADDITIONAL_REN_ENTRYIDS, 4, "Junk E-mail");
	adm_setname_rsf(ustore, inbox, RSF_PID_RSS_SUBSCRIPTION, "RSS Feeds");
	adm_setname_rsf(ustore, inbox, RSF_PID_CONV_ACTIONS, "Conversation Action Settings");
	adm_setname_rsf(ustore, inbox, RSF_PID_COMBINED_ACTIONS, "Quick Step Settings");
	adm_setname_rsf(ustore, inbox, RSF_PID_SUGGESTED_CONTACTS, "Suggested Contacts");
	return hrSuccess;
}

static HRESULT adm_perform()
{
	if (opt_show_version) {
		printf("kopano-storeadm " PROJECT_VERSION "\n");
		return hrSuccess;
	}
	KServerContext srvctx;
	srvctx.m_app_misc = "storeadm";
	if (opt_host == nullptr)
		opt_host = GetServerUnixSocket(adm_config->GetSetting("server_socket"));
	srvctx.m_host = opt_host;
	srvctx.m_ssl_keyfile = adm_config->GetSetting("sslkey_file", "", nullptr);
	srvctx.m_ssl_keypass = adm_config->GetSetting("sslkey_pass", "", nullptr);
	auto ret = srvctx.logon();
	if (ret != hrSuccess)
		return kc_perror("KServerContext::logon", ret);
	if (opt_create_public)
		return adm_create_public(srvctx.m_svcadm, opt_companyname);
	if (opt_create_store)
		return adm_create_store(srvctx.m_svcadm);
	if (opt_detach_store)
		return adm_detach_store(srvctx);
	if (opt_remove_store != nullptr)
		return adm_remove_store(srvctx.m_svcadm, opt_remove_store);
	if (opt_attach_store != nullptr)
		return adm_attach_store(srvctx, opt_attach_store);
	if (opt_list_orphan)
		return adm_list_orphans(srvctx.m_svcadm);
	if (opt_list_mbt)
		return adm_list_mbt(srvctx);
	if (opt_localize_folders)
		return adm_localize(srvctx);
	return MAPI_E_CALL_FAILED;
}

static bool adm_parse_options(int &argc, const char **&argv)
{
	adm_config.reset(ECConfig::Create(adm_config_defaults));
	adm_config->LoadSettings(ECConfig::GetDefaultPath("admin.cfg"));

	if (HX_getopt(adm_options, &argc, &argv, HXOPT_USAGEONERR) != HXOPT_ERR_SUCCESS)
		return false;
	if (opt_loglevel > EC_LOGLEVEL_DEBUG)
		opt_loglevel = EC_LOGLEVEL_ALWAYS;
	ec_log_get()->SetLoglevel(opt_loglevel);
	if (opt_config_file != nullptr) {
		adm_config->LoadSettings(opt_config_file);
		if (adm_config->HasErrors()) {
			fprintf(stderr, "Error reading config file %s\n", opt_config_file);
			LogConfigErrors(adm_config.get());
			return false;
		}
	}
	auto act = !!opt_attach_store + !!opt_detach_store + !!opt_create_store +
	           !!opt_remove_store + !!opt_create_public + !!opt_list_orphan +
	           !!opt_list_mbt + !!opt_show_version + !!opt_localize_folders;
	if (act > 1) {
		fprintf(stderr, "-A, -C, -D, -M, -O, -P, -R, -V and -Y are mutually exclusive.\n");
		return false;
	} else if (act == 0) {
		fprintf(stderr, "One of -A, -C, -D, -M, -O, -P, -R, -V, -Y or -? must be specified.\n");
		return false;
	} else if (opt_attach_store != nullptr && ((opt_entity_name != nullptr) == !!opt_copytopublic)) {
		fprintf(stderr, "-A needs exactly one of -n or -p.\n");
		return false;
	} else if ((opt_create_store || opt_detach_store) && opt_entity_name == nullptr) {
		fprintf(stderr, "-C/-D also need the -n option.\n");
		return false;
	} else if (opt_companyname != nullptr && !opt_create_public) {
		fprintf(stderr, "-k can only be used with -P.\n");
		return false;
	} else if (opt_lang != nullptr && !opt_create_store && !opt_create_public && !opt_localize_folders) {
		fprintf(stderr, "-l can only be used with -C/-P/-Y.\n");
		return false;
	} else if (opt_entity_name != nullptr && !opt_attach_store && !opt_create_store &&
	    !opt_detach_store && !opt_localize_folders) {
		fprintf(stderr, "-n can only be used with -A/-C/-D/-Y.\n");
		return false;
	} else if (opt_copytopublic && !opt_attach_store) {
		fprintf(stderr, "-p can only be used with -A.\n");
		return false;
	} else if (opt_entity_type && opt_entity_name == nullptr) {
		fprintf(stderr, "-t can only be used with -n.\n");
		return false;
	}
	if (opt_lang == nullptr) {
		opt_lang = adm_config->GetSetting("default_store_locale");
		if (opt_localize_folders)
			fprintf(stderr, "The -l option was not specified; "
			        "\"%s\" will be used as language.\n", opt_lang);
	}
	return true;
}

static bool adm_setlocale(const char *lang)
{
	if (lang == nullptr || *opt_lang == '\0')
		return true;
	if (setlocale(LC_MESSAGES, opt_lang) != nullptr)
		return true;
	auto uloc = opt_lang + ".UTF-8"s;
	if (strchr(opt_lang, '.') == nullptr &&
	    setlocale(LC_MESSAGES, uloc.c_str()) != nullptr)
		return true;
	fprintf(stderr, "Your system does not appear have the \"%s\" or \"%s\" "
	        "locale available.\n", opt_lang, uloc.c_str());
	return false;
}

int main(int argc, const char **argv)
{
	setlocale(LC_ALL, "");
	ec_log_get()->SetLoglevel(EC_LOGLEVEL_INFO);
	if (!adm_parse_options(argc, argv) || !adm_setlocale(opt_lang))
		return EXIT_FAILURE;
	return adm_perform() == hrSuccess ? EXIT_SUCCESS : EXIT_FAILURE;
}<|MERGE_RESOLUTION|>--- conflicted
+++ resolved
@@ -182,17 +182,10 @@
 				orp.AddColumn(0, strToLower(bin2hex(guid->Value.bin)));
 				orp.AddColumn(1, user);
 				orp.AddColumn(2, mtime != nullptr ? time_to_rel(FileTimeToUnixTime(mtime->Value.ft)) : "<unknown>");
-				orp.AddColumn(3, ssize != nullptr ? str_storage(ssize->Value.li.QuadPart, false) : "<unknown>");
+				orp.AddColumn(3, ssize != nullptr ? number_to_humansize(ssize->Value.li.QuadPart) : "<unknown>");
 				orp.AddColumn(4, stype != nullptr ? store_type_string(stype->Value.ul) : "<unknown>");
 				continue;
 			}
-<<<<<<< HEAD
-			ct.AddColumn(0, strToLower(bin2hex(guid->Value.bin)));
-			ct.AddColumn(1, user);
-			ct.AddColumn(2, mtime != nullptr ? time_to_rel(FileTimeToUnixTime(mtime->Value.ft)) : "<unknown>");
-			ct.AddColumn(3, ssize != nullptr ? number_to_humansize(ssize->Value.li.QuadPart) : "<unknown>");
-			ct.AddColumn(4, stype != nullptr ? store_type_string(stype->Value.ul) : "<unknown>");
-=======
 			auto objcls = rowset[i].cfind(PR_OBJECT_TYPE);
 			if (objcls == nullptr)
 				continue;
@@ -208,7 +201,6 @@
 			else if (objcls->Value.ul == CONTAINER_COMPANY &&
 			    stype->Value.ul == ECSTORE_TYPE_PUBLIC)
 				pbs.AddColumn(0, user->Value.lpszA);
->>>>>>> bcda6691
 		}
 	}
 
