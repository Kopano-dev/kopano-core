#!/usr/bin/python3
# SPDX-License-Identifier: AGPL-3.0-or-later
from .version import __version__

import codecs
import csv
import datetime
import json
import time
import sys

from collections import defaultdict

from MAPI.Util import *
from MAPI.Tags import (PS_COMMON, PS_ARCHIVE,
                       PR_SENDER_EMAIL_ADDRESS_W, PR_SENDER_ENTRYID,
                       PR_SENDER_NAME_W, PR_SENDER_ADDRTYPE_W,
                       PR_SENDER_SEARCH_KEY,
                       PR_SENT_REPRESENTING_ENTRYID, PR_SENT_REPRESENTING_NAME_W,
                       PR_SENT_REPRESENTING_SEARCH_KEY, PR_SENT_REPRESENTING_EMAIL_ADDRESS_W,
                       PR_SENT_REPRESENTING_ADDRTYPE_W,
                       PR_RECEIVED_BY_ENTRYID, PR_RECEIVED_BY_NAME_W, PR_RECEIVED_BY_SEARCH_KEY,
                       PR_RECEIVED_BY_EMAIL_ADDRESS_W, PR_RECEIVED_BY_ADDRTYPE_W,
                       PR_RCVD_REPRESENTING_ENTRYID, PR_RCVD_REPRESENTING_NAME_W,
                       PR_RCVD_REPRESENTING_SEARCH_KEY, PR_RCVD_REPRESENTING_EMAIL_ADDRESS_W,
                       PR_RCVD_REPRESENTING_ADDRTYPE_W)
import MAPI.Time
import kopano
from kopano import log_exc

from kopano.pidlid import (
    PidLidDistributionListMembers,
    PidLidDistributionListOneOffMembers
)

from . import pst

if sys.hexversion >= 0x03000000:
    def _encode(s):
        return s

    def bval(x):
        return x

else: # pragma: no cover
    def _encode(s):
        return s.encode(sys.stdout.encoding or 'utf8')

    def bval(x):
        return ord(x)

WRAPPED_ENTRYID_PREFIX = codecs.decode('00000000C091ADD3519DCF11A4A900AA0047FAA4', 'hex')
WRAPPED_EID_TYPE_MASK = 0xf
WRAPPED_EID_TYPE_CONTACT = 3
WRAPPED_EID_TYPE_PERSONAL_DISTLIST = 4

REMINDER_SIGNALTIME_ID = 0x8560
REMINDER_SET_ID = 0x8503

NOW = datetime.datetime.utcnow()

SENDER_PROPS = {
    'entryid': PR_SENDER_ENTRYID,
    'name': PR_SENDER_NAME_W,
    'searchkey': PR_SENDER_SEARCH_KEY,
    'email': PR_SENDER_EMAIL_ADDRESS_W, # PidTagSenderSmtpAddress
    'addrtype': PR_SENDER_ADDRTYPE_W,
    'smtp': pst.PropIdEnum.PidTagSentRepresentingSmtpAddress,
}

SENT_REPRESENTING_PROPS = {
    'entryid': PR_SENT_REPRESENTING_ENTRYID,
    'name': PR_SENT_REPRESENTING_NAME_W,
    'searchkey': PR_SENT_REPRESENTING_SEARCH_KEY,
    'email': PR_SENT_REPRESENTING_EMAIL_ADDRESS_W, # PidTagSentRepresentingSmtpAddress
    'addrtype': PR_SENT_REPRESENTING_ADDRTYPE_W,
    'smtp': pst.PropIdEnum.PidTagSenderSmtpAddress,
}

RECEIVED_PROPS = {
    'entryid': PR_RECEIVED_BY_ENTRYID,
    'name': PR_RECEIVED_BY_NAME_W,
    'searchkey': PR_RECEIVED_BY_SEARCH_KEY,
    'email': PR_RECEIVED_BY_EMAIL_ADDRESS_W, # PidTagReceivedBySmtpAddress
    'addrtype': PR_RECEIVED_BY_ADDRTYPE_W,
    'smtp': pst.PropIdEnum.PidTagReceivedBySmtpAddress,
}

RECEIVED_REPR_PROPS = {
    'entryid': PR_RCVD_REPRESENTING_ENTRYID,
    'name': PR_RCVD_REPRESENTING_NAME_W,
    'searchkey': PR_RCVD_REPRESENTING_SEARCH_KEY,
    'email': PR_RCVD_REPRESENTING_EMAIL_ADDRESS_W, # PidTagReceivedRepresentingSmtpAddress
    'addrtype': PR_RCVD_REPRESENTING_ADDRTYPE_W,
    'smtp': pst.PropIdEnum.PidTagReceivedRepresentingSmtpAddress,
}

EMAIL_RECIP_PROPS = [SENDER_PROPS, SENT_REPRESENTING_PROPS, RECEIVED_PROPS, RECEIVED_REPR_PROPS]

def recip_prop(propid, value):
    # PST not generated with full unicode?
    if isinstance(value, bytes):
        return SPropValue(PROP_TAG(PT_STRING8, propid), value)
    else:
        return SPropValue(PROP_TAG(PT_UNICODE, propid), value)

def rev_cp1252(value):
    # PST not generated with full unicode flag?
    if isinstance(value, bytes):
        return value.decode('cp1252')
    else:
        return value

class Service(kopano.Service):
    def import_props(self, parent, mapiobj, embedded=False):
        props2 = {}
        attach_method = subnode_nid = None
        reminder_in_past = False
        reminder_set_id = None
        for k, v in parent.pc.props.items():
            propid, proptype, value = k, v.wPropType, v.value

            if propid == (PR_MESSAGE_CLASS_W>>16):
                if value == 'IPM.DistList':
                    self.distlist_entryids.append(parent.EntryId)

            if proptype in (PT_CURRENCY, PT_MV_CURRENCY, PT_ACTIONS, PT_SRESTRICT, PT_SVREID):
                continue # unsupported by parser

            nameid = self.propid_nameid.get(propid)
            if nameid:
                propid = PROP_ID(mapiobj.GetIDsFromNames([MAPINAMEID(*nameid)], MAPI_CREATE)[0])
                if nameid[0] == PS_ARCHIVE:
                    continue

                elif nameid[0] == PS_COMMON:
                    if nameid[2] == REMINDER_SIGNALTIME_ID:
                        if MAPI.Time.FileTime(value).datetime() < NOW:
                            reminder_in_past = True
                    elif nameid[2] == REMINDER_SET_ID:
                        reminder_set_id = propid

            if propid == (PR_SUBJECT_W>>16) and value and ord(value[0]) == 0x01:
                value = value[2:] # \x01 plus another char indicates normalized-subject-prefix-length
            elif proptype == PT_SYSTIME:
                value = MAPI.Time.FileTime(value)
            elif propid == PR_ATTACH_METHOD >> 16:
                attach_method = value
            elif propid == PR_ATTACH_DATA_OBJ >> 16 and len(value) == 4: # XXX why not 4?
                subnode_nid = struct.unpack('I', value)[0]

            if isinstance(parent, pst.Attachment) or embedded or PROP_TAG(proptype, propid) != PR_ATTACH_NUM: # work around webapp bug? KC-390
                props2[propid] = SPropValue(PROP_TAG(proptype, propid), value)

        if attach_method == ATTACH_EMBEDDED_MSG and subnode_nid is not None:
            submessage = pst.Message(subnode_nid, self.ltp, self.nbd, parent)
            submapiobj = mapiobj.OpenProperty(PR_ATTACH_DATA_OBJ, IID_IMessage, 0, MAPI_CREATE | MAPI_MODIFY)
            self.import_attachments(submessage, submapiobj)
            self.import_recipients(submessage, submapiobj)
            self.import_props(submessage, submapiobj, embedded=True)

        # Optionally dismiss reminders for events in the past
        if (self.options.dismiss_reminders and \
            reminder_in_past and \
            reminder_set_id is not None):
            props2[reminder_set_id].Value = False

        proplist = list(props2.values()) # TODO move down and overwrite instead of append

        # Check if any recipient property on an item has an EX address and try to convert it.
        for prop_dict in EMAIL_RECIP_PROPS:
            addrtype = parent.pc.getval(PROP_ID(prop_dict['addrtype']))
            if addrtype and addrtype == 'EX':
                proplist.extend(self.convert_exchange_recipient(parent, prop_dict))

        mapiobj.SetProps(proplist)
        mapiobj.SaveChanges(KEEP_OPEN_READWRITE)

    def convert_exchange_recipient(self, parent, convertprops):
        props = []
        email = parent.pc.getval(convertprops['smtp'])

        # When mapping is provided and no email address was found
        if not email and self.options.mapping:
            legacyExchangeDN = parent.pc.getval(PROP_ID(convertprops['email']))
            if legacyExchangeDN:
                legacyExchangeDN = legacyExchangeDN.lower()
                try:
                    email = self.mapping[legacyExchangeDN]
                except KeyError:
                    if legacyExchangeDN not in self.nomapping:
                        self.log.warning('legacyExchangeDN: \'%s\' was not found in mapping', legacyExchangeDN)
                        self.nomapping.add(legacyExchangeDN)
            else:
                self.log.debug('item has no legacyExchangeDN, skipping importing recipient data')

        # Still no email, logs erros and add it to stats
        if not email:
            self.stats['noemail'] += 1
            recip = 'sender' if convertprops['email'] in [PR_SENDER_EMAIL_ADDRESS_W, PR_SENT_REPRESENTING_EMAIL_ADDRESS_W] else 'receiver'
            self.log.warning('no email address found for %s property, skipping', recip)
            return []

        try:
            user = self.server.user(email=email)
        except kopano.NotFoundError:
            user = None

        if user:
            props.append(SPropValue(convertprops['addrtype'], u'ZARAFA'))
            props.append(SPropValue(convertprops['email'], user.email))
            props.append(SPropValue(convertprops['name'], user.fullname))
            props.append(SPropValue(convertprops['entryid'], codecs.decode(user.userid, 'hex')))
            props.append(SPropValue(convertprops['searchkey'], user[PR_SEARCH_KEY]))  # TODO: add to Pyko.
        else:
            name = parent.pc.getval(PROP_ID(convertprops['name']))
            if not name:
                name = email

            props.append(SPropValue(convertprops['addrtype'], u'SMTP'))
            props.append(SPropValue(convertprops['email'], email))
            props.append(SPropValue(convertprops['name'], name))
            props.append(SPropValue(convertprops['entryid'], self.server.ab.CreateOneOff(name, u'SMTP', email, MAPI_UNICODE)))
            props.append(SPropValue(convertprops['searchkey'], b'SMTP:' + email.encode('UTF-8') + b'\x00'))

        return props

    def import_attachments(self, message, mapiobj):
        for attachment in message.subattachments:
            attachment = message.get_attachment(attachment)
            (id_, attachment2) = mapiobj.CreateAttach(None, 0)
            self.import_props(attachment, attachment2)

    def import_recipients(self, message, mapiobj):
        recipients = [] # XXX groups etc?
        for r in message.subrecipients:
            # try to resolve user
            user = None
            key = None
            if r.ObjectType == 6 and r.DisplayType == 0:
                if r.AddressType == 'EX':
                    key = r.SmtpAddress
                elif r.AddressType == 'ZARAFA':
                    key = r.EmailAddress
            if key:
                try:
                    user = self.server.user(email=key) # XXX using email arg for name/fullname/email
                except kopano.NotFoundError:
                    if key not in self.unresolved:
                        self.log.warning("could not resolve user '%s'", key)
                        self.unresolved.add(key)

            # set recipient properties
            props = []
            if r.RecipientType is not None:
                props.append(SPropValue(PR_RECIPIENT_TYPE, r.RecipientType))
            if r.DisplayType is not None:
                props.append(SPropValue(PR_DISPLAY_TYPE, r.DisplayType))
            if r.DisplayName is not None:
                props.append(recip_prop(PROP_ID(PR_DISPLAY_NAME), r.DisplayName))

            if user:
                # matching user: set properties cleanly
                props.append(recip_prop(PROP_ID(PR_ADDRTYPE), u'ZARAFA'))
                props.append(SPropValue(PR_ENTRYID, codecs.decode(user.userid, 'hex')))
                props.append(recip_prop(PROP_ID(PR_EMAIL_ADDRESS), user.name))
            else:
                # create one-off
                email = None
                if r.AddressType == 'EX':
                    if r.SmtpAddress:
                        email = r.SmtpAddress
                    else:
                        email = self.mapping.get(r.EmailAddress.lower())
                elif r.AddressType == 'SMTP':
                    email = r.EmailAddress
                elif r.AddressType == 'ZARAFA':
                    email = r.SmtpAddress
                if email:
                    props.append(SPropValue(PR_ENTRYID, self.server.ab.CreateOneOff(r.DisplayName, u'SMTP', email, MAPI_UNICODE)))
                    props.append(recip_prop(PROP_ID(PR_ADDRTYPE), u'SMTP'))
                    props.append(recip_prop(PROP_ID(PR_EMAIL_ADDRESS), email))
                else:
                    self.log.warning("no email address for recipient '%s'" % r.DisplayName or '')

            recipients.append(props)
        mapiobj.ModifyRecipients(0, recipients)

    def import_pst(self, p, store):
        folders = p.folder_generator()
        root_path = rev_cp1252(next(folders).path) # skip root
        self.distlist_entryids = []
        self.entryid_map = {}

<<<<<<< HEAD
=======
        type_map = [
            ('IPM.Note', 'mail'),
            ('IPM.Schedule', 'mail'),
            ('IPM.Contact', 'contact'),
            ('IPM.DistList', 'distlist'),
            ('IPM.Appointment', 'appointment'),
        ]

>>>>>>> d66d58a2
        for folder in folders:
            with log_exc(self.log, self.stats):
                import_nids = []
                if self.options.nids:
                    for nid in self.options.nids:
                        nid = int(nid)
                        parentNid = p.nbd.nbt_entries[nid].nidParent
                        if folder.nid.nid == parentNid.nid:
                            import_nids.append(nid)
                    if not import_nids:
                        continue

                path = rev_cp1252(folder.path[len(root_path)+1:])
                if self.options.folders and \
                   path.lower() not in [f.lower() for f in self.options.folders]:
                    continue
                self.log.info("importing folder '%s'", path)
                if self.options.import_root:
                    path = self.options.import_root + '/' + path

                folder2 = store.folder(path, create=True)
                if self.options.clean_folders:
                    folder2.empty()
                if folder.ContainerClass:
                    folder2.container_class = folder.ContainerClass
<<<<<<< HEAD

                if import_nids:
                    for nid in import_nids:
                        message = pst.Message(pst.NID(nid), p.ltp, messaging=p.messaging)
                        self.import_message(message, folder2)
                else:
                    for message in p.message_generator(folder):
                        self.import_message(message, folder2)

=======
                for message in p.message_generator(folder):
                    with log_exc(self.log, self.stats):
                        for (class_, type_) in type_map:
                            if message.MessageClass and message.MessageClass.startswith(class_):
                                break
                        else:
                            type_ = 'item'
                        self.log.debug("importing %s '%s'" % (type_, rev_cp1252(message.Subject or '')))
                        message2 = folder2.create_item(save=False)
                        self.entryid_map[message.EntryId] = message2.entryid
                        self.import_attachments(message, message2.mapiobj)
                        self.import_recipients(message, message2.mapiobj)
                        self.import_props(message, message2.mapiobj)
                        self.stats['messages'] += 1
>>>>>>> d66d58a2
        self.rewrite_entryids(store)

    def import_message(self, message, folder2):
        with log_exc(self.log, self.stats):
            self.log.debug("importing message '%s' (NID=%d)" % (rev_cp1252(message.Subject or ''), message.nid.nid))
            message2 = folder2.create_item(save=False)
            self.entryid_map[message.EntryId] = message2.entryid
            self.import_attachments(message, message2.mapiobj)
            self.import_recipients(message, message2.mapiobj)
            self.import_props(message, message2.mapiobj)
            self.stats['messages'] += 1

    def rewrite_entryids(self, store):
        # distribution lists
        for eid in self.distlist_entryids:
            with log_exc(self.log, self.stats):
                item = store.item(self.entryid_map[eid])
                members = item.get(PidLidDistributionListMembers)
                oneoffs = item.get(PidLidDistributionListOneOffMembers)
                if members:
                    for i, (member, oneoff) in enumerate(zip(members, oneoffs)):
                        pos = len(WRAPPED_ENTRYID_PREFIX)
                        prefix, flags, rest = member[:pos], bval(member[pos]), member[pos+1:]
                        if (prefix == WRAPPED_ENTRYID_PREFIX and \
                            (flags & WRAPPED_EID_TYPE_MASK) in (WRAPPED_EID_TYPE_CONTACT, WRAPPED_EID_TYPE_PERSONAL_DISTLIST) and \
                            rest in self.entryid_map):
                                members[i] = member[:pos+1] + codecs.decode(self.entryid_map[rest], 'hex')
                        else: # fall-back to oneoff if we can't resolve
                            members[i] = oneoffs[i]
                    item[PidLidDistributionListMembers] = members

    def get_named_property_map(self, p):
        propid_nameid = {}
        for nameid in p.messaging.nameid_entries:
            propid_nameid[nameid.NPID] = (
                nameid.guid,
                MNID_STRING if nameid.N==1 else MNID_ID,
                nameid.name if nameid.N==1 else nameid.dwPropertyID
            )
        return propid_nameid

    @property
    def mapping(self):
        if not self._mapping and self.options.mapping:
            with open(self.options.mapping, 'r') as fp:
                self._mapping = json.load(fp)
        return self._mapping

    def main(self):
        self._mapping = {}
        self.nomapping = set()
        self.stats = {'messages': 0, 'errors': 0, 'noemail': 0}

        pst.set_log(self.log, self.stats)
        self.unresolved = set()
        t0 = time.time()
        for arg in self.args:
            self.log.info("importing file '%s'", arg)
            try:
                p = pst.PST(arg)
            except pst.PSTException:
                self.log.error("'%s' is not a valid PST file", arg)
                continue
            self.nbd, self.ltp = p.nbd, p.ltp
            self.propid_nameid = self.get_named_property_map(p)
            for name in self.options.users:
                self.log.info("importing to user '%s'", name)
                store = self.server.user(name).store
                if store:
                    self.import_pst(p, store)
                else:
                    self.log.error("user '%s' has no store", name)
            for guid in self.options.stores:
                store = self.server.store(guid)
                self.log.info("importing to store '%s'", guid)
                if store:
                    self.import_pst(p, store)
                else:
                    self.log.error("guid '%s' has no store", guid)

        self.log.info('imported %d items in %.2f seconds (%.2f/sec, %d errors) (no resolved email address: %d)',
                      self.stats['messages'], time.time()-t0, self.stats['messages']/(time.time()-t0), self.stats['errors'], self.stats['noemail'])


def show_contents(args, options):
    writer = csv.writer(sys.stdout)
    for arg in args:
        p = pst.PST(arg)
        folders = p.folder_generator()
        root_path = rev_cp1252(next(folders).path) # skip root

        if options.summary:
            print("Folders:       %s" % sum(1 for f in folders))
            print("Items:         %s" % p.get_total_message_count())
            print("Attachments:   %s" %  p.get_total_attachment_count())
        else:
            for folder in folders:
                path = rev_cp1252(folder.path[len(root_path)+1:])
                if options.folders and path.lower() not in [f.lower() for f in options.folders]:
                    continue
                if options.stats:
                    writer.writerow([_encode(path), folder.ContentCount])
                elif options.index:
                    for message in p.message_generator(folder):
                        writer.writerow([_encode(path), _encode(rev_cp1252(message.Subject or ''))])


def create_mapping(args, options):
    mapping = defaultdict(dict)
    for arg in args:
        print("Creating mapping of PST '%s'" % arg)
        try:
            p = pst.PST(arg)
        except pst.PSTException:
            print("'%s' is not a valid PST file" % arg)
            continue

        for folder in p.folder_generator():
            for message in p.message_generator(folder):
                for rec in message.subrecipients:
                    if rec.AddressType != 'EX':
                        continue
                    if not rec.EmailAddress or not rec.SmtpAddress:
                        continue
                    mapping[rec.EmailAddress.lower()] = rec.SmtpAddress

    with open(options.create_mapping, 'w') as fp:
        json.dump(mapping, fp)
        print('Written mapping file to \'%s\'.' % options.create_mapping)



def create_mapping(args, options):
    mapping = defaultdict(dict)
    for arg in args:
        print("Creating mapping of PST '%s'" % arg)
        try:
            p = pst.PST(arg)
        except pst.PSTException:
            print("'%s' is not a valid PST file" % arg)
            continue

        for folder in p.folder_generator():
            for message in p.message_generator(folder):
                for rec in message.subrecipients:
                    if rec.AddressType != 'EX':
                        continue
                    if not rec.EmailAddress or not rec.SmtpAddress:
                        continue
                    mapping[rec.EmailAddress.lower()] = rec.SmtpAddress

    with open(options.create_mapping, 'w') as fp:
        json.dump(mapping, fp)
        print('Written mapping file to \'%s\'.' % options.create_mapping)


def main():
    parser = kopano.parser('cflskpUPuS', usage='kopano-migration-pst PATH [-u NAME]')
    parser.add_option('', '--stats', dest='stats', action='store_true', help='list folders for PATH')
    parser.add_option('', '--index', dest='index', action='store_true', help='list items for PATH')
    parser.add_option('', '--import-root', dest='import_root', action='store', help='import under specific folder', metavar='PATH')
    parser.add_option('', '--nid', dest='nids', action='append', help='import specific nid', metavar='NID')

    parser.add_option('', '--clean-folders', dest='clean_folders', action='store_true', default=False, help='empty folders before import (dangerous!)', metavar='PATH')
    parser.add_option('', '--create-ex-mapping', dest='create_mapping', help='create legacyExchangeDN mapping for Exchange 2007 PST', metavar='FILE')
    parser.add_option('', '--ex-mapping', dest='mapping', help='mapping file created --create-ex--mapping ', metavar='FILE')
    parser.add_option('', '--summary', dest='summary', action='store_true', help='show total amount of items for a given PST')
    parser.add_option('', '--dismiss-reminders', dest='dismiss_reminders', action='store_true', default=False, help='dismiss reminders for events in the past')

    options, args = parser.parse_args()
    options.service = False

    if not args or (bool(options.stats or options.index or options.create_mapping or options.summary) == bool(options.users or options.stores)):
        parser.print_help()
        sys.exit(1)

    if options.stats or options.index or options.summary:
        show_contents(args, options)
    elif options.create_mapping:
        create_mapping(args, options)
    else:
        Service('migration-pst', options=options, args=args).start()

if __name__ == '__main__':
    main() # pragma: no cover<|MERGE_RESOLUTION|>--- conflicted
+++ resolved
@@ -292,17 +292,6 @@
         self.distlist_entryids = []
         self.entryid_map = {}
 
-<<<<<<< HEAD
-=======
-        type_map = [
-            ('IPM.Note', 'mail'),
-            ('IPM.Schedule', 'mail'),
-            ('IPM.Contact', 'contact'),
-            ('IPM.DistList', 'distlist'),
-            ('IPM.Appointment', 'appointment'),
-        ]
-
->>>>>>> d66d58a2
         for folder in folders:
             with log_exc(self.log, self.stats):
                 import_nids = []
@@ -328,7 +317,6 @@
                     folder2.empty()
                 if folder.ContainerClass:
                     folder2.container_class = folder.ContainerClass
-<<<<<<< HEAD
 
                 if import_nids:
                     for nid in import_nids:
@@ -337,28 +325,24 @@
                 else:
                     for message in p.message_generator(folder):
                         self.import_message(message, folder2)
-
-=======
-                for message in p.message_generator(folder):
-                    with log_exc(self.log, self.stats):
-                        for (class_, type_) in type_map:
-                            if message.MessageClass and message.MessageClass.startswith(class_):
-                                break
-                        else:
-                            type_ = 'item'
-                        self.log.debug("importing %s '%s'" % (type_, rev_cp1252(message.Subject or '')))
-                        message2 = folder2.create_item(save=False)
-                        self.entryid_map[message.EntryId] = message2.entryid
-                        self.import_attachments(message, message2.mapiobj)
-                        self.import_recipients(message, message2.mapiobj)
-                        self.import_props(message, message2.mapiobj)
-                        self.stats['messages'] += 1
->>>>>>> d66d58a2
         self.rewrite_entryids(store)
 
     def import_message(self, message, folder2):
+        type_map = [
+            ('IPM.Note', 'mail'),
+            ('IPM.Schedule', 'mail'),
+            ('IPM.Contact', 'contact'),
+            ('IPM.DistList', 'distlist'),
+            ('IPM.Appointment', 'appointment'),
+        ]
+        for (class_, type_) in type_map:
+            if message.MessageClass and message.MessageClass.startswith(class_):
+                break
+        else:
+            type_ = 'item'
+
         with log_exc(self.log, self.stats):
-            self.log.debug("importing message '%s' (NID=%d)" % (rev_cp1252(message.Subject or ''), message.nid.nid))
+            self.log.debug("importing %s '%s' (NID=%d)" % (type_, rev_cp1252(message.Subject or ''), message.nid.nid))
             message2 = folder2.create_item(save=False)
             self.entryid_map[message.EntryId] = message2.entryid
             self.import_attachments(message, message2.mapiobj)
