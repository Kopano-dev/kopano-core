#!/usr/bin/python
# SPDX-License-Identifier: AGPL-3.0-only
from .version import __version__

import binascii
import codecs
from contextlib import closing
import csv
import datetime
import fcntl
from multiprocessing import Queue
import os.path
import shutil
import sys
import time
from xml.etree import ElementTree
import zlib
try:
    import cPickle as pickle
except ImportError:
    import _pickle as pickle
if sys.hexversion >= 0x03000000:
    import bsddb3 as bsddb
else: # pragma: no cover
    import bsddb

from MAPI import (
    PT_UNICODE, PT_ERROR, MAPI_UNICODE, KEEP_OPEN_READWRITE, MAPI_MODIFY,
    ROW_ADD,
)

from MAPI.Defs import (
    PROP_TYPE, CHANGE_PROP_TYPE, HrGetOneProp,
)

from MAPI.Struct import (
    MAPIErrorNotFound, SPropValue, ROWENTRY,
)

from MAPI.Tags import (
    PR_EC_BACKUP_SOURCE_KEY, PR_EC_OUTOFOFFICE, PR_ENTRYID,
    PR_EC_OUTOFOFFICE_SUBJECT, PR_EC_OUTOFOFFICE_MSG, PR_EC_OUTOFOFFICE_FROM,
    PR_EC_OUTOFOFFICE_UNTIL, IID_IExchangeModifyTable, PR_CONTAINER_CLASS_W,
    PR_SOURCE_KEY, PR_ACL_TABLE, PR_STORE_RECORD_KEY, PR_RULES_DATA,
    PR_FREEBUSY_ENTRYIDS, PR_SCHDINFO_DELEGATE_ENTRYIDS, PT_TSTRING,
    PR_EC_WEBACCESS_SETTINGS_W, PR_EC_RECIPIENT_HISTORY_W,
    PR_EC_WEBACCESS_SETTINGS_JSON_W, PR_EC_RECIPIENT_HISTORY_JSON_W,
    PR_EC_WEBAPP_PERSISTENT_SETTINGS_JSON_W, PR_STORE_ENTRYID
)

WEBAPP_SETTINGS = (
    PR_EC_WEBACCESS_SETTINGS_W, PR_EC_RECIPIENT_HISTORY_W,
    PR_EC_WEBACCESS_SETTINGS_JSON_W, PR_EC_RECIPIENT_HISTORY_JSON_W,
    PR_EC_WEBAPP_PERSISTENT_SETTINGS_JSON_W,
)

import kopano
from kopano import log_exc, Config

"""
kopano-backup - a MAPI-level backup/restore tool built on python-kopano.

backup is done incrementally using ICS and can be parallellized over stores.

restore is not parallelized.

items are serialized and maintained in per-folder key-value stores.

metadata such as webapp settings, rules, acls and delegation permissions are also stored per-folder.

differential backups are possible via the --differential option.

basic commands (see --help for all options):

kopano-backup -u user1 -> backup (sync) data for user 'user1' in (new) directory 'user1'
kopano-backup -u user1 -f Inbox -> backup 'Inbox' folder for user 'user1' in (new) directory 'user1'

kopano-backup --restore user1 -> restore data from directory 'user1' to account called 'user1'
kopano-backup --restore -u user2 user1 -> same, but restore to account 'user2'

kopano-backup --stats user1 -> summarize contents of backup directory 'user1', in CSV format
kopano-backup --index user1 -> low-level overview of stored items, in CSV format

options can be combined when this makes sense, for example:

kopano-backup --index user1 -f Inbox/subfolder --recursive --period-begin 2014-01-01

"""

CONFIG = {
    'backup_servers': Config.string(multiple=True, default=None),
}

CACHE_SIZE = 64000000 # XXX make configurable

if sys.hexversion >= 0x03000000:
    def _decode(s):
        return s

    def _encode(s):
        return s

    def pickle_dumps(s):
        return pickle.dumps(s, protocol=2)

    def pickle_loads(s):
        return pickle.loads(s, encoding='bytes')

    def _unbase64(s):
        return codecs.decode(codecs.encode(s, 'ascii'), 'base64')

    def _base64(s):
        return codecs.decode(codecs.encode(s, 'base64').strip(), 'ascii')

else: # pragma: no cover
    def _decode(s):
        return s.decode(getattr(sys.stdin, 'encoding', 'utf8') or 'utf8')

    def _encode(s):
        return s.encode(getattr(sys.stdin, 'encoding', 'utf8') or 'utf8')

    def pickle_dumps(s):
        return pickle.dumps(s, protocol=2)

    def pickle_loads(s):
        return pickle.loads(s)

    def _unbase64(s):
        return s.decode('base64')

    def _base64(s):
        return s.encode('base64').strip()

def _hex(s):
    return codecs.encode(s, 'hex').upper()

def _unhex(s):
    return codecs.decode(s, 'hex')

def fatal(s):
    sys.stderr.write(s + "\n")
    sys.exit(1)

def dbopen(path):
    if sys.hexversion >= 0x03000000:
        return bsddb.hashopen(path, 'c')
    else: # pragma: no cover
        return bsddb.hashopen(_encode(path), 'c')

def _copy_folder_meta(from_dir, to_dir, keep_db=False):
    if not os.path.exists(to_dir):
        os.makedirs(to_dir)

    for filename in ('acl', 'folder', 'rules', 'items', 'index', 'state', 'path'): # 'path' last to indicate completion
        if not (keep_db and filename in ('index', 'items')):
            from_path = from_dir+'/'+filename
            to_path = to_dir+'/'+filename
            if os.path.exists(from_path):
                shutil.copy(from_path, to_dir) # overwrites

def _copy_store_meta(from_dir, to_dir):
    for filename in ('delegates', 'store', 'user'):
        from_path = from_dir+'/'+filename
        to_path = to_dir+'/'+filename
        if os.path.exists(from_path):
            shutil.copy(from_path, to_dir) # overwrites

def _mark_deleted( index, fpath, timestamp, log):
    log.debug("marking deleted folder '%s'", fpath)

    with closing(dbopen(index)) as db_index:
        idx = db_index.get(b'folder')
        d = pickle_loads(idx) if idx else {}
        if not d.get(b'backup_deleted'):
            d[b'backup_deleted'] = timestamp
            db_index[b'folder'] = pickle_dumps(d)

class BackupWorker(kopano.Worker):
    """ each worker takes stores from a queue, and backs them up to disk (or syncs them),
        according to the given command-line options """

    def main(self):
        config, server, options = self.service.config, self.service.server, self.service.options
        while True:
            stats = {'changes': 0, 'deletes': 0, 'errors': 0}
            self.service.stats = stats # XXX generalize
            with log_exc(self.log, stats):
                # get store from input queue
                (store_entryid, username, path) = self.iqueue.get()
                store = server.store(entryid=store_entryid)
                user = store.user

                # from- and to- paths for differential
                self.orig_path = path
                if options.differential:
                    path = 'differential/' + path

                # create main directory
                if not os.path.isdir(path):
                    os.makedirs(path)

                # differential: determine to- and from- backups
                if options.differential:
                    diff_ids = [int(x) for x in os.listdir(path)]
                    if diff_ids:
                        self.orig_path = path + '/' + str(max(diff_ids))
                        diff_id = max(diff_ids)+1
                    else:
                        diff_id = 1
                    path = path + '/' + str(diff_id)
                    self.log.info("performing differential backup from '%s' to '%s'", self.orig_path, path)
                    os.makedirs(path)

                # lock backup dir and sync hierarchy
                with open(path+'/lock', 'w') as lockfile:
                    fcntl.flock(lockfile.fileno(), fcntl.LOCK_EX)
                    t0 = time.time()
                    self.backup_hierarchy(path, stats, options, store, user, server, config)
                    changes = stats['changes'] + stats['deletes']
                    self.log.info('backing up %s took %.2f seconds (%d changes, ~%.2f/sec, %d errors)',
                        path, time.time()-t0, changes, changes/(time.time()-t0), stats['errors'])

            # return statistics in output queue
            self.oqueue.put(stats)

    def _store_props(self, store):
        props = list(store.props())

        for proptag in WEBAPP_SETTINGS:
            if not [prop for prop in props if prop.proptag == proptag]:
                prop = store.get_prop(proptag)
                if prop:
                    props.append(prop)

        return props

    def backup_hierarchy(self, path, stats, options, store, user, server, config):
        # backup user and store properties
        if not options.folders:
            open(path+'/store', 'wb').write(dump_props(self._store_props(store), stats, self.log))
            if user:
                open(path+'/user', 'wb').write(dump_props(user.props(), stats, self.log))
                if not options.skip_meta:
                    open(path+'/delegates', 'wb').write(dump_delegates(user, server, stats, self.log)) # XXX why 'if user'?
                    open(path+'/acl', 'wb').write(dump_acl(store, user, server, stats, self.log))

        # time of last backup
        open(path+'/timestamp', 'wb').write(pickle_dumps(self.service.timestamp))
        if not os.path.exists(path+'/folders'):
            os.makedirs(path+'/folders')

        # check command-line options and collect folders
        self.log.info('backing up: %s', path)
        sk_folder = {}
        folders = list(store.folders())
        subtree = store.subtree
        if options.recursive:
            folders = sum([[f]+list(f.folders()) for f in folders], [])
        for folder in folders:
            if (not store.public and \
                ((options.skip_junk and folder == store.junk) or \
                 (options.skip_deleted and folder == store.wastebasket))):
                continue
            sk_folder[folder.sourcekey] = folder
        sk_dir = sk_struct(self.orig_path, options)

        # differential
        if options.differential:
            for sk, folder in sk_folder.items():
                data_path = path+'/folders/'+folder.sourcekey
                orig_data_path = (self.orig_path+'/'+sk_dir[sk]) if sk in sk_dir else None
                self.backup_folder(data_path, orig_data_path, folder, subtree, config, options, stats, store, user, server)
            return

        # add new folders
        for new_sk in set(sk_folder) - set(sk_dir):
            data_path = path+'/folders/'+new_sk
            folder = sk_folder[new_sk]
            self.backup_folder(data_path, data_path, folder, subtree, config, options, stats, store, user, server)

        # update existing folders
        for both_sk in set(sk_folder) & set(sk_dir):
            data_path = path+'/'+sk_dir[both_sk]
            folder = sk_folder[both_sk]
            self.backup_folder(data_path, data_path, folder, subtree, config, options, stats, store, user, server)

        # timestamp deleted folders
        if not options.folders:
            for del_sk in set(sk_dir) - set(sk_folder):
                fpath = open(path+'/'+sk_dir[del_sk]+'/path', 'rb').read().decode('utf8')
                index = (path+'/'+sk_dir[del_sk]+'/index')
                _mark_deleted(index, fpath, self.service.timestamp, self.log)

    def backup_folder(self, data_path, orig_data_path, folder, subtree, config, options, stats, store, user, server):
        """ backup single folder """

        self.log.debug('backing up folder: "%s" "%s"', store.name, folder.path)

        if not os.path.isdir(data_path):
            os.makedirs(data_path)

        # backup folder properties, path, metadata
        open(data_path+'/path', 'wb').write(folder.path.encode('utf8'))
        open(data_path+'/folder', 'wb').write(dump_props(folder.props(), stats, self.log))
        if not options.skip_meta:
            open(data_path+'/acl', 'wb').write(dump_acl(folder, user, server, stats, self.log))
            open(data_path+'/rules', 'wb').write(dump_rules(folder, user, server, stats, self.log))
        if options.only_meta:
            return

        # sync over ICS, using stored 'state'
        importer = FolderImporter(folder, data_path, config, options, self.log, stats, self.service)
        state = None
        if orig_data_path:
            orig_statepath = '%s/state' % orig_data_path
            if os.path.exists(orig_statepath):
                state = open(orig_statepath, 'rb').read()
                self.log.debug('found previous folder sync state: %s', state)
        new_state = folder.sync(importer, state, log=self.log, stats=stats, begin=options.period_begin, end=options.period_end)
        if new_state != state or options.differential:
            importer.commit()
            statepath = '%s/state' % data_path
            open(statepath, 'wb').write(new_state.encode('ascii'))
            self.log.debug('saved folder sync state: %s', new_state)

class FolderImporter:
    """ tracks changes for a given folder """

    def __init__(self, *args):
        self.folder, self.folder_path, self.config, self.options, self.log, self.stats, self.service = args
        self.reset_cache()

    def reset_cache(self):
        self.item_updates = []
        self.index_updates = []
        self.cache_size = 0

    def update(self, item, flags):
        """ store updated item in 'items' database, and subject and date in 'index' database """

        with log_exc(self.log, self.stats):
            self.log.debug('folder %s: new/updated document with entryid %s, sourcekey %s', self.folder.sourcekey, item.entryid, item.sourcekey)

            data = zlib.compress(item.dumps(attachments=not self.options.skip_attachments, archiver=False, skip_broken=True))
            self.item_updates.append((item.sourcekey, data))

            orig_prop = item.get_prop(PR_EC_BACKUP_SOURCE_KEY)
            if orig_prop:
                orig_prop = _hex(orig_prop.value)
            idx = pickle_dumps({
                b'subject': item.subject,
                b'orig_sourcekey': orig_prop,
                b'last_modified': item.last_modified,
                b'backup_updated': self.service.timestamp,
            })
            self.index_updates.append((item.sourcekey, idx))

            self.stats['changes'] += 1

            self.cache_size += len(data) + len(idx)
            if self.cache_size > CACHE_SIZE:
                self.commit()

    def delete(self, item, flags): # XXX batch as well, 'updating' cache?
        """ deleted item from 'items' and 'index' databases """

        with log_exc(self.log, self.stats):
         with closing(dbopen(self.folder_path+'/items')) as db_items:
          with closing(dbopen(self.folder_path+'/index')) as db_index:

            self.log.debug('folder %s: deleted document with sourcekey %s', self.folder.sourcekey, item.sourcekey)

            # NOTE ICS may generate delete events for items that did not exist
            # before, for example for a new message which has already been
            # deleted in the meantime.
            if item.sourcekey.encode('ascii') in db_items:
                idx = pickle_loads(db_index[item.sourcekey.encode('ascii')])
                idx[b'backup_deleted'] = self.service.timestamp
                db_index[item.sourcekey.encode('ascii')] = pickle_dumps(idx)
            else:
                db_index[item.sourcekey.encode('ascii')] = pickle_dumps({
                    b'backup_deleted': self.service.timestamp
                })
            self.stats['deletes'] += 1

    def commit(self):
        """ commit data to storage """

        t0 = time.time()
        with closing(dbopen(self.folder_path+'/items')) as item_db:
         with closing(dbopen(self.folder_path+'/index')) as index_db:

            for sourcekey, data in self.item_updates:
                item_db[sourcekey.encode('ascii')] = data
            for sourcekey, idx in self.index_updates:
                index_db[sourcekey.encode('ascii')] = idx

        self.log.debug('commit took %.2f seconds (%d items)', time.time()-t0, len(self.item_updates))
        self.reset_cache()

class Service(kopano.Service):
    """ main backup process """

    def main(self):
        self.timestamp = datetime.datetime.now()

        if self.options.restore or (self.options.purge is not None) or self.options.merge:
            data_path = _decode(self.args[0].rstrip('/'))
            with open(data_path+'/lock', 'w') as lockfile:
                fcntl.flock(lockfile.fileno(), fcntl.LOCK_EX)
                if self.options.restore:
                    self.restore(data_path)
                elif (self.options.purge is not None):
                    self.purge(data_path)
                elif self.options.merge:
                    self.merge(data_path)
        else:
            self.backup()

    def backup(self):
        """ create backup workers, determine which stores to queue, start the workers, display statistics """

        self.iqueue, self.oqueue = Queue(), Queue()
        workers = [BackupWorker(self, 'backup%d'%i, nr=i, iqueue=self.iqueue, oqueue=self.oqueue)
                       for i in range(self.config['worker_processes'])]
        for worker in workers:
            worker.start()
        try:
            jobs = self.create_jobs()
        except kopano.Error as e:
            fatal(str(e))
        for job in jobs:
            self.iqueue.put(job)
        self.log.info('queued %d store(s) for parallel backup (%s processes)', len(jobs), len(workers))
        t0 = time.time()
        stats = [self.oqueue.get() for i in range(len(jobs))] # blocking
        changes = sum(s['changes'] + s['deletes'] for s in stats)
        errors = sum(s['errors'] for s in stats)
        self.log.info('queue processed in %.2f seconds (%d changes, ~%.2f/sec, %d errors)',
            (time.time()-t0), changes, changes/(time.time()-t0), errors)

    def restore(self, data_path):
        """ restore data from backup """

        # determine store to restore to
        self.log.info('starting restore of %s', data_path)
        username = os.path.split(data_path)[1]

        try:
            if self.options.users:
                store = self._store(self.options.users[0])
            elif self.options.stores:
                store = self.server.store(self.options.stores[0])
            else:
                store = self._store(username)
        except kopano.NotFoundError:
            store = None

        if not store:
            fatal('unable to open store (username: %s)' % username)

        user = store.user

        # determine stored and specified folders
        path_folder = folder_struct(data_path, self.options)
        paths = self.options.folders or sorted(path_folder.keys())
        if self.options.recursive:
            paths = [path2 for path2 in path_folder for path in paths if (path2+'//').startswith(path+'/')]
        for path in paths:
            if path not in path_folder:
                fatal('no such folder: %s' % path)

        # start restore
        self.log.info('restoring to store %s', store.entryid)
        t0 = time.time()
        stats = {'changes': 0, 'errors': 0}

        # restore specified (parts of) folders
        restored = []
        for path in paths:
            fpath = path_folder[path]
            restore_path = _decode(self.options.restore_root)+'/'+path if self.options.restore_root else path

            if self.options.sourcekeys:
                with closing(dbopen(fpath+'/items')) as db:
                    if not [sk for sk in self.options.sourcekeys if sk.encode('ascii') in db]:
                        continue
            else:
                if self.options.deletes in (None, 'no') and folder_deleted(fpath):
                    continue

                folder = store.subtree.get_folder(restore_path)
                if (folder and not store.public and \
                    ((self.options.skip_junk and folder == store.junk) or \
                    (self.options.skip_deleted and folder == store.wastebasket))):
                        continue

            if not self.options.only_meta:
                folder = store.subtree.folder(restore_path, create=True)
                self.restore_folder(folder, path, fpath, store, store.subtree, stats, user, self.server)
            restored.append((folder, fpath))

        # restore folder-level metadata
        if not (self.options.sourcekeys or self.options.skip_meta):
            self.log.info('restoring metadata')
            for (folder, fpath) in restored:
                load_acl(folder, user, self.server, open(fpath+'/acl', 'rb').read(), stats, self.log)
                load_rules(folder, user, self.server, open(fpath+'/rules', 'rb').read(), stats, self.log)

        # restore store-level metadata (webapp/mapi settings)
        if user and not self.options.folders and not self.options.restore_root and not self.options.skip_meta:
            if os.path.exists('%s/store' % data_path):
                storeprops = pickle_loads(open('%s/store' % data_path, 'rb').read())
                for proptag in WEBAPP_SETTINGS + (PR_EC_OUTOFOFFICE_SUBJECT, PR_EC_OUTOFOFFICE_MSG,
                                PR_EC_OUTOFOFFICE, PR_EC_OUTOFOFFICE_FROM, PR_EC_OUTOFOFFICE_UNTIL):
                    if PROP_TYPE(proptag) == PT_TSTRING:
                        proptag = CHANGE_PROP_TYPE(proptag, PT_UNICODE)
                    value = storeprops.get(proptag)
                    if not value:
                        continue
                    store.mapiobj.SetProps([SPropValue(proptag, value)])
                store.mapiobj.SaveChanges(KEEP_OPEN_READWRITE)
            if os.path.exists('%s/delegates' % data_path):
                load_delegates(user, self.server, open('%s/delegates' % data_path, 'rb').read(), stats, self.log)
            if os.path.exists('%s/acl' % data_path):
                load_acl(store, user, self.server, open('%s/acl' % data_path, 'rb').read(), stats, self.log)

        self.log.info('restore completed in %.2f seconds (%d changes, ~%.2f/sec, %d errors)',
            time.time()-t0, stats['changes'], stats['changes']/(time.time()-t0), stats['errors'])

    def purge(self, data_path):
        """ permanently delete old folders/items from backup """

        stats = {'folders': 0, 'items': 0}
        path_folder = folder_struct(data_path, self.options)

        for path, fpath in path_folder.items():
            # check if folder was deleted
            self.log.info('checking folder: %s', path)
            if folder_deleted(fpath):
                if (self.timestamp - folder_deleted(fpath)).days >= self.options.purge:
                    self.log.debug('purging folder')
                    shutil.rmtree(fpath)
                    stats['folders'] += 1

            else: # check all items for deletion
                with closing(dbopen(fpath+'/items')) as db_items:
                    with closing(dbopen(fpath+'/index')) as db_index:
                        delete_items = []
                        for item, idx in db_index.items():
                            d = pickle_loads(idx)
                            backup_deleted = d.get(b'backup_deleted')
                            if backup_deleted and (self.timestamp - backup_deleted).days >= self.options.purge:
                                delete_items.append(item)

                        for item in delete_items:
                            stats['items'] += 1
                            self.log.debug('purging item: %s', item)
                            del db_index[item]
                            if item in db_items:
                                del db_items[item]

        self.log.info('purged %d folders and %d items', stats['folders'], stats['items'])

    def merge(self, data_path):
        """ merge differential backups """

        diff_base = 'differential/'+data_path
        diff_ids = sorted((x for x in os.listdir(diff_base)), key=lambda x: int(x))

        for diff_id in diff_ids:
            diff_path = diff_base+'/'+diff_id
            self.log.info("merging differential backup '%s' into '%s'", diff_path, data_path)

            timestamp = pickle_loads(open(diff_path+'/timestamp', 'rb').read())

            orig_sk_dir = sk_struct(data_path, self.options)
            diff_sk_dir = sk_struct(diff_path, self.options)

            # add new folders
            for new_sk in set(diff_sk_dir) - set(orig_sk_dir):
                from_dir = diff_path+'/'+diff_sk_dir[new_sk]
                to_dir = data_path+'/folders/'+new_sk
                fpath = open(from_dir+'/path', 'rb').read().decode('utf8')
                self.log.debug("merging new folder '%s'", fpath)
                _copy_folder_meta(from_dir, to_dir)

            # update existing folders # XXX check matching & higher syncstate?
            for both_sk in set(orig_sk_dir) & set(diff_sk_dir):
                folder_dir = diff_path+'/'+diff_sk_dir[both_sk]
                fpath = open(folder_dir+'/path', 'rb').read().decode('utf8')
                orig_dir = data_path+'/'+orig_sk_dir[both_sk]

                # now merge new data
                with closing(dbopen(orig_dir+'/items')) as orig_db_items:
                 with closing(dbopen(orig_dir+'/index')) as orig_db_index:
                  with closing(dbopen(folder_dir+'/items')) as diff_db_items:
                   with closing(dbopen(folder_dir+'/index')) as diff_db_index:

                    if diff_db_index: # XXX check higher if file exists
                        self.log.debug("merging '%s' (%d updates)", fpath, len(diff_db_index))

                        for key, value in diff_db_index.items():
                            if key in orig_db_index:
                                idx = pickle_loads(orig_db_index[key])
                                idx.update(pickle_loads(value)) # possibly only update 'backup_deleted' (differential)
                            else:
                                idx = pickle_loads(value)
                            orig_db_index[key] = pickle_dumps(idx)

                            if key in diff_db_items:
                                orig_db_items[key] = diff_db_items[key] # differential may contain pure delete (no item)

                _copy_folder_meta(folder_dir, orig_dir, keep_db=True)

            # timestamp deleted folders
            for del_sk in set(orig_sk_dir) - set(diff_sk_dir):
                orig_dir = data_path+'/'+orig_sk_dir[del_sk]
                fpath = open(orig_dir+'/path', 'rb').read().decode('utf8')

                _mark_deleted(orig_dir+'/index', fpath, timestamp, self.log)

            _copy_store_meta(diff_path, data_path)

    def create_jobs(self):
        """ check command-line options and determine which stores should be backed up """

        output_dir = self.options.output_dir or u''
        jobs = []

        # specified companies/all users
        if self.options.companies or not (self.options.users or self.options.stores):
            servers = self.config['backup_servers']
            if servers is None:
                servers = [self.server.name]
            for company in self.server.companies():
                companyname = company.name if company.name != 'Default' else ''
                for user in company.users():
                    if (not servers or user.home_server in servers) and user.store:
                        jobs.append((user.store, user.name, os.path.join(output_dir, companyname, user.name)))
                public_store = company.public_store
                if public_store and not self.options.skip_public and \
                   (not servers or public_store.home_server in servers):
                    target = 'public@'+companyname if companyname else 'public'
                    jobs.append((company.public_store, None, os.path.join(output_dir, companyname, target)))

        # specified users
        if self.options.users:
            for user in self.server.users():
                if user.store:
                    jobs.append((user.store, user.name, os.path.join(output_dir, user.name)))

        # specified stores
        if self.options.stores:
            for store in self.server.stores():
                if store.public:
                    target = 'public' + ('@'+store.company.name if store.company.name != 'Default' else '')
                else:
                    target = store.guid
                jobs.append((store, None, os.path.join(output_dir, target)))

        # check folders
        if self.options.folders:
            for job in jobs:
                list(job[0].folders())

        return [(job[0].entryid,)+job[1:] for job in sorted(jobs, reverse=True, key=lambda x: x[0].size)]

    def restore_folder(self, folder, path, data_path, store, subtree, stats, user, server):
        """ restore single folder (or potential item in folder) """

        if not self.options.sourcekeys:
            self.log.debug('restoring folder %s', path)

            # restore container class
            folderprops = pickle_loads(open('%s/folder' % data_path, 'rb').read())
            container_class = folderprops.get(PR_CONTAINER_CLASS_W)
            if container_class:
                folder.container_class = container_class

        # load existing sourcekeys in folder, to check for duplicates
        existing = {}
        table = folder.mapiobj.GetContentsTable(0)
        table.SetColumns([PR_SOURCE_KEY, PR_EC_BACKUP_SOURCE_KEY, PR_ENTRYID], 0)
        for row in table.QueryRows(-1, 0):
            if PROP_TYPE(row[1].ulPropTag) != PT_ERROR:
                existing[_hex(row[1].Value)] = _hex(row[2].Value)
            else:
                existing[_hex(row[0].Value)] = _hex(row[2].Value)

        # now dive into 'items', and restore desired items
        with closing(dbopen(data_path+'/items')) as db_items:
          with closing(dbopen(data_path+'/index')) as db_index:
            index = dict((a, pickle_loads(b)) for (a,b) in db_index.iteritems())

            # determine sourcekey(s) to restore
            sourcekeys = db_index.keys()
            if self.options.sourcekeys:
                sourcekeys = [sk for sk in self.options.sourcekeys if sk.encode('ascii') in sourcekeys]
            elif sys.hexversion >= 0x03000000:
                sourcekeys = [sk.decode('ascii') for sk in sourcekeys]

            # restore/delete each item
            for sourcekey2 in sourcekeys:
                sourcekey2a = sourcekey2.encode('ascii')
                with log_exc(self.log, stats):

                    # differential delete
                    if index[sourcekey2a].get(b'backup_deleted') and self.options.differential:
                        if self.options.deletes == 'no':
                            self.log.warning('skipping deleted item with sourcekey %s', sourcekey2)
                            continue
                        if sourcekey2a not in existing:
                            self.log.warning('item with sourcekey %s already deleted', sourcekey2)
                            continue

                        # delete item
                        self.log.debug('deleting item with sourcekey %s', sourcekey2)
                        item = folder.item(entryid=existing[sourcekey2a])
                        folder.delete(item)
                        continue

                    # regular delete
                    if(sourcekey2a not in db_items or \
                       (index[sourcekey2a].get(b'backup_deleted') and self.options.deletes in (None, 'no'))
                    ):
                        continue

                    # date range check
                    last_modified = index[sourcekey2a].get(b'last_modified')
                    if(last_modified and \
                       ((self.options.period_begin and last_modified < self.options.period_begin) or \
                         (self.options.period_end and last_modified >= self.options.period_end))
                    ):
                         continue

                    # restore item
                    if sourcekey2a in existing or index[sourcekey2a][b'orig_sourcekey'] in existing:
                        self.log.warning('skipping duplicate item with sourcekey %s', sourcekey2)
                    else:
                        self.log.debug('restoring item with sourcekey %s', sourcekey2)
                        data = zlib.decompress(db_items[sourcekey2a])
                        item = folder.create_item(loads=data, attachments=not self.options.skip_attachments)

                        # store original sourcekey or it is lost
                        try:
                            item.prop(PR_EC_BACKUP_SOURCE_KEY)
                        except (MAPIErrorNotFound, kopano.NotFoundError):
                            item.mapiobj.SetProps([SPropValue(PR_EC_BACKUP_SOURCE_KEY, _unhex(sourcekey2))])
                            item.mapiobj.SaveChanges(0)

                        stats['changes'] += 1

    def _store(self, username):
        """ lookup store for username """

        if '@' in username:
            u, c = username.split('@')
            if u == 'public' or u == c:
                return self.server.company(c).public_store
            else:
                return self.server.user(username).store
        elif username == 'public':
            return self.server.public_store
        else:
            return self.server.user(username).store

def sk_struct(data_path, options, mapper=None, base_path=None):
    """ determine all folders in backup directory """

    if mapper is None:
        mapper = {}
        base_path = data_path
    if os.path.exists(data_path+'/folders'):
        for f in os.listdir(data_path+'/folders'):
            d = data_path+'/folders/'+f
            if os.path.exists(d+'/path'): # XXX purge empty dirs?
                mapper[d.split('/')[-1]] = d[len(base_path)+1:] # XXX ugly
                sk_struct(d, options, mapper, base_path)
    return mapper

def folder_struct(data_path, options, mapper=None): # XXX deprecate?
    """ determine all folders in backup directory """

    if mapper is None:
        mapper = {}
    if os.path.exists(data_path+'/path'):
        path = open(data_path+'/path', 'rb').read().decode('utf8')
        mapper[path] = data_path
    if os.path.exists(data_path+'/folders'):
        for f in os.listdir(data_path+'/folders'):
            d = data_path+'/folders/'+f
            if os.path.isdir(d):
                folder_struct(d, options, mapper)
    return mapper

def folder_deleted(data_path):
    if os.path.exists(data_path+'/index'):
        with closing(bsddb.hashopen(data_path+'/index')) as db:
           idx = db.get(b'folder')
           if idx and pickle_loads(idx).get(b'backup_deleted'):
               return pickle_loads(idx).get(b'backup_deleted')
    return None

def show_contents(data_path, options):
    """ summary of contents of backup directory, at the item or folder level, in CSV format """

    # setup CSV writer, perform basic checks
    writer = csv.writer(sys.stdout)
    path_folder = folder_struct(data_path, options)
    paths = options.folders or sorted(path_folder)
    for path in paths:
        if path not in path_folder:
            fatal('no such folder: %s' % path)
    if options.recursive:
        paths = [p for p in path_folder if [f for f in paths if p.startswith(f)]]

    # loop over folders
    for path in paths:
        data_path = path_folder[path]
        items = []

        if options.deletes == 'no' and folder_deleted(data_path):
            continue

        # filter items on date using 'index' database
        if os.path.exists(data_path+'/index'):
            with closing(bsddb.hashopen(data_path+'/index')) as db:
                for key, value in db.iteritems():
                    d = pickle_loads(value)
                    if ((key == b'folder') or
                        (options.period_begin and d[b'last_modified'] < options.period_begin) or
                        (options.period_end and d[b'last_modified'] >= options.period_end) or
                        (options.deletes == 'no' and d.get(b'backup_deleted'))):
                        continue
                    if b'last_modified' in d: # ignore sourcekey-only deletes (differential)
                        items.append((key, d))

        # --stats: one entry per folder
        if options.stats:
            writer.writerow([_encode(path), len(items)])

        # --index: one entry per item
        elif options.index:
            items = sorted(items, key=lambda item: item[1][b'last_modified'])
            for key, d in items:
                writer.writerow([key.decode('ascii'), _encode(path), d[b'last_modified'], _encode(d[b'subject'])])

def dump_props(props, stats, log):
    """ dump given MAPI properties """

    data = {}
    with log_exc(log, stats):
        data = dict((prop.proptag, prop.mapiobj.Value) for prop in props)
    return pickle_dumps(data)

def dump_acl(obj, user, server, stats, log):
    """ dump acl for given store or folder """

    rows = []
    with log_exc(log, stats):
        acl_table = obj.mapiobj.OpenProperty(PR_ACL_TABLE, IID_IExchangeModifyTable, 0, 0)
        table = acl_table.GetTable(0)
        for row in table.QueryRows(-1,0):
            entryid = row[1].Value
            try:
                row[1].Value = (b'user', server.sa.GetUser(entryid, MAPI_UNICODE).Username)
            except MAPIErrorNotFound:
                try:
                    row[1].Value = (b'group', server.sa.GetGroup(entryid, MAPI_UNICODE).Groupname)
                except MAPIErrorNotFound:
                    log.warning("skipping access control entry for unknown user/group %s", _hex(entryid))
                    continue
            rows.append(row)
    return pickle_dumps(rows)

def load_acl(obj, user, server, data, stats, log):
    """ load acl for given store or folder """

    with log_exc(log, stats):
        data = pickle_loads(data)
        rows = []
        for row in data:
            try:
                member_type, value = row[1].Value
                if member_type == b'user':
                    entryid = server.user(value).userid
                else:
                    entryid = server.group(value).groupid
                row[1].Value = _unhex(entryid)
                rows.append(row)
            except kopano.NotFoundError:
                log.warning("skipping access control entry for unknown user/group '%s'", value)
        acltab = obj.mapiobj.OpenProperty(PR_ACL_TABLE, IID_IExchangeModifyTable, 0, MAPI_MODIFY)
        acltab.ModifyTable(0, [ROWENTRY(ROW_ADD, row) for row in rows])

def dump_rules(folder, user, server, stats, log):
    """ dump rules for given folder """

    ruledata = None
    with log_exc(log, stats):
        try:
            ruledata = folder.prop(PR_RULES_DATA).value
        except (MAPIErrorNotFound, kopano.NotFoundError):
            pass
        else:
            etxml = ElementTree.fromstring(ruledata)
            for actions in etxml.findall('./item/item/actions'):
                for movecopy in actions.findall('.//moveCopy'):
                    try:
                        s = movecopy.findall('store')[0]
<<<<<<< HEAD
                        store = server.mapisession.OpenMsgStore(0, _unbase64(s.text), None, 0)
                        guid = _hex(HrGetOneProp(store, PR_STORE_RECORD_KEY).Value)
                        store = server.store(guid) # XXX guid doesn't work for multiserver?
=======
                        store = server.mapisession.OpenMsgStore(0, s.text.decode('base64'), None, 0)
                        entryid = _hex(HrGetOneProp(store, PR_STORE_ENTRYID).Value)
                        store = server.store(entryid=entryid)
>>>>>>> 546cf490
                        if store.public:
                            s.text = 'public'
                        else:
                            s.text = store.user.name if store != user.store else ''
                        f = movecopy.findall('folder')[0]
                        path = store.folder(entryid=_hex(_unbase64(f.text))).path
                        f.text = path
                    except (MAPIErrorNotFound, kopano.NotFoundError, binascii.Error):
                        log.warning("cannot serialize rule for unknown store/folder")
            ruledata = ElementTree.tostring(etxml)
    return pickle_dumps(ruledata)

def load_rules(folder, user, server, data, stats, log):
    """ load rules for given folder """

    with log_exc(log, stats):
        data = pickle_loads(data)
        if data:
            etxml = ElementTree.fromstring(data)
            for actions in etxml.findall('./item/item/actions'):
                for movecopy in actions.findall('.//moveCopy'):
                    try:
                        s = movecopy.findall('store')[0]
                        if s.text == 'public':
                            store = server.public_store
                        else:
                            store = server.user(s.text).store if s.text else user.store
                        s.text = _base64(_unhex(store.entryid))
                        f = movecopy.findall('folder')[0]
                        f.text = _base64(_unhex(store.folder(f.text).entryid))
                    except kopano.NotFoundError:
                        log.warning("skipping rule for unknown store/folder")
            etxml = ElementTree.tostring(etxml)
            folder.create_prop(PR_RULES_DATA, etxml)

def dump_delegates(user, server, stats, log):
    """ dump delegate users for given user """

    usernames = []
    with log_exc(log, stats):
        try:
            usernames = [d.user.name for d in user.delegations()]
        except (MAPIErrorNotFound, kopano.NotFoundError):
            log.warning("could not load delegations for %s", user.name)

    return pickle_dumps(usernames)

def load_delegates(user, server, data, stats, log):
    """ load delegate users for given user """

    with log_exc(log, stats):
        users = []
        for name in pickle_loads(data):
            try:
                users.append(server.user(name))
            except kopano.NotFoundError:
                log.warning("skipping delegation for unknown user '%s'", name)

        user.delete(user.delegations()) # XXX not in combination with --import-root, -f?
        for user2 in users:
            user.delegation(user2, create=True)

def main():
    # select common options
    parser = kopano.parser('ckpsufwUPCSlObeV', usage='kopano-backup [PATH] [options]')

    # add custom options
    parser.add_option('', '--skip-junk', dest='skip_junk', action='store_true', help='skip junk folder')
    parser.add_option('', '--skip-deleted', dest='skip_deleted', action='store_true', help='skip deleted items folder')
    parser.add_option('', '--skip-public', dest='skip_public', action='store_true', help='skip public store')
    parser.add_option('', '--skip-attachments', dest='skip_attachments', action='store_true', help='skip attachments')
    parser.add_option('', '--skip-meta', dest='skip_meta', action='store_true', help='skip metadata')
    parser.add_option('', '--only-meta', dest='only_meta', action='store_true', help='only backup/restore metadata')
    parser.add_option('', '--deletes', dest='deletes', help='store/restore deleted items/folders', metavar='YESNO')
    parser.add_option('', '--purge', dest='purge', type='int', help='purge items/folders deleted more than N days ago', metavar='N')
    parser.add_option('', '--restore', dest='restore', action='store_true', help='restore from backup')
    parser.add_option('', '--restore-root', dest='restore_root', help='restore under specific folder', metavar='PATH')
    parser.add_option('', '--stats', dest='stats', action='store_true', help='list folders for PATH')
    parser.add_option('', '--index', dest='index', action='store_true', help='list items for PATH')
    parser.add_option('', '--sourcekey', dest='sourcekeys', action='append', help='restore specific sourcekey', metavar='SOURCEKEY')
    parser.add_option('', '--recursive', dest='recursive', action='store_true', help='backup/restore folders recursively')
    parser.add_option('', '--differential', dest='differential', action='store_true', help='create/restore differential backup')
    parser.add_option('', '--merge', dest='merge', action='store_true', help='merge differential backups')

    # parse and check command-line options
    options, args = parser.parse_args()

    options.service = False
    if options.restore or options.merge or options.stats or options.index or (options.purge is not None):
        if len(args) != 1 or not os.path.isdir(args[0]):
            fatal('please specify path to backup data')
    elif len(args) != 0:
        fatal('too many arguments')
    if options.deletes and options.deletes not in ('yes', 'no'):
        fatal("--deletes option takes 'yes' or 'no'")
    if options.folders and (options.differential or (options.purge is not None) or options.merge):
        fatal('invalid use of --folder option')
    if options.output_dir and options.differential:
        fatal('invalid use of --output-dir option')

    if options.stats or options.index:
        # handle --stats/--index
        show_contents(args[0], options)
    else:
        # start backup/restore
        Service('backup', options=options, config=CONFIG, args=args).start()

if __name__ == '__main__':
    main() # pragma: no cover<|MERGE_RESOLUTION|>--- conflicted
+++ resolved
@@ -909,15 +909,9 @@
                 for movecopy in actions.findall('.//moveCopy'):
                     try:
                         s = movecopy.findall('store')[0]
-<<<<<<< HEAD
                         store = server.mapisession.OpenMsgStore(0, _unbase64(s.text), None, 0)
-                        guid = _hex(HrGetOneProp(store, PR_STORE_RECORD_KEY).Value)
-                        store = server.store(guid) # XXX guid doesn't work for multiserver?
-=======
-                        store = server.mapisession.OpenMsgStore(0, s.text.decode('base64'), None, 0)
                         entryid = _hex(HrGetOneProp(store, PR_STORE_ENTRYID).Value)
                         store = server.store(entryid=entryid)
->>>>>>> 546cf490
                         if store.public:
                             s.text = 'public'
                         else:
