--- conflicted
+++ resolved
@@ -44,13 +44,9 @@
 
 def check_time(senddb, timelimit, username, to):
     with closing(bsddb.btopen(senddb, 'c')) as db:
-<<<<<<< HEAD
-        key = (username + ":" + to).encode('utf8')
-=======
         key = username + ":" + to
         if sys.hexversion >= 0x03000000:
             key = key.encode('utf-8')
->>>>>>> 913826a9
         if key in db:
             timestamp = int(db[key])
             if timestamp + timelimit > int(time.time()):
@@ -59,13 +55,9 @@
 
 def add_time(senddb, username, to):
     with closing(bsddb.btopen(senddb, 'c')) as db:
-<<<<<<< HEAD
-        key = (username + ":" + to).encode('utf8')
-=======
         key = username + ":" + to
         if sys.hexversion >= 0x03000000:
             key = key.encode('utf-8')
->>>>>>> 913826a9
         db[key] = str(int(time.time()))
 
 def main():
